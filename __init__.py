--- conflicted
+++ resolved
@@ -533,12 +533,9 @@
 
 # called on add-on disabling
 def unregister():
-<<<<<<< HEAD
     Path(__file__).touch()  # see register()
-=======
     utility_anim_unregister()
     flipbook_unregister()
->>>>>>> 3a6dacca
     f3d_writer_unregister()
     f3d_parser_unregister()
     sm64_unregister(True)
