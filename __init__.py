import bpy
from bpy.utils import register_class, unregister_class
from bpy.path import abspath

from . import addon_updater_ops

from .fast64_internal.utility import prop_split, multilineLabel, draw_and_check_tab

from .fast64_internal.repo_settings import (
    draw_repo_settings,
    load_repo_settings,
    repo_settings_operators_register,
    repo_settings_operators_unregister,
)

from .fast64_internal.sm64 import sm64_register, sm64_unregister
from .fast64_internal.sm64.sm64_constants import sm64_world_defaults
from .fast64_internal.sm64.settings.properties import SM64_Properties
from .fast64_internal.sm64.sm64_geolayout_bone import SM64_BoneProperties
from .fast64_internal.sm64.sm64_objects import SM64_ObjectProperties

from .fast64_internal.oot import OOT_Properties, oot_register, oot_unregister
from .fast64_internal.oot.oot_constants import oot_world_defaults
from .fast64_internal.oot.props_panel_main import OOT_ObjectProperties
from .fast64_internal.utility_anim import utility_anim_register, utility_anim_unregister, ArmatureApplyWithMeshOperator

from .fast64_internal.mk64 import MK64_Properties, mk64_register, mk64_unregister

from .fast64_internal.f3d.f3d_material import (
    F3D_MAT_CUR_VERSION,
    mat_register,
    mat_unregister,
    check_or_ask_color_management,
)
from .fast64_internal.f3d.f3d_render_engine import render_engine_register, render_engine_unregister
from .fast64_internal.f3d.f3d_writer import f3d_writer_register, f3d_writer_unregister
from .fast64_internal.f3d.f3d_parser import f3d_parser_register, f3d_parser_unregister
from .fast64_internal.f3d.flipbook import flipbook_register, flipbook_unregister
from .fast64_internal.f3d.op_largetexture import op_largetexture_register, op_largetexture_unregister, ui_oplargetexture

from .fast64_internal.f3d_material_converter import (
    MatUpdateConvert,
    upgrade_f3d_version_all_meshes,
    bsdf_conv_register,
    bsdf_conv_unregister,
    bsdf_conv_panel_regsiter,
    bsdf_conv_panel_unregsiter,
)

from .fast64_internal.render_settings import (
    Fast64RenderSettings_Properties,
    resync_scene_props,
    on_update_render_settings,
)

# info about add on
bl_info = {
    "name": "Fast64",
    "version": (2, 2, 0),
    "author": "kurethedead",
    "location": "3DView",
    "description": "Plugin for exporting F3D display lists and other game data related to Nintendo 64 games.",
    "category": "Import-Export",
    "blender": (3, 2, 0),
}

gameEditorEnum = (
    ("SM64", "SM64", "Super Mario 64", 0),
    ("OOT", "OOT", "Ocarina Of Time", 1),
    ("MK64", "MK64", "Mario Kart 64", 3),
    ("Homebrew", "Homebrew", "Homebrew", 2),
)


class F3D_GlobalSettingsPanel(bpy.types.Panel):
    bl_idname = "F3D_PT_global_settings"
    bl_label = "F3D Global Settings"
    bl_space_type = "VIEW_3D"
    bl_region_type = "UI"
    bl_category = "Fast64"

    @classmethod
    def poll(cls, context):
        return True

    # called every frame
    def draw(self, context):
        col = self.layout.column()
        col.scale_y = 1.1  # extra padding
        prop_split(col, context.scene, "f3d_type", "F3D Microcode")
        col.prop(context.scene, "saveTextures")
        col.prop(context.scene, "f3d_simple", text="Simple Material UI")
        col.prop(context.scene, "exportInlineF3D", text="Bleed and Inline Material Exports")
        if context.scene.exportInlineF3D:
            multilineLabel(
                col.box(),
                "While inlining, all meshes will be restored to world default values.\n         You can configure these values in the world properties tab.",
                icon="INFO",
            )
        col.prop(context.scene, "ignoreTextureRestrictions")
        if context.scene.ignoreTextureRestrictions:
            col.box().label(text="Width/height must be < 1024. Must be png format.")


class Fast64_GlobalSettingsPanel(bpy.types.Panel):
    bl_idname = "FAST64_PT_global_settings"
    bl_label = "Fast64 Global Settings"
    bl_space_type = "VIEW_3D"
    bl_region_type = "UI"
    bl_category = "Fast64"

    @classmethod
    def poll(cls, context):
        return True

    # called every frame
    def draw(self, context):
        col = self.layout.column()
        col.scale_y = 1.1  # extra padding

        scene = context.scene
        fast64_settings: Fast64Settings_Properties = scene.fast64.settings

        prop_split(col, scene, "gameEditorMode", "Game")
        col.prop(scene, "exportHiddenGeometry")
        col.prop(scene, "fullTraceback")

        prop_split(col, fast64_settings, "anim_range_choice", "Anim Range")

        draw_repo_settings(col.box(), context)
        if not fast64_settings.repo_settings_tab:
            col.prop(fast64_settings, "auto_pick_texture_format")
            if fast64_settings.auto_pick_texture_format:
                col.prop(fast64_settings, "prefer_rgba_over_ci")


class Fast64_GlobalToolsPanel(bpy.types.Panel):
    bl_idname = "FAST64_PT_global_tools"
    bl_label = "Fast64 Tools"
    bl_space_type = "VIEW_3D"
    bl_region_type = "UI"
    bl_category = "Fast64"

    @classmethod
    def poll(cls, context):
        return True

    # called every frame
    def draw(self, context):
        col = self.layout.column()
        col.operator(ArmatureApplyWithMeshOperator.bl_idname)
        # col.operator(CreateMetarig.bl_idname)
        ui_oplargetexture(col, context)
        addon_updater_ops.update_notice_box_ui(self, context)


def repo_path_update(self, context):
    load_repo_settings(context.scene, abspath(self.repo_settings_path), True)


class Fast64Settings_Properties(bpy.types.PropertyGroup):
    """Settings affecting exports for all games found in scene.fast64.settings"""

    version: bpy.props.IntProperty(name="Fast64Settings_Properties Version", default=0)

    anim_range_choice: bpy.props.EnumProperty(
        name="Anim Range",
        description="What to use to determine what frames of the animation to export",
        items=[
            ("action", "Action", "Export all frames from the action", 0),
            (
                "scene",
                "Playback",
                (
                    "Export all frames in the scene's animation preview playback range.\n"
                    "(export frames being played in Blender)"
                ),
                1,
            ),
            (
                "intersect_action_and_scene",
                "Smart",
                (
                    "Intersect Action & Scene\n"
                    "Export all frames from the action that are also in the scene playback range.\n"
                    "(export frames being played in Blender that also are part of the action frames)"
                ),
                2,
            ),
        ],
        default="intersect_action_and_scene",
    )
    auto_pick_texture_format: bpy.props.BoolProperty(
        name="Auto Pick Texture Format",
        description="When enabled, fast64 will try to pick the best texture format whenever a texture is selected.",
        default=True,
    )
    prefer_rgba_over_ci: bpy.props.BoolProperty(
        name="Prefer RGBA Over CI",
        description="When enabled, fast64 will default colored textures's format to RGBA even if they fit CI requirements, with the exception of textures that would not fit into TMEM otherwise",
    )
    dont_ask_color_management: bpy.props.BoolProperty(name="Don't ask to set color management properties")

    repo_settings_tab: bpy.props.BoolProperty(default=True, name="Repo Settings")
    repo_settings_path: bpy.props.StringProperty(name="Path", subtype="FILE_PATH", update=repo_path_update)
    auto_repo_load_settings: bpy.props.BoolProperty(
        name="Auto Load Repo's Settings",
        description="When enabled, this will make fast64 automatically load repo settings if they are found after picking a decomp path",
        default=True,
    )
    internal_fixed_4_2: bpy.props.BoolProperty(default=False)

    internal_game_update_ver: bpy.props.IntProperty(default=0)


class Fast64_Properties(bpy.types.PropertyGroup):
    """
    Properties in scene.fast64.
    All new properties should be children of one of these three property groups.
    """

    sm64: bpy.props.PointerProperty(type=SM64_Properties, name="SM64 Properties")
    oot: bpy.props.PointerProperty(type=OOT_Properties, name="OOT Properties")
    mk64: bpy.props.PointerProperty(type=MK64_Properties, name="MK64 Properties")
    settings: bpy.props.PointerProperty(type=Fast64Settings_Properties, name="Fast64 Settings")
    renderSettings: bpy.props.PointerProperty(type=Fast64RenderSettings_Properties, name="Fast64 Render Settings")


class Fast64_BoneProperties(bpy.types.PropertyGroup):
    """
    Properties in bone.fast64 (bpy.types.Bone)
    All new bone properties should be children of this property group.
    """

    sm64: bpy.props.PointerProperty(type=SM64_BoneProperties, name="SM64 Properties")


class Fast64_ObjectProperties(bpy.types.PropertyGroup):
    """
    Properties in object.fast64 (bpy.types.Object)
    All new object properties should be children of this property group.
    """

    sm64: bpy.props.PointerProperty(type=SM64_ObjectProperties, name="SM64 Object Properties")
    oot: bpy.props.PointerProperty(type=OOT_ObjectProperties, name="OOT Object Properties")


class UpgradeF3DMaterialsDialog(bpy.types.Operator):
    bl_idname = "dialog.upgrade_f3d_materials"
    bl_label = "Upgrade F3D Materials"
    bl_options = {"REGISTER", "UNDO"}

    done = False

    def draw(self, context):
        layout = self.layout
        if self.done:
            layout.label(text="Success!")
            layout.label(text="Materials were successfully upgraded.")
            layout.separator(factor=0.25)
            layout.label(text="You may click anywhere to close this dialog.")
            return
        layout.alert = True
        box = layout.box()
        box.label(text="Your project contains F3D materials that need to be upgraded in order to continue!")
        box.label(text="Before upgrading, make sure to create a duplicate (backup) of this blend file.")
        box.separator()

        col = box.column()
        col.alignment = "CENTER"
        col.alert = True
        col.label(text="Upgrade F3D Materials?")

    def invoke(self, context, event):
        return context.window_manager.invoke_props_dialog(self, width=600)

    def execute(self, context: "bpy.types.Context"):
        if context.mode != "OBJECT":
            bpy.ops.object.mode_set(mode="OBJECT")

        upgrade_f3d_version_all_meshes()
        self.done = True
        return {"FINISHED"}


# def updateGameEditor(scene, context):
# 	if scene.currentGameEditorMode == 'SM64':
# 		sm64_panel_unregister()
# 	elif scene.currentGameEditorMode == 'Z64':
# 		oot_panel_unregister()
# 	else:
# 		raise PluginError("Unhandled game editor mode " + str(scene.currentGameEditorMode))
#
# 	if scene.gameEditorMode == 'SM64':
# 		sm64_panel_register()
# 	elif scene.gameEditorMode == 'Z64':
# 		oot_panel_register()
# 	else:
# 		raise PluginError("Unhandled game editor mode " + str(scene.gameEditorMode))
#
# 	scene.currentGameEditorMode = scene.gameEditorMode


class ExampleAddonPreferences(bpy.types.AddonPreferences, addon_updater_ops.AddonUpdaterPreferences):
    bl_idname = __package__

    def draw(self, context):
        addon_updater_ops.update_settings_ui(self, context)


classes = (
    Fast64Settings_Properties,
    Fast64RenderSettings_Properties,
    Fast64_Properties,
    Fast64_BoneProperties,
    Fast64_ObjectProperties,
    F3D_GlobalSettingsPanel,
    Fast64_GlobalSettingsPanel,
    Fast64_GlobalToolsPanel,
    UpgradeF3DMaterialsDialog,
)


def upgrade_changed_props():
    """Set scene properties after a scene loads, used for migrating old properties"""
    SM64_Properties.upgrade_changed_props()
    MK64_Properties.upgrade_changed_props()
    SM64_ObjectProperties.upgrade_changed_props()
    OOT_ObjectProperties.upgrade_changed_props()
    for scene in bpy.data.scenes:
        if scene.fast64.settings.internal_game_update_ver != 1:
            gameEditorUpdate(scene, bpy.context)
            scene.fast64.settings.internal_game_update_ver = 1
        if scene.get("decomp_compatible", False):
            scene.gameEditorMode = "Homebrew"
            del scene["decomp_compatible"]

        settings = scene.fast64.renderSettings
        light0Color = settings.pop("lightColor", None)
        if light0Color is not None:
            settings.light0Color = light0Color
        light0Direction = settings.pop("lightDirection", None)
        if light0Direction is not None:
            settings.light0Direction = light0Direction


def upgrade_scene_props_node():
    """update f3d materials with SceneProperties node"""
    has_old_f3d_mats = any(mat.is_f3d and mat.mat_ver < F3D_MAT_CUR_VERSION for mat in bpy.data.materials)
    if has_old_f3d_mats:
        bpy.ops.dialog.upgrade_f3d_materials("INVOKE_DEFAULT")


@bpy.app.handlers.persistent
def after_load(_a, _b):
    settings = bpy.context.scene.fast64.settings
    if any(mat.is_f3d for mat in bpy.data.materials):
        check_or_ask_color_management(bpy.context)
        if not settings.internal_fixed_4_2 and bpy.app.version >= (4, 2, 0):
            upgrade_f3d_version_all_meshes()
    if bpy.app.version >= (4, 2, 0):
        settings.internal_fixed_4_2 = True
    upgrade_changed_props()
    upgrade_scene_props_node()
    resync_scene_props()


def gameEditorUpdate(self, context):
    world_defaults = None
    if self.gameEditorMode == "SM64":
        self.f3d_type = "F3D"
        world_defaults = sm64_world_defaults
    elif self.gameEditorMode == "OOT":
        self.f3d_type = "F3DEX2/LX2"
<<<<<<< HEAD
        world_defaults = oot_world_defaults
    elif self.gameEditorMode == "Homebrew":
        self.f3d_type = "F3D"
        world_defaults = {}  # This will set some pretty bad defaults, but trust the user
    if self.world is not None:
        self.world.rdp_defaults.from_dict(world_defaults)
=======
    elif self.gameEditorMode == "MK64":
        self.f3d_type = "F3DEX/LX"
>>>>>>> c980f335


# called on add-on enabling
# register operators and panels here
# append menu layout drawing function to an existing window
def register():
    if bpy.app.version < (3, 2, 0):
        msg = "\n".join(
            (
                "This version of Fast64 does not support Blender 3.1.x and earlier Blender versions.",
                "Your Blender version is: " + ".".join(str(i) for i in bpy.app.version),
                "Please upgrade Blender to 3.2.0 or above.",
            )
        )
        print(msg)
        unsupported_exc = Exception("\n\n" + msg)
        raise unsupported_exc

    # Register addon updater first,
    # this way if a broken version fails to register the user can still pick another version.
    register_class(ExampleAddonPreferences)
    addon_updater_ops.register(bl_info)

    utility_anim_register()
    mat_register()
    render_engine_register()
    bsdf_conv_register()
    sm64_register(True)
    oot_register(True)
    mk64_register(True)

    repo_settings_operators_register()

    for cls in classes:
        register_class(cls)

    bsdf_conv_panel_regsiter()
    f3d_writer_register()
    flipbook_register()
    f3d_parser_register()
    op_largetexture_register()

    # ROM

    bpy.types.Scene.ignoreTextureRestrictions = bpy.props.BoolProperty(name="Ignore Texture Restrictions")
    bpy.types.Scene.fullTraceback = bpy.props.BoolProperty(name="Show Full Error Traceback", default=False)
    bpy.types.Scene.gameEditorMode = bpy.props.EnumProperty(
        name="Game", default="SM64", items=gameEditorEnum, update=gameEditorUpdate
    )
    bpy.types.Scene.saveTextures = bpy.props.BoolProperty(name="Save Textures As PNGs (Breaks CI Textures)")
    bpy.types.Scene.exportHiddenGeometry = bpy.props.BoolProperty(name="Export Hidden Geometry", default=True)
    bpy.types.Scene.exportInlineF3D = bpy.props.BoolProperty(
        name="Bleed and Inline Material Exports",
        description="Inlines and bleeds materials in a single mesh. GeoLayout + Armature exports bleed over entire model",
        default=False,
    )
    bpy.types.Scene.blenderF3DScale = bpy.props.FloatProperty(
        name="F3D Blender Scale", default=100, update=on_update_render_settings
    )

    bpy.types.Scene.fast64 = bpy.props.PointerProperty(type=Fast64_Properties, name="Fast64 Properties")
    bpy.types.Bone.fast64 = bpy.props.PointerProperty(type=Fast64_BoneProperties, name="Fast64 Bone Properties")
    bpy.types.Object.fast64 = bpy.props.PointerProperty(type=Fast64_ObjectProperties, name="Fast64 Object Properties")

    bpy.app.handlers.load_post.append(after_load)


# called on add-on disabling
def unregister():
    utility_anim_unregister()
    op_largetexture_unregister()
    flipbook_unregister()
    f3d_writer_unregister()
    f3d_parser_unregister()
    sm64_unregister(True)
    oot_unregister(True)
    mk64_unregister(True)
    mat_unregister()
    bsdf_conv_unregister()
    bsdf_conv_panel_unregsiter()
    render_engine_unregister()

    del bpy.types.Scene.fullTraceback
    del bpy.types.Scene.ignoreTextureRestrictions
    del bpy.types.Scene.saveTextures
    del bpy.types.Scene.gameEditorMode
    del bpy.types.Scene.exportHiddenGeometry
    del bpy.types.Scene.blenderF3DScale

    del bpy.types.Scene.fast64
    del bpy.types.Bone.fast64
    del bpy.types.Object.fast64

    repo_settings_operators_unregister()

    for cls in classes:
        unregister_class(cls)

    bpy.app.handlers.load_post.remove(after_load)

    addon_updater_ops.unregister()
    unregister_class(ExampleAddonPreferences)<|MERGE_RESOLUTION|>--- conflicted
+++ resolved
@@ -372,17 +372,14 @@
         world_defaults = sm64_world_defaults
     elif self.gameEditorMode == "OOT":
         self.f3d_type = "F3DEX2/LX2"
-<<<<<<< HEAD
         world_defaults = oot_world_defaults
+    elif self.gameEditorMode == "MK64":
+        self.f3d_type = "F3DEX/LX"
     elif self.gameEditorMode == "Homebrew":
         self.f3d_type = "F3D"
         world_defaults = {}  # This will set some pretty bad defaults, but trust the user
     if self.world is not None:
         self.world.rdp_defaults.from_dict(world_defaults)
-=======
-    elif self.gameEditorMode == "MK64":
-        self.f3d_type = "F3DEX/LX"
->>>>>>> c980f335
 
 
 # called on add-on enabling
