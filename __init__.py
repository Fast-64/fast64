import bpy
from bpy.utils import register_class, unregister_class
from . import addon_updater_ops
from .fast64_internal.operators import AddWaterBox
from .fast64_internal.panels import SM64_Panel
from .fast64_internal.utility import PluginError, raisePluginError, attemptModifierApply, prop_split

from .fast64_internal.sm64 import SM64_Properties, sm64_register, sm64_unregister
from .fast64_internal.sm64.sm64_geolayout_bone import SM64_BoneProperties
from .fast64_internal.sm64.sm64_objects import SM64_ObjectProperties
from .fast64_internal.sm64.sm64_geolayout_utility import createBoneGroups
from .fast64_internal.sm64.sm64_geolayout_parser import generateMetarig
from .fast64_internal.sm64.sm64_level_importer import sm64_import_register, sm64_import_unregister

from .fast64_internal.oot import OOT_Properties, oot_register, oot_unregister
from .fast64_internal.oot.oot_level import OOT_ObjectProperties

from .fast64_internal.kcs import kcs_register, kcs_unregister

from .fast64_internal.utility_anim import utility_anim_register, utility_anim_unregister, ArmatureApplyWithMeshOperator

from .fast64_internal.f3d.f3d_material import mat_register, mat_unregister
from .fast64_internal.f3d.f3d_render_engine import render_engine_register, render_engine_unregister
from .fast64_internal.f3d.f3d_writer import f3d_writer_register, f3d_writer_unregister
from .fast64_internal.f3d.f3d_parser import f3d_parser_register, f3d_parser_unregister
from .fast64_internal.f3d.flipbook import flipbook_register, flipbook_unregister

from .fast64_internal.f3d_material_converter import (
    MatUpdateConvert,
    upgradeF3DVersionAll,
    bsdf_conv_register,
    bsdf_conv_unregister,
    bsdf_conv_panel_regsiter,
    bsdf_conv_panel_unregsiter,
)

from .fast64_internal.render_settings import (
    Fast64RenderSettings_Properties,
    resync_scene_props,
    on_update_render_settings,
)

# info about add on
bl_info = {
    "name": "Fast64",
    "version": (2, 0, 0),
    "author": "kurethedead",
    "location": "3DView",
    "description": "Plugin for exporting F3D display lists and other game data related to Nintendo 64 games.",
    "category": "Import-Export",
    "blender": (3, 2, 0),
}

gameEditorEnum = (
    ("SM64", "SM64", "Super Mario 64"),
    ("OOT", "OOT", "Ocarina Of Time"),
    ("KCS", "KCS", "Kirby Crystal Shards"),
)


class AddBoneGroups(bpy.types.Operator):
    # set bl_ properties
    bl_description = (
        "Add bone groups respresenting other node types in " + "SM64 geolayouts (ex. Shadow, Switch, Function)."
    )
    bl_idname = "object.add_bone_groups"
    bl_label = "Add Bone Groups"
    bl_options = {"REGISTER", "UNDO", "PRESET"}

    # Called on demand (i.e. button press, menu item)
    # Can also be called from operator search menu (Spacebar)
    def execute(self, context):
        try:
            if context.mode != "OBJECT" and context.mode != "POSE":
                raise PluginError("Operator can only be used in object or pose mode.")
            elif context.mode == "POSE":
                bpy.ops.object.mode_set(mode="OBJECT")

            if len(context.selected_objects) == 0:
                raise PluginError("Armature not selected.")
            elif type(context.selected_objects[0].data) is not bpy.types.Armature:
                raise PluginError("Armature not selected.")

            armatureObj = context.selected_objects[0]
            createBoneGroups(armatureObj)
        except Exception as e:
            raisePluginError(self, e)
            return {"CANCELLED"}

        self.report({"INFO"}, "Created bone groups.")
        return {"FINISHED"}  # must return a set


class CreateMetarig(bpy.types.Operator):
    # set bl_ properties
    bl_description = (
        "SM64 imported armatures are usually not good for "
        + "rigging. There are often intermediate bones between deform bones "
        + "and they don't usually point to their children. This operator "
        + "creates a metarig on armature layer 4 useful for IK."
    )
    bl_idname = "object.create_metarig"
    bl_label = "Create Animatable Metarig"
    bl_options = {"REGISTER", "UNDO", "PRESET"}

    # Called on demand (i.e. button press, menu item)
    # Can also be called from operator search menu (Spacebar)
    def execute(self, context):
        try:
            if context.mode != "OBJECT":
                bpy.ops.object.mode_set(mode="OBJECT")

            if len(context.selected_objects) == 0:
                raise PluginError("Armature not selected.")
            elif type(context.selected_objects[0].data) is not bpy.types.Armature:
                raise PluginError("Armature not selected.")

            armatureObj = context.selected_objects[0]
            generateMetarig(armatureObj)
        except Exception as e:
            raisePluginError(self, e)
            return {"CANCELLED"}

        self.report({"INFO"}, "Created metarig.")
        return {"FINISHED"}  # must return a set


class SM64_AddWaterBox(AddWaterBox):
    bl_idname = "object.sm64_add_water_box"

    scale: bpy.props.FloatProperty(default=10)
    preset: bpy.props.StringProperty(default="Shaded Solid")
    matName: bpy.props.StringProperty(default="sm64_water_mat")

    def setEmptyType(self, emptyObj):
        emptyObj.sm64_obj_type = "Water Box"


class SM64_ArmatureToolsPanel(SM64_Panel):
    bl_idname = "SM64_PT_armature_tools"
    bl_label = "SM64 Tools"

    # called every frame
    def draw(self, context):
        col = self.layout.column()
        col.operator(ArmatureApplyWithMeshOperator.bl_idname)
        col.operator(AddBoneGroups.bl_idname)
        col.operator(CreateMetarig.bl_idname)
        col.operator(SM64_AddWaterBox.bl_idname)


class F3D_GlobalSettingsPanel(bpy.types.Panel):
    bl_idname = "F3D_PT_global_settings"
    bl_label = "F3D Global Settings"
    bl_space_type = "VIEW_3D"
    bl_region_type = "UI"
    bl_category = "Fast64"

    @classmethod
    def poll(cls, context):
        return True

    # called every frame
    def draw(self, context):
        col = self.layout.column()
        col.scale_y = 1.1  # extra padding
        prop_split(col, context.scene, "f3d_type", "F3D Microcode")
        col.prop(context.scene, "isHWv1")
        col.prop(context.scene, "saveTextures")
        col.prop(context.scene, "f3d_simple", text="Simple Material UI")
        col.prop(context.scene, "generateF3DNodeGraph", text="Generate F3D Node Graph For Materials")
        col.prop(context.scene, "exportInlineF3D", text="Export Mesh F3D as single DL")
        col.prop(context.scene, "decomp_compatible", invert_checkbox=True, text="Homebrew Compatibility")
        col.prop(context.scene, "ignoreTextureRestrictions")
        if context.scene.ignoreTextureRestrictions:
            col.box().label(text="Width/height must be < 1024. Must be png format.")


class Fast64_GlobalObjectPanel(bpy.types.Panel):
    bl_label = "Global Object Inspector"
    bl_idname = "OBJECT_PT_OOT_Global_Object_Inspector"
    bl_space_type = "PROPERTIES"
    bl_region_type = "WINDOW"
    bl_context = "object"
    bl_options = {"HIDE_HEADER"}

    @classmethod
    def poll(cls, context):
        return context.object is not None and context.object.data is None

    def draw(self, context):
        box = self.layout
        prop_split(box, context.scene, "gameEditorMode", "Game")


class Fast64_GlobalSettingsPanel(bpy.types.Panel):
    bl_idname = "FAST64_PT_global_settings"
    bl_label = "Fast64 Global Settings"
    bl_space_type = "VIEW_3D"
    bl_region_type = "UI"
    bl_category = "Fast64"

    @classmethod
    def poll(cls, context):
        return True

    # called every frame
    def draw(self, context):
        col = self.layout.column()
        col.scale_y = 1.1  # extra padding
        prop_split(col, context.scene, "gameEditorMode", "Game")
        col.prop(context.scene, "exportHiddenGeometry")
        col.prop(context.scene, "fullTraceback")
        prop_split(col, context.scene.fast64.settings, "anim_range_choice", "Anim Range")


class Fast64_GlobalToolsPanel(bpy.types.Panel):
    bl_idname = "FAST64_PT_global_tools"
    bl_label = "Fast64 Tools"
    bl_space_type = "VIEW_3D"
    bl_region_type = "UI"
    bl_category = "Fast64"

    @classmethod
    def poll(cls, context):
        return True

    # called every frame
    def draw(self, context):
        col = self.layout.column()
        col.operator(ArmatureApplyWithMeshOperator.bl_idname)
        # col.operator(CreateMetarig.bl_idname)
        addon_updater_ops.update_notice_box_ui(self, context)


class Fast64Settings_Properties(bpy.types.PropertyGroup):
    """Settings affecting exports for all games found in scene.fast64.settings"""

    version: bpy.props.IntProperty(name="Fast64Settings_Properties Version", default=0)

    anim_range_choice: bpy.props.EnumProperty(
        name="Anim Range",
        description="What to use to determine what frames of the animation to export",
        items=[
            ("action", "Action", "Export all frames from the action", 0),
            (
                "scene",
                "Playback",
                (
                    "Export all frames in the scene's animation preview playback range.\n"
                    "(export frames being played in Blender)"
                ),
                1,
            ),
            (
                "intersect_action_and_scene",
                "Smart",
                (
                    "Intersect Action & Scene\n"
                    "Export all frames from the action that are also in the scene playback range.\n"
                    "(export frames being played in Blender that also are part of the action frames)"
                ),
                2,
            ),
        ],
        default="intersect_action_and_scene",
    )


class Fast64_Properties(bpy.types.PropertyGroup):
    """
    Properties in scene.fast64.
    All new properties should be children of one of these three property groups.
    """

    sm64: bpy.props.PointerProperty(type=SM64_Properties, name="SM64 Properties")
    oot: bpy.props.PointerProperty(type=OOT_Properties, name="OOT Properties")
    settings: bpy.props.PointerProperty(type=Fast64Settings_Properties, name="Fast64 Settings")
    renderSettings: bpy.props.PointerProperty(type=Fast64RenderSettings_Properties, name="Fast64 Render Settings")


class Fast64_BoneProperties(bpy.types.PropertyGroup):
    """
    Properties in bone.fast64 (bpy.types.Bone)
    All new bone properties should be children of this property group.
    """

    sm64: bpy.props.PointerProperty(type=SM64_BoneProperties, name="SM64 Properties")


class Fast64_ObjectProperties(bpy.types.PropertyGroup):
    """
    Properties in object.fast64 (bpy.types.Object)
    All new object properties should be children of this property group.
    """

    sm64: bpy.props.PointerProperty(type=SM64_ObjectProperties, name="SM64 Object Properties")
    oot: bpy.props.PointerProperty(type=OOT_ObjectProperties, name="OOT Object Properties")


class UpgradeF3DMaterialsDialog(bpy.types.Operator):
    bl_idname = "dialog.upgrade_f3d_materials"
    bl_label = "Upgrade F3D Materials"
    bl_options = {"REGISTER", "UNDO"}

    done = False

    def draw(self, context):
        layout = self.layout
        if self.done:
            layout.label(text="Success!")
            box = layout.box()
            box.label(text="Materials were successfully upgraded.")
            box.label(text="Please purge your remaining materials.")

            purge_box = box.box()
            purge_box.scale_y = 0.25
            purge_box.separator(factor=0.5)
            purge_box.label(text="How to purge:")
            purge_box.separator(factor=0.5)
            purge_box.label(text="Go to the outliner, change the display mode")
            purge_box.label(text='to "Orphan Data" (broken heart icon)')
            purge_box.separator(factor=0.25)
            purge_box.label(text='Click "Purge" in the top right corner.')
            purge_box.separator(factor=0.25)
            purge_box.label(text="Purge multiple times until the node groups")
            purge_box.label(text="are gone.")
            layout.separator(factor=0.25)
            layout.label(text="You may click anywhere to close this dialog.")
            return
        layout.alert = True
        box = layout.box()
        box.label(text="Your project contains F3D materials that need to be upgraded in order to continue!")
        box.label(text="Before upgrading, make sure to create a duplicate (backup) of this blend file.")
        box.separator()

        col = box.column()
        col.alignment = "CENTER"
        col.alert = True
        col.label(text="Upgrade F3D Materials?")

    def invoke(self, context, event):
        return context.window_manager.invoke_props_dialog(self, width=600)

    def execute(self, context: "bpy.types.Context"):
        if context.mode != "OBJECT":
            bpy.ops.object.mode_set(mode="OBJECT")

        upgradeF3DVersionAll(
            [obj for obj in bpy.data.objects if isinstance(obj.data, bpy.types.Mesh)],
            list(bpy.data.armatures),
            MatUpdateConvert.version,
        )
        self.done = True
        return {"FINISHED"}


# def updateGameEditor(scene, context):
# 	if scene.currentGameEditorMode == 'SM64':
# 		sm64_panel_unregister()
# 	elif scene.currentGameEditorMode == 'Z64':
# 		oot_panel_unregister()
# 	else:
# 		raise PluginError("Unhandled game editor mode " + str(scene.currentGameEditorMode))
#
# 	if scene.gameEditorMode == 'SM64':
# 		sm64_panel_register()
# 	elif scene.gameEditorMode == 'Z64':
# 		oot_panel_register()
# 	else:
# 		raise PluginError("Unhandled game editor mode " + str(scene.gameEditorMode))
#
# 	scene.currentGameEditorMode = scene.gameEditorMode


class ExampleAddonPreferences(bpy.types.AddonPreferences, addon_updater_ops.AddonUpdaterPreferences):
    bl_idname = __package__

    def draw(self, context):
        addon_updater_ops.update_settings_ui(self, context)


classes = (
    Fast64Settings_Properties,
    Fast64RenderSettings_Properties,
    Fast64_Properties,
    Fast64_BoneProperties,
    Fast64_ObjectProperties,
    AddBoneGroups,
    CreateMetarig,
    SM64_AddWaterBox,
    # Fast64_GlobalObjectPanel,
    F3D_GlobalSettingsPanel,
    Fast64_GlobalSettingsPanel,
    SM64_ArmatureToolsPanel,
    Fast64_GlobalToolsPanel,
    UpgradeF3DMaterialsDialog,
)


def upgrade_changed_props():
    """Set scene properties after a scene loads, used for migrating old properties"""
    SM64_Properties.upgrade_changed_props()
    SM64_ObjectProperties.upgrade_changed_props()
    OOT_ObjectProperties.upgrade_changed_props()


def upgrade_scene_props_node():
    """update f3d materials with SceneProperties node"""
    has_old_f3d_mats = any(mat.is_f3d and mat.mat_ver < MatUpdateConvert.version for mat in bpy.data.materials)
    if has_old_f3d_mats:
        bpy.ops.dialog.upgrade_f3d_materials("INVOKE_DEFAULT")


@bpy.app.handlers.persistent
def after_load(_a, _b):
    upgrade_changed_props()
    upgrade_scene_props_node()
    resync_scene_props()


def gameEditorUpdate(self, context):
    if self.gameEditorMode == "SM64":
        self.f3d_type = "F3D"
    elif self.gameEditorMode == "OOT":
        self.f3d_type = "F3DEX2/LX2"


# called on add-on enabling
# register operators and panels here
# append menu layout drawing function to an existing window
def register():

    if bpy.app.version < (3, 2, 0):
        msg = "\n".join(
            (
                "This version of Fast64 does not support Blender 3.1.x and earlier Blender versions.",
                "Your Blender version is: " + ".".join(str(i) for i in bpy.app.version),
                "Please upgrade Blender to 3.2.0 or above.",
            )
        )
        print(msg)
        unsupported_exc = Exception("\n\n" + msg)
        raise unsupported_exc

    # Register addon updater first,
    # this way if a broken version fails to register the user can still pick another version.
    register_class(ExampleAddonPreferences)
    addon_updater_ops.register(bl_info)

    utility_anim_register()
    mat_register()
    render_engine_register()
    bsdf_conv_register()
    sm64_register(True)
    oot_register(True)
<<<<<<< HEAD
    kcs_register(True)
=======
    sm64_import_register()
>>>>>>> 8a47ee54

    for cls in classes:
        register_class(cls)

    bsdf_conv_panel_regsiter()
    f3d_writer_register()
    flipbook_register()
    f3d_parser_register()

    # ROM

    bpy.types.Scene.decomp_compatible = bpy.props.BoolProperty(name="Decomp Compatibility", default=True)
    bpy.types.Scene.ignoreTextureRestrictions = bpy.props.BoolProperty(name="Ignore Texture Restrictions")
    bpy.types.Scene.fullTraceback = bpy.props.BoolProperty(name="Show Full Error Traceback", default=False)
    bpy.types.Scene.gameEditorMode = bpy.props.EnumProperty(
        name="Game", default="SM64", items=gameEditorEnum, update=gameEditorUpdate
    )
    bpy.types.Scene.saveTextures = bpy.props.BoolProperty(name="Save Textures As PNGs (Breaks CI Textures)")
    bpy.types.Scene.generateF3DNodeGraph = bpy.props.BoolProperty(name="Generate F3D Node Graph", default=True)
    bpy.types.Scene.exportHiddenGeometry = bpy.props.BoolProperty(name="Export Hidden Geometry", default=True)
    bpy.types.Scene.exportInlineF3D = bpy.props.BoolProperty(name="Export Inline F3D", \
    description = "F3D for each mesh will be one Gfx list instead of having different Gfx lists for each component of the mesh.\n\
This will cause repeated F3D cmds. This option does not work on armature exports.", default=False)
    bpy.types.Scene.blenderF3DScale = bpy.props.FloatProperty(
        name="F3D Blender Scale", default=100, update=on_update_render_settings
    )

    bpy.types.Scene.fast64 = bpy.props.PointerProperty(type=Fast64_Properties, name="Fast64 Properties")
    bpy.types.Bone.fast64 = bpy.props.PointerProperty(type=Fast64_BoneProperties, name="Fast64 Bone Properties")
    bpy.types.Object.fast64 = bpy.props.PointerProperty(type=Fast64_ObjectProperties, name="Fast64 Object Properties")

    bpy.app.handlers.load_post.append(after_load)


# called on add-on disabling
def unregister():
    utility_anim_unregister()
    flipbook_unregister()
    f3d_writer_unregister()
    f3d_parser_unregister()
    sm64_unregister(True)
    oot_unregister(True)
<<<<<<< HEAD
    kcs_unregister(True)
=======
    sm64_import_unregister()
>>>>>>> 8a47ee54
    mat_unregister()
    bsdf_conv_unregister()
    bsdf_conv_panel_unregsiter()
    render_engine_unregister()

    del bpy.types.Scene.fullTraceback
    del bpy.types.Scene.decomp_compatible
    del bpy.types.Scene.ignoreTextureRestrictions
    del bpy.types.Scene.saveTextures
    del bpy.types.Scene.gameEditorMode
    del bpy.types.Scene.generateF3DNodeGraph
    del bpy.types.Scene.exportHiddenGeometry
    del bpy.types.Scene.blenderF3DScale

    del bpy.types.Scene.fast64
    del bpy.types.Bone.fast64
    del bpy.types.Object.fast64

    for cls in classes:
        unregister_class(cls)

    bpy.app.handlers.load_post.remove(after_load)

    addon_updater_ops.unregister()
    unregister_class(ExampleAddonPreferences)<|MERGE_RESOLUTION|>--- conflicted
+++ resolved
@@ -454,11 +454,8 @@
     bsdf_conv_register()
     sm64_register(True)
     oot_register(True)
-<<<<<<< HEAD
     kcs_register(True)
-=======
     sm64_import_register()
->>>>>>> 8a47ee54
 
     for cls in classes:
         register_class(cls)
@@ -501,11 +498,8 @@
     f3d_parser_unregister()
     sm64_unregister(True)
     oot_unregister(True)
-<<<<<<< HEAD
     kcs_unregister(True)
-=======
     sm64_import_unregister()
->>>>>>> 8a47ee54
     mat_unregister()
     bsdf_conv_unregister()
     bsdf_conv_panel_unregsiter()
