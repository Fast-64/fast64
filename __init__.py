--- conflicted
+++ resolved
@@ -358,10 +358,6 @@
 # register operators and panels here
 # append menu layout drawing function to an existing window
 def register():
-<<<<<<< HEAD
-	editOOTActorProperties()
-=======
-
 	if bpy.app.version >= (3, 1, 0):
 		msg = "\n".join(
 			(
@@ -376,7 +372,7 @@
 		blender_3_1_0_and_later_unsupported = Exception("\n\n" + msg)
 		raise blender_3_1_0_and_later_unsupported
 
->>>>>>> 152453de
+	editOOTActorProperties()
 	mat_register()
 	render_engine_register()
 	bsdf_conv_register()
