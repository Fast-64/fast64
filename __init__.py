import bpy

from bpy.utils import register_class, unregister_class
from bpy.path import abspath

from . import addon_updater_ops

from .fast64_internal.game_data import game_data
from .fast64_internal.utility import prop_split, multilineLabel, set_prop_if_in_data, Matrix4x4Property

from .fast64_internal.repo_settings import (
    draw_repo_settings,
    load_repo_settings,
    repo_settings_operators_register,
    repo_settings_operators_unregister,
)

from .fast64_internal.sm64 import sm64_register, sm64_unregister
from .fast64_internal.sm64.sm64_constants import sm64_world_defaults
from .fast64_internal.sm64.settings.properties import SM64_Properties
from .fast64_internal.sm64.sm64_geolayout_bone import SM64_BoneProperties
from .fast64_internal.sm64.sm64_objects import SM64_ObjectProperties

from .fast64_internal.z64 import OOT_Properties, oot_register, oot_unregister
from .fast64_internal.z64.constants import oot_world_defaults
from .fast64_internal.z64.props_panel_main import OOT_ObjectProperties
from .fast64_internal.z64.actor.properties import initOOTActorProperties
from .fast64_internal.utility_anim import utility_anim_register, utility_anim_unregister, ArmatureApplyWithMeshOperator

from .fast64_internal.mk64 import MK64_Properties, mk64_register, mk64_unregister
from .fast64_internal.mk64.mk64_constants import mk64_world_defaults

from .fast64_internal.f3d.f3d_material import (
    F3D_MAT_CUR_VERSION,
    mat_register,
    mat_unregister,
    check_or_ask_color_management,
)
from .fast64_internal.f3d.f3d_writer import f3d_writer_register, f3d_writer_unregister
from .fast64_internal.f3d.f3d_parser import f3d_parser_register, f3d_parser_unregister
from .fast64_internal.f3d.flipbook import flipbook_register, flipbook_unregister
from .fast64_internal.f3d.op_largetexture import op_largetexture_register, op_largetexture_unregister, ui_oplargetexture

from .fast64_internal.f3d_material_converter import (
    MatUpdateConvert,
    upgrade_f3d_version_all_meshes,
    bsdf_conv_register,
    bsdf_conv_unregister,
    bsdf_conv_panel_regsiter,
    bsdf_conv_panel_unregsiter,
)

from .fast64_internal.render_settings import (
    Fast64RenderSettings_Properties,
    ManualUpdatePreviewOperator,
    resync_scene_props,
    on_update_render_settings,
)

# info about add on
bl_info = {
    "name": "Fast64",
    "version": (2, 4, 0),
    "author": "kurethedead",
    "location": "3DView",
    "description": "Plugin for exporting F3D display lists and other game data related to Nintendo 64 games.",
    "category": "Import-Export",
    "blender": (3, 2, 0),
}

gameEditorEnum = (
    ("SM64", "SM64", "Super Mario 64", 0),
    ("OOT", "OOT", "Ocarina Of Time", 1),
    # ("MM", "MM", "Majora's Mask", 4),
    ("MK64", "MK64", "Mario Kart 64", 3),
    ("Homebrew", "Homebrew", "Homebrew", 2),
)


class F3D_GlobalSettingsPanel(bpy.types.Panel):
    bl_idname = "F3D_PT_global_settings"
    bl_label = "F3D Global Settings"
    bl_space_type = "VIEW_3D"
    bl_region_type = "UI"
    bl_category = "Fast64"

    @classmethod
    def poll(cls, context):
        return True

    # called every frame
    def draw(self, context):
        col = self.layout.column()
        col.scale_y = 1.1  # extra padding
        prop_split(col, context.scene, "f3d_type", "Microcode")
        if context.scene.f3d_type in {"F3DEX3", "T3D"}:
            prop_split(col, context.scene, "packed_normals_algorithm", "Packed normals alg")
        col.prop(context.scene, "saveTextures")
        col.prop(context.scene, "f3d_simple", text="Simple Material UI")
        col.prop(context.scene, "exportInlineF3D", text="Bleed and Inline Material Exports")
        if context.scene.exportInlineF3D:
            multilineLabel(
                col.box(),
                "While inlining, all meshes will be restored to world default values.\n         You can configure these values in the world properties tab.",
                icon="INFO",
            )
        col.prop(context.scene, "ignoreTextureRestrictions")
        if context.scene.ignoreTextureRestrictions:
            col.box().label(text="Width/height must be < 1024. Must be png format.")


class Fast64_GlobalSettingsPanel(bpy.types.Panel):
    bl_idname = "FAST64_PT_global_settings"
    bl_label = "Fast64 Global Settings"
    bl_space_type = "VIEW_3D"
    bl_region_type = "UI"
    bl_category = "Fast64"

    @classmethod
    def poll(cls, context):
        return True

    # called every frame
    def draw(self, context):
        col = self.layout.column()
        col.scale_y = 1.1  # extra padding

        scene = context.scene
        fast64_settings: Fast64Settings_Properties = scene.fast64.settings

        prop_split(col, scene, "gameEditorMode", "Game")
        col.prop(scene, "exportHiddenGeometry")
        col.prop(scene, "fullTraceback")

        prop_split(col, fast64_settings, "anim_range_choice", "Anim Range")

        draw_repo_settings(col.box(), context)
        if not fast64_settings.repo_settings_tab:
            col.prop(fast64_settings, "auto_pick_texture_format")
            if fast64_settings.auto_pick_texture_format:
                col.prop(fast64_settings, "prefer_rgba_over_ci")


class Fast64_GlobalToolsPanel(bpy.types.Panel):
    bl_idname = "FAST64_PT_global_tools"
    bl_label = "Fast64 Tools"
    bl_space_type = "VIEW_3D"
    bl_region_type = "UI"
    bl_category = "Fast64"

    @classmethod
    def poll(cls, context):
        return True

    # called every frame
    def draw(self, context):
        col = self.layout.column()
        col.operator(ArmatureApplyWithMeshOperator.bl_idname)
        # col.operator(CreateMetarig.bl_idname)
        ui_oplargetexture(col, context)
        addon_updater_ops.update_notice_box_ui(self, context)


def repo_path_update(self, context):
    load_repo_settings(context.scene, abspath(self.repo_settings_path), True)


class Fast64Settings_Properties(bpy.types.PropertyGroup):
    """Settings affecting exports for all games found in scene.fast64.settings"""

    version: bpy.props.IntProperty(name="Fast64Settings_Properties Version", default=0)

    anim_range_choice: bpy.props.EnumProperty(
        name="Anim Range",
        description="What to use to determine what frames of the animation to export",
        items=[
            ("action", "Action", "Export all frames from the action", 0),
            (
                "scene",
                "Playback",
                (
                    "Export all frames in the scene's animation preview playback range.\n"
                    "(export frames being played in Blender)"
                ),
                1,
            ),
            (
                "intersect_action_and_scene",
                "Smart",
                (
                    "Intersect Action & Scene\n"
                    "Export all frames from the action that are also in the scene playback range.\n"
                    "(export frames being played in Blender that also are part of the action frames)"
                ),
                2,
            ),
        ],
        default="intersect_action_and_scene",
    )
    auto_pick_texture_format: bpy.props.BoolProperty(
        name="Auto Pick Texture Format",
        description="When enabled, fast64 will try to pick the best texture format whenever a texture is selected.",
        default=True,
    )
    prefer_rgba_over_ci: bpy.props.BoolProperty(
        name="Prefer RGBA Over CI",
        description="When enabled, fast64 will default colored textures's format to RGBA even if they fit CI requirements, with the exception of textures that would not fit into TMEM otherwise",
    )
    dont_ask_color_management: bpy.props.BoolProperty(name="Don't ask to set color management properties")

    repo_settings_tab: bpy.props.BoolProperty(default=True, name="Repo Settings")
    repo_settings_path: bpy.props.StringProperty(name="Path", subtype="FILE_PATH", update=repo_path_update)
    auto_repo_load_settings: bpy.props.BoolProperty(
        name="Auto Load Repo's Settings",
        description="When enabled, this will make fast64 automatically load repo settings if they are found after picking a decomp path",
        default=True,
    )
    internal_fixed_4_2: bpy.props.BoolProperty(default=False)

    internal_game_update_ver: bpy.props.IntProperty(default=0)

    def to_repo_settings(self):
        data = {}
        data["autoLoad"] = self.auto_repo_load_settings
        data["autoPickTextureFormat"] = self.auto_pick_texture_format
        if self.auto_pick_texture_format:
            data["preferRGBAOverCI"] = self.prefer_rgba_over_ci
        return data

    def from_repo_settings(self, data: dict):
        set_prop_if_in_data(self, "auto_repo_load_settings", data, "autoLoad")
        set_prop_if_in_data(self, "auto_pick_texture_format", data, "autoPickTextureFormat")
        set_prop_if_in_data(self, "prefer_rgba_over_ci", data, "preferRGBAOverCI")


class Fast64_Properties(bpy.types.PropertyGroup):
    """
    Properties in scene.fast64.
    All new properties should be children of one of these three property groups.
    """

    sm64: bpy.props.PointerProperty(type=SM64_Properties, name="SM64 Properties")
    oot: bpy.props.PointerProperty(type=OOT_Properties, name="OOT Properties")
    mk64: bpy.props.PointerProperty(type=MK64_Properties, name="MK64 Properties")
    settings: bpy.props.PointerProperty(type=Fast64Settings_Properties, name="Fast64 Settings")
    renderSettings: bpy.props.PointerProperty(type=Fast64RenderSettings_Properties, name="Fast64 Render Settings")


class Fast64_BoneProperties(bpy.types.PropertyGroup):
    """
    Properties in bone.fast64 (bpy.types.Bone)
    All new bone properties should be children of this property group.
    """

    sm64: bpy.props.PointerProperty(type=SM64_BoneProperties, name="SM64 Properties")


class Fast64_ObjectProperties(bpy.types.PropertyGroup):
    """
    Properties in object.fast64 (bpy.types.Object)
    All new object properties should be children of this property group.
    """

    sm64: bpy.props.PointerProperty(type=SM64_ObjectProperties, name="SM64 Object Properties")
    oot: bpy.props.PointerProperty(type=OOT_ObjectProperties, name="OOT Object Properties")


class UpgradeF3DMaterialsDialog(bpy.types.Operator):
    bl_idname = "dialog.upgrade_f3d_materials"
    bl_label = "Upgrade F3D Materials"
    bl_options = {"REGISTER", "UNDO"}

    done = False

    def draw(self, context):
        layout = self.layout
        if self.done:
            layout.label(text="Success!")
            layout.label(text="Materials were successfully upgraded.")
            layout.separator(factor=0.25)
            layout.label(text="You may click anywhere to close this dialog.")
            return
        layout.alert = True
        box = layout.box()
        box.label(text="Your project contains F3D materials that need to be upgraded in order to continue!")
        box.label(text="Before upgrading, make sure to create a duplicate (backup) of this blend file.")
        box.separator()

        col = box.column()
        col.alignment = "CENTER"
        col.alert = True
        col.label(text="Upgrade F3D Materials?")

    def invoke(self, context, event):
        return context.window_manager.invoke_props_dialog(self, width=600)

    def execute(self, context: "bpy.types.Context"):
        if context.mode != "OBJECT":
            bpy.ops.object.mode_set(mode="OBJECT")

        upgrade_f3d_version_all_meshes()
        self.done = True
        return {"FINISHED"}


class ExampleAddonPreferences(bpy.types.AddonPreferences, addon_updater_ops.AddonUpdaterPreferences):
    bl_idname = __package__

    def draw(self, context):
        addon_updater_ops.update_settings_ui(self, context)


classes = (
    Fast64Settings_Properties,
    Fast64RenderSettings_Properties,
    ManualUpdatePreviewOperator,
    Fast64_Properties,
    Fast64_BoneProperties,
    Fast64_ObjectProperties,
    F3D_GlobalSettingsPanel,
    Fast64_GlobalSettingsPanel,
    Fast64_GlobalToolsPanel,
    UpgradeF3DMaterialsDialog,
)


def upgrade_changed_props():
    """Set scene properties after a scene loads, used for migrating old properties"""
    SM64_Properties.upgrade_changed_props()
    MK64_Properties.upgrade_changed_props()
    SM64_ObjectProperties.upgrade_changed_props()
    SM64_BoneProperties.upgrade_changed_props()
    OOT_ObjectProperties.upgrade_changed_props()
    for scene in bpy.data.scenes:
        settings: Fast64Settings_Properties = scene.fast64.settings
        if settings.internal_game_update_ver != 1:
            set_game_defaults(scene, False)
            settings.internal_game_update_ver = 1
        if scene.get("decomp_compatible", False):
            scene.gameEditorMode = "Homebrew"
            del scene["decomp_compatible"]

        settings = scene.fast64.renderSettings
        light0Color = settings.pop("lightColor", None)
        if light0Color is not None:
            settings.light0Color = light0Color
        light0Direction = settings.pop("lightDirection", None)
        if light0Direction is not None:
            settings.light0Direction = light0Direction


def upgrade_scene_props_node():
    """update f3d materials with SceneProperties node"""
    has_old_f3d_mats = any(mat.is_f3d and mat.mat_ver < F3D_MAT_CUR_VERSION for mat in bpy.data.materials)
    if has_old_f3d_mats:
        bpy.ops.dialog.upgrade_f3d_materials("INVOKE_DEFAULT")


@bpy.app.handlers.persistent
def after_load(_a, _b):
    game_data.update(bpy.context.scene.gameEditorMode)

    settings = bpy.context.scene.fast64.settings
    if any(mat.is_f3d for mat in bpy.data.materials):
        check_or_ask_color_management(bpy.context)
        if not settings.internal_fixed_4_2 and bpy.app.version >= (4, 2, 0):
            upgrade_f3d_version_all_meshes()
    if bpy.app.version >= (4, 2, 0):
        settings.internal_fixed_4_2 = True
    upgrade_changed_props()
    upgrade_scene_props_node()
    resync_scene_props()
    try:
        if settings.repo_settings_path:
            load_repo_settings(bpy.context.scene, abspath(settings.repo_settings_path), True)
    except Exception as exc:
        print(exc)


def set_game_defaults(scene: bpy.types.Scene, set_ucode=True):
    world_defaults = None
    if scene.gameEditorMode == "SM64":
        f3d_type = "F3D"
        world_defaults = sm64_world_defaults
    elif scene.gameEditorMode == "MK64":
        f3d_type = "F3DEX"
        world_defaults = mk64_world_defaults
    elif scene.gameEditorMode in {"OOT", "MM"}:
        f3d_type = "F3DEX2/LX2"
        world_defaults = oot_world_defaults
    elif scene.gameEditorMode == "MK64":
        f3d_type = "F3DEX/LX"
    elif scene.gameEditorMode == "Homebrew":
        f3d_type = "F3D"
        world_defaults = {}  # This will set some pretty bad defaults, but trust the user
    if set_ucode:
        scene.f3d_type = f3d_type
    if scene.world is not None:
        scene.world.rdp_defaults.from_dict(world_defaults)


def gameEditorUpdate(scene: bpy.types.Scene, _context):
    game_data.update(scene.gameEditorMode)
    set_game_defaults(scene)


# called on add-on enabling
# register operators and panels here
# append menu layout drawing function to an existing window
def register():
    if bpy.app.version < (3, 2, 0):
        msg = "\n".join(
            (
                "This version of Fast64 does not support Blender 3.1.x and earlier Blender versions.",
                "Your Blender version is: " + ".".join(str(i) for i in bpy.app.version),
                "Please upgrade Blender to 3.2.0 or above.",
            )
        )
        print(msg)
        unsupported_exc = Exception("\n\n" + msg)
        raise unsupported_exc

    # Register addon updater first,
    # this way if a broken version fails to register the user can still pick another version.
    register_class(ExampleAddonPreferences)
    addon_updater_ops.register(bl_info)

    register_class(Matrix4x4Property)
    initOOTActorProperties()
    utility_anim_register()
    mat_register()
    bsdf_conv_register()
    sm64_register(True)
    oot_register(True)
    mk64_register(True)

    repo_settings_operators_register()

    for cls in classes:
        register_class(cls)

    bsdf_conv_panel_regsiter()
    f3d_writer_register()
    flipbook_register()
    f3d_parser_register()
    op_largetexture_register()

    # ROM

    bpy.types.Scene.ignoreTextureRestrictions = bpy.props.BoolProperty(name="Ignore Texture Restrictions")
    bpy.types.Scene.fullTraceback = bpy.props.BoolProperty(name="Show Full Error Traceback", default=False)
    bpy.types.Scene.gameEditorMode = bpy.props.EnumProperty(
        name="Game", default="SM64", items=gameEditorEnum, update=gameEditorUpdate
    )
    bpy.types.Scene.saveTextures = bpy.props.BoolProperty(name="Save Textures As PNGs (Breaks CI Textures)")
    bpy.types.Scene.exportHiddenGeometry = bpy.props.BoolProperty(name="Export Hidden Geometry", default=True)
    bpy.types.Scene.exportInlineF3D = bpy.props.BoolProperty(
        name="Bleed and Inline Material Exports",
        description="Inlines and bleeds materials in a single mesh. GeoLayout + Armature exports bleed over entire model",
        default=False,
    )
    bpy.types.Scene.blenderF3DScale = bpy.props.FloatProperty(
        name="F3D Blender Scale", default=100, update=on_update_render_settings
    )

    bpy.types.Scene.fast64 = bpy.props.PointerProperty(type=Fast64_Properties, name="Fast64 Properties")
    bpy.types.Bone.fast64 = bpy.props.PointerProperty(type=Fast64_BoneProperties, name="Fast64 Bone Properties")
    bpy.types.Object.fast64 = bpy.props.PointerProperty(type=Fast64_ObjectProperties, name="Fast64 Object Properties")

    bpy.app.handlers.load_post.append(after_load)


# called on add-on disabling
def unregister():
    utility_anim_unregister()
    op_largetexture_unregister()
    flipbook_unregister()
    f3d_writer_unregister()
    f3d_parser_unregister()
    sm64_unregister(True)
    oot_unregister(True)
    mk64_unregister(True)
    mat_unregister()
    bsdf_conv_unregister()
    bsdf_conv_panel_unregsiter()
<<<<<<< HEAD
    render_engine_unregister()
    unregister_class(Matrix4x4Property)
=======
>>>>>>> 5877a949

    del bpy.types.Scene.fullTraceback
    del bpy.types.Scene.ignoreTextureRestrictions
    del bpy.types.Scene.saveTextures
    del bpy.types.Scene.gameEditorMode
    del bpy.types.Scene.exportHiddenGeometry
    del bpy.types.Scene.blenderF3DScale

    del bpy.types.Scene.fast64
    del bpy.types.Bone.fast64
    del bpy.types.Object.fast64

    repo_settings_operators_unregister()

    for cls in classes:
        unregister_class(cls)

    bpy.app.handlers.load_post.remove(after_load)

    addon_updater_ops.unregister()
    unregister_class(ExampleAddonPreferences)<|MERGE_RESOLUTION|>--- conflicted
+++ resolved
@@ -483,11 +483,7 @@
     mat_unregister()
     bsdf_conv_unregister()
     bsdf_conv_panel_unregsiter()
-<<<<<<< HEAD
-    render_engine_unregister()
     unregister_class(Matrix4x4Property)
-=======
->>>>>>> 5877a949
 
     del bpy.types.Scene.fullTraceback
     del bpy.types.Scene.ignoreTextureRestrictions
