--- conflicted
+++ resolved
@@ -1,25 +1,6 @@
 from .f3d_material_converter import *
 from .f3d import *
 from .sm64 import *
-<<<<<<< HEAD
 from .kcs import *
-from .oot import *
-from .panels import *
-
-# temporary star imports until more imports are cleaned up
-from .oot.oot_f3d_writer import *
-from .oot.oot_constants import *
-from .oot.oot_collision import *
-from .oot.oot_level import *
-from .oot.oot_level_writer import *
-from .oot.c_writer import *
-from .oot.oot_spline import *
-from .oot.oot_anim import *
-from .oot.oot_skeleton import *
-from .oot.oot_cutscene import *
-from .oot.oot_operators import *
-from .utility import *
-=======
 from .oot import *  # is this really needed?
-from .panels import *
->>>>>>> 7a76cda2
+from .panels import *