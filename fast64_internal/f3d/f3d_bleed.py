--- conflicted
+++ resolved
@@ -58,11 +58,8 @@
     DPLoadSync,
     DPTileSync,
     DPSetTile,
-<<<<<<< HEAD
     DPSetTile_Dolphin,
-=======
     DPSetTileSize,
->>>>>>> 5877a949
     DPLoadTile,
     FModel,
     FMesh,
@@ -150,11 +147,8 @@
         self.reset_gfx_lists = set()
         # build world default cmds to compare against, f3d types needed for reset cmd building
         self.f3d = get_F3D_GBI()
-<<<<<<< HEAD
-=======
         self.is_f3d_old = bpy.context.scene.f3d_type == "F3D"
         self.is_f3dex2 = "F3DEX2" in bpy.context.scene.f3d_type
->>>>>>> 5877a949
         self.build_default_geo()
         self.build_default_othermodes()
 
@@ -194,29 +188,6 @@
     def build_default_othermodes(self):
         defaults = create_or_get_world(bpy.context.scene).rdp_defaults
 
-<<<<<<< HEAD
-        othermode_H = SPSetOtherMode("G_SETOTHERMODE_H", 4, 20 - self.f3d.F3D_OLD_GBI, [])
-        # if the render mode is set, it will be consider non-default a priori
-        othermode_L = SPSetOtherMode("G_SETOTHERMODE_L", 0, 3 - self.f3d.F3D_OLD_GBI, [])
-
-        othermode_L.flagList.append(defaults.g_mdsft_alpha_compare)
-        othermode_L.flagList.append(defaults.g_mdsft_zsrcsel)
-
-        othermode_H.flagList.append(defaults.g_mdsft_rgb_dither)
-        othermode_H.flagList.append(defaults.g_mdsft_alpha_dither)
-        othermode_H.flagList.append(defaults.g_mdsft_combkey)
-        othermode_H.flagList.append(defaults.g_mdsft_textconv)
-        othermode_H.flagList.append(defaults.g_mdsft_text_filt)
-        othermode_H.flagList.append(defaults.g_mdsft_textlut)
-        othermode_H.flagList.append(defaults.g_mdsft_textlod)
-        othermode_H.flagList.append(defaults.g_mdsft_textdetail)
-        othermode_H.flagList.append(defaults.g_mdsft_textpersp)
-        othermode_H.flagList.append(defaults.g_mdsft_cycletype)
-        othermode_H.flagList.append(defaults.g_mdsft_pipeline)
-
-        self.default_othermode_L = othermode_L
-        self.default_othermode_H = othermode_H
-=======
         othermode_L: dict[SPSetOtherModeSub:str] = {}
         othermode_L[DPSetAlphaCompare] = defaults.g_mdsft_alpha_compare
         othermode_L[DPSetDepthSource] = defaults.g_mdsft_zsrcsel
@@ -239,7 +210,6 @@
         )
         # if the render mode is set, it will be consider non-default a priori
         self.default_othermode_L = SPSetOtherMode("G_SETOTHERMODE_L", 0, 3 - self.is_f3d_old, set(othermode_L.values()))
->>>>>>> 5877a949
 
     def bleed_fModel(self, fModel: FModel, fMeshes: dict[FMesh]):
         # walk fModel, no order to drawing is observed, so last_mat is not kept track of
@@ -549,14 +519,6 @@
         cmd_list.commands.extend(bleed_gfx_lists.bled_tex)
         # add in triangles
         cmd_list.commands.extend(tri_list.commands)
-<<<<<<< HEAD
-        # skinned meshes don't draw tris sometimes, use this opportunity to save a sync
-        tri_cmds = [c for c in tri_list.commands if type(c) in TRI_CMDS]
-        if tri_cmds:
-            reset_cmd_dict[DPPipeSync] = DPPipeSync()
-        [bleed_gfx_lists.add_reset_cmd(cmd, reset_cmd_dict) for cmd in bleed_gfx_lists.bled_mats]
-=======
->>>>>>> 5877a949
 
     # pre processes cmd_list and removes cmds deemed useless. subclass and override if this causes a game specific issue
     def on_bleed_start(self, cmd_list: GfxList):
@@ -660,23 +622,9 @@
                 if cmd_use != self.default_othermode_H:
                     reset_cmds.append(self.default_othermode_H)
 
-<<<<<<< HEAD
-            # render mode takes up most bits of the lower half, so seeing high bit usage is enough to determine render mode was used
-            elif cmd_type == DPSetRenderMode or (cmd_type == "G_SETOTHERMODE_L" and cmd_use.length >= 31):
-                if default_render_mode:
-                    reset_cmds.append(
-                        SPSetOtherMode(
-                            "G_SETOTHERMODE_L",
-                            0,
-                            32 - self.f3d.F3D_OLD_GBI,
-                            [*self.default_othermode_L.flagList, *default_render_mode],
-                        )
-                    )
-=======
             elif cmd_type == DPSetRenderMode:
                 if default_render_mode and cmd_use.flagList != default_render_mode:
                     reset_cmds.append(DPSetRenderMode(tuple(default_render_mode)))
->>>>>>> 5877a949
 
             elif cmd_type == "G_SETOTHERMODE_L":
                 flag_list = copy.copy(self.default_othermode_L.flagList)
@@ -767,37 +715,6 @@
                 return True
         return False
 
-<<<<<<< HEAD
-    # At most, only one sync is needed after drawing tris. The f3d writer should
-    # already have placed the appropriate sync type required. If a second sync is
-    # detected between drawing cmds, then remove that sync. Remove the latest sync
-    # not the first seen sync.
-    def bleed_DPTileSync(self, cmd_list: GfxList, cmd: GbiMacro, bleed_state: int, last_cmd_list: GfxList = None):
-        return self.bleed_between_tris(cmd_list, cmd, bleed_state, [DPLoadSync, DPPipeSync, DPTileSync])
-
-    def bleed_DPPipeSync(self, cmd_list: GfxList, cmd: GbiMacro, bleed_state: int, last_cmd_list: GfxList = None):
-        return self.bleed_between_tris(cmd_list, cmd, bleed_state, [DPLoadSync, DPPipeSync, DPTileSync])
-
-    def bleed_DPLoadSync(self, cmd_list: GfxList, cmd: GbiMacro, bleed_state: int, last_cmd_list: GfxList = None):
-        return self.bleed_between_tris(cmd_list, cmd, bleed_state, [DPLoadSync, DPPipeSync, DPTileSync])
-
-    def bleed_between_tris(self, cmd_list: GfxList, cmd: GbiMacro, bleed_state: int, conflict_cmds: list[GbiMacro]):
-        tri_buffered = False
-        for parse_cmd in cmd_list.commands:
-            if parse_cmd is cmd:
-                return tri_buffered
-            if type(parse_cmd) in TRI_CMDS:
-                tri_buffered = False
-                continue
-            if type(parse_cmd) in conflict_cmds:
-                if not tri_buffered:
-                    tri_buffered = True
-                else:
-                    return True
-        return False
-
-=======
->>>>>>> 5877a949
 
 # small containers for data used in inline Gfx
 @dataclass
