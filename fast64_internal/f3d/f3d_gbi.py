--- conflicted
+++ resolved
@@ -4465,13 +4465,8 @@
 
     def is_LOADTILE(self, f3d):
         return self.tile == f3d.G_TX_LOADTILE
-<<<<<<< HEAD
-
-
-=======
-
-
->>>>>>> 84f794d8
+
+
 @dataclass
 class DPLoadBlock(GbiMacro):
     tile: int
