--- conflicted
+++ resolved
@@ -4739,12 +4739,8 @@
                     return False
         return True
 
-<<<<<<< HEAD
-@dataclass(unsafe_hash = True)
-=======
-
-@dataclass
->>>>>>> 13d9b1db
+
+@dataclass(unsafe_hash = True)
 class DPLoadBlock(GbiMacro):
     tile: int
     uls: int
