# Macros are all copied over from gbi.h
from __future__ import annotations

from typing import Sequence, Union, Tuple
from dataclasses import dataclass, fields, field
import bpy, os, enum, copy
from ..utility import *

from typing import TYPE_CHECKING

if TYPE_CHECKING:
    from .f3d_material import TextureProperty


class ScrollMethod(enum.Enum):
    Vertex = 1
    Tile = 2
    Ignore = 3


class DLFormat(enum.Enum):
    Static = 1
    Dynamic = 2


class GfxListTag(enum.IntFlag):
    Geometry = 1
    Material = 2
    MaterialRevert = 4
    Draw = 4
    NoExport = 16

    @property
    def Export(self):
        return not self & GfxListTag.NoExport


class GfxTag(enum.Flag):
    TileScroll0 = enum.auto()
    TileScroll1 = enum.auto()


class GfxMatWriteMethod(enum.Enum):
    WriteAll = 1
    WriteDifferingAndRevert = 2


enumTexScroll = [
    ("None", "None", "None"),
    ("Linear", "Linear", "Linear"),
    ("Sine", "Sine", "Sine"),
    ("Noise", "Noise", "Noise"),
]

dlTypeEnum = [
    ("STATIC", "Static", "Static"),
    ("MATERIAL", "Dynamic Material", "Dynamic Material"),
    ("PROCEDURAL", "Procedural", "Procedural"),
]

# 1-8 for F3DEX2 etc., 1-10 for F3DEX3
lightIndex = {f"LIGHT_{n}": n for n in range(1, 11)}

# tuple of max buffer size, max load count.
vertexBufferSize = {
    "F3D": (16, 16),
    "F3DEX/LX": (32, 32),
    "F3DLX.Rej": (64, 32),
    "F3DLP.Rej": (80, 32),
    "F3DEX2/LX2": (32, 32),
    "F3DEX2_PL": (32, 32),
    "F3DEX2.Rej/LX2.Rej": (64, 64),
    "F3DEX3": (56, 56),
    "T3D": (70, 70),
}

sm64_default_draw_layers = {
    "0": ("G_RM_ZB_OPA_SURF", "G_RM_NOOP2"),
    "1": ("G_RM_AA_ZB_OPA_SURF", "G_RM_NOOP2"),
    "2": ("G_RM_AA_ZB_OPA_DECAL", "G_RM_NOOP2"),
    "3": ("G_RM_AA_ZB_OPA_INTER", "G_RM_NOOP2"),
    "4": ("G_RM_AA_ZB_TEX_EDGE", "G_RM_NOOP2"),
    "5": ("G_RM_AA_ZB_XLU_SURF", "G_RM_NOOP2"),
    "6": ("G_RM_AA_ZB_XLU_DECAL", "G_RM_NOOP2"),
    "7": ("G_RM_AA_ZB_XLU_INTER", "G_RM_NOOP2"),
}

oot_default_draw_layers = {
    "Opaque": ("G_RM_AA_ZB_OPA_SURF", "G_RM_AA_ZB_OPA_SURF2"),
    "Transparent": ("G_RM_AA_ZB_XLU_SURF", "G_RM_AA_ZB_XLU_SURF2"),
    "Overlay": ("G_RM_AA_ZB_OPA_SURF", "G_RM_AA_ZB_OPA_SURF2"),
}

default_draw_layers = {
    "SM64": sm64_default_draw_layers,
    "OOT": oot_default_draw_layers,
}

CCMUXDict = {
    "COMBINED": 0,
    "TEXEL0": 1,
    "TEXEL1": 2,
    "PRIMITIVE": 3,
    "SHADE": 4,
    "ENVIRONMENT": 5,
    "CENTER": 6,
    "SCALE": 6,
    "COMBINED_ALPHA": 7,
    "TEXEL0_ALPHA": 8,
    "TEXEL1_ALPHA": 9,
    "PRIMITIVE_ALPHA": 10,
    "SHADE_ALPHA": 11,
    "ENV_ALPHA": 12,
    "LOD_FRACTION": 13,
    "PRIM_LOD_FRAC": 14,
    "NOISE": 7,
    "K4": 7,
    "K5": 15,
    "1": 6,
    "0": 31,
}

ACMUXDict = {
    "COMBINED": 0,
    "TEXEL0": 1,
    "TEXEL1": 2,
    "PRIMITIVE": 3,
    "SHADE": 4,
    "ENVIRONMENT": 5,
    "LOD_FRACTION": 0,
    "PRIM_LOD_FRAC": 6,
    "1": 6,
    "0": 7,
}


def isUcodeF3DEX1(F3D_VER: str) -> bool:
    return F3D_VER in {"F3DLP.Rej", "F3DLX.Rej", "F3DEX/LX"}


def isUcodeF3DEX2(F3D_VER: str) -> bool:
    return F3D_VER in {"F3DEX2.Rej/LX2.Rej", "F3DEX2/LX2", "F3DEX2_PL"}


def isUcodeF3DEX3(F3D_VER: str) -> bool:
    return F3D_VER == "F3DEX3"


<<<<<<< HEAD
def is_ucode_point_lit(F3D_VER: str) -> bool:
    return F3D_VER in {"F3DEX3", "F3DEX2_PL"}
=======
def is_ucode_t3d(UCODE_VER: str) -> bool:
    return UCODE_VER == "T3D"


def is_ucode_f3d(UCODE_VER: str) -> bool:
    return UCODE_VER not in {"T3D", "RDPQ"}
>>>>>>> 8652b0bb


class F3D:
    """NOTE: do not initialize this class manually! use get_F3D_GBI so that the single instance is cached from the microcode type."""

    def __init__(self, F3D_VER):
        self.F3D_VER = F3D_VER
        F3DEX_GBI = self.F3DEX_GBI = isUcodeF3DEX1(F3D_VER)
        F3DEX_GBI_2 = self.F3DEX_GBI_2 = isUcodeF3DEX2(F3D_VER)
        F3DEX_GBI_3 = self.F3DEX_GBI_3 = isUcodeF3DEX3(F3D_VER)
        F3DLP_GBI = self.F3DLP_GBI = self.F3DEX_GBI
        self.F3D_OLD_GBI = not (F3DEX_GBI or F3DEX_GBI_2 or F3DEX_GBI_3)
<<<<<<< HEAD
        POINT_LIT_GBI = self.POINT_LIT_GBI = is_ucode_point_lit(F3D_VER)
=======
        self.F3D_GBI = is_ucode_f3d(F3D_VER)
>>>>>>> 8652b0bb

        # F3DEX2 is F3DEX1 and F3DEX3 is F3DEX2, but F3DEX3 is not F3DEX1
        if F3DEX_GBI_2:
            F3DEX_GBI = self.F3DEX_GBI = True
        elif F3DEX_GBI_3:
            F3DEX_GBI_2 = self.F3DEX_GBI_2 = True

        if F3D_VER in vertexBufferSize:
            self.vert_buffer_size = vertexBufferSize[F3D_VER][0]
            self.vert_load_size = vertexBufferSize[F3D_VER][1]
        else:
            self.vert_buffer_size = self.vert_load_size = None

        self.G_MAX_LIGHTS = 9 if F3DEX_GBI_3 else 7
        self.G_INPUT_BUFFER_CMDS = 21

        if F3DEX_GBI_2:
            self.G_NOOP = 0x00
            self.G_RDPHALF_2 = 0xF1
            self.G_SETOTHERMODE_H = 0xE3
            self.G_SETOTHERMODE_L = 0xE2
            self.G_RDPHALF_1 = 0xE1
            self.G_SPNOOP = 0xE0
            self.G_ENDDL = 0xDF
            self.G_DL = 0xDE
            self.G_LOAD_UCODE = 0xDD
            self.G_MOVEMEM = 0xDC
            self.G_MOVEWORD = 0xDB
            self.G_MTX = 0xDA
            self.G_GEOMETRYMODE = 0xD9
            self.G_POPMTX = 0xD8
            self.G_TEXTURE = 0xD7
            self.G_DMA_IO = 0xD6

            self.G_VTX = 0x01
            self.G_MODIFYVTX = 0x02
            self.G_CULLDL = 0x03
            self.G_BRANCH_Z = 0x04
            self.G_TRI1 = 0x05
            self.G_TRI2 = 0x06
            self.G_QUAD = 0x07

            if F3DEX_GBI_3:
                self.G_TRISTRIP = 0x08
                self.G_TRIFAN = 0x09
                self.G_LIGHTTORDP = 0x0A
            else:
                self.G_SPECIAL_1 = 0xD5
                self.G_SPECIAL_2 = 0xD4
                self.G_SPECIAL_3 = 0xD3
                self.G_LINE3D = 0x08

        else:
            # DMA commands
            self.G_SPNOOP = 0  # handle 0 gracefully
            self.G_MTX = 1
            self.G_RESERVED0 = 2  # not implemeted
            self.G_MOVEMEM = 3  # move a block of memory (up to 4 words) to dmem
            self.G_VTX = 4
            self.G_RESERVED1 = 5  # not implemeted
            self.G_DL = 6
            self.G_RESERVED2 = 7  # not implemeted
            self.G_RESERVED3 = 8  # not implemeted
            self.G_SPRITE2D_BASE = 9  # sprite command

            # IMMEDIATE commands
            self.G_IMMFIRST = -65
            self.G_TRI1 = self.G_IMMFIRST - 0
            self.G_CULLDL = self.G_IMMFIRST - 1
            self.G_POPMTX = self.G_IMMFIRST - 2
            self.G_MOVEWORD = self.G_IMMFIRST - 3
            self.G_TEXTURE = self.G_IMMFIRST - 4
            self.G_SETOTHERMODE_H = self.G_IMMFIRST - 5
            self.G_SETOTHERMODE_L = self.G_IMMFIRST - 6
            self.G_ENDDL = self.G_IMMFIRST - 7
            self.G_SETGEOMETRYMODE = self.G_IMMFIRST - 8
            self.G_CLEARGEOMETRYMODE = self.G_IMMFIRST - 9
            self.G_LINE3D = self.G_IMMFIRST - 10
            self.G_RDPHALF_1 = self.G_IMMFIRST - 11
            self.G_RDPHALF_2 = self.G_IMMFIRST - 12
            if F3DEX_GBI or F3DLP_GBI:
                self.G_MODIFYVTX = self.G_IMMFIRST - 13
                self.G_TRI2 = self.G_IMMFIRST - 14
                self.G_BRANCH_Z = self.G_IMMFIRST - 15
                self.G_LOAD_UCODE = self.G_IMMFIRST - 16
            else:
                self.G_RDPHALF_CONT = self.G_IMMFIRST - 13

            # We are overloading 2 of the immediate commands
            # to keep the byte alignment of dmem the same

            self.G_SPRITE2D_SCALEFLIP = self.G_IMMFIRST - 1
            self.G_SPRITE2D_DRAW = self.G_IMMFIRST - 2

            # RDP commands
            self.G_NOOP = 0xC0

        # RDP commands
        self.G_SETCIMG = 0xFF  #  -1
        self.G_SETZIMG = 0xFE  #  -2
        self.G_SETTIMG = 0xFD  #  -3
        self.G_SETCOMBINE = 0xFC  #  -4
        self.G_SETENVCOLOR = 0xFB  #  -5
        self.G_SETPRIMCOLOR = 0xFA  #  -6
        self.G_SETBLENDCOLOR = 0xF9  #  -7
        self.G_SETFOGCOLOR = 0xF8  #  -8
        self.G_SETFILLCOLOR = 0xF7  #  -9
        self.G_FILLRECT = 0xF6  # -10
        self.G_SETTILE = 0xF5  # -11
        self.G_LOADTILE = 0xF4  # -12
        self.G_LOADBLOCK = 0xF3  # -13
        self.G_SETTILESIZE = 0xF2  # -14
        self.G_LOADTLUT = 0xF0  # -16
        self.G_RDPSETOTHERMODE = 0xEF  # -17
        self.G_SETPRIMDEPTH = 0xEE  # -18
        self.G_SETSCISSOR = 0xED  # -19
        self.G_SETCONVERT = 0xEC  # -20
        self.G_SETKEYR = 0xEB  # -21
        self.G_SETKEYGB = 0xEA  # -22
        self.G_RDPFULLSYNC = 0xE9  # -23
        self.G_RDPTILESYNC = 0xE8  # -24
        self.G_RDPPIPESYNC = 0xE7  # -25
        self.G_RDPLOADSYNC = 0xE6  # -26
        self.G_TEXRECTFLIP = 0xE5  # -27
        self.G_TEXRECT = 0xE4  # -28

        self.G_TRI_FILL = 0xC8  # fill triangle:            11001000
        self.G_TRI_SHADE = 0xCC  # shade triangle:           11001100
        self.G_TRI_TXTR = 0xCA  # texture triangle:         11001010
        self.G_TRI_SHADE_TXTR = 0xCE  # shade, texture triangle:  11001110
        self.G_TRI_FILL_ZBUFF = 0xC9  # fill, zbuff triangle:     11001001
        self.G_TRI_SHADE_ZBUFF = 0xCD  # shade, zbuff triangle:    11001101
        self.G_TRI_TXTR_ZBUFF = 0xCB  # texture, zbuff triangle:  11001011
        self.G_TRI_SHADE_TXTR_ZBUFF = 0xCF  # shade, txtr, zbuff trngl: 11001111

        # masks to build RDP triangle commands
        self.G_RDP_TRI_FILL_MASK = 0x08
        self.G_RDP_TRI_SHADE_MASK = 0x04
        self.G_RDP_TRI_TXTR_MASK = 0x02
        self.G_RDP_TRI_ZBUFF_MASK = 0x01

        # gets added to RDP command, in order to test for addres fixup
        self.G_RDP_ADDR_FIXUP = 3  # |RDP cmds| <= this, do addr fixup
        self.G_RDP_TEXRECT_CHECK = (-1 * self.G_TEXRECTFLIP) & 0xFF

        self.G_DMACMDSIZ = 128
        self.G_IMMCMDSIZ = 64
        self.G_RDPCMDSIZ = 64

        # Coordinate shift values, number of bits of fraction
        self.G_TEXTURE_IMAGE_FRAC = 2
        self.G_TEXTURE_SCALE_FRAC = 16
        self.G_SCALE_FRAC = 8
        self.G_ROTATE_FRAC = 16

        self.G_MAXFBZ = 0x3FFF  # 3b exp, 11b mantissa

        # G_MTX: parameter flags

        if F3DEX_GBI_2:
            self.G_MTX_MODELVIEW = 0x00  # matrix types
            self.G_MTX_PROJECTION = 0x04
            self.G_MTX_MUL = 0x00  # concat or load
            self.G_MTX_LOAD = 0x02
            self.G_MTX_NOPUSH = 0x00  # push or not
            self.G_MTX_PUSH = 0x01
        else:
            self.G_MTX_MODELVIEW = 0x00  # matrix types
            self.G_MTX_PROJECTION = 0x01
            self.G_MTX_MUL = 0x00  # concat or load
            self.G_MTX_LOAD = 0x02
            self.G_MTX_NOPUSH = 0x00  # push or not
            self.G_MTX_PUSH = 0x04

        self.G_ZBUFFER = 0x00000001
        self.G_SHADE = 0x00000004  # enable Gouraud interp
        # rest of low byte reserved for setup ucode
        if F3DEX_GBI_2:
            self.G_TEXTURE_ENABLE = 0x00000000  # Ignored
            self.G_SHADING_SMOOTH = 0x00200000  # flat or smooth shaded
            self.G_CULL_FRONT = 0x00000200
            self.G_CULL_BACK = 0x00000400
            self.G_CULL_BOTH = 0x00000600  # To make code cleaner
        else:
            self.G_TEXTURE_ENABLE = 0x00000002  # Microcode use only
            self.G_SHADING_SMOOTH = 0x00000200  # flat or smooth shaded
            self.G_CULL_FRONT = 0x00001000
            self.G_CULL_BACK = 0x00002000
            self.G_CULL_BOTH = 0x00003000  # To make code cleaner
        self.G_FOG = 0x00010000
        self.G_LIGHTING = 0x00020000
        self.G_TEXTURE_GEN = 0x00040000
        self.G_TEXTURE_GEN_LINEAR = 0x00080000
        self.G_LOD = 0x00100000  # NOT IMPLEMENTED
        if F3DEX_GBI or F3DLP_GBI:
            self.G_CLIPPING = 0x00800000
        else:
            self.G_CLIPPING = 0x00000000

        if F3DEX_GBI_3:
            self.G_AMBOCCLUSION = 0x00000040
            self.G_ATTROFFSET_Z_ENABLE = 0x00000080
            self.G_ATTROFFSET_ST_ENABLE = 0x00000100
            self.G_PACKED_NORMALS = 0x00000800
            self.G_LIGHTTOALPHA = 0x00001000
            self.G_LIGHTING_SPECULAR = 0x00002000
            self.G_FRESNEL_COLOR = 0x00004000
            self.G_FRESNEL_ALPHA = 0x00008000

        self.allGeomModeFlags = {
            "G_ZBUFFER",
            "G_TEXTURE_ENABLE",
            "G_SHADE",
            "G_CULL_FRONT",
            "G_CULL_BACK",
            "G_CULL_BOTH",
            "G_FOG",
            "G_LIGHTING",
            "G_TEXTURE_GEN",
            "G_TEXTURE_GEN_LINEAR",
            "G_LOD",
            "G_SHADING_SMOOTH",
            "G_CLIPPING",
        }
        if F3DEX_GBI_3:
            self.allGeomModeFlags |= {
                "G_AMBOCCLUSION",
                "G_ATTROFFSET_Z_ENABLE",
                "G_ATTROFFSET_ST_ENABLE",
                "G_PACKED_NORMALS",
                "G_LIGHTTOALPHA",
                "G_LIGHTING_SPECULAR",
                "G_FRESNEL_COLOR",
                "G_FRESNEL_ALPHA",
            }
        if POINT_LIT_GBI:
            self.G_LIGHTING_POSITIONAL = 0x00400000
            self.allGeomModeFlags.add("G_LIGHTING_POSITIONAL")

        self.G_FOG_H = self.G_FOG / 0x10000
        self.G_LIGHTING_H = self.G_LIGHTING / 0x10000
        self.G_TEXTURE_GEN_H = self.G_TEXTURE_GEN / 0x10000
        self.G_TEXTURE_GEN_LINEAR_H = self.G_TEXTURE_GEN_LINEAR / 0x10000
        self.G_LOD_H = self.G_LOD / 0x10000  # NOT IMPLEMENTED
        if F3DEX_GBI or F3DLP_GBI:
            self.G_CLIPPING_H = self.G_CLIPPING / 0x10000

        # Need these defined for Sprite Microcode
        self.G_TX_LOADTILE = 7
        self.G_TX_RENDERTILE = 0

        self.G_TX_NOMIRROR = 0
        self.G_TX_WRAP = 0
        self.G_TX_MIRROR = 0x1
        self.G_TX_CLAMP = 0x2
        self.G_TX_NOMASK = 0
        self.G_TX_NOLOD = 0

        self.G_TX_VARS = {
            "G_TX_NOMIRROR": 0,
            "G_TX_WRAP": 0,
            "G_TX_MIRROR": 1,
            "G_TX_CLAMP": 2,
            "G_TX_NOMASK": 0,
            "G_TX_NOLOD": 0,
        }

        # G_SETIMG fmt: set image formats
        self.G_IM_FMT_RGBA = 0
        self.G_IM_FMT_YUV = 1
        self.G_IM_FMT_CI = 2
        self.G_IM_FMT_IA = 3
        self.G_IM_FMT_I = 4

        self.G_IM_FMT_VARS = {
            "0": 0,
            "G_IM_FMT_RGBA": 0,
            "G_IM_FMT_YUV": 1,
            "G_IM_FMT_CI": 2,
            "G_IM_FMT_IA": 3,
            "G_IM_FMT_I": 4,
        }

        # G_SETIMG siz: set image pixel size
        self.G_IM_SIZ_4b = 0
        self.G_IM_SIZ_8b = 1
        self.G_IM_SIZ_16b = 2
        self.G_IM_SIZ_32b = 3
        self.G_IM_SIZ_DD = 5

        self.G_IM_SIZ_4b_BYTES = 0
        self.G_IM_SIZ_4b_TILE_BYTES = self.G_IM_SIZ_4b_BYTES
        self.G_IM_SIZ_4b_LINE_BYTES = self.G_IM_SIZ_4b_BYTES

        self.G_IM_SIZ_8b_BYTES = 1
        self.G_IM_SIZ_8b_TILE_BYTES = self.G_IM_SIZ_8b_BYTES
        self.G_IM_SIZ_8b_LINE_BYTES = self.G_IM_SIZ_8b_BYTES

        self.G_IM_SIZ_16b_BYTES = 2
        self.G_IM_SIZ_16b_TILE_BYTES = self.G_IM_SIZ_16b_BYTES
        self.G_IM_SIZ_16b_LINE_BYTES = self.G_IM_SIZ_16b_BYTES

        self.G_IM_SIZ_32b_BYTES = 4
        self.G_IM_SIZ_32b_TILE_BYTES = 2
        self.G_IM_SIZ_32b_LINE_BYTES = 2

        self.G_IM_SIZ_4b_LOAD_BLOCK = self.G_IM_SIZ_16b
        self.G_IM_SIZ_8b_LOAD_BLOCK = self.G_IM_SIZ_16b
        self.G_IM_SIZ_16b_LOAD_BLOCK = self.G_IM_SIZ_16b
        self.G_IM_SIZ_32b_LOAD_BLOCK = self.G_IM_SIZ_32b

        self.G_IM_SIZ_4b_SHIFT = 2
        self.G_IM_SIZ_8b_SHIFT = 1
        self.G_IM_SIZ_16b_SHIFT = 0
        self.G_IM_SIZ_32b_SHIFT = 0

        self.G_IM_SIZ_4b_INCR = 3
        self.G_IM_SIZ_8b_INCR = 1
        self.G_IM_SIZ_16b_INCR = 0
        self.G_IM_SIZ_32b_INCR = 0

        self.G_IM_SIZ_VARS = {
            "0": 0,
            "G_IM_SIZ_4b": 0,
            "G_IM_SIZ_8b": 1,
            "G_IM_SIZ_16b": 2,
            "G_IM_SIZ_32b": 3,
            "G_IM_SIZ_DD": 5,
            "G_IM_SIZ_4b_BYTES": 0,
            "G_IM_SIZ_4b_TILE_BYTES": self.G_IM_SIZ_4b_BYTES,
            "G_IM_SIZ_4b_LINE_BYTES": self.G_IM_SIZ_4b_BYTES,
            "G_IM_SIZ_8b_BYTES": 1,
            "G_IM_SIZ_8b_TILE_BYTES": self.G_IM_SIZ_8b_BYTES,
            "G_IM_SIZ_8b_LINE_BYTES": self.G_IM_SIZ_8b_BYTES,
            "G_IM_SIZ_16b_BYTES": 2,
            "G_IM_SIZ_16b_TILE_BYTES": self.G_IM_SIZ_16b_BYTES,
            "G_IM_SIZ_16b_LINE_BYTES": self.G_IM_SIZ_16b_BYTES,
            "G_IM_SIZ_32b_BYTES": 4,
            "G_IM_SIZ_32b_TILE_BYTES": 2,
            "G_IM_SIZ_32b_LINE_BYTES": 2,
            "G_IM_SIZ_4b_LOAD_BLOCK": self.G_IM_SIZ_16b,
            "G_IM_SIZ_8b_LOAD_BLOCK": self.G_IM_SIZ_16b,
            "G_IM_SIZ_16b_LOAD_BLOCK": self.G_IM_SIZ_16b,
            "G_IM_SIZ_32b_LOAD_BLOCK": self.G_IM_SIZ_32b,
            "G_IM_SIZ_4b_SHIFT": 2,
            "G_IM_SIZ_8b_SHIFT": 1,
            "G_IM_SIZ_16b_SHIFT": 0,
            "G_IM_SIZ_32b_SHIFT": 0,
            "G_IM_SIZ_4b_INCR": 3,
            "G_IM_SIZ_8b_INCR": 1,
            "G_IM_SIZ_16b_INCR": 0,
            "G_IM_SIZ_32b_INCR": 0,
        }

        # G_SETCOMBINE: color combine modes

        # Color combiner constants:
        self.G_CCMUX_COMBINED = 0
        self.G_CCMUX_TEXEL0 = 1
        self.G_CCMUX_TEXEL1 = 2
        self.G_CCMUX_PRIMITIVE = 3
        self.G_CCMUX_SHADE = 4
        self.G_CCMUX_ENVIRONMENT = 5
        self.G_CCMUX_CENTER = 6
        self.G_CCMUX_SCALE = 6
        self.G_CCMUX_COMBINED_ALPHA = 7
        self.G_CCMUX_TEXEL0_ALPHA = 8
        self.G_CCMUX_TEXEL1_ALPHA = 9
        self.G_CCMUX_PRIMITIVE_ALPHA = 10
        self.G_CCMUX_SHADE_ALPHA = 11
        self.G_CCMUX_ENV_ALPHA = 12
        self.G_CCMUX_LOD_FRACTION = 13
        self.G_CCMUX_PRIM_LOD_FRAC = 14
        self.G_CCMUX_NOISE = 7
        self.G_CCMUX_K4 = 7
        self.G_CCMUX_K5 = 15
        self.G_CCMUX_1 = 6
        self.G_CCMUX_0 = 31

        self.CCMUXDict = CCMUXDict

        self.ACMUXDict = ACMUXDict

        # Alpha combiner constants:
        self.G_ACMUX_COMBINED = 0
        self.G_ACMUX_TEXEL0 = 1
        self.G_ACMUX_TEXEL1 = 2
        self.G_ACMUX_PRIMITIVE = 3
        self.G_ACMUX_SHADE = 4
        self.G_ACMUX_ENVIRONMENT = 5
        self.G_ACMUX_LOD_FRACTION = 0
        self.G_ACMUX_PRIM_LOD_FRAC = 6
        self.G_ACMUX_1 = 6
        self.G_ACMUX_0 = 7

        # typical CC cycle 1 modes
        self.G_CC_PRIMITIVE = "0", "0", "0", "PRIMITIVE", "0", "0", "0", "PRIMITIVE"
        self.G_CC_SHADE = "0", "0", "0", "SHADE", "0", "0", "0", "SHADE"

        self.G_CC_MODULATEI = "TEXEL0", "0", "SHADE", "0", "0", "0", "0", "SHADE"
        self.G_CC_MODULATEIDECALA = "TEXEL0", "0", "SHADE", "0", "0", "0", "0", "TEXEL0"
        self.G_CC_MODULATEIFADE = "TEXEL0", "0", "SHADE", "0", "0", "0", "0", "ENVIRONMENT"

        self.G_CC_MODULATERGB = self.G_CC_MODULATEI
        self.G_CC_MODULATERGBDECALA = self.G_CC_MODULATEIDECALA
        self.G_CC_MODULATERGBFADE = self.G_CC_MODULATEIFADE

        self.G_CC_MODULATEIA = "TEXEL0", "0", "SHADE", "0", "TEXEL0", "0", "SHADE", "0"
        self.G_CC_MODULATEIFADEA = "TEXEL0", "0", "SHADE", "0", "TEXEL0", "0", "ENVIRONMENT", "0"

        self.G_CC_MODULATEFADE = "TEXEL0", "0", "SHADE", "0", "ENVIRONMENT", "0", "TEXEL0", "0"

        self.G_CC_MODULATERGBA = self.G_CC_MODULATEIA
        self.G_CC_MODULATERGBFADEA = self.G_CC_MODULATEIFADEA

        self.G_CC_MODULATEI_PRIM = "TEXEL0", "0", "PRIMITIVE", "0", "0", "0", "0", "PRIMITIVE"
        self.G_CC_MODULATEIA_PRIM = "TEXEL0", "0", "PRIMITIVE", "0", "TEXEL0", "0", "PRIMITIVE", "0"
        self.G_CC_MODULATEIDECALA_PRIM = "TEXEL0", "0", "PRIMITIVE", "0", "0", "0", "0", "TEXEL0"

        self.G_CC_MODULATERGB_PRIM = self.G_CC_MODULATEI_PRIM
        self.G_CC_MODULATERGBA_PRIM = self.G_CC_MODULATEIA_PRIM
        self.G_CC_MODULATERGBDECALA_PRIM = self.G_CC_MODULATEIDECALA_PRIM

        self.G_CC_FADE = "SHADE", "0", "ENVIRONMENT", "0", "SHADE", "0", "ENVIRONMENT", "0"
        self.G_CC_FADEA = "TEXEL0", "0", "ENVIRONMENT", "0", "TEXEL0", "0", "ENVIRONMENT", "0"

        self.G_CC_DECALRGB = "0", "0", "0", "TEXEL0", "0", "0", "0", "SHADE"
        self.G_CC_DECALRGBA = "0", "0", "0", "TEXEL0", "0", "0", "0", "TEXEL0"
        self.G_CC_DECALFADE = "0", "0", "0", "TEXEL0", "0", "0", "0", "ENVIRONMENT"

        self.G_CC_DECALFADEA = "0", "0", "0", "TEXEL0", "TEXEL0", "0", "ENVIRONMENT", "0"

        self.G_CC_BLENDI = "ENVIRONMENT", "SHADE", "TEXEL0", "SHADE", "0", "0", "0", "SHADE"
        self.G_CC_BLENDIA = "ENVIRONMENT", "SHADE", "TEXEL0", "SHADE", "TEXEL0", "0", "SHADE", "0"
        self.G_CC_BLENDIDECALA = "ENVIRONMENT", "SHADE", "TEXEL0", "SHADE", "0", "0", "0", "TEXEL0"

        self.G_CC_BLENDRGBA = "TEXEL0", "SHADE", "TEXEL0_ALPHA", "SHADE", "0", "0", "0", "SHADE"
        self.G_CC_BLENDRGBDECALA = "TEXEL0", "SHADE", "TEXEL0_ALPHA", "SHADE", "0", "0", "0", "TEXEL0"
        self.G_CC_BLENDRGBFADEA = "TEXEL0", "SHADE", "TEXEL0_ALPHA", "SHADE", "0", "0", "0", "ENVIRONMENT"

        self.G_CC_ADDRGB = "TEXEL0", "0", "TEXEL0", "SHADE", "0", "0", "0", "SHADE"
        self.G_CC_ADDRGBDECALA = "TEXEL0", "0", "TEXEL0", "SHADE", "0", "0", "0", "TEXEL0"
        self.G_CC_ADDRGBFADE = "TEXEL0", "0", "TEXEL0", "SHADE", "0", "0", "0", "ENVIRONMENT"

        self.G_CC_REFLECTRGB = "ENVIRONMENT", "0", "TEXEL0", "SHADE", "0", "0", "0", "SHADE"
        self.G_CC_REFLECTRGBDECALA = "ENVIRONMENT", "0", "TEXEL0", "SHADE", "0", "0", "0", "TEXEL0"

        self.G_CC_HILITERGB = "PRIMITIVE", "SHADE", "TEXEL0", "SHADE", "0", "0", "0", "SHADE"
        self.G_CC_HILITERGBA = "PRIMITIVE", "SHADE", "TEXEL0", "SHADE", "PRIMITIVE", "SHADE", "TEXEL0", "SHADE"
        self.G_CC_HILITERGBDECALA = "PRIMITIVE", "SHADE", "TEXEL0", "SHADE", "0", "0", "0", "TEXEL0"

        self.G_CC_SHADEDECALA = "0", "0", "0", "SHADE", "0", "0", "0", "TEXEL0"
        self.G_CC_SHADEFADEA = "0", "0", "0", "SHADE", "0", "0", "0", "ENVIRONMENT"

        self.G_CC_BLENDPE = "PRIMITIVE", "ENVIRONMENT", "TEXEL0", "ENVIRONMENT", "TEXEL0", "0", "SHADE", "0"
        self.G_CC_BLENDPEDECALA = "PRIMITIVE", "ENVIRONMENT", "TEXEL0", "ENVIRONMENT", "0", "0", "0", "TEXEL0"

        # oddball modes
        self._G_CC_BLENDPE = "ENVIRONMENT", "PRIMITIVE", "TEXEL0", "PRIMITIVE", "TEXEL0", "0", "SHADE", "0"
        self._G_CC_BLENDPEDECALA = "ENVIRONMENT", "PRIMITIVE", "TEXEL0", "PRIMITIVE", "0", "0", "0", "TEXEL0"
        self._G_CC_TWOCOLORTEX = "PRIMITIVE", "SHADE", "TEXEL0", "SHADE", "0", "0", "0", "SHADE"

        # used for 1-cycle sparse mip-maps, primitive color has color of lowest LOD
        self._G_CC_SPARSEST = (
            "PRIMITIVE",
            "TEXEL0",
            "LOD_FRACTION",
            "TEXEL0",
            "PRIMITIVE",
            "TEXEL0",
            "LOD_FRACTION",
            "TEXEL0",
        )
        self.G_CC_TEMPLERP = (
            "TEXEL1",
            "TEXEL0",
            "PRIM_LOD_FRAC",
            "TEXEL0",
            "TEXEL1",
            "TEXEL0",
            "PRIM_LOD_FRAC",
            "TEXEL0",
        )

        # typical CC cycle 1 modes, usually followed by other cycle 2 modes
        self.G_CC_TRILERP = "TEXEL1", "TEXEL0", "LOD_FRACTION", "TEXEL0", "TEXEL1", "TEXEL0", "LOD_FRACTION", "TEXEL0"
        self.G_CC_INTERFERENCE = "TEXEL0", "0", "TEXEL1", "0", "TEXEL0", "0", "TEXEL1", "0"

        self.G_CC_1CYUV2RGB = "TEXEL0", "K4", "K5", "TEXEL0", "0", "0", "0", "SHADE"
        self.G_CC_YUV2RGB = "TEXEL1", "K4", "K5", "TEXEL1", "0", "0", "0", "0"

        # typical CC cycle 2 modes
        self.G_CC_PASS2 = "0", "0", "0", "COMBINED", "0", "0", "0", "COMBINED"
        self.G_CC_MODULATEI2 = "COMBINED", "0", "SHADE", "0", "0", "0", "0", "SHADE"
        self.G_CC_MODULATEIA2 = "COMBINED", "0", "SHADE", "0", "COMBINED", "0", "SHADE", "0"
        self.G_CC_MODULATERGB2 = self.G_CC_MODULATEI2
        self.G_CC_MODULATERGBA2 = self.G_CC_MODULATEIA2
        self.G_CC_MODULATEI_PRIM2 = "COMBINED", "0", "PRIMITIVE", "0", "0", "0", "0", "PRIMITIVE"
        self.G_CC_MODULATEIA_PRIM2 = "COMBINED", "0", "PRIMITIVE", "0", "COMBINED", "0", "PRIMITIVE", "0"
        self.G_CC_MODULATERGB_PRIM2 = self.G_CC_MODULATEI_PRIM2
        self.G_CC_MODULATERGBA_PRIM2 = self.G_CC_MODULATEIA_PRIM2
        self.G_CC_DECALRGB2 = "0", "0", "0", "COMBINED", "0", "0", "0", "SHADE"

        self.G_CC_DECALRGBA2 = "COMBINED", "SHADE", "COMBINED_ALPHA", "SHADE", "0", "0", "0", "SHADE"
        self.G_CC_BLENDI2 = "ENVIRONMENT", "SHADE", "COMBINED", "SHADE", "0", "0", "0", "SHADE"
        self.G_CC_BLENDIA2 = "ENVIRONMENT", "SHADE", "COMBINED", "SHADE", "COMBINED", "0", "SHADE", "0"
        self.G_CC_CHROMA_KEY2 = "TEXEL0", "CENTER", "SCALE", "0", "0", "0", "0", "0"
        self.G_CC_HILITERGB2 = "ENVIRONMENT", "COMBINED", "TEXEL0", "COMBINED", "0", "0", "0", "SHADE"
        self.G_CC_HILITERGBA2 = (
            "ENVIRONMENT",
            "COMBINED",
            "TEXEL0",
            "COMBINED",
            "ENVIRONMENT",
            "COMBINED",
            "TEXEL0",
            "COMBINED",
        )
        self.G_CC_HILITERGBDECALA2 = "ENVIRONMENT", "COMBINED", "TEXEL0", "COMBINED", "0", "0", "0", "TEXEL0"
        self.G_CC_HILITERGBPASSA2 = "ENVIRONMENT", "COMBINED", "TEXEL0", "COMBINED", "0", "0", "0", "COMBINED"

        # G_SETOTHERMODE_L sft: shift count

        self.G_MDSFT_ALPHACOMPARE = G_MDSFT_ALPHACOMPARE = 0
        self.G_MDSFT_ZSRCSEL = G_MDSFT_ZSRCSEL = 2
        self.G_MDSFT_RENDERMODE = G_MDSFT_RENDERMODE = 3
        self.G_MDSFT_BLENDER = G_MDSFT_BLENDER = 16

        # G_SETOTHERMODE_H sft: shift count

        self.G_MDSFT_BLENDMASK = G_MDSFT_BLENDMASK = 0  # unsupported
        self.G_MDSFT_ALPHADITHER = G_MDSFT_ALPHADITHER = 4
        self.G_MDSFT_RGBDITHER = G_MDSFT_RGBDITHER = 6

        self.G_MDSFT_COMBKEY = G_MDSFT_COMBKEY = 8
        self.G_MDSFT_TEXTCONV = G_MDSFT_TEXTCONV = 9
        self.G_MDSFT_TEXTFILT = G_MDSFT_TEXTFILT = 12
        self.G_MDSFT_TEXTLUT = G_MDSFT_TEXTLUT = 14
        self.G_MDSFT_TEXTLOD = G_MDSFT_TEXTLOD = 16
        self.G_MDSFT_TEXTDETAIL = G_MDSFT_TEXTDETAIL = 17
        self.G_MDSFT_TEXTPERSP = G_MDSFT_TEXTPERSP = 19
        self.G_MDSFT_CYCLETYPE = G_MDSFT_CYCLETYPE = 20
        self.G_MDSFT_COLORDITHER = G_MDSFT_COLORDITHER = 22  # unsupported in HW 2.0
        self.G_MDSFT_PIPELINE = G_MDSFT_PIPELINE = 23

        # G_SETOTHERMODE_H gPipelineMode
        self.G_PM_1PRIMITIVE = 1 << G_MDSFT_PIPELINE
        self.G_PM_NPRIMITIVE = 0 << G_MDSFT_PIPELINE

        # G_SETOTHERMODE_H gSetCycleType
        self.G_CYC_1CYCLE = 0 << G_MDSFT_CYCLETYPE
        self.G_CYC_2CYCLE = 1 << G_MDSFT_CYCLETYPE
        self.G_CYC_COPY = 2 << G_MDSFT_CYCLETYPE
        self.G_CYC_FILL = 3 << G_MDSFT_CYCLETYPE

        # G_SETOTHERMODE_H gSetTexturePersp
        self.G_TP_NONE = 0 << G_MDSFT_TEXTPERSP
        self.G_TP_PERSP = 1 << G_MDSFT_TEXTPERSP

        # G_SETOTHERMODE_H gSetTextureDetail
        self.G_TD_CLAMP = 0 << G_MDSFT_TEXTDETAIL
        self.G_TD_SHARPEN = 1 << G_MDSFT_TEXTDETAIL
        self.G_TD_DETAIL = 2 << G_MDSFT_TEXTDETAIL

        # G_SETOTHERMODE_H gSetTextureLOD
        self.G_TL_TILE = 0 << G_MDSFT_TEXTLOD
        self.G_TL_LOD = 1 << G_MDSFT_TEXTLOD

        # G_SETOTHERMODE_H gSetTextureLUT
        self.G_TT_NONE = 0 << G_MDSFT_TEXTLUT
        self.G_TT_RGBA16 = 2 << G_MDSFT_TEXTLUT
        self.G_TT_IA16 = 3 << G_MDSFT_TEXTLUT

        # G_SETOTHERMODE_H gSetTextureFilter
        self.G_TF_POINT = 0 << G_MDSFT_TEXTFILT
        self.G_TF_AVERAGE = 3 << G_MDSFT_TEXTFILT
        self.G_TF_BILERP = 2 << G_MDSFT_TEXTFILT

        # G_SETOTHERMODE_H gSetTextureConvert
        self.G_TC_CONV = 0 << G_MDSFT_TEXTCONV
        self.G_TC_FILTCONV = 5 << G_MDSFT_TEXTCONV
        self.G_TC_FILT = 6 << G_MDSFT_TEXTCONV

        # G_SETOTHERMODE_H gSetCombineKey
        self.G_CK_NONE = 0 << G_MDSFT_COMBKEY
        self.G_CK_KEY = 1 << G_MDSFT_COMBKEY

        # G_SETOTHERMODE_H gSetColorDither
        self.G_CD_MAGICSQ = 0 << G_MDSFT_RGBDITHER
        self.G_CD_BAYER = 1 << G_MDSFT_RGBDITHER
        self.G_CD_NOISE = 2 << G_MDSFT_RGBDITHER
        self.G_CD_DISABLE = 3 << G_MDSFT_RGBDITHER
        self.G_CD_ENABLE = self.G_CD_NOISE

        # G_SETOTHERMODE_H gSetAlphaDither
        self.G_AD_PATTERN = 0 << G_MDSFT_ALPHADITHER
        self.G_AD_NOTPATTERN = 1 << G_MDSFT_ALPHADITHER
        self.G_AD_NOISE = 2 << G_MDSFT_ALPHADITHER
        self.G_AD_DISABLE = 3 << G_MDSFT_ALPHADITHER

        # G_SETOTHERMODE_L gSetAlphaCompare
        self.G_AC_NONE = 0 << G_MDSFT_ALPHACOMPARE
        self.G_AC_THRESHOLD = 1 << G_MDSFT_ALPHACOMPARE
        self.G_AC_DITHER = 3 << G_MDSFT_ALPHACOMPARE

        # G_SETOTHERMODE_L gSetDepthSource
        self.G_ZS_PIXEL = 0 << G_MDSFT_ZSRCSEL
        self.G_ZS_PRIM = 1 << G_MDSFT_ZSRCSEL

        # G_SETOTHERMODE_L gSetRenderMode
        self.AA_EN = AA_EN = 0x8
        self.Z_CMP = Z_CMP = 0x10
        self.Z_UPD = Z_UPD = 0x20
        self.IM_RD = IM_RD = 0x40
        self.CLR_ON_CVG = CLR_ON_CVG = 0x80
        self.CVG_DST_CLAMP = CVG_DST_CLAMP = 0
        self.CVG_DST_WRAP = CVG_DST_WRAP = 0x100
        self.CVG_DST_FULL = CVG_DST_FULL = 0x200
        self.CVG_DST_SAVE = CVG_DST_SAVE = 0x300
        self.ZMODE_OPA = ZMODE_OPA = 0
        self.ZMODE_INTER = ZMODE_INTER = 0x400
        self.ZMODE_XLU = ZMODE_XLU = 0x800
        self.ZMODE_DEC = ZMODE_DEC = 0xC00
        self.CVG_X_ALPHA = CVG_X_ALPHA = 0x1000
        self.ALPHA_CVG_SEL = ALPHA_CVG_SEL = 0x2000
        self.FORCE_BL = FORCE_BL = 0x4000
        self.TEX_EDGE = TEX_EDGE = 0x0000  # used to be 0x8000

        self.G_BL_CLR_IN = G_BL_CLR_IN = 0
        self.G_BL_CLR_MEM = G_BL_CLR_MEM = 1
        self.G_BL_CLR_BL = G_BL_CLR_BL = 2
        self.G_BL_CLR_FOG = G_BL_CLR_FOG = 3
        self.G_BL_1MA = G_BL_1MA = 0
        self.G_BL_A_MEM = G_BL_A_MEM = 1
        self.G_BL_A_IN = G_BL_A_IN = 0
        self.G_BL_A_FOG = G_BL_A_FOG = 1
        self.G_BL_A_SHADE = G_BL_A_SHADE = 2
        self.G_BL_1 = G_BL_1 = 2
        self.G_BL_0 = G_BL_0 = 3

        self.cvgDstDict = {
            CVG_DST_CLAMP: "CVG_DST_CLAMP",
            CVG_DST_WRAP: "CVG_DST_WRAP",
            CVG_DST_FULL: "CVG_DST_FULL",
            CVG_DST_SAVE: "CVG_DST_SAVE",
        }

        self.zmodeDict = {
            ZMODE_OPA: "ZMODE_OPA",
            ZMODE_INTER: "ZMODE_INTER",
            ZMODE_XLU: "ZMODE_XLU",
            ZMODE_DEC: "ZMODE_DEC",
        }

        self.blendColorDict = {
            G_BL_CLR_IN: "G_BL_CLR_IN",
            G_BL_CLR_MEM: "G_BL_CLR_MEM",
            G_BL_CLR_BL: "G_BL_CLR_BL",
            G_BL_CLR_FOG: "G_BL_CLR_FOG",
        }

        self.blendAlphaDict = {
            G_BL_A_IN: "G_BL_A_IN",
            G_BL_A_FOG: "G_BL_A_FOG",
            G_BL_A_SHADE: "G_BL_A_SHADE",
            G_BL_0: "G_BL_0",
        }

        self.blendMixDict = {
            G_BL_1MA: "G_BL_1MA",
            G_BL_A_MEM: "G_BL_A_MEM",
            G_BL_1: "G_BL_1",
            G_BL_0: "G_BL_0",
        }

        def GBL_c1(m1a, m1b, m2a, m2b):
            return (m1a) << 30 | (m1b) << 26 | (m2a) << 22 | (m2b) << 18

        def GBL_c2(m1a, m1b, m2a, m2b):
            return (m1a) << 28 | (m1b) << 24 | (m2a) << 20 | (m2b) << 16

        def RM_AA_ZB_OPA_SURF(clk):
            func = GBL_c1 if clk == 1 else GBL_c2
            return (
                AA_EN
                | Z_CMP
                | Z_UPD
                | IM_RD
                | CVG_DST_CLAMP
                | ZMODE_OPA
                | ALPHA_CVG_SEL
                | func(G_BL_CLR_IN, G_BL_A_IN, G_BL_CLR_MEM, G_BL_A_MEM)
            )

        def RM_RA_ZB_OPA_SURF(clk):
            func = GBL_c1 if clk == 1 else GBL_c2
            return (
                AA_EN
                | Z_CMP
                | Z_UPD
                | CVG_DST_CLAMP
                | ZMODE_OPA
                | ALPHA_CVG_SEL
                | func(G_BL_CLR_IN, G_BL_A_IN, G_BL_CLR_MEM, G_BL_A_MEM)
            )

        def RM_AA_ZB_XLU_SURF(clk):
            func = GBL_c1 if clk == 1 else GBL_c2
            return (
                AA_EN
                | Z_CMP
                | IM_RD
                | CVG_DST_WRAP
                | CLR_ON_CVG
                | FORCE_BL
                | ZMODE_XLU
                | func(G_BL_CLR_IN, G_BL_A_IN, G_BL_CLR_MEM, G_BL_1MA)
            )

        def RM_AA_ZB_OPA_DECAL(clk):
            func = GBL_c1 if clk == 1 else GBL_c2
            return (
                AA_EN
                | Z_CMP
                | IM_RD
                | CVG_DST_WRAP
                | ALPHA_CVG_SEL
                | ZMODE_DEC
                | func(G_BL_CLR_IN, G_BL_A_IN, G_BL_CLR_MEM, G_BL_A_MEM)
            )

        def RM_RA_ZB_OPA_DECAL(clk):
            func = GBL_c1 if clk == 1 else GBL_c2
            return (
                AA_EN
                | Z_CMP
                | CVG_DST_WRAP
                | ALPHA_CVG_SEL
                | ZMODE_DEC
                | func(G_BL_CLR_IN, G_BL_A_IN, G_BL_CLR_MEM, G_BL_A_MEM)
            )

        def RM_AA_ZB_XLU_DECAL(clk):
            func = GBL_c1 if clk == 1 else GBL_c2
            return (
                AA_EN
                | Z_CMP
                | IM_RD
                | CVG_DST_WRAP
                | CLR_ON_CVG
                | FORCE_BL
                | ZMODE_DEC
                | func(G_BL_CLR_IN, G_BL_A_IN, G_BL_CLR_MEM, G_BL_1MA)
            )

        def RM_AA_ZB_OPA_INTER(clk):
            func = GBL_c1 if clk == 1 else GBL_c2
            return (
                AA_EN
                | Z_CMP
                | Z_UPD
                | IM_RD
                | CVG_DST_CLAMP
                | ALPHA_CVG_SEL
                | ZMODE_INTER
                | func(G_BL_CLR_IN, G_BL_A_IN, G_BL_CLR_MEM, G_BL_A_MEM)
            )

        def RM_RA_ZB_OPA_INTER(clk):
            func = GBL_c1 if clk == 1 else GBL_c2
            return (
                AA_EN
                | Z_CMP
                | Z_UPD
                | CVG_DST_CLAMP
                | ALPHA_CVG_SEL
                | ZMODE_INTER
                | func(G_BL_CLR_IN, G_BL_A_IN, G_BL_CLR_MEM, G_BL_A_MEM)
            )

        def RM_AA_ZB_XLU_INTER(clk):
            func = GBL_c1 if clk == 1 else GBL_c2
            return (
                AA_EN
                | Z_CMP
                | IM_RD
                | CVG_DST_WRAP
                | CLR_ON_CVG
                | FORCE_BL
                | ZMODE_INTER
                | func(G_BL_CLR_IN, G_BL_A_IN, G_BL_CLR_MEM, G_BL_1MA)
            )

        def RM_AA_ZB_XLU_LINE(clk):
            func = GBL_c1 if clk == 1 else GBL_c2
            return (
                AA_EN
                | Z_CMP
                | IM_RD
                | CVG_DST_CLAMP
                | CVG_X_ALPHA
                | ALPHA_CVG_SEL
                | FORCE_BL
                | ZMODE_XLU
                | func(G_BL_CLR_IN, G_BL_A_IN, G_BL_CLR_MEM, G_BL_1MA)
            )

        def RM_AA_ZB_DEC_LINE(clk):
            func = GBL_c1 if clk == 1 else GBL_c2
            return (
                AA_EN
                | Z_CMP
                | IM_RD
                | CVG_DST_SAVE
                | CVG_X_ALPHA
                | ALPHA_CVG_SEL
                | FORCE_BL
                | ZMODE_DEC
                | func(G_BL_CLR_IN, G_BL_A_IN, G_BL_CLR_MEM, G_BL_1MA)
            )

        def RM_AA_ZB_TEX_EDGE(clk):
            func = GBL_c1 if clk == 1 else GBL_c2
            return (
                AA_EN
                | Z_CMP
                | Z_UPD
                | IM_RD
                | CVG_DST_CLAMP
                | CVG_X_ALPHA
                | ALPHA_CVG_SEL
                | ZMODE_OPA
                | TEX_EDGE
                | func(G_BL_CLR_IN, G_BL_A_IN, G_BL_CLR_MEM, G_BL_A_MEM)
            )

        def RM_AA_ZB_TEX_INTER(clk):
            func = GBL_c1 if clk == 1 else GBL_c2
            return (
                AA_EN
                | Z_CMP
                | Z_UPD
                | IM_RD
                | CVG_DST_CLAMP
                | CVG_X_ALPHA
                | ALPHA_CVG_SEL
                | ZMODE_INTER
                | TEX_EDGE
                | func(G_BL_CLR_IN, G_BL_A_IN, G_BL_CLR_MEM, G_BL_A_MEM)
            )

        def RM_AA_ZB_SUB_SURF(clk):
            func = GBL_c1 if clk == 1 else GBL_c2
            return (
                AA_EN
                | Z_CMP
                | Z_UPD
                | IM_RD
                | CVG_DST_FULL
                | ZMODE_OPA
                | ALPHA_CVG_SEL
                | func(G_BL_CLR_IN, G_BL_A_IN, G_BL_CLR_MEM, G_BL_A_MEM)
            )

        def RM_AA_ZB_PCL_SURF(clk):
            func = GBL_c1 if clk == 1 else GBL_c2
            return (
                AA_EN
                | Z_CMP
                | Z_UPD
                | IM_RD
                | CVG_DST_CLAMP
                | ZMODE_OPA
                | self.G_AC_DITHER
                | func(G_BL_CLR_IN, G_BL_A_IN, G_BL_CLR_MEM, G_BL_1MA)
            )

        def RM_AA_ZB_OPA_TERR(clk):
            func = GBL_c1 if clk == 1 else GBL_c2
            return (
                AA_EN
                | Z_CMP
                | Z_UPD
                | IM_RD
                | CVG_DST_CLAMP
                | ZMODE_OPA
                | ALPHA_CVG_SEL
                | func(G_BL_CLR_IN, G_BL_A_IN, G_BL_CLR_MEM, G_BL_1MA)
            )

        def RM_AA_ZB_TEX_TERR(clk):
            func = GBL_c1 if clk == 1 else GBL_c2
            return (
                AA_EN
                | Z_CMP
                | Z_UPD
                | IM_RD
                | CVG_DST_CLAMP
                | CVG_X_ALPHA
                | ALPHA_CVG_SEL
                | ZMODE_OPA
                | TEX_EDGE
                | func(G_BL_CLR_IN, G_BL_A_IN, G_BL_CLR_MEM, G_BL_1MA)
            )

        def RM_AA_ZB_SUB_TERR(clk):
            func = GBL_c1 if clk == 1 else GBL_c2
            return (
                AA_EN
                | Z_CMP
                | Z_UPD
                | IM_RD
                | CVG_DST_FULL
                | ZMODE_OPA
                | ALPHA_CVG_SEL
                | func(G_BL_CLR_IN, G_BL_A_IN, G_BL_CLR_MEM, G_BL_1MA)
            )

        def RM_AA_OPA_SURF(clk):
            func = GBL_c1 if clk == 1 else GBL_c2
            return (
                AA_EN
                | IM_RD
                | CVG_DST_CLAMP
                | ZMODE_OPA
                | ALPHA_CVG_SEL
                | func(G_BL_CLR_IN, G_BL_A_IN, G_BL_CLR_MEM, G_BL_A_MEM)
            )

        def RM_RA_OPA_SURF(clk):
            func = GBL_c1 if clk == 1 else GBL_c2
            return (
                AA_EN
                | CVG_DST_CLAMP
                | ZMODE_OPA
                | ALPHA_CVG_SEL
                | func(G_BL_CLR_IN, G_BL_A_IN, G_BL_CLR_MEM, G_BL_A_MEM)
            )

        def RM_AA_XLU_SURF(clk):
            func = GBL_c1 if clk == 1 else GBL_c2
            return (
                AA_EN
                | IM_RD
                | CVG_DST_WRAP
                | CLR_ON_CVG
                | FORCE_BL
                | ZMODE_OPA
                | func(G_BL_CLR_IN, G_BL_A_IN, G_BL_CLR_MEM, G_BL_1MA)
            )

        def RM_AA_XLU_LINE(clk):
            func = GBL_c1 if clk == 1 else GBL_c2
            return (
                AA_EN
                | IM_RD
                | CVG_DST_CLAMP
                | CVG_X_ALPHA
                | ALPHA_CVG_SEL
                | FORCE_BL
                | ZMODE_OPA
                | func(G_BL_CLR_IN, G_BL_A_IN, G_BL_CLR_MEM, G_BL_1MA)
            )

        def RM_AA_DEC_LINE(clk):
            func = GBL_c1 if clk == 1 else GBL_c2
            return (
                AA_EN
                | IM_RD
                | CVG_DST_FULL
                | CVG_X_ALPHA
                | ALPHA_CVG_SEL
                | FORCE_BL
                | ZMODE_OPA
                | func(G_BL_CLR_IN, G_BL_A_IN, G_BL_CLR_MEM, G_BL_1MA)
            )

        def RM_AA_TEX_EDGE(clk):
            func = GBL_c1 if clk == 1 else GBL_c2
            return (
                AA_EN
                | IM_RD
                | CVG_DST_CLAMP
                | CVG_X_ALPHA
                | ALPHA_CVG_SEL
                | ZMODE_OPA
                | TEX_EDGE
                | func(G_BL_CLR_IN, G_BL_A_IN, G_BL_CLR_MEM, G_BL_A_MEM)
            )

        def RM_AA_SUB_SURF(clk):
            func = GBL_c1 if clk == 1 else GBL_c2
            return (
                AA_EN
                | IM_RD
                | CVG_DST_FULL
                | ZMODE_OPA
                | ALPHA_CVG_SEL
                | func(G_BL_CLR_IN, G_BL_A_IN, G_BL_CLR_MEM, G_BL_A_MEM)
            )

        def RM_AA_PCL_SURF(clk):
            func = GBL_c1 if clk == 1 else GBL_c2
            return (
                AA_EN
                | IM_RD
                | CVG_DST_CLAMP
                | ZMODE_OPA
                | self.G_AC_DITHER
                | func(G_BL_CLR_IN, G_BL_A_IN, G_BL_CLR_MEM, G_BL_1MA)
            )

        def RM_AA_OPA_TERR(clk):
            func = GBL_c1 if clk == 1 else GBL_c2
            return (
                AA_EN
                | IM_RD
                | CVG_DST_CLAMP
                | ZMODE_OPA
                | ALPHA_CVG_SEL
                | func(G_BL_CLR_IN, G_BL_A_IN, G_BL_CLR_MEM, G_BL_1MA)
            )

        def RM_AA_TEX_TERR(clk):
            func = GBL_c1 if clk == 1 else GBL_c2
            return (
                AA_EN
                | IM_RD
                | CVG_DST_CLAMP
                | CVG_X_ALPHA
                | ALPHA_CVG_SEL
                | ZMODE_OPA
                | TEX_EDGE
                | func(G_BL_CLR_IN, G_BL_A_IN, G_BL_CLR_MEM, G_BL_1MA)
            )

        def RM_AA_SUB_TERR(clk):
            func = GBL_c1 if clk == 1 else GBL_c2
            return (
                AA_EN
                | IM_RD
                | CVG_DST_FULL
                | ZMODE_OPA
                | ALPHA_CVG_SEL
                | func(G_BL_CLR_IN, G_BL_A_IN, G_BL_CLR_MEM, G_BL_1MA)
            )

        def RM_ZB_OPA_SURF(clk):
            func = GBL_c1 if clk == 1 else GBL_c2
            return (
                Z_CMP
                | Z_UPD
                | CVG_DST_FULL
                | ALPHA_CVG_SEL
                | ZMODE_OPA
                | func(G_BL_CLR_IN, G_BL_A_IN, G_BL_CLR_MEM, G_BL_A_MEM)
            )

        def RM_ZB_XLU_SURF(clk):
            func = GBL_c1 if clk == 1 else GBL_c2
            return (
                Z_CMP
                | IM_RD
                | CVG_DST_FULL
                | FORCE_BL
                | ZMODE_XLU
                | func(G_BL_CLR_IN, G_BL_A_IN, G_BL_CLR_MEM, G_BL_1MA)
            )

        def RM_ZB_OPA_DECAL(clk):
            func = GBL_c1 if clk == 1 else GBL_c2
            return (
                Z_CMP
                | CVG_DST_FULL
                | ALPHA_CVG_SEL
                | ZMODE_DEC
                | func(G_BL_CLR_IN, G_BL_A_IN, G_BL_CLR_MEM, G_BL_A_MEM)
            )

        def RM_ZB_XLU_DECAL(clk):
            func = GBL_c1 if clk == 1 else GBL_c2
            return (
                Z_CMP
                | IM_RD
                | CVG_DST_FULL
                | FORCE_BL
                | ZMODE_DEC
                | func(G_BL_CLR_IN, G_BL_A_IN, G_BL_CLR_MEM, G_BL_1MA)
            )

        def RM_ZB_CLD_SURF(clk):
            func = GBL_c1 if clk == 1 else GBL_c2
            return (
                Z_CMP
                | IM_RD
                | CVG_DST_SAVE
                | FORCE_BL
                | ZMODE_XLU
                | func(G_BL_CLR_IN, G_BL_A_IN, G_BL_CLR_MEM, G_BL_1MA)
            )

        def RM_ZB_OVL_SURF(clk):
            func = GBL_c1 if clk == 1 else GBL_c2
            return (
                Z_CMP
                | IM_RD
                | CVG_DST_SAVE
                | FORCE_BL
                | ZMODE_DEC
                | func(G_BL_CLR_IN, G_BL_A_IN, G_BL_CLR_MEM, G_BL_1MA)
            )

        def RM_ZB_PCL_SURF(clk):
            func = GBL_c1 if clk == 1 else GBL_c2
            return (
                Z_CMP
                | Z_UPD
                | CVG_DST_FULL
                | ZMODE_OPA
                | self.G_AC_DITHER
                | func(G_BL_CLR_IN, G_BL_0, G_BL_CLR_IN, G_BL_1)
            )

        def RM_OPA_SURF(clk):
            func = GBL_c1 if clk == 1 else GBL_c2
            return CVG_DST_CLAMP | FORCE_BL | ZMODE_OPA | func(G_BL_CLR_IN, G_BL_0, G_BL_CLR_IN, G_BL_1)

        def RM_XLU_SURF(clk):
            func = GBL_c1 if clk == 1 else GBL_c2
            return IM_RD | CVG_DST_FULL | FORCE_BL | ZMODE_OPA | func(G_BL_CLR_IN, G_BL_A_IN, G_BL_CLR_MEM, G_BL_1MA)

        def RM_TEX_EDGE(clk):
            func = GBL_c1 if clk == 1 else GBL_c2
            return (
                CVG_DST_CLAMP
                | CVG_X_ALPHA
                | ALPHA_CVG_SEL
                | FORCE_BL
                | ZMODE_OPA
                | TEX_EDGE
                | AA_EN
                | func(G_BL_CLR_IN, G_BL_0, G_BL_CLR_IN, G_BL_1)
            )

        def RM_CLD_SURF(clk):
            func = GBL_c1 if clk == 1 else GBL_c2
            return IM_RD | CVG_DST_SAVE | FORCE_BL | ZMODE_OPA | func(G_BL_CLR_IN, G_BL_A_IN, G_BL_CLR_MEM, G_BL_1MA)

        def RM_PCL_SURF(clk):
            func = GBL_c1 if clk == 1 else GBL_c2
            return (
                CVG_DST_FULL | FORCE_BL | ZMODE_OPA | self.G_AC_DITHER | func(G_BL_CLR_IN, G_BL_0, G_BL_CLR_IN, G_BL_1)
            )

        def RM_ADD(clk):
            func = GBL_c1 if clk == 1 else GBL_c2
            return IM_RD | CVG_DST_SAVE | FORCE_BL | ZMODE_OPA | func(G_BL_CLR_IN, G_BL_A_FOG, G_BL_CLR_MEM, G_BL_1)

        def RM_NOOP(clk):
            func = GBL_c1 if clk == 1 else GBL_c2
            return func(0, 0, 0, 0)

        def RM_VISCVG(clk):
            func = GBL_c1 if clk == 1 else GBL_c2
            return IM_RD | FORCE_BL | func(G_BL_CLR_IN, G_BL_0, G_BL_CLR_BL, G_BL_A_MEM)

        # for rendering to an 8-bit framebuffer
        def RM_OPA_CI(clk):
            func = GBL_c1 if clk == 1 else GBL_c2
            return CVG_DST_CLAMP | ZMODE_OPA | func(G_BL_CLR_IN, G_BL_0, G_BL_CLR_IN, G_BL_1)

        self.G_RM_AA_ZB_OPA_SURF = RM_AA_ZB_OPA_SURF(1)
        self.G_RM_AA_ZB_OPA_SURF2 = RM_AA_ZB_OPA_SURF(2)
        self.G_RM_AA_ZB_XLU_SURF = RM_AA_ZB_XLU_SURF(1)
        self.G_RM_AA_ZB_XLU_SURF2 = RM_AA_ZB_XLU_SURF(2)
        self.G_RM_AA_ZB_OPA_DECAL = RM_AA_ZB_OPA_DECAL(1)
        self.G_RM_AA_ZB_OPA_DECAL2 = RM_AA_ZB_OPA_DECAL(2)
        self.G_RM_AA_ZB_XLU_DECAL = RM_AA_ZB_XLU_DECAL(1)
        self.G_RM_AA_ZB_XLU_DECAL2 = RM_AA_ZB_XLU_DECAL(2)
        self.G_RM_AA_ZB_OPA_INTER = RM_AA_ZB_OPA_INTER(1)
        self.G_RM_AA_ZB_OPA_INTER2 = RM_AA_ZB_OPA_INTER(2)
        self.G_RM_AA_ZB_XLU_INTER = RM_AA_ZB_XLU_INTER(1)
        self.G_RM_AA_ZB_XLU_INTER2 = RM_AA_ZB_XLU_INTER(2)
        self.G_RM_AA_ZB_XLU_LINE = RM_AA_ZB_XLU_LINE(1)
        self.G_RM_AA_ZB_XLU_LINE2 = RM_AA_ZB_XLU_LINE(2)
        self.G_RM_AA_ZB_DEC_LINE = RM_AA_ZB_DEC_LINE(1)
        self.G_RM_AA_ZB_DEC_LINE2 = RM_AA_ZB_DEC_LINE(2)
        self.G_RM_AA_ZB_TEX_EDGE = RM_AA_ZB_TEX_EDGE(1)
        self.G_RM_AA_ZB_TEX_EDGE2 = RM_AA_ZB_TEX_EDGE(2)
        self.G_RM_AA_ZB_TEX_INTER = RM_AA_ZB_TEX_INTER(1)
        self.G_RM_AA_ZB_TEX_INTER2 = RM_AA_ZB_TEX_INTER(2)
        self.G_RM_AA_ZB_SUB_SURF = RM_AA_ZB_SUB_SURF(1)
        self.G_RM_AA_ZB_SUB_SURF2 = RM_AA_ZB_SUB_SURF(2)
        self.G_RM_AA_ZB_PCL_SURF = RM_AA_ZB_PCL_SURF(1)
        self.G_RM_AA_ZB_PCL_SURF2 = RM_AA_ZB_PCL_SURF(2)
        self.G_RM_AA_ZB_OPA_TERR = RM_AA_ZB_OPA_TERR(1)
        self.G_RM_AA_ZB_OPA_TERR2 = RM_AA_ZB_OPA_TERR(2)
        self.G_RM_AA_ZB_TEX_TERR = RM_AA_ZB_TEX_TERR(1)
        self.G_RM_AA_ZB_TEX_TERR2 = RM_AA_ZB_TEX_TERR(2)
        self.G_RM_AA_ZB_SUB_TERR = RM_AA_ZB_SUB_TERR(1)
        self.G_RM_AA_ZB_SUB_TERR2 = RM_AA_ZB_SUB_TERR(2)

        self.G_RM_RA_ZB_OPA_SURF = RM_RA_ZB_OPA_SURF(1)
        self.G_RM_RA_ZB_OPA_SURF2 = RM_RA_ZB_OPA_SURF(2)
        self.G_RM_RA_ZB_OPA_DECAL = RM_RA_ZB_OPA_DECAL(1)
        self.G_RM_RA_ZB_OPA_DECAL2 = RM_RA_ZB_OPA_DECAL(2)
        self.G_RM_RA_ZB_OPA_INTER = RM_RA_ZB_OPA_INTER(1)
        self.G_RM_RA_ZB_OPA_INTER2 = RM_RA_ZB_OPA_INTER(2)

        self.G_RM_AA_OPA_SURF = RM_AA_OPA_SURF(1)
        self.G_RM_AA_OPA_SURF2 = RM_AA_OPA_SURF(2)
        self.G_RM_AA_XLU_SURF = RM_AA_XLU_SURF(1)
        self.G_RM_AA_XLU_SURF2 = RM_AA_XLU_SURF(2)
        self.G_RM_AA_XLU_LINE = RM_AA_XLU_LINE(1)
        self.G_RM_AA_XLU_LINE2 = RM_AA_XLU_LINE(2)
        self.G_RM_AA_DEC_LINE = RM_AA_DEC_LINE(1)
        self.G_RM_AA_DEC_LINE2 = RM_AA_DEC_LINE(2)
        self.G_RM_AA_TEX_EDGE = RM_AA_TEX_EDGE(1)
        self.G_RM_AA_TEX_EDGE2 = RM_AA_TEX_EDGE(2)
        self.G_RM_AA_SUB_SURF = RM_AA_SUB_SURF(1)
        self.G_RM_AA_SUB_SURF2 = RM_AA_SUB_SURF(2)
        self.G_RM_AA_PCL_SURF = RM_AA_PCL_SURF(1)
        self.G_RM_AA_PCL_SURF2 = RM_AA_PCL_SURF(2)
        self.G_RM_AA_OPA_TERR = RM_AA_OPA_TERR(1)
        self.G_RM_AA_OPA_TERR2 = RM_AA_OPA_TERR(2)
        self.G_RM_AA_TEX_TERR = RM_AA_TEX_TERR(1)
        self.G_RM_AA_TEX_TERR2 = RM_AA_TEX_TERR(2)
        self.G_RM_AA_SUB_TERR = RM_AA_SUB_TERR(1)
        self.G_RM_AA_SUB_TERR2 = RM_AA_SUB_TERR(2)

        self.G_RM_RA_OPA_SURF = RM_RA_OPA_SURF(1)
        self.G_RM_RA_OPA_SURF2 = RM_RA_OPA_SURF(2)

        self.G_RM_ZB_OPA_SURF = RM_ZB_OPA_SURF(1)
        self.G_RM_ZB_OPA_SURF2 = RM_ZB_OPA_SURF(2)
        self.G_RM_ZB_XLU_SURF = RM_ZB_XLU_SURF(1)
        self.G_RM_ZB_XLU_SURF2 = RM_ZB_XLU_SURF(2)
        self.G_RM_ZB_OPA_DECAL = RM_ZB_OPA_DECAL(1)
        self.G_RM_ZB_OPA_DECAL2 = RM_ZB_OPA_DECAL(2)
        self.G_RM_ZB_XLU_DECAL = RM_ZB_XLU_DECAL(1)
        self.G_RM_ZB_XLU_DECAL2 = RM_ZB_XLU_DECAL(2)
        self.G_RM_ZB_CLD_SURF = RM_ZB_CLD_SURF(1)
        self.G_RM_ZB_CLD_SURF2 = RM_ZB_CLD_SURF(2)
        self.G_RM_ZB_OVL_SURF = RM_ZB_OVL_SURF(1)
        self.G_RM_ZB_OVL_SURF2 = RM_ZB_OVL_SURF(2)
        self.G_RM_ZB_PCL_SURF = RM_ZB_PCL_SURF(1)
        self.G_RM_ZB_PCL_SURF2 = RM_ZB_PCL_SURF(2)

        self.G_RM_OPA_SURF = RM_OPA_SURF(1)
        self.G_RM_OPA_SURF2 = RM_OPA_SURF(2)
        self.G_RM_XLU_SURF = RM_XLU_SURF(1)
        self.G_RM_XLU_SURF2 = RM_XLU_SURF(2)
        self.G_RM_CLD_SURF = RM_CLD_SURF(1)
        self.G_RM_CLD_SURF2 = RM_CLD_SURF(2)
        self.G_RM_TEX_EDGE = RM_TEX_EDGE(1)
        self.G_RM_TEX_EDGE2 = RM_TEX_EDGE(2)
        self.G_RM_PCL_SURF = RM_PCL_SURF(1)
        self.G_RM_PCL_SURF2 = RM_PCL_SURF(2)
        self.G_RM_ADD = RM_ADD(1)
        self.G_RM_ADD2 = RM_ADD(2)
        self.G_RM_NOOP = RM_NOOP(1)
        self.G_RM_NOOP2 = RM_NOOP(2)
        self.G_RM_VISCVG = RM_VISCVG(1)
        self.G_RM_VISCVG2 = RM_VISCVG(2)
        self.G_RM_OPA_CI = RM_OPA_CI(1)
        self.G_RM_OPA_CI2 = RM_OPA_CI(2)

        self.G_RM_FOG_SHADE_A = GBL_c1(G_BL_CLR_FOG, G_BL_A_SHADE, G_BL_CLR_IN, G_BL_1MA)
        self.G_RM_FOG_PRIM_A = GBL_c1(G_BL_CLR_FOG, G_BL_A_FOG, G_BL_CLR_IN, G_BL_1MA)
        self.G_RM_PASS = GBL_c1(G_BL_CLR_IN, G_BL_0, G_BL_CLR_IN, G_BL_1)

        self.rendermodePresetsWithoutFlags = {
            "G_RM_NOOP",
            "G_RM_NOOP2",
            "G_RM_FOG_SHADE_A",
            "G_RM_FOG_PRIM_A",
            "G_RM_PASS",
        }

        # G_SETCONVERT: K0-5

        self.G_CV_K0 = 175
        self.G_CV_K1 = -43
        self.G_CV_K2 = -89
        self.G_CV_K3 = 222
        self.G_CV_K4 = 114
        self.G_CV_K5 = 42

        # G_SETSCISSOR: interlace mode

        self.G_SC_NON_INTERLACE = 0
        self.G_SC_ODD_INTERLACE = 3
        self.G_SC_EVEN_INTERLACE = 2

        # flags to inhibit pushing of the display list (on branch)
        self.G_DL_PUSH = 0x00
        self.G_DL_NOPUSH = 0x01

        if F3DEX_GBI_3:
            self.G_NORMALS_MODE_FAST = 0x00
            self.G_NORMALS_MODE_AUTO = 0x01
            self.G_NORMALS_MODE_MANUAL = 0x02

            self.G_ALPHA_COMPARE_CULL_DISABLE = 0
            self.G_ALPHA_COMPARE_CULL_BELOW = 1
            self.G_ALPHA_COMPARE_CULL_ABOVE = -1

        # Some structs here

        self.G_MAXZ = 0x03FF  # 10 bits of integer screen-Z precision

        # more structs here

        """
		MOVEMEM indices
		
		Each of these indexes an entry in a dmem table
		which points to a 1-4 word block of dmem in
		which to store a 1-4 word DMA.
		"""

        if F3DEX_GBI_2:
            # 0,4 are reserved by G_MTX
            self.G_MV_MMTX = 2
            self.G_MV_PMTX = 6
            self.G_MV_VIEWPORT = 8
            self.G_MV_LIGHT = 10
            if not F3DEX_GBI_3:
                self.G_MV_POINT = 12
                self.G_MV_MATRIX = 14  # NOTE: this is in moveword table
                self.G_MVO_LOOKATX = 0 * 24
                self.G_MVO_LOOKATY = 1 * 24
                self.G_MVO_L0 = 2 * 24
                self.G_MVO_L1 = 3 * 24
                self.G_MVO_L2 = 4 * 24
                self.G_MVO_L3 = 5 * 24
                self.G_MVO_L4 = 6 * 24
                self.G_MVO_L5 = 7 * 24
                self.G_MVO_L6 = 8 * 24
                self.G_MVO_L7 = 9 * 24
        else:
            self.G_MV_VIEWPORT = 0x80
            self.G_MV_LOOKATY = 0x82
            self.G_MV_LOOKATX = 0x84
            self.G_MV_L0 = 0x86
            self.G_MV_L1 = 0x88
            self.G_MV_L2 = 0x8A
            self.G_MV_L3 = 0x8C
            self.G_MV_L4 = 0x8E
            self.G_MV_L5 = 0x90
            self.G_MV_L6 = 0x92
            self.G_MV_L7 = 0x94
            self.G_MV_TXTATT = 0x96
            self.G_MV_MATRIX_1 = 0x9E  # NOTE: this is in moveword table
            self.G_MV_MATRIX_2 = 0x98
            self.G_MV_MATRIX_3 = 0x9A
            self.G_MV_MATRIX_4 = 0x9C

        """
		MOVEWORD indices
		
		Each of these indexes an entry in a dmem table
		which points to a word in dmem in dmem where
		an immediate word will be stored.
		"""

        if F3DEX_GBI_3:
            self.G_MW_FX = 0x00
        else:
            self.G_MW_MATRIX = 0x00  # NOTE: also used by movemem
        self.G_MW_NUMLIGHT = 0x02
        if not F3DEX_GBI_3:
            self.G_MW_CLIP = 0x04
        self.G_MW_SEGMENT = 0x06
        self.G_MW_FOG = 0x08
        self.G_MW_LIGHTCOL = 0x0A
        if not F3DEX_GBI_3:
            if F3DEX_GBI_2:
                self.G_MW_FORCEMTX = 0x0C
            else:
                self.G_MW_POINTS = 0x0C
            self.G_MW_PERSPNORM = 0x0E

        if F3DEX_GBI_3:
            self.G_MW_HALFWORD_FLAG = 0x8000

        # These are offsets from the address in the dmem table

        self.G_MWO_NUMLIGHT = 0x00
        self.G_MWO_CLIP_RNX = 0x04
        self.G_MWO_CLIP_RNY = 0x0C
        self.G_MWO_CLIP_RPX = 0x14
        self.G_MWO_CLIP_RPY = 0x1C
        self.G_MWO_SEGMENT_0 = 0x00
        self.G_MWO_SEGMENT_1 = 0x01
        self.G_MWO_SEGMENT_2 = 0x02
        self.G_MWO_SEGMENT_3 = 0x03
        self.G_MWO_SEGMENT_4 = 0x04
        self.G_MWO_SEGMENT_5 = 0x05
        self.G_MWO_SEGMENT_6 = 0x06
        self.G_MWO_SEGMENT_7 = 0x07
        self.G_MWO_SEGMENT_8 = 0x08
        self.G_MWO_SEGMENT_9 = 0x09
        self.G_MWO_SEGMENT_A = 0x0A
        self.G_MWO_SEGMENT_B = 0x0B
        self.G_MWO_SEGMENT_C = 0x0C
        self.G_MWO_SEGMENT_D = 0x0D
        self.G_MWO_SEGMENT_E = 0x0E
        self.G_MWO_SEGMENT_F = 0x0F
        self.G_MWO_FOG = 0x00
        self.G_MWO_aLIGHT_1 = 0x00
        self.G_MWO_bLIGHT_1 = 0x04

        if F3DEX_GBI_3:
            self.G_MWO_aLIGHT_2 = 0x10
            self.G_MWO_bLIGHT_2 = 0x14
            self.G_MWO_aLIGHT_3 = 0x20
            self.G_MWO_bLIGHT_3 = 0x24
            self.G_MWO_aLIGHT_4 = 0x30
            self.G_MWO_bLIGHT_4 = 0x34
            self.G_MWO_aLIGHT_5 = 0x40
            self.G_MWO_bLIGHT_5 = 0x44
            self.G_MWO_aLIGHT_6 = 0x50
            self.G_MWO_bLIGHT_6 = 0x54
            self.G_MWO_aLIGHT_7 = 0x60
            self.G_MWO_bLIGHT_7 = 0x64
            self.G_MWO_aLIGHT_8 = 0x70
            self.G_MWO_bLIGHT_8 = 0x74
            self.G_MWO_aLIGHT_9 = 0x80
            self.G_MWO_bLIGHT_9 = 0x84
            self.G_MWO_aLIGHT_10 = 0x90
            self.G_MWO_bLIGHT_10 = 0x94
        elif F3DEX_GBI_2:
            self.G_MWO_aLIGHT_2 = 0x18
            self.G_MWO_bLIGHT_2 = 0x1C
            self.G_MWO_aLIGHT_3 = 0x30
            self.G_MWO_bLIGHT_3 = 0x34
            self.G_MWO_aLIGHT_4 = 0x48
            self.G_MWO_bLIGHT_4 = 0x4C
            self.G_MWO_aLIGHT_5 = 0x60
            self.G_MWO_bLIGHT_5 = 0x64
            self.G_MWO_aLIGHT_6 = 0x78
            self.G_MWO_bLIGHT_6 = 0x7C
            self.G_MWO_aLIGHT_7 = 0x90
            self.G_MWO_bLIGHT_7 = 0x94
            self.G_MWO_aLIGHT_8 = 0xA8
            self.G_MWO_bLIGHT_8 = 0xAC
        else:
            self.G_MWO_aLIGHT_2 = 0x20
            self.G_MWO_bLIGHT_2 = 0x24
            self.G_MWO_aLIGHT_3 = 0x40
            self.G_MWO_bLIGHT_3 = 0x44
            self.G_MWO_aLIGHT_4 = 0x60
            self.G_MWO_bLIGHT_4 = 0x64
            self.G_MWO_aLIGHT_5 = 0x80
            self.G_MWO_bLIGHT_5 = 0x84
            self.G_MWO_aLIGHT_6 = 0xA0
            self.G_MWO_bLIGHT_6 = 0xA4
            self.G_MWO_aLIGHT_7 = 0xC0
            self.G_MWO_bLIGHT_7 = 0xC4
            self.G_MWO_aLIGHT_8 = 0xE0
            self.G_MWO_bLIGHT_8 = 0xE4

        if not F3DEX_GBI_3:
            self.G_MWO_MATRIX_XX_XY_I = 0x00
            self.G_MWO_MATRIX_XZ_XW_I = 0x04
            self.G_MWO_MATRIX_YX_YY_I = 0x08
            self.G_MWO_MATRIX_YZ_YW_I = 0x0C
            self.G_MWO_MATRIX_ZX_ZY_I = 0x10
            self.G_MWO_MATRIX_ZZ_ZW_I = 0x14
            self.G_MWO_MATRIX_WX_WY_I = 0x18
            self.G_MWO_MATRIX_WZ_WW_I = 0x1C
            self.G_MWO_MATRIX_XX_XY_F = 0x20
            self.G_MWO_MATRIX_XZ_XW_F = 0x24
            self.G_MWO_MATRIX_YX_YY_F = 0x28
            self.G_MWO_MATRIX_YZ_YW_F = 0x2C
            self.G_MWO_MATRIX_ZX_ZY_F = 0x30
            self.G_MWO_MATRIX_ZZ_ZW_F = 0x34
            self.G_MWO_MATRIX_WX_WY_F = 0x38
            self.G_MWO_MATRIX_WZ_WW_F = 0x3C

        self.G_MWO_POINT_RGBA = 0x10
        self.G_MWO_POINT_ST = 0x14
        self.G_MWO_POINT_XYSCREEN = 0x18
        self.G_MWO_POINT_ZSCREEN = 0x1C

        if F3DEX_GBI_3:
            self.G_MWO_AO_AMBIENT = 0x00
            self.G_MWO_AO_DIRECTIONAL = 0x02
            self.G_MWO_AO_POINT = 0x04
            self.G_MWO_PERSPNORM = 0x06
            self.G_MWO_FRESNEL_SCALE = 0x0C
            self.G_MWO_FRESNEL_OFFSET = 0x0E
            self.G_MWO_ATTR_OFFSET_S = 0x10
            self.G_MWO_ATTR_OFFSET_T = 0x12
            self.G_MWO_ATTR_OFFSET_Z = 0x14
            self.G_MWO_ALPHA_COMPARE_CULL = 0x16
            self.G_MWO_NORMALS_MODE = 0x18

        # Texturing macros

        # These are also defined defined above for Sprite Microcode
        self.G_TX_LOADTILE = 7
        self.G_TX_RENDERTILE = 0

        self.G_TX_NOMIRROR = 0
        self.G_TX_WRAP = 0
        self.G_TX_MIRROR = 0x1
        self.G_TX_CLAMP = 0x2
        self.G_TX_NOMASK = 0
        self.G_TX_NOLOD = 0

        """
		Dxt is the inverse of the number of 64-bit words in a line of
		the texture being loaded using the load_block command.  If
		there are any 1's to the right of the 11th fractional bit,
		dxt should be rounded up.  The following macros accomplish
		this.  The 4b macros are a special case since 4-bit textures
		are loaded as 8-bit textures.  Dxt is fixed point 1.11. RJM
		"""
        self.G_TX_DXT_FRAC = 11

        """
		For RCP 2.0, the maximum number of texels that can be loaded
		using a load_block command is 2048.  In order to load the total
		4kB of Tmem, change the texel size when loading to be G_IM_SIZ_16b,
		then change the tile to the proper texel size after the load.
		The g*DPLoadTextureBlock macros already do this, so this change
		will be transparent if you use these macros.  If you use
		the g*DPLoadBlock macros directly, you will need to handle this
		tile manipulation yourself.  RJM.
		"""

        self.G_TX_LDBLK_MAX_TXL = 2047

        if not F3DEX_GBI_3:
            # Clipping Macros
            self.FR_NEG_FRUSTRATIO_1 = 0x00000001
            self.FR_POS_FRUSTRATIO_1 = 0x0000FFFF
            self.FR_NEG_FRUSTRATIO_2 = 0x00000002
            self.FR_POS_FRUSTRATIO_2 = 0x0000FFFE
            self.FR_NEG_FRUSTRATIO_3 = 0x00000003
            self.FR_POS_FRUSTRATIO_3 = 0x0000FFFD
            self.FR_NEG_FRUSTRATIO_4 = 0x00000004
            self.FR_POS_FRUSTRATIO_4 = 0x0000FFFC
            self.FR_NEG_FRUSTRATIO_5 = 0x00000005
            self.FR_POS_FRUSTRATIO_5 = 0x0000FFFB
            self.FR_NEG_FRUSTRATIO_6 = 0x00000006
            self.FR_POS_FRUSTRATIO_6 = 0x0000FFFA

        self.G_BZ_PERSP = 0
        self.G_BZ_ORTHO = 1

        # Lighting Macros
        if F3DEX_GBI_3:
            self.numLights = {f"NUMLIGHTS_{n}": n for n in range(10)}
        else:
            self.numLights = {f"NUMLIGHTS_{n}": (1 if n == 0 else n) for n in range(8)}

    def GBL_c1(self, m1a, m1b, m2a, m2b):
        return (m1a) << 30 | (m1b) << 26 | (m2a) << 22 | (m2b) << 18

    def GBL_c2(self, m1a, m1b, m2a, m2b):
        return (m1a) << 28 | (m1b) << 24 | (m2a) << 20 | (m2b) << 16

    # macros for command parsing
    def GDMACMD(self, x):
        return x

    def GIMMCMD(self, x):
        return self.G_IMMFIRST - (x)

    def GRDPCMD(self, x):
        return 0xFF - (x)

    def GPACK_RGBA5551(self, r, g, b, a):
        return (((r) << 8) & 0xF800) | (((g) << 3) & 0x7C0) | (((b) >> 2) & 0x3E) | ((a) & 0x1)

    def GPACK_ZDZ(self, z, dz):
        return (z) << 2 | (dz)

    def TXL2WORDS(self, txls, b_txl):
        return int(max(1, ((txls) * (b_txl) / 8)))

    def CALC_DXT(self, width, b_txl):
        return int(((1 << self.G_TX_DXT_FRAC) + self.TXL2WORDS(width, b_txl) - 1) / self.TXL2WORDS(width, b_txl))

    def TXL2WORDS_4b(self, txls):
        return int(max(1, ((txls) / 16)))

    def CALC_DXT_4b(self, width):
        return int(((1 << self.G_TX_DXT_FRAC) + self.TXL2WORDS_4b(width) - 1) / self.TXL2WORDS_4b(width))

    def NUML(self, n):
        if self.F3DEX_GBI_3:
            return n * 0x10
        nVal = self.numLights[n]
        return ((nVal) * 24) if self.F3DEX_GBI_2 else (((nVal) + 1) * 32 + 0x80000000)

    def getLightMWO_a(self, n):
        if n.startswith("G_MWO_aLIGHT_") and hasattr(self, n):
            return getattr(self, n)
        else:
            raise PluginError("Invalid G_MWO_a value for lights: " + n)

    def getLightMWO_b(self, n):
        if n.startswith("G_MWO_bLIGHT_") and hasattr(self, n):
            return getattr(self, n)
        else:
            raise PluginError("Invalid G_MWO_b value for lights: " + n)

    def _DLHINTVALUE(self, count: int) -> int:
        remainderCommands = count % self.G_INPUT_BUFFER_CMDS
        if not self.F3DEX_GBI_3 or count == 0 or remainderCommands == 0:
            return 0
        return (self.G_INPUT_BUFFER_CMDS - remainderCommands) << 3


g_F3D = {
    "GBI": None,
    "f3d_type": None,
}


def get_cached_F3D_GBI(f3d_type: str) -> F3D:
    """Get constructed/cached F3D class"""
    if g_F3D["GBI"] is None or f3d_type != g_F3D["f3d_type"]:
        g_F3D["f3d_type"] = f3d_type
        g_F3D["GBI"] = F3D(f3d_type)
    return g_F3D["GBI"]


def get_F3D_GBI() -> F3D:
    """Gets cached F3D class and automatically supplies params"""
    return get_cached_F3D_GBI(bpy.context.scene.f3d_type)


def _SHIFTL(value, amount, mask):
    return (int(value) & ((1 << mask) - 1)) << amount


MTX_SIZE = 64
VTX_SIZE = 16
GFX_SIZE = 8
VP_SIZE = 16  # it's 16 bytes but vanilla GBI has only one s64 for alignment, not two
LIGHT_SIZE = 16
AMBIENT_SIZE = 8
HILITE_SIZE = 16  # 8 in F3DEX3, but this variable is not used in fast64


class ExportCData:
    def __init__(self, staticData, dynamicData, textureData):
        self.staticData = staticData
        self.dynamicData = dynamicData
        self.textureData = textureData

    def all(self):
        data = CData()
        data.append(self.staticData)
        data.append(self.dynamicData)
        data.append(self.textureData)
        return data


class TextureExportSettings:
    def __init__(self, texCSeparate, savePNG, includeDir, exportPath):
        self.texCSeparate = texCSeparate
        self.savePNG = savePNG
        self.includeDir = includeDir
        self.exportPath = exportPath


#  SetTileSize Scroll Data
class FSetTileSizeScrollField:
    def __init__(self):
        self.s = 0
        self.t = 0
        self.interval = 1


def tile_func(direction: str, speed: int, cmd_num: int):
    if speed == 0 or speed is None:
        return None

    func = f"shift_{direction}"

    if speed < 0:
        func += "_down"

    return f"\t{func}(mat, {cmd_num}, PACK_TILESIZE(0, {abs(speed)}));"


def get_sts_interval_vars(tex_num: str):
    return f"interval_{tex_num}", f"cur_interval_{tex_num}"


def get_tex_sts_code(
    variableName: str, tex: FSetTileSizeScrollField, cmd_num: int
) -> Tuple[list[str], list[Tuple[str, float]]]:
    variables = []
    # create func calls
    lines = [
        tile_func("s", tex.s, cmd_num),
        tile_func("t", tex.t, cmd_num),
    ]
    # filter lines
    lines = [func for func in lines if func]
    # add interval logic if needed
    if len(lines) and tex.interval > 1:
        # get interval and variable for tracking interval
        interval, cur_interval = get_sts_interval_vars(variableName)
        # pass each var and its value to variables
        variables.extend([(interval, tex.interval), (cur_interval, tex.interval)])

        # indent again for if statement
        lines = [("\t" + func) for func in lines]

        lines = [
            f"\n\tif (--{cur_interval} <= 0) {{",
            *lines,
            f"\t\t{cur_interval} = {interval};",
            "\t}",
        ]
    return variables, lines


def get_tile_scroll_code(
    variableName: str, scrollData: "FScrollData", textureIndex: int, commandIndex: int
) -> Tuple[str, str]:
    scrollInfo: FSetTileSizeScrollField = getattr(scrollData, f"tile_scroll_tex{textureIndex}")
    if scrollInfo.s or scrollInfo.t:
        variables = []
        lines = []
        static_variables, tex_lines = get_tex_sts_code(variableName, scrollInfo, commandIndex)

        for variable, val in static_variables:
            variables.append(f"\tstatic int {variable} = {val};")

        lines.extend(tex_lines)

        variables_str = "\n".join([line for line in variables if line]) + "\n"
        lines_str = "\n".join([line for line in lines if line]) + "\n"

        return variables_str, lines_str
    else:
        return "", ""


def vertexScrollTemplate(
    fScrollData, name, count, absFunc, signFunc, cosFunc, randomFloatFunc, randomSignFunc, segToVirtualFunc
):
    scrollDataFields = fScrollData.fields[0]
    if scrollDataFields[0].animType == "None" and scrollDataFields[1].animType == "None":
        return ""
    data = [
        "void scroll_" + name + "() {",
        "\tint i = 0;",
        f"\tint count = {count};",
    ]
    variables = ""
    currentVars = ""
    deltaCalculate = ""
    checkOverflow = ""
    scrolling = ""
    increaseCurrentDelta = ""
    for i in range(2):
        field = "XYZ"[i]
        axis = ["width", "height"][i]
        if scrollDataFields[i].animType != "None":
            data.append(f"\tint {axis} = {fScrollData.dimensions[i]} * 0x20;")
            currentVars += "\tstatic int current" + field + " = 0;\n\tint delta" + field + ";\n"
            checkOverflow += "\n".join(
                (
                    "\tif (" + absFunc + "(current" + field + ") > " + axis + ") {",
                    (
                        f"\t\tdelta{field} -= (int)(absi(current{field}) / {axis}) "
                        f"* {axis} * {signFunc}(delta{field});"
                    ),
                    "\t}",
                    "",
                )
            )
            scrolling += f"\t\tvertices[i].n.tc[{i}] += delta{field};\n"
            increaseCurrentDelta += f"\tcurrent{field} += delta{field};"
            if scrollDataFields[i].animType == "Linear":
                deltaCalculate += f"\tdelta{field} = (int)({scrollDataFields[i].speed} * 0x20) % {axis};\n"
            elif scrollDataFields[i].animType == "Sine":
                currentVars += "\n".join(
                    (
                        "\tstatic int time" + field + ";",
                        "\tfloat amplitude" + field + " = " + str(scrollDataFields[i].amplitude) + ";",
                        "\tfloat frequency" + field + " = " + str(scrollDataFields[i].frequency) + ";",
                        "\tfloat offset" + field + " = " + str(scrollDataFields[i].offset) + ";",
                        "",
                    )
                )
                deltaCalculate += (
                    "\tdelta"
                    + field
                    + " = (int)(amplitude"
                    + field
                    + " * frequency"
                    + field
                    + " * "
                    + cosFunc
                    + "((frequency"
                    + field
                    + " * time"
                    + field
                    + " + offset"
                    + field
                    + ") * (1024 * 16 - 1) / 6.28318530718) * 0x20);\n"
                )
                # Conversion from s10.5 to u16
                # checkOverflow += '\tif (frequency' + field + ' * current' + field + ' / 2 > 6.28318530718) {\n' +\
                # 	'\t\tcurrent' + field + ' -= 6.28318530718 * 2 / frequency' + field + ';\n\t}\n'
                increaseCurrentDelta += "\ttime" + field + " += 1;"
            elif scrollDataFields[i].animType == "Noise":
                deltaCalculate += (
                    "\tdelta"
                    + field
                    + " = (int)("
                    + str(scrollDataFields[i].noiseAmplitude)
                    + " * 0x20 * "
                    + randomFloatFunc
                    + "() * "
                    + randomSignFunc
                    + "()) % "
                    + axis
                    + ";\n"
                )
            else:
                raise PluginError("Unhandled scroll type: " + str(scrollDataFields[i].animType))
    return "\n".join(
        (
            "\n".join(data),
            variables,
            currentVars + "\tVtx *vertices = " + segToVirtualFunc + "(" + name + ");",
            "",
            deltaCalculate,
            checkOverflow,
            "\tfor (i = 0; i < count; i++) {",
            scrolling + "\t}",
            increaseCurrentDelta,
            "}",
            "",
            "",
        )
    )


class GfxFormatter:
    def __init__(self, scrollMethod: ScrollMethod, texArrayBitSize: int, seg2virtFuncName: Union[str, None]):
        self.scrollMethod: ScrollMethod = scrollMethod
        self.texArrayBitSize = texArrayBitSize
        self.seg2virtFuncName = seg2virtFuncName

    def gfxScrollToC(self, gfxList: "GfxList", f3d: F3D) -> CScrollData:
        """
        Handles writing code that executes static Gfx scrolling (ex. tile scrolling.)
        If you want a game-specific formatter that ignores all static gfx scrolling,
        simply leaving processGfxScrollCommand() un-overriden will achieve this.
        Don't override this directly, see processGfxScrollCommand().
        If you do, make sure to add function names to returned CScrollData.functionCalls.
        """
        funcName = f"scroll_gfx_{gfxList.name}"
        func = f"void {funcName}()"

        data = CScrollData()
        data.functionCalls.append(funcName)
        data.header += f"extern {func};\n"
        data.source += f"{func} {{\n"

        variables = ""
        code = ""
        dataIndex = 0

        # Since some commands are actually multiple commands in one, we have to use the command size and divide by GFX_SIZE.
        for command in gfxList.commands:
            gfxVariables, gfxCode = self.processGfxScrollCommand(dataIndex // GFX_SIZE, command, gfxList.name)
            variables += gfxVariables
            code += gfxCode
            dataIndex += command.size(f3d)
        gfxScrollCode = variables + code

        if gfxScrollCode == "":
            return CScrollData()
        else:
            if self.seg2virtFuncName is not None:
                data.source += f"\tGfx *mat = {self.seg2virtFuncName}({gfxList.name});\n"
            else:
                data.source += f"\tGfx *mat = {gfxList.name};\n"
            data.source += gfxScrollCode
            data.source += f"\n}};\n\n"
            return data

    def processGfxScrollCommand(self, commandIndex: int, command: "GbiMacro", gfxListName: str) -> Tuple[str, str]:
        """
        Returns a tuple of [variable declarations, code], since in C all variables must be declared at the top.
        Handles a single command for Gfx scrolling.
        Override this per game to handle/filter specific scrolling methods.
        Note that the display list pointer to reference is named "mat", as seen in GfxFormatter.gfxScrollToC().
        This is because the segmented_to_virtual() function is called on the actual DL pointer, as defined in self.seg2virtFuncName.
        """
        tags: GfxTag = command.tags
        fMaterial: FMaterial = command.fMaterial
        return "", ""

    def vertexScrollToC(self, fMaterial: FMaterial, vtxListName: str, vtxCount: int) -> CScrollData:
        """
        Handles writing code that executes vertex scrolling.
        Make sure to add function names to returned CScrollData.functionCalls.
        """
        return CScrollData()

    def drawToC(self, f3d: F3D, gfxList: "GfxList") -> CData:
        """
        Called for building the entry point DL for drawing a model.
        """
        return gfxList.to_c(f3d)


class Vtx:
    def __init__(self, position, uv, colorOrNormal, packedNormal=0):
        self.position = position
        self.uv = uv
        self.colorOrNormal = colorOrNormal
        self.packedNormal = packedNormal

    def to_binary(self):
        signX = 1 if self.uv[0] >= 0 else -1
        signY = 1 if self.uv[1] >= 0 else -1
        uv = [self.uv[0] % (signX * 2**15), self.uv[1] % (signY * 2**15)]
        return (
            self.position[0].to_bytes(2, "big", signed=True)
            + self.position[1].to_bytes(2, "big", signed=True)
            + self.position[2].to_bytes(2, "big", signed=True)
            + self.packedNormal.to_bytes(2, "big", signed=True)
            + uv[0].to_bytes(2, "big", signed=True)
            + uv[1].to_bytes(2, "big", signed=True)
            + bytearray(self.colorOrNormal)
        )

    def to_c(self):
        def spc(x):
            return "{" + ", ".join([str(a) for a in x]) + "}"

        flag = "0" if self.packedNormal == 0 else f"{self.packedNormal:#06x}"
        return "{{ " + ", ".join([spc(self.position), flag, spc(self.uv), spc(self.colorOrNormal)]) + " }}"


class VtxList:
    def __init__(self, name):
        self.vertices = []
        self.name = name
        self.startAddress = 0

    def set_addr(self, startAddress):
        startAddress = get64bitAlignedAddr(startAddress)
        self.startAddress = startAddress
        print("VtxList " + self.name + ": " + str(startAddress) + ", " + str(self.size()))
        return startAddress, startAddress + self.size()

    def save_binary(self, romfile):
        romfile.seek(self.startAddress)
        romfile.write(self.to_binary())

    def size(self):
        return len(self.vertices) * VTX_SIZE

    def to_binary(self):
        data = bytearray(0)
        for vert in self.vertices:
            data.extend(vert.to_binary())
        return data

    def to_c(self):
        data = CData()
        data.header = f"extern Vtx {self.name}[{len(self.vertices)}];\n"
        data.source = f"Vtx {self.name}[{len(self.vertices)}] = {{\n"
        for vert in self.vertices:
            data.source += f"\t{vert.to_c()},\n"
        data.source += "};\n\n"
        return data


class GfxList:
    def __init__(self, name, tag, DLFormat):
        self.commands: list[GbiMacro] = []
        self.name: str = name
        self.startAddress: int = 0
        self.tag: GfxListTag = tag
        self.DLFormat: "DLFormat" = DLFormat

    def set_addr(self, startAddress, f3d):
        startAddress = get64bitAlignedAddr(startAddress)
        self.startAddress = startAddress
        print(f"GfxList {self.name}: {str(startAddress)}, {str(self.size(f3d))}")
        return startAddress, startAddress + self.size(f3d)

    def save_binary(self, romfile, f3d, segments):
        print(f"GfxList {self.name}: {str(self.startAddress)}, {str(self.size(f3d))}")
        romfile.seek(self.startAddress)
        romfile.write(self.to_binary(f3d, segments))

    def size(self, f3d):
        return sum([command.size(f3d) for command in self.commands])

    # Size, including display lists called with SPDisplayList
    def size_total(self, f3d):
        def use_siz_tot(command):
            return isinstance(command, SPDisplayList) and command.displayList.DLFormat != DLFormat.Static

        return sum(
            [
                command.displayList.size_total(f3d) if use_siz_tot(command) else command.size(f3d)
                for command in self.commands
            ]
        )

    def get_ptr_addresses(self, f3d):
        ptrs = []
        address = self.startAddress
        for command in self.commands:
            if type(command) in F3DClassesWithPointers:
                for offset in command.get_ptr_offsets(f3d):
                    ptrs.append(address + offset)
            address += command.size(f3d)
        return ptrs

    def to_binary(self, f3d, segments):
        data = bytearray(0)
        for command in self.commands:
            data.extend(command.to_binary(f3d, segments))
        return data

    def to_c_static(self):
        data = f"Gfx {self.name}[] = {{\n"
        for command in self.commands:
            data += f"\t{command.to_c(True)},\n"
        data += "};\n\n"
        return data

    def to_c_dynamic(self):
        data = f"Gfx* {self.name}(Gfx* glistp) {{\n"
        for command in self.commands:
            data += f"\t{command.to_c(False)};\n"
        data += "\treturn glistp;\n}\n\n"
        return data

    def to_c(self, f3d):
        data = CData()
        if self.DLFormat == DLFormat.Static:
            data.header = f"extern Gfx {self.name}[];\n"
            data.source = self.to_c_static()
        elif self.DLFormat == DLFormat.Dynamic:
            data.header = f"Gfx* {self.name}(Gfx* glistp);\n"
            data.source = self.to_c_dynamic()
        else:
            raise PluginError("Invalid GfxList format: " + str(self.DLFormat))
        return data


class FFogData:
    def __init__(self, position=(985, 1000), color=(0, 0, 0, 1)):
        self.position = tuple(position)
        self.color = (round(color[0], 8), round(color[1], 8), round(color[2], 8), round(color[3], 8))

    def __eq__(self, other):
        return tuple(self.position) == tuple(other.position) and tuple(self.color) == tuple(other.color)

    def makeKey(self):
        return (self.position, self.color)

    def requiresKey(self, material):
        return material.set_fog and material.use_global_fog


class FAreaData:
    def __eq__(self, other):
        return self.fog_data == other.fog_data

    def __init__(self, fog_data):
        self.fog_data = fog_data

    def makeKey(self):
        return self.fog_data.makeKey()

    def requiresKey(self, material):
        return self.fog_data and self.fog_data.requiresKey(material)


class FGlobalData:
    def __init__(self):
        # dict of area index : FAreaData
        self.area_data = {}
        self.current_area_index = 1

    def addAreaData(self, areaIndex: int, areaData: FAreaData):
        if areaIndex in self.area_data:
            raise ValueError("Error: Detected repeat FAreaData.")
        self.area_data[areaIndex] = areaData
        self.current_area_index = areaIndex

    def getCurrentAreaData(self):
        if len(self.area_data) == 0:
            return None
        else:
            return self.area_data[self.current_area_index]

    def getCurrentAreaKey(self, material):
        if len(self.area_data) == 0:
            return None
        # No need to have area specific variants of a material if they don't use global fog.
        # Without this, a non-global-fog material used across areas will have redefined duplicate light names.
        elif not self.area_data[self.current_area_index].requiresKey(material):
            return None
        else:
            return self.area_data[self.current_area_index].makeKey()


class FImageKey:
    def __init__(
        self, image: bpy.types.Image, texFormat: str, palFormat: str, imagesSharingPalette: list[bpy.types.Image] = []
    ):
        self.image = image
        self.texFormat = texFormat
        self.palFormat = palFormat
        self.imagesSharingPalette = tuple(imagesSharingPalette)

    def __hash__(self) -> int:
        return hash((self.image, self.texFormat, self.palFormat, self.imagesSharingPalette))

    def __eq__(self, __o: object) -> bool:
        if not isinstance(__o, FImageKey):
            return False
        return (
            self.image == __o.image
            and self.texFormat == __o.texFormat
            and self.palFormat == __o.palFormat
            and self.imagesSharingPalette == __o.imagesSharingPalette
        )


def getImageKey(texProp: "TextureProperty", useList) -> FImageKey:
    return FImageKey(texProp.tex, texProp.tex_format, texProp.ci_format, useList)


class FPaletteKey:
    def __init__(self, palFormat: str, imagesSharingPalette: list[bpy.types.Image] = []):
        self.palFormat = palFormat
        self.imagesSharingPalette = tuple(imagesSharingPalette)

    def __hash__(self) -> int:
        return hash((self.palFormat, self.imagesSharingPalette))

    def __eq__(self, __o: object) -> bool:
        if not isinstance(__o, FPaletteKey):
            return False
        return self.palFormat == __o.palFormat and self.imagesSharingPalette == __o.imagesSharingPalette


class FModel:
    def __init__(
        self,
        name: str,
        DLFormat: "DLFormat",
        matWriteMethod: GfxMatWriteMethod,
    ):
        self.name = name  # used for texture prefixing
        # dict of light name : Lights
        self.lights: dict[str, Lights] = {}
        # dict of (texture, (texture format, palette format)) : FImage
        self.textures: dict[Union[FImageKey, FPaletteKey], FImage] = {}
        # dict of (material, drawLayer, FAreaData): (FMaterial, (width, height))
        self.materials: dict[Tuple[bpy.types.Material, str, FAreaData], Tuple[FMaterial, Tuple[int, int]]] = {}
        # dict of body part name : FMesh
        self.meshes: dict[str, FMesh] = {}
        # GfxList
        self.materialRevert: Union[GfxList, None] = None
        # F3D library
        self.f3d: F3D = get_F3D_GBI()
        if not self.f3d.F3D_GBI:
            raise PluginError(
                f"Current microcode {self.f3d.F3D_VER} is not part of the f3d family of microcodes, fast64 cannot export it"
            )
        # array of FModel
        self.subModels: list[FModel] = []
        self.parentModel: Union[FModel, None] = None

        # dict of name : FLODGroup
        self.LODGroups: dict[str, FLODGroup] = {}
        self.DLFormat: "DLFormat" = DLFormat
        self.matWriteMethod: GfxMatWriteMethod = matWriteMethod
        self.no_light_direction = False
        self.global_data: FGlobalData = FGlobalData()
        self.texturesSavedLastExport: int = 0  # hacky

    def processTexRefNonCITextures(self, fMaterial: FMaterial, material: bpy.types.Material, index: int):
        """
        For non CI textures that use a texture reference, process additional textures that will possibly be loaded here.
        Returns:
            - a list of images which are referenced (normally just the texture
              image), for creating image / palette keys
            - an object containing info about the additional textures, or None
        """
        texProp = getattr(material.f3d_mat, f"tex{index}")
        imDependencies = [] if texProp.tex is None else [texProp.tex]
        return imDependencies, None

    def writeTexRefNonCITextures(self, obj, texFmt: str):
        """
        Write data for non-CI textures which were previously processed.
        obj is the object returned by processTexRefNonCITextures.
        """
        pass

    def processTexRefCITextures(self, fMaterial: FMaterial, material: bpy.types.Material, index: int) -> "FImage":
        """
        For CI textures that use a texture reference, process additional textures that will possibly be loaded here.
        Returns:
            - a list of images which are referenced (normally just the texture
              image), for creating image / palette keys
            - an object containing info about the additional textures, or None
            - the palette to use (or None)
        """
        texProp = getattr(material.f3d_mat, f"tex{index}")
        imDependencies = [] if texProp.tex is None else [texProp.tex]
        return imDependencies, None, None

    def writeTexRefCITextures(
        self,
        obj,
        fMaterial: "FMaterial",
        imagesSharingPalette: list[bpy.types.Image],
        pal: list[int],
        texFmt: str,
        palFmt: str,
    ):
        """
        Write data for CI textures which were previously processed.
        obj is the object returned by processTexRefCITextures.
        """
        pass

    # Called before SPEndDisplayList
    def onMaterialCommandsBuilt(self, fMaterial, material, drawLayer):
        fMaterial.material.commands.extend(fMaterial.mat_only_DL.commands)
        fMaterial.material.commands.extend(fMaterial.texture_DL.commands)
        return

    def getDrawLayerV3(self, obj):
        return None

    def getRenderMode(self, drawLayer):
        return None

    def addLODGroup(self, name, position, alwaysRenderFarthest):
        if name in self.LODGroups:
            raise PluginError("Duplicate LOD group: " + str(name))
        lod = FLODGroup(name, position, alwaysRenderFarthest, self.DLFormat)
        self.LODGroups[name] = lod
        return lod

    def addSubModel(self, subModel):
        self.subModels.append(subModel)
        subModel.parentModel = self
        return subModel

    def addTexture(self, key, value, fMaterial):
        fMaterial.usedImages.append(key)
        self.textures[key] = value

    def addLight(self, key, value, fMaterial):
        fMaterial.usedLights.append(key)
        self.lights[key] = value

    def addMesh(self, name, namePrefix, drawLayer, isSkinned, contextObj):
        meshName = getFMeshName(name, namePrefix, drawLayer, isSkinned)
        checkUniqueBoneNames(self, meshName, name)
        self.meshes[meshName] = FMesh(meshName, self.DLFormat)

        self.onAddMesh(self.meshes[meshName], contextObj)

        return self.meshes[meshName]

    def onAddMesh(self, fMesh, contextObj):
        return

    def addMaterial(self, materialName):
        fMaterial = FMaterial(materialName, self.DLFormat)
        self.onMaterialAdd(fMaterial)
        return fMaterial

    def onMaterialAdd(self, fMaterial):
        return

    def endDraw(self, fMesh, contextObj):
        fMesh.draw.commands.append(SPEndDisplayList())

    def getTextureAndHandleShared(self, imageKey):
        # Check if texture is in self
        if imageKey in self.textures:
            return self.textures[imageKey]

        if self.parentModel is not None:
            # Check if texture is in parent
            if imageKey in self.parentModel.textures:
                return self.parentModel.textures[imageKey]

            # Check if texture is in siblings
            for subModel in self.parentModel.subModels:
                if imageKey in subModel.textures:
                    fImage = subModel.textures.pop(imageKey)
                    self.parentModel.textures[imageKey] = fImage
                    return fImage
            return None
        else:
            return None

    def getLightAndHandleShared(self, lightName):
        # Check if light is in self
        if lightName in self.lights:
            return self.lights[lightName]

        if self.parentModel is not None:
            # Check if light is in parent
            if lightName in self.parentModel.lights:
                return self.parentModel.lights[lightName]

            # Check if light is in siblings
            for subModel in self.parentModel.subModels:
                if lightName in subModel.lights:
                    light = subModel.lights.pop(lightName)
                    self.parentModel.lights[lightName] = light
                    return light
        else:
            return None

    def getMaterialAndHandleShared(self, materialKey):
        # Check if material is in self
        if materialKey in self.materials:
            return self.materials[materialKey]

        if self.parentModel is not None:
            # Check if material is in parent
            if materialKey in self.parentModel.materials:
                return self.parentModel.materials[materialKey]

            # Check if material is in siblings
            for subModel in self.parentModel.subModels:
                if materialKey in subModel.materials:
                    materialItem = subModel.materials.pop(materialKey)
                    self.parentModel.materials[materialKey] = materialItem

                    # If material is in sibling, handle the material's textures as well.
                    for imageKey in materialItem[0].usedImages:
                        fImage = self.getTextureAndHandleShared(imageKey)
                        if fImage is None:
                            raise PluginError("Error: If a material exists, its textures should exist too.")

                    for lightName in materialItem[0].usedLights:
                        light = self.getLightAndHandleShared(lightName)
                        if light is None:
                            raise PluginError("Error: If a material exists, its lights should exist too.")
                    return materialItem
        else:
            return None

    def getAllMaterials(self):
        materials = {}
        materials.update(self.materials)
        for subModel in self.subModels:
            materials.update(subModel.getAllMaterials())
        return materials

    def get_ptr_addresses(self, f3d):
        addresses = []
        for name, lod in self.LODGroups.items():
            addresses.extend(lod.get_ptr_addresses(f3d))
        for name, mesh in self.meshes.items():
            addresses.extend(mesh.get_ptr_addresses(f3d))
        for materialKey, (fMaterial, texDimensions) in self.materials.items():
            addresses.extend(fMaterial.get_ptr_addresses(f3d))
        if self.materialRevert is not None:
            addresses.extend(self.materialRevert.get_ptr_addresses(f3d))
        return addresses

    def set_addr(self, startAddress):
        addrRange = (startAddress, startAddress)
        startAddrSet = False
        for name, lod in self.LODGroups.items():
            addrRange = lod.set_addr(addrRange[1], self.f3d)
            if not startAddrSet:
                startAddrSet = True
                startAddress = addrRange[0]
        # Important to set mesh groups first, so that
        # export address corrseponds to drawing start.
        for name, mesh in self.meshes.items():
            addrRange = mesh.set_addr(addrRange[1], self.f3d)
            if not startAddrSet:
                startAddrSet = True
                startAddress = addrRange[0]
        for name, light in self.lights.items():
            addrRange = light.set_addr(addrRange[1])
            if not startAddrSet:
                startAddrSet = True
                startAddress = addrRange[0]
        for _, fImage in self.textures.items():
            addrRange = fImage.set_addr(addrRange[1])
            if not startAddrSet:
                startAddrSet = True
                startAddress = addrRange[0]
        for materialKey, (fMaterial, texDimensions) in self.materials.items():
            addrRange = fMaterial.set_addr(addrRange[1], self.f3d)
            if not startAddrSet:
                startAddrSet = True
                startAddress = addrRange[0]
        if self.materialRevert is not None:
            addrRange = self.materialRevert.set_addr(addrRange[1], self.f3d)
            if not startAddrSet:
                startAddrSet = True
                startAddress = addrRange[0]
        for subModel in self.subModels:
            addrRange = subModel.set_addr(addrRange[1])
            if not startAddrSet:
                startAddrSet = True
                startAddress = addrRange[0]
        return startAddress, addrRange[1]

    def save_binary(self, romfile, segments):
        for name, light in self.lights.items():
            light.save_binary(romfile)
        for _, fImage in self.textures.items():
            fImage.save_binary(romfile)
        for materialKey, (fMaterial, texDimensions) in self.materials.items():
            fMaterial.save_binary(romfile, self.f3d, segments)
        for name, mesh in self.meshes.items():
            mesh.save_binary(romfile, self.f3d, segments)
        for name, lod in self.LODGroups.items():
            lod.save_binary(romfile, self.f3d, segments)
        if self.materialRevert is not None:
            self.materialRevert.save_binary(romfile, self.f3d, segments)
        for subModel in self.subModels:
            subModel.save_binary(romfile, segments)

    def to_c_lights(self):
        data = CData()
        for name, light in self.lights.items():
            data.append(light.to_c())
        return data

    def to_c_textures(self, texCSeparate, savePNG, texDir, texArrayBitSize):
        # since decomp is linux, don't use os.path.join
        # on windows this results in '\', which is incorrect (should be '/')
        if len(texDir) > 0 and texDir[-1] != "/":
            texDir += "/"
        data = CData()
        for _, fImage in self.textures.items():
            if savePNG:
                data.append(fImage.to_c_tex_separate(texDir, texArrayBitSize))
            else:
                data.append(fImage.to_c(texArrayBitSize))
        return data

    def to_c_materials(self, gfxFormatter):
        data = CData()
        for materialKey, (fMaterial, texDimensions) in self.materials.items():
            data.append(fMaterial.to_c(self.f3d))
        return data

    def to_c_material_revert(self, gfxFormatter):
        data = CData()
        if self.materialRevert is not None:
            data.append(self.materialRevert.to_c(self.f3d))
        return data

    def to_c(self, textureExportSettings: TextureExportSettings, gfxFormatter: GfxFormatter):
        texCSeparate = textureExportSettings.texCSeparate
        savePNG = textureExportSettings.savePNG
        texDir = textureExportSettings.includeDir

        staticData = CData()
        dynamicData = CData()
        texC = CData()

        # Source
        staticData.append(self.to_c_lights())

        texData = self.to_c_textures(texCSeparate, savePNG, texDir, gfxFormatter.texArrayBitSize)
        staticData.header += texData.header
        if texCSeparate:
            texC.source += texData.source
        else:
            staticData.source += texData.source

        dynamicData.append(self.to_c_materials(gfxFormatter))

        for name, lod in self.LODGroups.items():
            lodStatic, lodDynamic = lod.to_c(self.f3d, gfxFormatter)
            staticData.append(lodStatic)
            dynamicData.append(lodDynamic)

        for name, mesh in self.meshes.items():
            meshStatic, meshDynamic = mesh.to_c(self.f3d, gfxFormatter)
            staticData.append(meshStatic)
            dynamicData.append(meshDynamic)

        dynamicData.append(self.to_c_material_revert(gfxFormatter))

        if savePNG:
            self.texturesSavedLastExport = self.save_textures(textureExportSettings.exportPath)

        self.freePalettes()
        return ExportCData(staticData, dynamicData, texC)

    def to_c_scroll(self, funcName: str, gfxFormatter: GfxFormatter) -> CScrollData:
        data = CScrollData()
        vertexScrollData = self.to_c_vertex_scroll(gfxFormatter)
        if len(vertexScrollData.functionCalls) > 0:
            data.append(vertexScrollData)

        gfxScrollData = self.to_c_gfx_scroll(gfxFormatter)
        if len(gfxScrollData.functionCalls) > 0:
            data.append(gfxScrollData)

        data.topLevelScrollFunc = f"scroll_{funcName}"
        data.source += f"void {data.topLevelScrollFunc}() {{\n"
        for scrollFunc in data.functionCalls:
            data.source += f"\t{scrollFunc}();\n"
        data.source += f"}};\n"

        data.header += f"extern void {data.topLevelScrollFunc}();\n"
        return data

    def to_c_vertex_scroll(self, gfxFormatter: GfxFormatter) -> CScrollData:
        data = CScrollData()
        for _, mesh in self.meshes.items():
            mesh: FMesh
            for triGroup in mesh.triangleGroups:
                data.append(
                    gfxFormatter.vertexScrollToC(
                        triGroup.fMaterial, triGroup.vertexList.name, len(triGroup.vertexList.vertices)
                    )
                )

        return data

    def to_c_gfx_scroll(self, gfxFormatter: GfxFormatter) -> CScrollData:
        data = CScrollData()
        for fMaterial, _ in self.materials.values():
            fMaterial: FMaterial
            if fMaterial.material.tag.Export:
                data.append(gfxFormatter.gfxScrollToC(fMaterial.material, self.f3d))
        for fMesh in self.meshes.values():
            fMesh: FMesh
            data.append(gfxFormatter.gfxScrollToC(fMesh.draw, self.f3d))
        return data

    def save_textures(self, exportPath):
        # TODO: Saving texture should come from FImage
        texturesSaved = 0
        for imageKey, fImage in self.textures.items():
            if isinstance(imageKey, FPaletteKey):
                continue
            imageKey: FImageKey

            # remove '.inc.c'
            imageFileName = fImage.filename[:-6] + ".png"

            image = imageKey.image
            isPacked = image.packed_file is not None
            if not isPacked:
                image.pack()
            oldpath = image.filepath
            try:
                image.filepath = bpy.path.abspath(os.path.join(exportPath, imageFileName))
                image.save()
                texturesSaved += 1
                if not isPacked:
                    image.unpack()
            except Exception as e:
                image.filepath = oldpath
                raise Exception(str(e))
            image.filepath = oldpath
        return texturesSaved

    def freePalettes(self):
        pass


class FTexRect(FModel):
    def __init__(self, name, matWriteMethod):
        self.draw = GfxList(name, GfxListTag.Draw, DLFormat.Dynamic)
        FModel.__init__(self, name, DLFormat, matWriteMethod)

    def to_c(self, savePNG, texDir, gfxFormatter):
        staticData = CData()
        dynamicData = CData()
        # since decomp is linux, don't use os.path.join
        # on windows this results in '\', which is incorrect (should be '/')
        if texDir[-1] != "/":
            texDir += "/"
        for _, fImage in self.textures.items():
            if savePNG:
                staticData.append(fImage.to_c_tex_separate(texDir, gfxFormatter.texArrayBitSize))
            else:
                staticData.append(fImage.to_c(gfxFormatter.texArrayBitSize))
        dynamicData.append(self.draw.to_c(self.f3d))
        return ExportCData(staticData, dynamicData, CData())


class FLODGroup:
    def __init__(self, name, position, alwaysRenderFarthest, DLFormat):
        self.name = name
        self.DLFormat = DLFormat
        self.lodEntries = []  # list of tuple(z, DL)
        self.alwaysRenderFarthest = alwaysRenderFarthest

        self.vertexList = VtxList(self.get_vtx_name())
        self.vertexList.vertices.append(Vtx(position, [0, 0], [0, 0, 0, 0]))

        self.draw = None
        self.subdraws = []
        self.drawCommandsBuilt = False

    def add_lod(self, displayList, zValue):
        if displayList is not None:
            self.lodEntries.append((abs(int(round(zValue))), displayList))

    def get_dl_name(self):
        return self.name + "_lod"

    def get_vtx_name(self):
        return self.name + "_vtx"

    def get_ptr_addresses(self, f3d):
        addresses = self.draw.get_ptr_addresses(f3d)
        for displayList in self.subdraws:
            if displayList is not None:
                addresses.extend(displayList.get_ptr_addresses(f3d))
        return addresses

    def set_addr(self, startAddress, f3d):
        self.create_data()
        addrRange = self.draw.set_addr(startAddress, f3d)
        for displayList in self.subdraws:
            if displayList is not None:
                addrRange = displayList.set_addr(addrRange[1], f3d)
        addrRange = self.vertexList.set_addr(addrRange[1])
        return startAddress, addrRange[1]

    def save_binary(self, romfile, f3d, segments):
        self.draw.save_binary(romfile, f3d, segments)
        for displayList in self.subdraws:
            if displayList is not None:
                displayList.save_binary(romfile, f3d, segments)
        self.vertexList.save_binary(romfile)

    def to_c(self, f3d, gfxFormatter):
        self.create_data()

        staticData = CData()
        dynamicData = CData()
        staticData.append(self.vertexList.to_c())
        for displayList in self.subdraws:
            if displayList is not None:
                dynamicData.append(displayList.to_c(f3d))
        dynamicData.append(self.draw.to_c(f3d))
        return staticData, dynamicData

    def create_data(self):
        if self.drawCommandsBuilt:
            return

        self.drawCommandsBuilt = True
        self.draw = GfxList(self.get_dl_name(), GfxListTag.Draw, self.DLFormat)

        index = 0
        self.draw.commands.append(SPVertex(self.vertexList, 0, 1, index))

        sortedList = sorted(self.lodEntries, key=lambda tup: tup[0])
        hasAnyDLs = False
        for item in sortedList:
            # If no DLs are called, we still need an empty DL to preserve LOD.
            if len(item[1].commands) < 2:
                DL = item[1]
                self.subdraws.append(DL)
            # If one DL is called, we can just call it directly.
            elif len(item[1].commands) == 2:  # branch DL, then end DL:
                DL = item[1].commands[0].displayList
                hasAnyDLs = True
            # If more DLs are called, we have to use a sub DL.
            else:
                DL = item[1]
                self.subdraws.append(DL)
                hasAnyDLs = True

            self.draw.commands.append(SPBranchLessZraw(DL, index, item[0]))

        if len(sortedList) > 0:
            lastCmd = self.draw.commands[-1]
            if self.alwaysRenderFarthest:
                self.draw.commands.remove(lastCmd)
                self.draw.commands.append(SPBranchList(lastCmd.dl))

        if not hasAnyDLs:
            self.draw.commands.clear()
            self.subdraws.clear()

        self.draw.commands.append(SPEndDisplayList())


class FMesh:
    def __init__(self, name, DLFormat):
        self.name = name
        # GfxList
        self.draw = GfxList(name, GfxListTag.Draw, DLFormat)
        # list of FTriGroup
        self.triangleGroups: list[FTriGroup] = []
        # VtxList
        self.cullVertexList = None
        # dict of (override Material, specified Material to override,
        # overrideType, draw layer) : GfxList
        self.drawMatOverrides = {}
        self.DLFormat = DLFormat

        # Used to avoid consecutive calls to the same material if unnecessary
        self.currentFMaterial = None

    def add_material_call(self, fMaterial):
        sameMaterial = self.currentFMaterial is fMaterial
        if not sameMaterial:
            self.currentFMaterial = fMaterial
            self.draw.commands.append(SPDisplayList(fMaterial.material))
        else:
            lastCommand = self.draw.commands[-1]
            if isinstance(lastCommand, SPDisplayList) and lastCommand.displayList == fMaterial.revert:
                self.draw.commands.remove(lastCommand)

    def add_cull_vtx(self):
        self.cullVertexList = VtxList(self.name + "_vtx_cull")

    def get_ptr_addresses(self, f3d):
        addresses = self.draw.get_ptr_addresses(f3d)
        for triGroup in self.triangleGroups:
            addresses.extend(triGroup.get_ptr_addresses(f3d))
        for materialTuple, drawOverride in self.drawMatOverrides.items():
            addresses.extend(drawOverride.get_ptr_addresses(f3d))
        return addresses

    def tri_group_new(self, fMaterial):
        # Always static DL
        triGroup = FTriGroup(self.name, len(self.triangleGroups), fMaterial)
        self.triangleGroups.append(triGroup)
        return triGroup

    def set_addr(self, startAddress, f3d):
        addrRange = self.draw.set_addr(startAddress, f3d)
        startAddress = addrRange[0]
        for triGroup in self.triangleGroups:
            addrRange = triGroup.set_addr(addrRange[1], f3d)
        if self.cullVertexList is not None:
            addrRange = self.cullVertexList.set_addr(addrRange[1])
        for materialTuple, drawOverride in self.drawMatOverrides.items():
            addrRange = drawOverride.set_addr(addrRange[1], f3d)
        return startAddress, addrRange[1]

    def save_binary(self, romfile, f3d, segments):
        self.draw.save_binary(romfile, f3d, segments)
        for triGroup in self.triangleGroups:
            triGroup.save_binary(romfile, f3d, segments)
        if self.cullVertexList is not None:
            self.cullVertexList.save_binary(romfile)
        for materialTuple, drawOverride in self.drawMatOverrides.items():
            drawOverride.save_binary(romfile, f3d, segments)

    def to_c(self, f3d, gfxFormatter):
        staticData = CData()
        if self.cullVertexList is not None:
            staticData.append(self.cullVertexList.to_c())
        for triGroup in self.triangleGroups:
            staticData.append(triGroup.to_c(f3d, gfxFormatter))
        dynamicData = gfxFormatter.drawToC(f3d, self.draw)
        for materialTuple, drawOverride in self.drawMatOverrides.items():
            dynamicData.append(drawOverride.to_c(f3d))
        return staticData, dynamicData


class FTriGroup:
    def __init__(self, name, index, fMaterial):
        self.fMaterial = fMaterial
        self.vertexList = VtxList(name + "_vtx_" + str(index))
        self.triList = GfxList(name + "_tri_" + str(index), GfxListTag.Geometry, DLFormat.Static)
        self.celTriLists = []
        self.celTriListBaseName = f"{name}_tri_{index}_cel"

    def add_cel_tri_list(self):
        ret = GfxList(f"{self.celTriListBaseName}{len(self.celTriLists)}", GfxListTag.Geometry, DLFormat.Static)
        self.celTriLists.append(ret)
        return ret

    def get_ptr_addresses(self, f3d):
        return self.triList.get_ptr_addresses(f3d)

    def set_addr(self, startAddress, f3d):
        addrRange = (startAddress, startAddress)
        if self.triList.tag.Export:
            addrRange = self.triList.set_addr(startAddress, f3d)
        addrRange = self.vertexList.set_addr(addrRange[1])
        return startAddress, addrRange[1]

    def save_binary(self, romfile, f3d, segments):
        for celTriList in self.celTriLists:
            celTriList.save_binary(romfile, f3d, segments)
        if self.triList.tag.Export:
            self.triList.save_binary(romfile, f3d, segments)
        self.vertexList.save_binary(romfile)

    def to_c(self, f3d, gfxFormatter):
        data = CData()
        data.append(self.vertexList.to_c())
        for celTriList in self.celTriLists:
            data.append(celTriList.to_c(f3d))
        if self.triList.tag.Export:
            data.append(self.triList.to_c(f3d))
        return data


class FScrollDataField:
    def __init__(self):
        self.animType = "None"
        self.speed = 0

        self.amplitude = 0
        self.frequency = 0
        self.offset = 0

        self.noiseAmplitude = 0


class FScrollData:
    def __init__(self):
        self.fields = [[FScrollDataField(), FScrollDataField()], [FScrollDataField(), FScrollDataField()]]
        self.dimensions = [0, 0]
        self.tile_scroll_tex0 = FSetTileSizeScrollField()
        self.tile_scroll_tex1 = FSetTileSizeScrollField()


def get_f3d_mat_from_version(material: bpy.types.Material):
    return material.f3d_mat if material.mat_ver > 3 else material


class FMaterial:
    def __init__(self, name, DLFormat):
        self.material = GfxList(f"mat_{name}", GfxListTag.Material, DLFormat)
        self.mat_only_DL = GfxList(f"mat_only_{name}", GfxListTag.Material, DLFormat)
        self.texture_DL = GfxList(f"tex_{name}", GfxListTag.Material, DLFormat.Static)
        self.revert = GfxList(f"mat_revert_{name}", GfxListTag.MaterialRevert, DLFormat.Static)
        self.DLFormat = DLFormat
        self.scrollData = FScrollData()

        # Used for keeping track of shared resources in FModel hierarchy
        self.usedImages = []  # array of (image, texFormat, paletteType) = imageKey
        self.usedLights = []  # array of light names
        # Used for tile scrolling
        self.tileSizeCommands = {}  # dict of {texIndex : DPSetTileSize}

        # For saveMeshWithLargeTexturesByFaces
        self.largeTexFmt = None
        self.isTexLarge = [False, False]
        self.largeTexAddr = [0, 0]
        self.largeTexWords = 0
        self.imageKey = [None, None]
        self.texPaletteIndex = [0, 0]

    def getScrollData(self, material, dimensions):
        self.getScrollDataField(material, 0, 0)
        self.getScrollDataField(material, 0, 1)
        self.getScrollDataField(material, 1, 0)
        self.getScrollDataField(material, 1, 1)
        self.scrollData.dimensions = dimensions
        self.getSetTileSizeScrollData(material)

    def getScrollDataField(self, material, texIndex, fieldIndex):
        UVanim0 = material.f3d_mat.UVanim0 if material.mat_ver > 3 else material.UVanim
        UVanim1 = material.f3d_mat.UVanim1 if material.mat_ver > 3 else material.UVanim_tex1

        if texIndex == 0:
            field = getattr(UVanim0, "xyz"[fieldIndex])
        elif texIndex == 1:
            field = getattr(UVanim1, "xyz"[fieldIndex])
        else:
            raise PluginError("Invalid texture index.")

        scrollField = self.scrollData.fields[texIndex][fieldIndex]

        scrollField.animType = field.animType
        scrollField.speed = field.speed
        scrollField.amplitude = field.amplitude
        scrollField.frequency = field.frequency
        scrollField.offset = field.offset

        scrollField.noiseAmplitude = field.noiseAmplitude

    def getSetTileSizeScrollData(self, material):
        tex0 = get_f3d_mat_from_version(material).tex0
        tex1 = get_f3d_mat_from_version(material).tex1

        self.scrollData.tile_scroll_tex0.s = tex0.tile_scroll.s
        self.scrollData.tile_scroll_tex0.t = tex0.tile_scroll.t
        self.scrollData.tile_scroll_tex0.interval = tex0.tile_scroll.interval
        self.scrollData.tile_scroll_tex1.s = tex1.tile_scroll.s
        self.scrollData.tile_scroll_tex1.t = tex1.tile_scroll.t
        self.scrollData.tile_scroll_tex1.interval = tex1.tile_scroll.interval

    def get_ptr_addresses(self, f3d):
        addresses = self.material.get_ptr_addresses(f3d)
        if self.revert is not None and self.revert.tag.Export:
            addresses.extend(self.revert.get_ptr_addresses(f3d))
        return addresses

    def set_addr(self, startAddress, f3d):
        addrRange = (startAddress, startAddress)
        if self.material.tag.Export:
            addrRange = self.material.set_addr(addrRange[1], f3d)
        if self.revert is not None and self.revert.tag.Export:
            addrRange = self.revert.set_addr(addrRange[1], f3d)
        return startAddress, addrRange[1]

    def save_binary(self, romfile, f3d, segments):
        if self.material.tag.Export:
            self.material.save_binary(romfile, f3d, segments)
        if self.revert is not None and self.revert.tag.Export:
            self.revert.save_binary(romfile, f3d, segments)

    def to_c(self, f3d):
        data = CData()
        if self.material.tag.Export:
            data.append(self.material.to_c(f3d))
        if self.revert is not None and self.revert.tag.Export:
            data.append(self.revert.to_c(f3d))
        return data


# viewport
# NOTE: unfinished
class Vp:
    def __init__(self, scale, translation):
        self.startAddress = 0


class Light:
    def __init__(self, color: Sequence, normal: Sequence):
        self.color: Sequence = color
        self.normal: Sequence = normal

    def __eq__(self, other):
        if not isinstance(other, Light):
            return False
        return self.color == other.color and self.normal == other.normal

    def __hash__(self):
        return hash((self.color[:], self.normal[:]))

    def to_binary(self):
        return bytearray(self.color + [0x00] + self.color + [0x00] + self.normal + [0x00] + [0x00] * 4)

    def to_c(self):
        return ", ".join([f"0x{a:X}" for a in (*self.color, *self.normal)])


class Ambient:
    def __init__(self, color: Sequence):
        self.color: Sequence = color

    def __eq__(self, other):
        if not isinstance(other, Ambient):
            return False
        return self.color == other.color

    def __hash__(self):
        return hash(self.color[:])

    def to_binary(self):
        return bytearray(self.color + [0x00] + self.color + [0x00])

    def to_c(self):
        return ", ".join([f"0x{a:X}" for a in self.color])


class Hilite:
    def __init__(self, name, x1, y1, x2, y2):
        self.name = name
        self.startAddress = 0
        self.x1 = x1
        self.y1 = y1
        self.x2 = x2
        self.y2 = y2

    @property
    def fields(self):
        return self.x1, self.y1, self.x2, self.y2

    def to_binary(self):
        return b"".join(a.to_bytes(4, "big") for a in self.fields)

    def to_c(self):
        return f"Hilite {self.name} = {{{', '.join(str(a) for a in self.fields)}}}"


class Lights:
    def __init__(self, name, f3d):
        self.name = name
        self.f3d = f3d
        self.startAddress = 0
        self.a = None
        self.l = []

    def set_addr(self, startAddress):
        startAddress = get64bitAlignedAddr(startAddress)
        self.startAddress = startAddress
        print(f"Lights {self.name}: {str(startAddress)}, {str(self.size())}")
        return (startAddress, startAddress + self.size())

    def save_binary(self, romfile):
        romfile.seek(self.startAddress)
        romfile.write(self.to_binary())

    def size(self):
        if self.f3d.F3DEX_GBI_3:
            count = len(self.l)
        else:
            count = max(len(self.l), 1)
        return count * LIGHT_SIZE + AMBIENT_SIZE

    def getLightPointer(self, i):
        if self.f3d.F3DEX_GBI_3:
            return self.startAddress + i * LIGHT_SIZE
        else:
            return self.startAddress + AMBIENT_SIZE + i * LIGHT_SIZE

    def getAmbientPointer(self):
        if self.f3d.F3DEX_GBI_3:
            return self.startAddress + len(self.l) * LIGHT_SIZE
        else:
            return self.startAddress

    def to_binary(self):
        ambientData = self.a.to_binary()
        data = bytes()
        if len(self.l) == 0 and not self.f3d.F3DEX_GBI_3:
            data += Light([0, 0, 0], [0, 0, 0]).to_binary()
        else:
            for i in range(len(self.l)):
                data += self.l[i].to_binary()
        if self.f3d.F3DEX_GBI_3:
            data = data + ambientData
        else:
            data = ambientData + data
        return data

    def to_c(self):
        data = CData()
        data.header = f"extern Lights{str(len(self.l))} {self.name};\n"
        data.source = f"Lights{str(len(self.l))} {self.name} = gdSPDefLights{str(len(self.l))}(\n"
        data.source += "\t" + self.a.to_c()
        for light in self.l:
            data.source += ",\n\t" + light.to_c()
        data.source += ");\n\n"
        return data


class LookAt:
    # F3DEX3 TODO: update this
    def __init__(self, name, f3d):
        self.name = name
        self.f3d = f3d
        self.startAddress = 0
        self.l = []  # 2 lights

    def to_binary(self):
        return self.l[0].to_binary() + self.l[1].to_binary()

    def to_c(self):
        # {{}} => lookat, light array,
        # {{}} => light, light_t
        def spc(x):
            return ", ".join(str(c) for c in x)

        return (
            f"LookAt {self.name} = {{{{"
            + "{{{"
            + spc(self.l[0].color)
            + "}, 0, "
            + "{"
            + spc(self.l[0].normal)
            + "}, 0 }}"
            + "{{{"
            + spc(self.l[1].color)
            + "}, 0, "
            + "{"
            + spc(self.l[1].normal)
            + "}, 0}}"
            + "}}\n"
        )


# A palette is just a RGBA16 texture with width = 1.
@dataclass
class FImage:
    name: str
    fmt: str
    bitSize: str
    width: int
    height: int
    filename: str
    data: bytearray = field(init=False, compare=False, default_factory=bytearray)
    startAddress: int = field(init=False, compare=False, default=0)
    isLargeTexture: bool = field(init=False, compare=False, default=False)
    converted: bool = field(init=False, compare=False, default=False)

    @property
    def aligner_name(self):
        return f"{self.name}_aligner"

    def size(self):
        return len(self.data)

    def to_binary(self):
        return self.data

    def to_c(self, texArrayBitSize):
        return self.to_c_helper(self.to_c_data(texArrayBitSize), texArrayBitSize)

    def to_c_tex_separate(self, texPath, texArrayBitSize):
        return self.to_c_helper('#include "' + texPath + self.filename + '"', texArrayBitSize)

    def to_c_helper(self, texData, bitsPerValue):
        code = CData()
        code.header = f"extern u{str(bitsPerValue)} {self.name}[];\n"

        # This is to force 8 byte alignment
        if bitsPerValue != 64:
            code.source = f"Gfx {self.aligner_name}[] = {{gsSPEndDisplayList()}};\n"
        code.source += f"u{str(bitsPerValue)} {self.name}[] = {{\n\t"
        code.source += texData
        code.source += "\n};\n\n"
        return code

    def to_c_data(self, bitsPerValue):
        if not self.converted:
            raise PluginError(
                "Error: Trying to write texture data to C, but haven't actually converted the image file to bytes yet."
            )

        bytesPerValue = int(bitsPerValue / 8)
        numValues = int(len(self.data) / bytesPerValue)
        remainderCount = len(self.data) - numValues * bytesPerValue
        digits = 2 + 2 * bytesPerValue

        code = "".join(
            [
                format(
                    int.from_bytes(self.data[i * bytesPerValue : (i + 1) * bytesPerValue], "big"),
                    "#0" + str(digits) + "x",
                )
                + ", "
                + ("\n\t" if i % 8 == 7 else "")
                for i in range(numValues)
            ]
        )

        if remainderCount > 0:
            start = numValues * bytesPerValue
            end = (numValues + 1) * bytesPerValue
            code += format(
                int.from_bytes(self.data[start:end], "big") << (8 * (bytesPerValue - remainderCount)),
                "#0" + str(digits) + "x",
            )

        return code

    def set_addr(self, startAddress):
        startAddress = get64bitAlignedAddr(startAddress)
        self.startAddress = startAddress
        print("Image " + self.name + ": " + str(startAddress) + ", " + str(self.size()))
        return startAddress, startAddress + self.size()

    def save_binary(self, romfile):
        romfile.seek(self.startAddress)
        romfile.write(self.to_binary())


# second arg of Dma is a pointer.
def gsDma0p(c, s, l):
    words = _SHIFTL(c, 24, 8) | _SHIFTL(l, 0, 24), int(s)
    return words[0].to_bytes(4, "big") + words[1].to_bytes(4, "big")


def gsDma1p(c, s, l, p):
    words = _SHIFTL(c, 24, 8) | _SHIFTL(p, 16, 8) | _SHIFTL(l, 0, 16), int(s)
    return words[0].to_bytes(4, "big") + words[1].to_bytes(4, "big")


def gsDma2p(c, adrs, length, idx, ofs):
    words = _SHIFTL(c, 24, 8) | _SHIFTL((length - 1) / 8, 19, 5) | _SHIFTL(ofs / 8, 8, 8) | _SHIFTL(idx, 0, 8), int(
        adrs
    )
    return words[0].to_bytes(4, "big") + words[1].to_bytes(4, "big")


def gsSPNoOp(f3d):
    return gsDma0p(f3d.G_SPNOOP, 0, 0)


# base class for gbi macros
@dataclass(unsafe_hash=True)
class GbiMacro:
    _segptrs = False
    _ptr_amp = False
    _hex = 0  # If nonzero, write int values as hex with specified digits

    tags = GfxTag(0)
    """
    Type: GfxTag. The tags' current use is to determine how to write gfx scrolling code for this given command.
    This is an enum flag, so it can be composed of multiple tag values. Use "|=" when adding flags.
    This is unannotated and will not be considered when calculating the hash.
    """

    fMaterial = None
    """
    Type: FMaterial. The material that contains scroll info for this command. This member exists in case a material command is moved out of its original display list.
    That would cause an issue for scrolling that modifies static DLs, which requires the command's index into its current display list.
    For example, inling material commands.
    This is unannotated and will not be considered when calculating the hash.
    """

    def get_ptr_offsets(self, f3d):
        return [4]

    def getargs(self, static):
        return (self.getattr_virtual(getattr(self, field.name), static) for field in fields(self))

    def getattr_virtual(self, field, static):
        if hasattr(field, "name"):
            if self._segptrs and not static and bpy.context.scene.gameEditorMode == "Homebrew":
                return f"segmented_to_virtual({field.name})"
            if self._ptr_amp:
                return f"&{field.name}"
            else:
                return field.name
        if hasattr(field, "__iter__") and type(field) is not str:
            return " | ".join(field) if len(field) else "0"
        if self._hex > 0 and isinstance(field, int):
            temp = field if field >= 0 else (1 << (self._hex * 4)) + field
            return f"{temp:#0{self._hex + 2}x}"  # + 2 for the 0x part
        return str(field)

    def to_c(self, static=True):
        if static:
            return f"g{'s'*static}{type(self).__name__}({', '.join( self.getargs(static) )})"
        else:
            args = ["glistp++"] + list(self.getargs(static))
            return f"g{'s'*static}{type(self).__name__}({', '.join( args )})"

    def size(self, f3d):
        return GFX_SIZE


@dataclass(unsafe_hash=True)
class SPMatrix(GbiMacro):
    matrix: int
    param: int

    def to_binary(self, f3d, segments):
        matPtr = int(self.matrix, 16)
        if f3d.F3DEX_GBI_2:
            return gsDma2p(f3d.G_MTX, matPtr, MTX_SIZE, self.param ^ f3d.G_MTX_PUSH, 0)
        else:
            return gsDma1p(f3d.G_MTX, matPtr, MTX_SIZE, self.param)


# TODO: Divide vertlist into sections
# Divide mesh drawing by materials into separate gfx


@dataclass(unsafe_hash=True)
class SPVertex(GbiMacro):
    # v = seg pointer, n = count, v0  = ?
    vertList: VtxList
    offset: int
    count: int
    index: int
    _segptrs = True  # call segmented_to_virtual in to_c method

    def to_binary(self, f3d, segments):
        vertPtr = int.from_bytes(
            encodeSegmentedAddr(self.vertList.startAddress + self.offset * VTX_SIZE, segments), "big"
        )

        if f3d.F3DEX_GBI_2:
            words = (
                _SHIFTL(f3d.G_VTX, 24, 8) | _SHIFTL(self.count, 12, 8) | _SHIFTL(self.index + self.count, 1, 7),
                vertPtr,
            )

            return words[0].to_bytes(4, "big") + words[1].to_bytes(4, "big")

        elif f3d.F3DEX_GBI or f3d.F3DLP_GBI:
            return gsDma1p(f3d.G_VTX, vertPtr, (self.count << 10) | (VTX_SIZE * self.count - 1), self.index * 2)

        else:
            return gsDma1p(f3d.G_VTX, vertPtr, VTX_SIZE * self.count, (self.count - 1) << 4 | self.index)

    def to_c(self, static=True):
        header = "gsSPVertex(" if static else "gSPVertex(glistp++, "
        if not static and bpy.context.scene.gameEditorMode == "Homebrew":
            header += "segmented_to_virtual(" + self.vertList.name + " + " + str(self.offset) + ")"
        else:
            header += self.vertList.name + " + " + str(self.offset)
        return header + ", " + str(self.count) + ", " + str(self.index) + ")"


@dataclass(unsafe_hash=True)
class SPViewport(GbiMacro):
    # v = seg pointer, n = count, v0  = ?
    viewport: Vp
    _ptr_amp = True  # add an ampersand to names

    def to_binary(self, f3d, segments):
        vpPtr = int.from_bytes(encodeSegmentedAddr(self.viewport.startAddress, segments), "big")

        if f3d.F3DEX_GBI_2:
            return gsDma2p(f3d.G_MOVEMEM, vpPtr, VP_SIZE, f3d.G_MV_VIEWPORT, 0)
        else:
            return gsDma1p(f3d.G_MOVEMEM, vpPtr, VP_SIZE, f3d.G_MV_VIEWPORT)


# F3DEX3 TODO: Encoding of hints (and generation of the hint values)


@dataclass(unsafe_hash=True)
class SPDisplayList(GbiMacro):
    displayList: GfxList

    def to_binary(self, f3d, segments):
        dlPtr = int.from_bytes(encodeSegmentedAddr(self.displayList.startAddress, segments), "big")
        return gsDma1p(f3d.G_DL, dlPtr, 0, f3d.G_DL_PUSH)

    def to_c(self, static=True):
        if static:
            return "gsSPDisplayList(" + self.displayList.name + ")"
        elif self.displayList.DLFormat == DLFormat.Static:
            header = "gSPDisplayList(glistp++, "
            if bpy.context.scene.gameEditorMode == "Homebrew":
                return header + "segmented_to_virtual(" + self.displayList.name + "))"
            else:
                return header + self.displayList.name + ")"
        else:
            return "glistp = " + self.displayList.name + "(glistp)"


@dataclass(unsafe_hash=True)
class SPBranchList(GbiMacro):
    displayList: GfxList
    _ptr_amp = True  # add an ampersand to names

    def to_binary(self, f3d, segments):
        dlPtr = int.from_bytes(encodeSegmentedAddr(self.displayList.startAddress, segments), "big")
        return gsDma1p(f3d.G_DL, dlPtr, 0, f3d.G_DL_NOPUSH)


@dataclass(unsafe_hash=True)
class SPEndDisplayList(GbiMacro):
    def to_binary(self, f3d, segments):
        words = _SHIFTL(f3d.G_ENDDL, 24, 8), 0
        return words[0].to_bytes(4, "big") + words[1].to_bytes(4, "big")


# SPSprite2DBase


# RSP short command (no DMA required) macros
def gsImmp0(c):
    words = _SHIFTL((c), 24, 8), 0
    return words[0].to_bytes(4, "big") + words[1].to_bytes(4, "big")


def gsImmp1(c, p0):
    words = _SHIFTL((c), 24, 8), int(p0)
    return words[0].to_bytes(4, "big") + words[1].to_bytes(4, "big")


def gsImmp2(c, p0, p1):
    words = _SHIFTL((c), 24, 8), _SHIFTL((p0), 16, 16) | _SHIFTL((p1), 8, 8)
    return words[0].to_bytes(4, "big") + words[1].to_bytes(4, "big")


def gsImmp3(c, p0, p1, p2):
    words = _SHIFTL((c), 24, 8), (_SHIFTL((p0), 16, 16) | _SHIFTL((p1), 8, 8) | _SHIFTL((p2), 0, 8))
    return words[0].to_bytes(4, "big") + words[1].to_bytes(4, "big")


# last arg of Immp21 is a pointer.
def gsImmp21(c, p0, p1, dat):
    words = _SHIFTL((c), 24, 8) | _SHIFTL((p0), 8, 16) | _SHIFTL((p1), 0, 8), int(dat)
    return words[0].to_bytes(4, "big") + words[1].to_bytes(4, "big")


def gsMoveWd(index, offset, data, f3d):
    if f3d.F3DEX_GBI_3:
        offset &= 0xFFF
    if f3d.F3DEX_GBI_2:
        return gsDma1p(f3d.G_MOVEWORD, data, offset, index)
    else:
        return gsImmp21(f3d.G_MOVEWORD, offset, index, data)


def gsMoveHalfwd(index, offset, data, f3d):
    if not f3d.F3DEX_GBI_3:
        raise PluginError("gsMoveHalfwd requires F3DEX3 microcode")
    return gsDma1p(f3d.G_MOVEWORD, data, (offset & 0xFFF) | f3d.G_MW_HALFWORD_FLAG, index)


# SPSprite2DScaleFlip
# SPSprite2DDraw

# Note: the SP1Triangle() and line macros multiply the vertex indices
# by 10, this is an optimization for the microcode.


def _gsSP1Triangle_w1(v0, v1, v2):
    return _SHIFTL((v0) * 2, 16, 8) | _SHIFTL((v1) * 2, 8, 8) | _SHIFTL((v2) * 2, 0, 8)


def _gsSP1Triangle_w1f(v0, v1, v2, flag, f3d):
    if f3d.F3DLP_GBI or f3d.F3DEX_GBI:
        if flag == 0:
            return _gsSP1Triangle_w1(v0, v1, v2)
        elif flag == 1:
            return _gsSP1Triangle_w1(v1, v2, v0)
        else:
            return _gsSP1Triangle_w1(v2, v0, v1)
    else:
        return _SHIFTL((flag), 24, 8) | _SHIFTL((v0) * 10, 16, 8) | _SHIFTL((v1) * 10, 8, 8) | _SHIFTL((v2) * 10, 0, 8)


def _gsSPLine3D_w1(v0, v1, wd):
    return _SHIFTL((v0) * 2, 16, 8) | _SHIFTL((v1) * 2, 8, 8) | _SHIFTL((wd), 0, 8)


def _gsSPLine3D_w1f(v0, v1, wd, flag, f3d):
    if f3d.F3DLP_GBI or f3d.F3DEX_GBI:
        if flag == 0:
            return _gsSPLine3D_w1(v0, v1, wd)
        else:
            return _gsSPLine3D_w1(v1, v0, wd)
    else:
        return _SHIFTL((flag), 24, 8) | _SHIFTL((v0) * 10, 16, 8) | _SHIFTL((v1) * 10, 8, 8) | _SHIFTL((wd), 0, 8)


def _gsSP1Quadrangle_w1f(v0, v1, v2, v3, flag):
    if flag == 0:
        return _gsSP1Triangle_w1(v0, v1, v2)
    elif flag == 1:
        return _gsSP1Triangle_w1(v1, v2, v3)
    elif flag == 2:
        return _gsSP1Triangle_w1(v2, v3, v0)
    else:
        return _gsSP1Triangle_w1(v3, v0, v1)


def _gsSP1Quadrangle_w2f(v0, v1, v2, v3, flag):
    if flag == 0:
        return _gsSP1Triangle_w1(v0, v2, v3)
    elif flag == 1:
        return _gsSP1Triangle_w1(v1, v3, v0)
    elif flag == 1:
        return _gsSP1Triangle_w1(v2, v0, v1)
    else:
        return _gsSP1Triangle_w1(v3, v1, v2)


@dataclass(unsafe_hash=True)
class SP1Triangle(GbiMacro):
    v0: int
    v1: int
    v2: int
    flag: int

    def to_binary(self, f3d, segments):
        if f3d.F3DEX_GBI_2:
            words = _SHIFTL(f3d.G_TRI1, 24, 8) | _gsSP1Triangle_w1f(self.v0, self.v1, self.v2, self.flag, f3d), 0
        else:
            words = _SHIFTL(f3d.G_TRI1, 24, 8), _gsSP1Triangle_w1f(self.v0, self.v1, self.v2, self.flag, f3d)

        return words[0].to_bytes(4, "big") + words[1].to_bytes(4, "big")


@dataclass(unsafe_hash=True)
class SPLine3D(GbiMacro):
    v0: int
    v1: int
    flag: int

    def to_binary(self, f3d, segments):
        if f3d.F3DEX_GBI_3:
            raise PluginError("SPLine3D is removed in F3DEX3")
        elif f3d.F3DEX_GBI_2:
            words = _SHIFTL(f3d.G_LINE3D, 24, 8) | _gsSPLine3D_w1f(self.v0, self.v1, 0, self.flag, f3d), 0
        else:
            words = _SHIFTL(f3d.G_LINE3D, 24, 8), _gsSPLine3D_w1f(self.v0, self.v1, 0, self.flag, f3d)
        return words[0].to_bytes(4, "big") + words[1].to_bytes(4, "big")


@dataclass(unsafe_hash=True)
class SPLineW3D(GbiMacro):
    v0: int
    v1: int
    wd: int
    flag: int

    def to_binary(self, f3d, segments):
        if f3d.F3DEX_GBI_3:
            raise PluginError("SPLineW3D is removed in F3DEX3")
        elif f3d.F3DEX_GBI_2:
            words = _SHIFTL(f3d.G_LINE3D, 24, 8) | _gsSPLine3D_w1f(self.v0, self.v1, self.wd, self.flag, f3d), 0
        else:
            words = _SHIFTL(f3d.G_LINE3D, 24, 8), _gsSPLine3D_w1f(self.v0, self.v1, self.wd, self.flag, f3d)
        return words[0].to_bytes(4, "big") + words[1].to_bytes(4, "big")


# SP1Quadrangle


@dataclass(unsafe_hash=True)
class SP2Triangles(GbiMacro):
    v00: int
    v01: int
    v02: int
    flag0: int
    v10: int
    v11: int
    v12: int
    flag1: int

    def to_binary(self, f3d, segments):
        if f3d.F3DLP_GBI or f3d.F3DEX_GBI:
            words = (
                _SHIFTL(f3d.G_TRI2, 24, 8) | _gsSP1Triangle_w1f(self.v00, self.v01, self.v02, self.flag0, f3d)
            ), _gsSP1Triangle_w1f(self.v10, self.v11, self.v12, self.flag1, f3d)
        else:
            raise PluginError("SP2Triangles not available in Fast3D.")

        return words[0].to_bytes(4, "big") + words[1].to_bytes(4, "big")


# F3DEX3 TODO: Encoding of _g*SP5Triangles commands (SPTriangleStrip, SPTriangleFan)
# and support for these in export including tri reordering


@dataclass(unsafe_hash=True)
class SPCullDisplayList(GbiMacro):
    vstart: int
    vend: int

    def to_binary(self, f3d, segments):
        if f3d.F3DLP_GBI or f3d.F3DEX_GBI:
            words = _SHIFTL(f3d.G_CULLDL, 24, 8) | _SHIFTL((self.vstart) * 2, 0, 16), _SHIFTL((self.vend) * 2, 0, 16)
        else:
            words = _SHIFTL(f3d.G_CULLDL, 24, 8) | ((0x0F & (self.vstart)) * 40), ((0x0F & ((self.vend) + 1)) * 40)
        return words[0].to_bytes(4, "big") + words[1].to_bytes(4, "big")


@dataclass(unsafe_hash=True)
class SPSegment(GbiMacro):
    segment: int
    base: int

    def to_binary(self, f3d, segments):
        return gsMoveWd(f3d.G_MW_SEGMENT, (self.segment) * 4, self.base, f3d)

    def to_c(self, static=True):
        header = "gsSPSegment(" if static else "gSPSegment(glistp++, "
        return header + str(self.segment) + ", " + "0x" + format(self.base, "X") + ")"


@dataclass(unsafe_hash=True)
class SPClipRatio(GbiMacro):
    ratio: int

    def to_binary(self, f3d, segments):
        if f3d.F3DEX_GBI_3:
            return gsSPNoOp(f3d)

        # These values are supposed to be flipped.
        shortRatioPos = int.from_bytes((-self.ratio).to_bytes(2, "big", signed=True), "big", signed=False)
        shortRatioNeg = int.from_bytes(self.ratio.to_bytes(2, "big", signed=True), "big", signed=False)

        return (
            gsMoveWd(f3d.G_MW_CLIP, f3d.G_MWO_CLIP_RNX, shortRatioNeg, f3d)
            + gsMoveWd(f3d.G_MW_CLIP, f3d.G_MWO_CLIP_RNY, shortRatioNeg, f3d)
            + gsMoveWd(f3d.G_MW_CLIP, f3d.G_MWO_CLIP_RPX, shortRatioPos, f3d)
            + gsMoveWd(f3d.G_MW_CLIP, f3d.G_MWO_CLIP_RPY, shortRatioPos, f3d)
        )

    def size(self, f3d):
        return GFX_SIZE * 4


# SPInsertMatrix
# SPForceMatrix


@dataclass(unsafe_hash=True)
class SPAmbOcclusionAmb(GbiMacro):
    amb: int
    _hex = 4

    def to_binary(self, f3d, segments):
        if not f3d.F3DEX_GBI_3:
            raise PluginError("SPAmbOcclusionAmb requires F3DEX3 microcode")
        return gsMoveHalfwd(f3d.G_MW_FX, f3d.G_MWO_AO_AMBIENT, self.amb, f3d)


@dataclass(unsafe_hash=True)
class SPAmbOcclusionDir(GbiMacro):
    dir: int
    _hex = 4

    def to_binary(self, f3d, segments):
        if not f3d.F3DEX_GBI_3:
            raise PluginError("SPAmbOcclusionDir requires F3DEX3 microcode")
        return gsMoveHalfwd(f3d.G_MW_FX, f3d.G_MWO_AO_DIRECTIONAL, self.dir, f3d)


@dataclass(unsafe_hash=True)
class SPAmbOcclusionPoint(GbiMacro):
    point: int
    _hex = 4

    def to_binary(self, f3d, segments):
        if not f3d.F3DEX_GBI_3:
            raise PluginError("SPAmbOcclusionPoint requires F3DEX3 microcode")
        return gsMoveHalfwd(f3d.G_MW_FX, f3d.G_MWO_AO_POINT, self.point, f3d)


@dataclass(unsafe_hash=True)
class SPAmbOcclusionAmbDir(GbiMacro):
    amb: int
    dir: int
    _hex = 4

    def to_binary(self, f3d, segments):
        if not f3d.F3DEX_GBI_3:
            raise PluginError("SPAmbOcclusionAmbDir requires F3DEX3 microcode")
        return gsMoveWd(f3d.G_MW_FX, f3d.G_MWO_AO_AMBIENT, (_SHIFTL(self.amb, 16, 16) | _SHIFTL(self.dir, 0, 16)), f3d)


@dataclass(unsafe_hash=True)
class SPAmbOcclusionDirPoint(GbiMacro):
    dir: int
    point: int
    _hex = 4

    def to_binary(self, f3d, segments):
        if not f3d.F3DEX_GBI_3:
            raise PluginError("SPAmbOcclusionDirPoint requires F3DEX3 microcode")
        return gsMoveWd(
            f3d.G_MW_FX, f3d.G_MWO_AO_DIRECTIONAL, (_SHIFTL(self.dir, 16, 16) | _SHIFTL(self.point, 0, 16)), f3d
        )


@dataclass(unsafe_hash=True)
class SPAmbOcclusion(GbiMacro):
    amb: int
    dir: int
    point: int
    _hex = 4

    def to_binary(self, f3d, segments):
        if not f3d.F3DEX_GBI_3:
            raise PluginError("SPAmbOcclusion requires F3DEX3 microcode")
        return SPAmbOcclusionAmbDir(self.amb, self.dir).to_binary(f3d, segments) + SPAmbOcclusionPoint(
            self.point
        ).to_binary(f3d, segments)

    def size(self, f3d):
        return GFX_SIZE * 2


@dataclass(unsafe_hash=True)
class SPFresnelScale(GbiMacro):
    scale: int
    _hex = 4

    def to_binary(self, f3d, segments):
        if not f3d.F3DEX_GBI_3:
            raise PluginError("SPFresnelScale requires F3DEX3 microcode")
        return gsMoveHalfwd(f3d.G_MW_FX, f3d.G_MWO_FRESNEL_SCALE, self.scale, f3d)


@dataclass(unsafe_hash=True)
class SPFresnelOffset(GbiMacro):
    offset: int
    _hex = 4

    def to_binary(self, f3d, segments):
        if not f3d.F3DEX_GBI_3:
            raise PluginError("SPFresnelOffset requires F3DEX3 microcode")
        return gsMoveHalfwd(f3d.G_MW_FX, f3d.G_MWO_FRESNEL_OFFSET, self.offset, f3d)


@dataclass(unsafe_hash=True)
class SPFresnel(GbiMacro):
    scale: int
    offset: int
    _hex = 4

    def to_binary(self, f3d, segments):
        if not f3d.F3DEX_GBI_3:
            raise PluginError("SPFresnel requires F3DEX3 microcode")
        return gsMoveWd(
            f3d.G_MW_FX, f3d.G_MWO_FRESNEL_SCALE, (_SHIFTL(self.scale, 16, 16) | _SHIFTL(self.offset, 0, 16)), f3d
        )


@dataclass(unsafe_hash=True)
class SPAttrOffsetST(GbiMacro):
    s: int
    t: int
    _hex = 4

    def to_binary(self, f3d, segments):
        if not f3d.F3DEX_GBI_3:
            raise PluginError("SPAttrOffsetST requires F3DEX3 microcode")
        return gsMoveWd(f3d.G_MW_FX, f3d.G_MWO_ATTR_OFFSET_S, (_SHIFTL(self.s, 16, 16) | _SHIFTL(self.t, 0, 16)), f3d)


@dataclass(unsafe_hash=True)
class SPAttrOffsetZ(GbiMacro):
    z: int
    _hex = 4

    def to_binary(self, f3d, segments):
        if not f3d.F3DEX_GBI_3:
            raise PluginError("SPAttrOffsetZ requires F3DEX3 microcode")
        return gsMoveWd(f3d.G_MW_FX, f3d.G_MWO_ATTR_OFFSET_Z, (_SHIFTL(self.z, 16, 16)), f3d)


@dataclass(unsafe_hash=True)
class SPAlphaCompareCull(GbiMacro):
    mode: str
    thresh: int

    def to_binary(self, f3d, segments):
        if not f3d.F3DEX_GBI_3:
            raise PluginError("SPAlphaCompareCull requires F3DEX3 microcode")
        if self.mode == "G_ALPHA_COMPARE_CULL_DISABLE":
            modeVal = f3d.G_ALPHA_COMPARE_CULL_DISABLE
        elif self.mode == "G_ALPHA_COMPARE_CULL_BELOW":
            modeVal = f3d.G_ALPHA_COMPARE_CULL_BELOW
        elif self.mode == "G_ALPHA_COMPARE_CULL_ABOVE":
            modeVal = f3d.G_ALPHA_COMPARE_CULL_ABOVE
        return gsMoveHalfwd(
            f3d.G_MW_FX, f3d.G_MWO_ALPHA_COMPARE_CULL, (_SHIFTL(modeVal, 8, 8) | _SHIFTL(self.thresh, 0, 8)), f3d
        )


@dataclass(unsafe_hash=True)
class SPNormalsMode(GbiMacro):
    mode: str

    def to_binary(self, f3d, segments):
        if not f3d.F3DEX_GBI_3:
            raise PluginError("SPNormalsMode requires F3DEX3 microcode")
        if self.mode == "G_NORMALS_MODE_FAST":
            modeVal = f3d.G_NORMALS_MODE_FAST
        elif self.mode == "G_NORMALS_MODE_AUTO":
            modeVal = f3d.G_NORMALS_MODE_AUTO
        elif self.mode == "G_NORMALS_MODE_MANUAL":
            modeVal = f3d.G_NORMALS_MODE_MANUAL
        return gsMoveHalfwd(f3d.G_MW_FX, f3d.G_MWO_NORMALS_MODE, modeVal & 0xFF, f3d)


# SPMITMatrix (F3DEX3)


@dataclass(unsafe_hash=True)
class SPModifyVertex(GbiMacro):
    vtx: int
    where: int
    val: int

    def to_binary(self, f3d, segments):
        if f3d.F3DLP_GBI or f3d.F3DEX_GBI:
            words = (
                _SHIFTL(f3d.G_MODIFYVTX, 24, 8) | _SHIFTL((self.where), 16, 8) | _SHIFTL((self.vtx) * 2, 0, 16),
                self.val,
            )
            return words[0].to_bytes(4, "big") + words[1].to_bytes(4, "big")
        else:
            return gsMoveWd(f3d.G_MW_POINTS, (self.vtx) * 40 + (self.where), self.val, f3d)


# LOD commands?
# SPBranchLessZ


@dataclass(unsafe_hash=True)
class SPBranchLessZraw(GbiMacro):
    dl: GfxList
    vtx: int
    zval: int

    def to_binary(self, f3d, segments):
        dlPtr = int.from_bytes(encodeSegmentedAddr(self.dl.startAddress, segments), "big")

        words0 = _SHIFTL(f3d.G_RDPHALF_1, 24, 8), dlPtr
        words1 = (
            _SHIFTL(f3d.G_BRANCH_Z, 24, 8) | _SHIFTL((self.vtx) * 5, 12, 12) | _SHIFTL((self.vtx) * 2, 0, 12),
            self.zval,
        )

        return (
            words0[0].to_bytes(4, "big")
            + words0[1].to_bytes(4, "big")
            + words1[0].to_bytes(4, "big")
            + words1[1].to_bytes(4, "big")
        )

    def size(self, f3d):
        return GFX_SIZE * 2


# SPLoadUcode (RSP)

# SPDma_io
# SPDmaRead
# SPDmaRead
# SPDmaWrite
# SPDmaWrite


@dataclass(unsafe_hash=True)
class SPNumLights(GbiMacro):
    # n is macro name (string)
    n: str

    def to_binary(self, f3d, segments):
        return gsMoveWd(f3d.G_MW_NUMLIGHT, f3d.G_MWO_NUMLIGHT, f3d.NUML(self.n), f3d)


@dataclass(unsafe_hash=True)
class SPLight(GbiMacro):
    # n is macro name (string)
    light: int  # start address of light
    n: str
    _segptrs = True  # call segmented_to_virtual in to_c method
    _size = LIGHT_SIZE

    def to_binary(self, f3d, segments):
        lightPtr = int.from_bytes(encodeSegmentedAddr(self.light, segments), "big")
        idx = lightIndex[self.n]
        if f3d.F3DEX_GBI_2:
            if f3d.F3DEX_GBI_3:
                offset = (idx - 1) * 0x10 + 0x10
            else:
                offset = idx * 24 + 24
            data = gsDma2p(f3d.G_MOVEMEM, lightPtr, self._size, f3d.G_MV_LIGHT, offset)
        else:
            data = gsDma1p(f3d.G_MOVEMEM, lightPtr, self._size, (idx - 1) * 2 + f3d.G_MV_L0)
        return data


@dataclass(unsafe_hash=True)
class SPAmbient(SPLight):
    _size = AMBIENT_SIZE

    def to_binary(self, f3d, segments):
        if not f3d.F3DEX_GBI_3:
            raise PluginError("SPAmbient requires F3DEX3 microcode")
        return super().to_binary(f3d, segments)


@dataclass(unsafe_hash=True)
class SPLightColor(GbiMacro):
    # n is macro name (string)
    n: str
    col: Sequence[int]

    def color_to_int(self):
        return self.col[0] * 0x1000000 + self.col[1] * 0x10000 + self.col[2] * 0x100 + 0xFF

    def to_binary(self, f3d, segments):
        return gsMoveWd(f3d.G_MW_LIGHTCOL, f3d.getLightMWO_a(self.n), self.color_to_int(), f3d) + gsMoveWd(
            f3d.G_MW_LIGHTCOL, f3d.getLightMWO_b(self.n), self.col, f3d
        )

    def to_c(self, static=True):
        header = "gsSPLightColor(" if static else "gSPLightColor(glistp++, "
        return header + f"{self.n}, 0x" + format(self.color_to_int(), "08X") + ")"

    def size(self, _f3d):
        return GFX_SIZE * 2


@dataclass(unsafe_hash=True)
class SPSetLights(GbiMacro):
    lights: Lights

    def get_ptr_offsets(self, f3d):
        if f3d.F3DEX_GBI_3:
            return [12]
        offsets = []
        if len(self.lights.l) == 0:
            offsets = [12, 20]
        else:
            lightNum = len(self.lights.l)
            for i in range(lightNum):
                offsets.append((i + 1) * 8 + 4)
            offsets.append((lightNum + 1) * 8 + 4)
        return offsets

    def to_binary(self, f3d, segments):
        n = len(self.lights.l)
        data = SPNumLights(f"NUMLIGHTS_{n}").to_binary(f3d, segments)
        if f3d.F3DEX_GBI_3:
            data += gsDma2p(
                f3d.G_MOVEMEM, self.lights.startAddress, len(self.lights.l) * 0x10 + 8, f3d.G_MV_LIGHT, 0x10
            )
        elif len(self.lights.l) == 0:
            # The light does not exist in python, but is added in
            # when converted to binary, making this address valid.
            data += SPLight(self.lights.getLightPointer(0), "LIGHT_1").to_binary(f3d, segments)
            data += SPLight(self.lights.getAmbientPointer(), "LIGHT_2").to_binary(f3d, segments)
        else:
            for i in range(len(self.lights.l)):
                data += SPLight(self.lights.getLightPointer(i), "LIGHT_" + str(i + 1)).to_binary(f3d, segments)
            data += SPLight(self.lights.getAmbientPointer(), "LIGHT_" + str(n + 1)).to_binary(f3d, segments)
        return data

    def to_c(self, static=True):
        n = len(self.lights.l)
        header = f"gsSPSetLights{n}(" if static else f"gSPSetLights{n}(glistp++, "
        if not static and bpy.context.scene.gameEditorMode == "Homebrew":
            header += f"(*(Lights{n}*) segmented_to_virtual(&{self.lights.name}))"
        else:
            header += self.lights.name
        return header + ")"

    def size(self, f3d):
        if f3d.F3DEX_GBI_3:
            return GFX_SIZE * 2
        else:
            return GFX_SIZE * (2 + max(len(self.lights.l), 1))


# F3DEX3 TODO: SPCameraWorld

# Reflection/Hiliting Macros


def gsSPLookAtX(l, f3d):
    if f3d.F3DEX_GBI_2:
        return gsDma2p(f3d.G_MOVEMEM, l, LIGHT_SIZE, f3d.G_MV_LIGHT, f3d.G_MVO_LOOKATX)
    else:
        return gsDma1p(f3d.G_MOVEMEM, l, LIGHT_SIZE, f3d.G_MV_LOOKATX)


def gsSPLookAtY(l, f3d):
    if f3d.F3DEX_GBI_2:
        return gsDma2p(f3d.G_MOVEMEM, l, LIGHT_SIZE, f3d.G_MV_LIGHT, f3d.G_MVO_LOOKATY)
    else:
        return gsDma1p(f3d.G_MOVEMEM, l, LIGHT_SIZE, f3d.G_MV_LOOKATY)


@dataclass(unsafe_hash=True)
class SPLookAt(GbiMacro):
    la: LookAt
    _ptr_amp = True  # add an ampersand to names

    def to_binary(self, f3d, segments):
        lookAtPtr = int.from_bytes(encodeSegmentedAddr(self.la.startAddress, segments), "big")
        if f3d.F3DEX_GBI_3:
            return gsDma2p(f3d.G_MOVEMEM, lookAtPtr, 8, f3d.G_MV_LIGHT, 8)
        else:
            return gsSPLookAtX(lookAtPtr, f3d) + gsSPLookAtY(lookAtPtr + 16, f3d)


@dataclass(unsafe_hash=True)
class DPSetHilite1Tile(GbiMacro):
    tile: int
    hilite: Hilite
    width: int
    height: int
    _ptr_amp = True  # add an ampersand to names

    def to_binary(self, f3d, segments):
        return DPSetTileSize(
            self.tile,
            self.hilite.x1 & 0xFFF,
            self.hilite.y1 & 0xFFF,
            ((self.width - 1) * 4 + self.hilite.x1) & 0xFFF,
            ((self.height - 1) * 4 + self.hilite.y1) & 0xFFF,
        ).to_binary(f3d, segments)


@dataclass(unsafe_hash=True)
class DPSetHilite2Tile(GbiMacro):
    tile: int
    hilite: Hilite
    width: int
    height: int
    _ptr_amp = True  # add an ampersand to names

    def to_binary(self, f3d, segments):
        return DPSetTileSize(
            self.tile,
            self.hilite.x2 & 0xFFF,
            self.hilite.y2 & 0xFFF,
            ((self.width - 1) * 4 + self.hilite.x2) & 0xFFF,
            ((self.height - 1) * 4 + self.hilite.y2) & 0xFFF,
        ).to_binary(f3d, segments)


@dataclass(unsafe_hash=True)
class SPFogFactor(GbiMacro):
    fm: int
    fo: int

    def to_binary(self, f3d, segments):
        return gsMoveWd(f3d.G_MW_FOG, f3d.G_MWO_FOG, (_SHIFTL(self.fm, 16, 16) | _SHIFTL(self.fo, 0, 16)), f3d)


class SPFogPosition(GbiMacro):
    def __init__(self, minVal, maxVal):
        self.minVal = int(round(minVal))
        self.maxVal = int(round(maxVal))

    def to_binary(self, f3d, segments):
        return gsMoveWd(
            f3d.G_MW_FOG,
            f3d.G_MWO_FOG,
            (
                _SHIFTL((128000 / ((self.maxVal) - (self.minVal))), 16, 16)
                | _SHIFTL(((500 - (self.minVal)) * 256 / ((self.maxVal) - (self.minVal))), 0, 16)
            ),
            f3d,
        )

    def to_c(self, static=True):
        header = "gsSPFogPosition(" if static else "gSPFogPosition(glistp++, "
        return header + str(self.minVal) + ", " + str(self.maxVal) + ")"


@dataclass(unsafe_hash=True)
class SPTexture(GbiMacro):
    s: int
    t: int
    level: int
    tile: int
    on: int

    def to_binary(self, f3d, segments):
        if f3d.F3DEX_GBI_2:
            words = (
                _SHIFTL(f3d.G_TEXTURE, 24, 8)
                | _SHIFTL((self.level), 11, 3)
                | _SHIFTL((self.tile), 8, 3)
                | _SHIFTL((self.on), 1, 7)
            ), (_SHIFTL((self.s), 16, 16) | _SHIFTL((self.t), 0, 16))
        else:
            words = (
                _SHIFTL(f3d.G_TEXTURE, 24, 8)
                | _SHIFTL((self.level), 11, 3)
                | _SHIFTL((self.tile), 8, 3)
                | _SHIFTL((self.on), 0, 8)
            ), (_SHIFTL((self.s), 16, 16) | _SHIFTL((self.t), 0, 16))

        return words[0].to_bytes(4, "big") + words[1].to_bytes(4, "big")


# SPTextureL


@dataclass(unsafe_hash=True)
class SPPerspNormalize(GbiMacro):
    s: int

    def to_binary(self, f3d, segments):
        if f3d.F3DEX_GBI_3:
            return gsMoveHalfwd(f3d.G_MW_FX, f3d.G_MWO_PERSPNORM, (self.s), f3d)
        else:
            return gsMoveWd(f3d.G_MW_PERSPNORM, 0, (self.s), f3d)


# SPPopMatrixN
# SPPopMatrix


def gsSPGeometryMode_F3DEX_GBI_2(c, s, f3d):
    words = (_SHIFTL(f3d.G_GEOMETRYMODE, 24, 8) | _SHIFTL(~c, 0, 24)), s
    return words[0].to_bytes(4, "big") + words[1].to_bytes(4, "big")


def gsSPGeometryMode_Non_F3DEX_GBI_2(word, f3d):
    words = _SHIFTL(f3d.G_SETGEOMETRYMODE, 24, 8), word
    return words[0].to_bytes(4, "big") + words[1].to_bytes(4, "big")


def geoFlagListToWord(flagList, f3d):
    word = 0
    for name in flagList:
        if name in f3d.allGeomModeFlags:
            word += getattr(f3d, name)
        else:
            try:  # Try to cast name to an int instead, if this fails raise an explicit error
                word += int(name, 0)
            except ValueError as e:
                raise PluginError("Invalid geometry mode flag " + name) from e

    return word


@dataclass(unsafe_hash=True)
class SPGeometryMode(GbiMacro):
    clearFlagList: list
    setFlagList: list

    def to_binary(self, f3d, segments):
        if f3d.F3DEX_GBI_2:
            wordClear = geoFlagListToWord(self.clearFlagList, f3d)
            wordSet = geoFlagListToWord(self.setFlagList, f3d)

            return gsSPGeometryMode_F3DEX_GBI_2(wordClear, wordSet, f3d)
        else:
            raise PluginError("GeometryMode only available in F3DEX_GBI_2.")


@dataclass(unsafe_hash=True)
class SPSetGeometryMode(GbiMacro):
    flagList: list

    def to_binary(self, f3d, segments):
        word = geoFlagListToWord(self.flagList, f3d)
        if f3d.F3DEX_GBI_2:
            return gsSPGeometryMode_F3DEX_GBI_2(0, word, f3d)
        else:
            words = _SHIFTL(f3d.G_SETGEOMETRYMODE, 24, 8), word
            return words[0].to_bytes(4, "big") + words[1].to_bytes(4, "big")


@dataclass(unsafe_hash=True)
class SPClearGeometryMode(GbiMacro):
    flagList: list

    def to_binary(self, f3d, segments):
        word = geoFlagListToWord(self.flagList, f3d)
        if f3d.F3DEX_GBI_2:
            return gsSPGeometryMode_F3DEX_GBI_2(word, 0, f3d)
        else:
            words = _SHIFTL(f3d.G_CLEARGEOMETRYMODE, 24, 8), word
            return words[0].to_bytes(4, "big") + words[1].to_bytes(4, "big")


@dataclass(unsafe_hash=True)
class SPLoadGeometryMode(GbiMacro):
    flagList: list

    def to_binary(self, f3d, segments):
        word = geoFlagListToWord(self.flagList, f3d)
        if f3d.F3DEX_GBI_2:
            return gsSPGeometryMode_F3DEX_GBI_2(-1, word, f3d)
        else:
            raise PluginError("LoadGeometryMode only available in F3DEX_GBI_2.")


def gsSPSetOtherMode(cmd, sft, length, data, f3d):
    if f3d.F3DEX_GBI_2:
        words = _SHIFTL(cmd, 24, 8) | _SHIFTL(32 - (sft) - (length), 8, 8) | _SHIFTL((length) - 1, 0, 8), data
    else:
        words = _SHIFTL(cmd, 24, 8) | _SHIFTL(sft, 8, 8) | _SHIFTL(length, 0, 8), (data)
    return words[0].to_bytes(4, "big") + words[1].to_bytes(4, "big")


@dataclass(unsafe_hash=True)
class SPSetOtherMode(GbiMacro):
    cmd: str
    sft: int
    length: int
    flagList: list

    def to_binary(self, f3d, segments):
        data = 0
        for flag in self.flagList:
            data |= getattr(f3d, str(flag), flag)
        cmd = getattr(f3d, str(self.cmd), self.cmd)
        sft = getattr(f3d, str(self.sft), self.sft)
        return gsSPSetOtherMode(cmd, sft, self.length, data, f3d)


@dataclass(unsafe_hash=True)
class DPPipelineMode(GbiMacro):
    # mode is a string
    mode: str

    def to_binary(self, f3d, segments):
        if self.mode == "G_PM_1PRIMITIVE":
            modeVal = f3d.G_PM_1PRIMITIVE
        elif self.mode == "G_PM_NPRIMITIVE":
            modeVal = f3d.G_PM_NPRIMITIVE
        return gsSPSetOtherMode(f3d.G_SETOTHERMODE_H, f3d.G_MDSFT_PIPELINE, 1, modeVal, f3d)


@dataclass(unsafe_hash=True)
class DPSetCycleType(GbiMacro):
    # mode is a string
    mode: str

    def to_binary(self, f3d, segments):
        if self.mode == "G_CYC_1CYCLE":
            modeVal = f3d.G_CYC_1CYCLE
        elif self.mode == "G_CYC_2CYCLE":
            modeVal = f3d.G_CYC_2CYCLE
        elif self.mode == "G_CYC_COPY":
            modeVal = f3d.G_CYC_COPY
        elif self.mode == "G_CYC_FILL":
            modeVal = f3d.G_CYC_FILL
        return gsSPSetOtherMode(f3d.G_SETOTHERMODE_H, f3d.G_MDSFT_CYCLETYPE, 2, modeVal, f3d)


@dataclass(unsafe_hash=True)
class DPSetTexturePersp(GbiMacro):
    # mode is a string
    mode: str

    def to_binary(self, f3d, segments):
        if self.mode == "G_TP_NONE":
            modeVal = f3d.G_TP_NONE
        elif self.mode == "G_TP_PERSP":
            modeVal = f3d.G_TP_PERSP
        return gsSPSetOtherMode(f3d.G_SETOTHERMODE_H, f3d.G_MDSFT_TEXTPERSP, 1, modeVal, f3d)


@dataclass(unsafe_hash=True)
class DPSetTextureDetail(GbiMacro):
    # mode is a string
    mode: str

    def to_binary(self, f3d, segments):
        if self.mode == "G_TD_CLAMP":
            modeVal = f3d.G_TD_CLAMP
        elif self.mode == "G_TD_SHARPEN":
            modeVal = f3d.G_TD_SHARPEN
        elif self.mode == "G_TD_DETAIL":
            modeVal = f3d.G_TD_DETAIL
        return gsSPSetOtherMode(f3d.G_SETOTHERMODE_H, f3d.G_MDSFT_TEXTDETAIL, 2, modeVal, f3d)


@dataclass(unsafe_hash=True)
class DPSetTextureLOD(GbiMacro):
    # mode is a string
    mode: str

    def to_binary(self, f3d, segments):
        if self.mode == "G_TL_TILE":
            modeVal = f3d.G_TL_TILE
        elif self.mode == "G_TL_LOD":
            modeVal = f3d.G_TL_LOD
        return gsSPSetOtherMode(f3d.G_SETOTHERMODE_H, f3d.G_MDSFT_TEXTLOD, 1, modeVal, f3d)


@dataclass(unsafe_hash=True)
class DPSetTextureLUT(GbiMacro):
    # mode is a string
    mode: str

    def to_binary(self, f3d, segments):
        if self.mode == "G_TT_NONE":
            modeVal = f3d.G_TT_NONE
        elif self.mode == "G_TT_RGBA16":
            modeVal = f3d.G_TT_RGBA16
        elif self.mode == "G_TT_IA16":
            modeVal = f3d.G_TT_IA16
        else:
            print("Invalid LUT mode " + str(self.mode))
        return gsSPSetOtherMode(f3d.G_SETOTHERMODE_H, f3d.G_MDSFT_TEXTLUT, 2, modeVal, f3d)


@dataclass(unsafe_hash=True)
class DPSetTextureFilter(GbiMacro):
    # mode is a string
    mode: str

    def to_binary(self, f3d, segments):
        if self.mode == "G_TF_POINT":
            modeVal = f3d.G_TF_POINT
        elif self.mode == "G_TF_AVERAGE":
            modeVal = f3d.G_TF_AVERAGE
        elif self.mode == "G_TF_BILERP":
            modeVal = f3d.G_TF_BILERP
        return gsSPSetOtherMode(f3d.G_SETOTHERMODE_H, f3d.G_MDSFT_TEXTFILT, 2, modeVal, f3d)


@dataclass(unsafe_hash=True)
class DPSetTextureConvert(GbiMacro):
    # mode is a string
    mode: str

    def to_binary(self, f3d, segments):
        if self.mode == "G_TC_CONV":
            modeVal = f3d.G_TC_CONV
        elif self.mode == "G_TC_FILTCONV":
            modeVal = f3d.G_TC_FILTCONV
        elif self.mode == "G_TC_FILT":
            modeVal = f3d.G_TC_FILT
        return gsSPSetOtherMode(f3d.G_SETOTHERMODE_H, f3d.G_MDSFT_TEXTCONV, 3, modeVal, f3d)


@dataclass(unsafe_hash=True)
class DPSetCombineKey(GbiMacro):
    # mode is a string
    mode: str

    def to_binary(self, f3d, segments):
        if self.mode == "G_CK_NONE":
            modeVal = f3d.G_CK_NONE
        elif self.mode == "G_CK_KEY":
            modeVal = f3d.G_CK_KEY
        return gsSPSetOtherMode(f3d.G_SETOTHERMODE_H, f3d.G_MDSFT_COMBKEY, 1, modeVal, f3d)


@dataclass(unsafe_hash=True)
class DPSetColorDither(GbiMacro):
    # mode is a string
    mode: str

    def to_binary(self, f3d, segments):
        if self.mode == "G_CD_MAGICSQ":
            modeVal = f3d.G_CD_MAGICSQ
        elif self.mode == "G_CD_BAYER":
            modeVal = f3d.G_CD_BAYER
        elif self.mode == "G_CD_NOISE":
            modeVal = f3d.G_CD_NOISE
        elif self.mode == "G_CD_DISABLE":
            modeVal = f3d.G_CD_DISABLE
        elif self.mode == "G_CD_ENABLE":
            modeVal = f3d.G_CD_ENABLE
        return gsSPSetOtherMode(f3d.G_SETOTHERMODE_H, f3d.G_MDSFT_RGBDITHER, 2, modeVal, f3d)


@dataclass(unsafe_hash=True)
class DPSetAlphaDither(GbiMacro):
    # mode is a string
    mode: str

    def to_binary(self, f3d, segments):
        if self.mode == "G_AD_PATTERN":
            modeVal = f3d.G_AD_PATTERN
        elif self.mode == "G_AD_NOTPATTERN":
            modeVal = f3d.G_AD_NOTPATTERN
        elif self.mode == "G_AD_NOISE":
            modeVal = f3d.G_AD_NOISE
        elif self.mode == "G_AD_DISABLE":
            modeVal = f3d.G_AD_DISABLE
        return gsSPSetOtherMode(f3d.G_SETOTHERMODE_H, f3d.G_MDSFT_ALPHADITHER, 2, modeVal, f3d)


@dataclass(unsafe_hash=True)
class DPSetAlphaCompare(GbiMacro):
    # mask is a string
    mode: str

    def to_binary(self, f3d, segments):
        if self.mode == "G_AC_NONE":
            maskVal = f3d.G_AC_NONE
        elif self.mode == "G_AC_THRESHOLD":
            maskVal = f3d.G_AC_THRESHOLD
        elif self.mode == "G_AC_DITHER":
            maskVal = f3d.G_AC_DITHER
        return gsSPSetOtherMode(f3d.G_SETOTHERMODE_L, f3d.G_MDSFT_ALPHACOMPARE, 2, maskVal, f3d)


@dataclass(unsafe_hash=True)
class DPSetDepthSource(GbiMacro):
    # src is a string
    src: str

    def to_binary(self, f3d, segments):
        if self.src == "G_ZS_PIXEL":
            srcVal = f3d.G_ZS_PIXEL
        elif self.src == "G_ZS_PRIM":
            srcVal = f3d.G_ZS_PRIM
        return gsSPSetOtherMode(f3d.G_SETOTHERMODE_L, f3d.G_MDSFT_ZSRCSEL, 1, srcVal, f3d)


def renderFlagListToWord(flagList, f3d):
    word = 0
    for name in flagList:
        word += getattr(f3d, name)

    return word


def GBL_c1(m1a, m1b, m2a, m2b):
    return (m1a) << 30 | (m1b) << 26 | (m2a) << 22 | (m2b) << 18


def GBL_c2(m1a, m1b, m2a, m2b):
    return (m1a) << 28 | (m1b) << 24 | (m2a) << 20 | (m2b) << 16


@dataclass(unsafe_hash=True)
class DPSetRenderMode(GbiMacro):
    # bl0-3 are string for each blender enum
    def __init__(self, flagList, blendList):
        self.flagList = flagList
        self.use_preset = blendList is None
        if not self.use_preset:
            self.bl00 = blendList[0]
            self.bl01 = blendList[1]
            self.bl02 = blendList[2]
            self.bl03 = blendList[3]
            self.bl10 = blendList[4]
            self.bl11 = blendList[5]
            self.bl12 = blendList[6]
            self.bl13 = blendList[7]

    def getGBL_c(self, f3d):
        bl00 = getattr(f3d, self.bl00)
        bl01 = getattr(f3d, self.bl01)
        bl02 = getattr(f3d, self.bl02)
        bl03 = getattr(f3d, self.bl03)
        bl10 = getattr(f3d, self.bl10)
        bl11 = getattr(f3d, self.bl11)
        bl12 = getattr(f3d, self.bl12)
        bl13 = getattr(f3d, self.bl13)
        return GBL_c1(bl00, bl01, bl02, bl03) | GBL_c2(bl10, bl11, bl12, bl13)

    def to_binary(self, f3d, segments):
        flagWord = renderFlagListToWord(self.flagList, f3d)

        if not self.use_preset:
            return gsSPSetOtherMode(
                f3d.G_SETOTHERMODE_L, f3d.G_MDSFT_RENDERMODE, 29, flagWord | self.getGBL_c(f3d), f3d
            )
        else:
            return gsSPSetOtherMode(f3d.G_SETOTHERMODE_L, f3d.G_MDSFT_RENDERMODE, 29, flagWord, f3d)

    def to_c(self, static=True):
        data = "gsDPSetRenderMode(" if static else "gDPSetRenderMode(glistp++, "

        if not self.use_preset:
            data += (
                "GBL_c1("
                + self.bl00
                + ", "
                + self.bl01
                + ", "
                + self.bl02
                + ", "
                + self.bl03
                + ") | GBL_c2("
                + self.bl10
                + ", "
                + self.bl11
                + ", "
                + self.bl12
                + ", "
                + self.bl13
                + "), "
            )
            for name in self.flagList:
                data += name + " | "
            return data[:-3] + ")"
        else:
            if len(self.flagList) != 2:
                raise PluginError("For a rendermode preset, only two fields should be used.")
            data += self.flagList[0] + ", " + self.flagList[1] + ")"
            return data


def gsSetImage(cmd, fmt, siz, width, i):
    words = _SHIFTL(cmd, 24, 8) | _SHIFTL(fmt, 21, 3) | _SHIFTL(siz, 19, 2) | _SHIFTL((width) - 1, 0, 12), i
    return words[0].to_bytes(4, "big") + words[1].to_bytes(4, "big")


# DPSetColorImage
# DPSetDepthImage


@dataclass(unsafe_hash=True)
class DPSetTextureImage(GbiMacro):
    fmt: str
    siz: str
    width: int
    image: FImage
    _segptrs = True  # calls segmented_to_virtual on name when needed

    def to_binary(self, f3d, segments):
        fmt = f3d.G_IM_FMT_VARS[self.fmt]
        siz = f3d.G_IM_SIZ_VARS[self.siz]
        imagePtr = int.from_bytes(encodeSegmentedAddr(self.image.startAddress, segments), "big")
        return gsSetImage(f3d.G_SETTIMG, fmt, siz, self.width, imagePtr)


def gsDPSetCombine(muxs0, muxs1, f3d):
    words = _SHIFTL(f3d.G_SETCOMBINE, 24, 8) | _SHIFTL(muxs0, 0, 24), muxs1
    return words[0].to_bytes(4, "big") + words[1].to_bytes(4, "big")


def GCCc0w0(saRGB0, mRGB0, saA0, mA0):
    return _SHIFTL((saRGB0), 20, 4) | _SHIFTL((mRGB0), 15, 5) | _SHIFTL((saA0), 12, 3) | _SHIFTL((mA0), 9, 3)


def GCCc1w0(saRGB1, mRGB1):
    return _SHIFTL((saRGB1), 5, 4) | _SHIFTL((mRGB1), 0, 5)


def GCCc0w1(sbRGB0, aRGB0, sbA0, aA0):
    return _SHIFTL((sbRGB0), 28, 4) | _SHIFTL((aRGB0), 15, 3) | _SHIFTL((sbA0), 12, 3) | _SHIFTL((aA0), 9, 3)


def GCCc1w1(sbRGB1, saA1, mA1, aRGB1, sbA1, aA1):
    return (
        _SHIFTL((sbRGB1), 24, 4)
        | _SHIFTL((saA1), 21, 3)
        | _SHIFTL((mA1), 18, 3)
        | _SHIFTL((aRGB1), 6, 3)
        | _SHIFTL((sbA1), 3, 3)
        | _SHIFTL((aA1), 0, 3)
    )


@dataclass(unsafe_hash=True)
class DPSetCombineMode(GbiMacro):
    # all strings
    a0: str
    b0: str
    c0: str
    d0: str
    Aa0: str
    Ab0: str
    Ac0: str
    Ad0: str

    a1: str
    b1: str
    c1: str
    d1: str
    Aa1: str
    Ab1: str
    Ac1: str
    Ad1: str

    def to_binary(self, f3d, segments):
        words = _SHIFTL(f3d.G_SETCOMBINE, 24, 8) | _SHIFTL(
            GCCc0w0(CCMUXDict[self.a0], CCMUXDict[self.c0], ACMUXDict[self.Aa0], ACMUXDict[self.Ac0])
            | GCCc1w0(CCMUXDict[self.a1], CCMUXDict[self.c1]),
            0,
            24,
        ), GCCc0w1(CCMUXDict[self.b0], CCMUXDict[self.d0], ACMUXDict[self.Ab0], ACMUXDict[self.Ad0]) | GCCc1w1(
            CCMUXDict[self.b1],
            ACMUXDict[self.Aa1],
            ACMUXDict[self.Ac1],
            CCMUXDict[self.d1],
            ACMUXDict[self.Ab1],
            ACMUXDict[self.Ad1],
        )
        return words[0].to_bytes(4, "big") + words[1].to_bytes(4, "big")

    def to_c(self, static=True):
        if static:
            return f"gsDPSetCombineLERP({', '.join( self.getargs(static) )})"
        else:
            return f"gDPSetCombineLERP(glistp++, {', '.join( self.getargs(static) )})"


def gsDPSetColor(c, d):
    words = _SHIFTL(c, 24, 8), d
    return words[0].to_bytes(4, "big") + words[1].to_bytes(4, "big")


def sDPRGBColor(cmd, r, g, b, a):
    return gsDPSetColor(cmd, (_SHIFTL(r, 24, 8) | _SHIFTL(g, 16, 8) | _SHIFTL(b, 8, 8) | _SHIFTL(a, 0, 8)))


@dataclass(unsafe_hash=True)
class DPSetEnvColor(GbiMacro):
    r: int
    g: int
    b: int
    a: int

    def to_binary(self, f3d, segments):
        return sDPRGBColor(f3d.G_SETENVCOLOR, self.r, self.g, self.b, self.a)


@dataclass(unsafe_hash=True)
class DPSetBlendColor(GbiMacro):
    r: int
    g: int
    b: int
    a: int

    def to_binary(self, f3d, segments):
        return sDPRGBColor(f3d.G_SETBLENDCOLOR, self.r, self.g, self.b, self.a)


@dataclass(unsafe_hash=True)
class DPSetFogColor(GbiMacro):
    r: int
    g: int
    b: int
    a: int

    def to_binary(self, f3d, segments):
        return sDPRGBColor(f3d.G_SETFOGCOLOR, self.r, self.g, self.b, self.a)


@dataclass(unsafe_hash=True)
class DPSetFillColor(GbiMacro):
    d: int

    def to_binary(self, f3d, segments):
        return gsDPSetColor(f3d.G_SETFILLCOLOR, self.d)


@dataclass(unsafe_hash=True)
class DPSetPrimDepth(GbiMacro):
    z: int = 0
    dz: int = 0

    def to_binary(self, f3d, segments):
        return gsDPSetColor(f3d.G_SETPRIMDEPTH, _SHIFTL(self.z, 16, 16) | _SHIFTL(self.dz, 0, 16))


@dataclass(unsafe_hash=True)
class DPSetPrimColor(GbiMacro):
    m: int
    l: int
    r: int
    g: int
    b: int
    a: int

    def to_binary(self, f3d, segments):
        words = (_SHIFTL(f3d.G_SETPRIMCOLOR, 24, 8) | _SHIFTL(self.m, 8, 8) | _SHIFTL(self.l, 0, 8)), (
            _SHIFTL(self.r, 24, 8) | _SHIFTL(self.g, 16, 8) | _SHIFTL(self.b, 8, 8) | _SHIFTL(self.a, 0, 8)
        )
        return words[0].to_bytes(4, "big") + words[1].to_bytes(4, "big")


@dataclass(unsafe_hash=True)
class SPLightToRDP(GbiMacro):
    light: int
    alpha: int
    word0: int  # word0 of the command to write, which is word1 of this command

    def to_binary(self, f3d, segments):
        if not f3d.F3DEX_GBI_3:
            raise PluginError("SPLightToRDP requires F3DEX3 microcode")
        word = _SHIFTL(f3d.G_LIGHTTORDP, 24, 8) | _SHIFTL(self.light * 0x10, 8, 8) | _SHIFTL(self.alpha, 0, 8)
        return word.to_bytes(4, "big") + self.word0.to_bytes(4, "big")


@dataclass(unsafe_hash=True)
class SPLightToPrimColor(GbiMacro):
    light: int
    alpha: int
    m: int
    l: int

    def to_binary(self, f3d, segments):
        if not f3d.F3DEX_GBI_3:
            raise PluginError("SPLightToPrimColor requires F3DEX3 microcode")
        word0 = _SHIFTL(f3d.G_SETPRIMCOLOR, 24, 8) | _SHIFTL(self.m, 8, 8) | _SHIFTL(self.l, 0, 8)
        return SPLightToRDP(self.light, self.alpha, word0).to_binary(f3d, segments)


@dataclass(unsafe_hash=True)
class SPLightToFogColor(GbiMacro):
    light: int
    alpha: int

    def to_binary(self, f3d, segments):
        if not f3d.F3DEX_GBI_3:
            raise PluginError("SPLightToFogColor requires F3DEX3 microcode")
        word0 = _SHIFTL(f3d.G_SETFOGCOLOR, 24, 8)
        return SPLightToRDP(self.light, self.alpha, word0).to_binary(f3d, segments)


@dataclass(unsafe_hash=True)
class DPSetOtherMode(GbiMacro):
    mode0: list
    mode1: list

    def to_binary(self, f3d, segments):
        mode0 = mode1 = 0
        for mode in self.mode0:
            mode0 |= getattr(f3d, str(mode), mode)
        for mode in self.mode1:
            mode1 |= getattr(f3d, str(mode), mode)
        words = _SHIFTL(f3d.G_RDPSETOTHERMODE, 24, 8) | _SHIFTL(mode0, 0, 24), mode1
        return words[0].to_bytes(4, "big") + words[1].to_bytes(4, "big")


def gsDPLoadTileGeneric(c, tile, uls, ult, lrs, lrt):
    words = _SHIFTL(c, 24, 8) | _SHIFTL(uls, 12, 12) | _SHIFTL(ult, 0, 12), _SHIFTL(tile, 24, 3) | _SHIFTL(
        lrs, 12, 12
    ) | _SHIFTL(lrt, 0, 12)
    return words[0].to_bytes(4, "big") + words[1].to_bytes(4, "big")


@dataclass(unsafe_hash=True)
class DPSetTileSize(GbiMacro):
    tile: int
    uls: int
    ult: int
    lrs: int
    lrt: int

    def to_binary(self, f3d, segments):
        return gsDPLoadTileGeneric(f3d.G_SETTILESIZE, self.tile, self.uls, self.ult, self.lrs, self.lrt)

    def is_LOADTILE(self, f3d):
        return self.tile == f3d.G_TX_LOADTILE


@dataclass(unsafe_hash=True)
class DPLoadTile(GbiMacro):
    tile: int
    uls: int
    ult: int
    lrs: int
    lrt: int

    def to_binary(self, f3d, segments):
        return gsDPLoadTileGeneric(f3d.G_LOADTILE, self.tile, self.uls, self.ult, self.lrs, self.lrt)


@dataclass(unsafe_hash=True)
class DPSetTile(GbiMacro):
    fmt: str
    siz: str
    line: int
    tmem: int
    tile: int
    palette: int
    cmt: list
    maskt: int
    shiftt: int
    cms: list
    masks: int
    shifts: int

    def to_binary(self, f3d, segments):
        cms = f3d.G_TX_VARS[self.cms[0]] + f3d.G_TX_VARS[self.cms[1]]
        cmt = f3d.G_TX_VARS[self.cmt[0]] + f3d.G_TX_VARS[self.cmt[1]]

        words = (
            _SHIFTL(f3d.G_SETTILE, 24, 8)
            | _SHIFTL(f3d.G_IM_FMT_VARS[self.fmt], 21, 3)
            | _SHIFTL(f3d.G_IM_SIZ_VARS[self.siz], 19, 2)
            | _SHIFTL(self.line, 9, 9)
            | _SHIFTL(self.tmem, 0, 9)
        ), (
            _SHIFTL(self.tile, 24, 3)
            | _SHIFTL(self.palette, 20, 4)
            | _SHIFTL(cmt, 18, 2)
            | _SHIFTL(self.maskt, 14, 4)
            | _SHIFTL(self.shiftt, 10, 4)
            | _SHIFTL(cms, 8, 2)
            | _SHIFTL(self.masks, 4, 4)
            | _SHIFTL(self.shifts, 0, 4)
        )
        return words[0].to_bytes(4, "big") + words[1].to_bytes(4, "big")

    def is_LOADTILE(self, f3d):
        return self.tile == f3d.G_TX_LOADTILE


@dataclass(unsafe_hash=True)
class DPLoadBlock(GbiMacro):
    tile: int
    uls: int
    ult: int
    lrs: int
    dxt: int

    def to_binary(self, f3d, segments):
        words = (_SHIFTL(f3d.G_LOADBLOCK, 24, 8) | _SHIFTL(self.uls, 12, 12) | _SHIFTL(self.ult, 0, 12)), (
            _SHIFTL(self.tile, 24, 3)
            | _SHIFTL((min(self.lrs, f3d.G_TX_LDBLK_MAX_TXL)), 12, 12)
            | _SHIFTL(self.dxt, 0, 12)
        )
        return words[0].to_bytes(4, "big") + words[1].to_bytes(4, "big")


@dataclass(unsafe_hash=True)
class DPLoadTLUTCmd(GbiMacro):
    tile: int
    count: int

    def to_binary(self, f3d, segments):
        words = _SHIFTL(f3d.G_LOADTLUT, 24, 8), _SHIFTL((self.tile), 24, 3) | _SHIFTL((self.count), 14, 10)
        return words[0].to_bytes(4, "big") + words[1].to_bytes(4, "big")


@dataclass(unsafe_hash=True)
class DPLoadTextureBlock(GbiMacro):
    timg: FImage
    fmt: str
    siz: str
    width: int
    height: int
    pal: int
    cms: list
    cmt: list
    masks: int
    maskt: int
    shifts: int
    shiftt: int
    _ptr_amp = True  # adds & to name of image

    def to_binary(self, f3d, segments):
        return (
            DPSetTextureImage(self.fmt, self.siz + "_LOAD_BLOCK", 1, self.timg).to_binary(f3d, segments)
            + DPSetTile(
                self.fmt,
                self.siz + "_LOAD_BLOCK",
                0,
                0,
                f3d.G_TX_LOADTILE,
                0,
                self.cmt,
                self.maskt,
                self.shiftt,
                self.cms,
                self.masks,
                self.shifts,
            ).to_binary(f3d, segments)
            + DPLoadSync().to_binary(f3d, segments)
            + DPLoadBlock(
                f3d.G_TX_LOADTILE,
                0,
                0,
                (
                    ((self.width) * (self.height) + f3d.G_IM_SIZ_VARS[self.siz + "_INCR"])
                    >> f3d.G_IM_SIZ_VARS[self.siz + "_SHIFT"]
                )
                - 1,
                f3d.CALC_DXT(self.width, f3d.G_IM_SIZ_VARS[self.siz + "_BYTES"]),
            ).to_binary(f3d, segments)
            + DPPipeSync().to_binary(f3d, segments)
            + DPSetTile(
                self.fmt,
                self.siz,
                ((((self.width) * f3d.G_IM_SIZ_VARS[self.siz + "_LINE_BYTES"]) + 7) >> 3),
                0,
                f3d.G_TX_RENDERTILE,
                self.pal,
                self.cmt,
                self.maskt,
                self.shiftt,
                self.cms,
                self.masks,
                self.shifts,
            ).to_binary(f3d, segments)
            + DPSetTileSize(
                f3d.G_TX_RENDERTILE,
                0,
                0,
                ((self.width) - 1) << f3d.G_TEXTURE_IMAGE_FRAC,
                ((self.height) - 1) << f3d.G_TEXTURE_IMAGE_FRAC,
            ).to_binary(f3d, segments)
        )

    def size(self, f3d):
        return GFX_SIZE * 7


@dataclass(unsafe_hash=True)
class DPLoadTextureBlockYuv(GbiMacro):
    timg: FImage
    fmt: str
    siz: str
    width: int
    height: int
    pal: int
    cms: list
    cmt: list
    masks: int
    maskt: int
    shifts: int
    shiftt: int
    _ptr_amp = True  # adds & to name of image

    def to_binary(self, f3d, segments):
        return (
            DPSetTextureImage(self.fmt, self.siz + "_LOAD_BLOCK", 1, self.timg).to_binary(f3d, segments)
            + DPSetTile(
                self.fmt,
                self.siz + "_LOAD_BLOCK",
                0,
                0,
                f3d.G_TX_LOADTILE,
                0,
                self.cmt,
                self.maskt,
                self.shiftt,
                self.cms,
                self.masks,
                self.shifts,
            ).to_binary(f3d, segments)
            + DPLoadSync().to_binary(f3d, segments)
            + DPLoadBlock(
                f3d.G_TX_LOADTILE,
                0,
                0,
                (
                    ((self.width) * (self.height) + f3d.G_IM_SIZ_VARS[self.siz + "_INCR"])
                    >> f3d.G_IM_SIZ_VARS[self.siz + "_SHIFT"]
                )
                - 1,
                f3d.CALC_DXT(self.width, f3d.G_IM_SIZ_VARS[self.siz + "_BYTES"]),
            ).to_binary(f3d, segments)
            + DPPipeSync().to_binary(f3d, segments)
            + DPSetTile(
                self.fmt,
                self.siz,
                ((((self.width) * 1) + 7) >> 3),
                0,
                f3d.G_TX_RENDERTILE,
                self.pal,
                self.cmt,
                self.maskt,
                self.shiftt,
                self.cms,
                self.masks,
                self.shifts,
            ).to_binary(f3d, segments)
            + DPSetTileSize(
                f3d.G_TX_RENDERTILE,
                0,
                0,
                ((self.width) - 1) << f3d.G_TEXTURE_IMAGE_FRAC,
                ((self.height) - 1) << f3d.G_TEXTURE_IMAGE_FRAC,
            ).to_binary(f3d, segments)
        )

    def size(self, f3d):
        return GFX_SIZE * 7


# gsDPLoadTextureBlockS
# gsDPLoadMultiBlockS
# gsDPLoadTextureBlockYuvS


@dataclass(unsafe_hash=True)
class _DPLoadTextureBlock(GbiMacro):
    timg: FImage
    tmem: int
    fmt: str
    siz: str
    width: int
    height: int
    pal: int
    cms: list
    cmt: list
    masks: int
    maskt: int
    shifts: int
    shiftt: int
    _ptr_amp = True  # adds & to name of image

    def to_binary(self, f3d, segments):
        return (
            DPSetTextureImage(self.fmt, self.siz + "_LOAD_BLOCK", 1, self.timg).to_binary(f3d, segments)
            + DPSetTile(
                self.fmt,
                self.siz + "_LOAD_BLOCK",
                0,
                self.tmem,
                f3d.G_TX_LOADTILE,
                0,
                self.cmt,
                self.maskt,
                self.shiftt,
                self.cms,
                self.masks,
                self.shifts,
            ).to_binary(f3d, segments)
            + DPLoadSync().to_binary(f3d, segments)
            + DPLoadBlock(
                f3d.G_TX_LOADTILE,
                0,
                0,
                (
                    ((self.width) * (self.height) + f3d.G_IM_SIZ_VARS[self.siz + "_INCR"])
                    >> f3d.G_IM_SIZ_VARS[self.siz + "_SHIFT"]
                )
                - 1,
                f3d.CALC_DXT(self.width, f3d.G_IM_SIZ_VARS[self.siz + "_BYTES"]),
            ).to_binary(f3d, segments)
            + DPPipeSync().to_binary(f3d, segments)
            + DPSetTile(
                self.fmt,
                self.siz,
                ((((self.width) * f3d.G_IM_SIZ_VARS[self.siz + "_LINE_BYTES"]) + 7) >> 3),
                self.tmem,
                f3d.G_TX_RENDERTILE,
                self.pal,
                self.cmt,
                self.maskt,
                self.shiftt,
                self.cms,
                self.masks,
                self.shifts,
            ).to_binary(f3d, segments)
            + DPSetTileSize(
                f3d.G_TX_RENDERTILE,
                0,
                0,
                ((self.width) - 1) << f3d.G_TEXTURE_IMAGE_FRAC,
                ((self.height) - 1) << f3d.G_TEXTURE_IMAGE_FRAC,
            ).to_binary(f3d, segments)
        )

    def size(self, f3d):
        return GFX_SIZE * 7


# _gsDPLoadTextureBlockTile
# gsDPLoadMultiBlock
# gsDPLoadMultiBlockS


@dataclass(unsafe_hash=True)
class DPLoadTextureBlock_4b(GbiMacro):
    timg: FImage
    fmt: str
    siz: str
    width: int
    height: int
    pal: int
    cms: list
    cmt: list
    masks: int
    maskt: int
    shifts: int
    shiftt: int
    _ptr_amp = True  # adds & to name of image

    def to_binary(self, f3d, segments):
        return (
            DPSetTextureImage(self.fmt, "G_IM_SIZ_16b", 1, self.timg).to_binary(f3d, segments)
            + DPSetTile(
                self.fmt,
                "G_IM_SIZ_16b",
                0,
                0,
                f3d.G_TX_LOADTILE,
                0,
                self.cmt,
                self.maskt,
                self.shiftt,
                self.cms,
                self.masks,
                self.shifts,
            ).to_binary(f3d, segments)
            + DPLoadSync().to_binary(f3d, segments)
            + DPLoadBlock(
                f3d.G_TX_LOADTILE, 0, 0, (((self.width) * (self.height) + 3) >> 2) - 1, f3d.CALC_DXT_4b(self.width)
            ).to_binary(f3d, segments)
            + DPPipeSync().to_binary(f3d, segments)
            + DPSetTile(
                self.fmt,
                "G_IM_SIZ_4b",
                (((self.width >> 1) + 7) >> 3),
                0,
                f3d.G_TX_RENDERTILE,
                self.pal,
                self.cmt,
                self.maskt,
                self.shiftt,
                self.cms,
                self.masks,
                self.shifts,
            ).to_binary(f3d, segments)
            + DPSetTileSize(
                f3d.G_TX_RENDERTILE,
                0,
                0,
                ((self.width) - 1) << f3d.G_TEXTURE_IMAGE_FRAC,
                ((self.height) - 1) << f3d.G_TEXTURE_IMAGE_FRAC,
            ).to_binary(f3d, segments)
        )

    def size(self, f3d):
        return GFX_SIZE * 7


# gsDPLoadTextureBlock_4bS
# gsDPLoadMultiBlock_4b
# gsDPLoadMultiBlock_4bS
# _gsDPLoadTextureBlock_4b


@dataclass(unsafe_hash=True)
class DPLoadTextureTile(GbiMacro):
    timg: FImage
    fmt: str
    siz: str
    width: int
    height: int
    uls: int
    ult: int
    lrs: int
    lrt: int
    pal: int
    cms: list
    cmt: list
    masks: int
    maskt: int
    shifts: int
    shiftt: int
    _ptr_amp = True  # adds & to name of image

    def to_binary(self, f3d, segments):
        return (
            DPSetTextureImage(self.fmt, self.siz, self.width, self.timg).to_binary(f3d, segments)
            + DPSetTile(
                self.fmt,
                self.siz,
                (((self.lrs - self.uls + 1) * f3d.G_IM_SIZ_VARS[self.siz + "_TILE_BYTES"] + 7) >> 3),
                0,
                f3d.G_TX_LOADTILE,
                0,
                self.cmt,
                self.maskt,
                self.shiftt,
                self.cms,
                self.masks,
                self.shifts,
            ).to_binary(f3d, segments)
            + DPLoadSync().to_binary(f3d, segments)
            + DPLoadTile(
                f3d.G_TX_LOADTILE,
                (self.uls) << f3d.G_TEXTURE_IMAGE_FRAC,
                (self.ult) << f3d.G_TEXTURE_IMAGE_FRAC,
                (self.lrs) << f3d.G_TEXTURE_IMAGE_FRAC,
                (self.lrt) << f3d.G_TEXTURE_IMAGE_FRAC,
            ).to_binary(f3d, segments)
            + DPPipeSync().to_binary(f3d, segments)
            + DPSetTile(
                self.fmt,
                self.siz,
                ((((self.lrs - self.uls + 1) * f3d.G_IM_SIZ_VARS[self.siz + "_LINE_BYTES"]) + 7) >> 3),
                0,
                f3d.G_TX_RENDERTILE,
                self.pal,
                self.cmt,
                self.maskt,
                self.shiftt,
                self.cms,
                self.masks,
                self.shifts,
            ).to_binary(f3d, segments)
            + DPSetTileSize(
                f3d.G_TX_RENDERTILE,
                (self.uls) << f3d.G_TEXTURE_IMAGE_FRAC,
                (self.ult) << f3d.G_TEXTURE_IMAGE_FRAC,
                (self.lrs) << f3d.G_TEXTURE_IMAGE_FRAC,
                (self.lrt) << f3d.G_TEXTURE_IMAGE_FRAC,
            ).to_binary(f3d, segments)
        )

    def size(self, f3d):
        return GFX_SIZE * 7


# gsDPLoadMultiTile


@dataclass(unsafe_hash=True)
class DPLoadTextureTile_4b(GbiMacro):
    timg: FImage
    fmt: str
    siz: str
    width: int
    height: int
    uls: int
    ult: int
    lrs: int
    lrt: int
    pal: int
    cms: list
    cmt: list
    masks: int
    maskt: int
    shifts: int
    shiftt: int
    _ptr_amp = True  # adds & to name of image

    def to_binary(self, f3d, segments):
        return (
            DPSetTextureImage(self.fmt, "G_IM_SIZ_8b", self.width >> 1, self.timg).to_binary(f3d, segments)
            + DPSetTile(
                self.fmt,
                "G_IM_SIZ_8b",
                ((((self.lrs - self.uls + 1) >> 1) + 7) >> 3),
                0,
                f3d.G_TX_LOADTILE,
                0,
                self.cmt,
                self.maskt,
                self.shiftt,
                self.cms,
                self.masks,
                self.shifts,
            ).to_binary(f3d, segments)
            + DPLoadSync().to_binary(f3d, segments)
            + DPLoadTile(
                f3d.G_TX_LOADTILE,
                (self.uls) << (f3d.G_TEXTURE_IMAGE_FRAC - 1),
                (self.ult) << f3d.G_TEXTURE_IMAGE_FRAC,
                (self.lrs) << (f3d.G_TEXTURE_IMAGE_FRAC - 1),
                (self.lrt) << f3d.G_TEXTURE_IMAGE_FRAC,
            ).to_binary(f3d, segments)
            + DPPipeSync().to_binary(f3d, segments)
            + DPSetTile(
                self.fmt,
                "G_IM_SIZ_4b",
                ((((self.lrs - self.uls + 1) >> 1) + 7) >> 3),
                0,
                f3d.G_TX_RENDERTILE,
                self.pal,
                self.cmt,
                self.maskt,
                self.shiftt,
                self.cms,
                self.masks,
                self.shifts,
            ).to_binary(f3d, segments)
            + DPSetTileSize(
                f3d.G_TX_RENDERTILE,
                (self.uls) << f3d.G_TEXTURE_IMAGE_FRAC,
                (self.ult) << f3d.G_TEXTURE_IMAGE_FRAC,
                (self.lrs) << f3d.G_TEXTURE_IMAGE_FRAC,
                (self.lrt) << f3d.G_TEXTURE_IMAGE_FRAC,
            ).to_binary(f3d, segments)
        )

    def size(self, f3d):
        return GFX_SIZE * 7


# gsDPLoadMultiTile_4b


@dataclass(unsafe_hash=True)
class DPLoadTLUT_pal16(GbiMacro):
    pal: int
    dram: FImage  # pallete object
    _ptr_amp = True  # adds & to name of image

    def to_binary(self, f3d, segments):
        return (
            DPSetTextureImage("G_IM_FMT_RGBA", "G_IM_SIZ_16b", 1, self.dram).to_binary(f3d, segments)
            + DPTileSync().to_binary(f3d, segments)
            + DPSetTile(
                "0", "0", 0, (256 + (((self.pal) & 0xF) * 16)), f3d.G_TX_LOADTILE, 0, 0, 0, 0, 0, 0, 0
            ).to_binary(f3d, segments)
            + DPLoadSync().to_binary(f3d, segments)
            + DPLoadTLUTCmd(f3d.G_TX_LOADTILE, 15).to_binary(f3d, segments)
            + DPPipeSync().to_binary(f3d, segments)
        )

    def size(self, f3d):
        return GFX_SIZE * 6


@dataclass(unsafe_hash=True)
class DPLoadTLUT_pal256(GbiMacro):
    dram: FImage  # pallete object
    _ptr_amp = True  # adds & to name of image

    def to_binary(self, f3d, segments):
        return (
            DPSetTextureImage("G_IM_FMT_RGBA", "G_IM_SIZ_16b", 1, self.dram).to_binary(f3d, segments)
            + DPTileSync().to_binary(f3d, segments)
            + DPSetTile("0", "0", 0, 256, f3d.G_TX_LOADTILE, 0, 0, 0, 0, 0, 0, 0).to_binary(f3d, segments)
            + DPLoadSync().to_binary(f3d, segments)
            + DPLoadTLUTCmd(f3d.G_TX_LOADTILE, 255).to_binary(f3d, segments)
            + DPPipeSync().to_binary(f3d, segments)
        )

    def size(self, f3d):
        return GFX_SIZE * 6


@dataclass(unsafe_hash=True)
class DPLoadTLUT(GbiMacro):
    count: int
    tmemaddr: int
    dram: FImage  # pallete object
    _ptr_amp = True  # adds & to name of image

    def to_binary(self, f3d, segments):
        return (
            DPSetTextureImage("G_IM_FMT_RGBA", "G_IM_SIZ_16b", 1, self.dram).to_binary(f3d, segments)
            + DPTileSync().to_binary(f3d, segments)
            + DPSetTile("0", "0", 0, self.tmemaddr, f3d.G_TX_LOADTILE, 0, 0, 0, 0, 0, 0, 0).to_binary(f3d, segments)
            + DPLoadSync().to_binary(f3d, segments)
            + DPLoadTLUTCmd(f3d.G_TX_LOADTILE, self.count - 1).to_binary(f3d, segments)
            + DPPipeSync().to_binary(f3d, segments)
        )

    def size(self, f3d):
        return GFX_SIZE * 6


# gsDPSetScissor
# gsDPSetScissorFrac

# gsDPFillRectangle


@dataclass(unsafe_hash=True)
class DPSetConvert(GbiMacro):
    k0: int
    k1: int
    k2: int
    k3: int
    k4: int
    k5: int

    def to_binary(self, f3d, segments):
        words = (
            _SHIFTL(f3d.G_SETCONVERT, 24, 8) | _SHIFTL(self.k0, 13, 9) | _SHIFTL(self.k1, 4, 9) | _SHIFTL(self.k2, 5, 4)
        ), (_SHIFTL(self.k2, 27, 5) | _SHIFTL(self.k3, 18, 9) | _SHIFTL(self.k4, 9, 9) | _SHIFTL(self.k5, 0, 9))
        return words[0].to_bytes(4, "big") + words[1].to_bytes(4, "big")


@dataclass(unsafe_hash=True)
class DPSetKeyR(GbiMacro):
    cR: int
    sR: int
    wR: int

    def to_binary(self, f3d, segments):
        words = _SHIFTL(f3d.G_SETKEYR, 24, 8), _SHIFTL(self.wR, 16, 12) | _SHIFTL(self.cR, 8, 8) | _SHIFTL(
            self.sR, 0, 8
        )
        return words[0].to_bytes(4, "big") + words[1].to_bytes(4, "big")


@dataclass(unsafe_hash=True)
class DPSetKeyGB(GbiMacro):
    cG: int
    sG: int
    wG: int
    cB: int
    sB: int
    wB: int

    def to_binary(self, f3d, segments):
        words = (_SHIFTL(f3d.G_SETKEYGB, 24, 8) | _SHIFTL(self.wG, 12, 12) | _SHIFTL(self.wB, 0, 12)), (
            _SHIFTL(self.cG, 24, 8) | _SHIFTL(self.sG, 16, 8) | _SHIFTL(self.cB, 8, 8) | _SHIFTL(self.sB, 0, 8)
        )
        return words[0].to_bytes(4, "big") + words[1].to_bytes(4, "big")


def gsDPNoParam(cmd):
    words = _SHIFTL(cmd, 24, 8), 0
    return words[0].to_bytes(4, "big") + words[1].to_bytes(4, "big")


def gsDPParam(cmd, param):
    words = _SHIFTL(cmd, 24, 8), (param)
    return words[0].to_bytes(4, "big") + words[1].to_bytes(4, "big")


# gsDPTextureRectangle
# gsDPTextureRectangleFlip


@dataclass(unsafe_hash=True)
class SPTextureRectangle(GbiMacro):
    xl: int
    yl: int
    xh: int
    yh: int
    tile: int
    s: int
    t: int
    dsdx: int = 4 << 10
    dtdy: int = 1 << 10

    def to_binary(self, f3d, segments):
        words = (
            (_SHIFTL(f3d.G_TEXRECT, 24, 8) | _SHIFTL(self.xh, 12, 12) | _SHIFTL(self.yh, 0, 12)),
            (_SHIFTL(self.tile, 24, 3) | _SHIFTL(self.xl, 12, 12) | _SHIFTL(self.yl, 0, 12)),
            gsImmp1(f3d.G_RDPHALF_1, (_SHIFTL(self.s, 16, 16) | _SHIFTL(self.t, 0, 16))),
            gsImmp1(f3d.G_RDPHALF_2, (_SHIFTL(self.dsdx, 16, 16) | _SHIFTL(self.dtdy, 0, 16))),
        )

        return (
            words[0].to_bytes(4, "big")
            + words[1].to_bytes(4, "big")
            + words[2].to_bytes(4, "big")
            + words[3].to_bytes(4, "big")
        )

    def size(self, f3d):
        return GFX_SIZE * 2


@dataclass(unsafe_hash=True)
class SPScisTextureRectangle(GbiMacro):
    xl: int
    yl: int
    xh: int
    yh: int
    tile: int
    s: int
    t: int
    dsdx: int = 4 << 10
    dtdy: int = 1 << 10

    def to_binary(self, f3d, segments):
        raise PluginError("SPScisTextureRectangle not implemented for binary.")

    def size(self, f3d):
        return GFX_SIZE * 2


# gsSPTextureRectangleFlip
# gsDPWord


@dataclass(unsafe_hash=True)
class DPFullSync(GbiMacro):
    def to_binary(self, f3d, segments):
        return gsDPNoParam(f3d.G_RDPFULLSYNC)


@dataclass(unsafe_hash=True)
class DPTileSync(GbiMacro):
    def to_binary(self, f3d, segments):
        return gsDPNoParam(f3d.G_RDPTILESYNC)


@dataclass(unsafe_hash=True)
class DPPipeSync(GbiMacro):
    def to_binary(self, f3d, segments):
        return gsDPNoParam(f3d.G_RDPPIPESYNC)


@dataclass(unsafe_hash=True)
class DPLoadSync(GbiMacro):
    def to_binary(self, f3d, segments):
        return gsDPNoParam(f3d.G_RDPLOADSYNC)


F3DClassesWithPointers = [
    SPVertex,
    SPDisplayList,
    SPViewport,
    SPBranchList,
    SPLight,
    SPSetLights,
    SPLookAt,
    DPSetTextureImage,
    DPLoadTextureBlock,
    DPLoadTextureBlockYuv,
    _DPLoadTextureBlock,
    DPLoadTextureBlock_4b,
    DPLoadTextureTile,
    DPLoadTextureTile_4b,
    DPLoadTLUT_pal16,
    DPLoadTLUT_pal256,
    DPLoadTLUT,
]<|MERGE_RESOLUTION|>--- conflicted
+++ resolved
@@ -146,17 +146,16 @@
     return F3D_VER == "F3DEX3"
 
 
-<<<<<<< HEAD
 def is_ucode_point_lit(F3D_VER: str) -> bool:
     return F3D_VER in {"F3DEX3", "F3DEX2_PL"}
-=======
+
+
 def is_ucode_t3d(UCODE_VER: str) -> bool:
     return UCODE_VER == "T3D"
 
 
 def is_ucode_f3d(UCODE_VER: str) -> bool:
     return UCODE_VER not in {"T3D", "RDPQ"}
->>>>>>> 8652b0bb
 
 
 class F3D:
@@ -169,11 +168,8 @@
         F3DEX_GBI_3 = self.F3DEX_GBI_3 = isUcodeF3DEX3(F3D_VER)
         F3DLP_GBI = self.F3DLP_GBI = self.F3DEX_GBI
         self.F3D_OLD_GBI = not (F3DEX_GBI or F3DEX_GBI_2 or F3DEX_GBI_3)
-<<<<<<< HEAD
         POINT_LIT_GBI = self.POINT_LIT_GBI = is_ucode_point_lit(F3D_VER)
-=======
         self.F3D_GBI = is_ucode_f3d(F3D_VER)
->>>>>>> 8652b0bb
 
         # F3DEX2 is F3DEX1 and F3DEX3 is F3DEX2, but F3DEX3 is not F3DEX1
         if F3DEX_GBI_2:
