import logging
import bpy, math, os
from bpy.types import (
    Attribute,
    Context,
    Event,
    Image,
    Light,
    Material,
    Menu,
    Mesh,
    NodeGroupOutput,
    NodeInputs,
    NodeLink,
    NodeSocket,
    NodeTree,
    Object,
    Operator,
    Panel,
    Property,
    PropertyGroup,
    Scene,
    ShaderNodeGroup,
    TextureNodeImage,
    UILayout,
    VIEW3D_HT_header,
    World,
)
from bl_operators.presets import AddPresetBase
from bpy.utils import register_class, unregister_class
from mathutils import Color

from .f3d_enums import *
from .f3d_gbi import get_F3D_GBI, GBL_c1, GBL_c2, enumTexScroll, isUcodeF3DEX1
from .f3d_material_presets import *
from ..utility import *
from ..render_settings import Fast64RenderSettings_Properties, update_scene_props_from_render_settings
from .f3d_material_helpers import F3DMaterial_UpdateLock
from bpy.app.handlers import persistent
from typing import Generator, Optional, Tuple, Any, Dict, Union

F3DMaterialHash = Any  # giant tuple

logging.basicConfig(format="%(asctime)s: %(message)s", datefmt="%m/%d/%Y %I:%M:%S %p")
logger = logging.getLogger(__name__)

bitSizeDict = {
    "G_IM_SIZ_4b": 4,
    "G_IM_SIZ_8b": 8,
    "G_IM_SIZ_16b": 16,
    "G_IM_SIZ_32b": 32,
}

texBitSizeF3D = {
    "I4": "G_IM_SIZ_4b",
    "IA4": "G_IM_SIZ_4b",
    "CI4": "G_IM_SIZ_4b",
    "I8": "G_IM_SIZ_8b",
    "IA8": "G_IM_SIZ_8b",
    "CI8": "G_IM_SIZ_8b",
    "RGBA16": "G_IM_SIZ_16b",
    "IA16": "G_IM_SIZ_16b",
    "YUV16": "G_IM_SIZ_16b",
    "RGBA32": "G_IM_SIZ_32b",
}

texFormatOf = {
    "I4": "G_IM_FMT_I",
    "IA4": "G_IM_FMT_IA",
    "CI4": "G_IM_FMT_CI",
    "I8": "G_IM_FMT_I",
    "IA8": "G_IM_FMT_IA",
    "CI8": "G_IM_FMT_CI",
    "RGBA16": "G_IM_FMT_RGBA",
    "IA16": "G_IM_FMT_IA",
    "YUV16": "G_IM_FMT_YUV",
    "RGBA32": "G_IM_FMT_RGBA",
}


sm64EnumDrawLayers = [
    ("0", "Background (0x00)", "Background"),
    ("1", "Opaque (0x01)", "Opaque"),
    ("2", "Opaque Decal (0x02)", "Opaque Decal"),
    ("3", "Opaque Intersecting (0x03)", "Opaque Intersecting"),
    ("4", "Cutout (0x04)", "Cutout"),
    ("5", "Transparent (0x05)", "Transparent"),
    ("6", "Transparent Decal (0x06)", "Transparent Decal"),
    ("7", "Transparent Intersecting (0x07)", "Transparent Intersecting"),
]

ootEnumDrawLayers = [
    ("Opaque", "Opaque", "Opaque"),
    ("Transparent", "Transparent", "Transparent"),
    ("Overlay", "Overlay", "Overlay"),
]


drawLayerSM64toOOT = {
    "0": "Opaque",
    "1": "Opaque",
    "2": "Opaque",
    "3": "Opaque",
    "4": "Opaque",
    "5": "Transparent",
    "6": "Transparent",
    "7": "Transparent",
}

drawLayerOOTtoSM64 = {
    "Opaque": "1",
    "Transparent": "5",
    "Overlay": "1",
}

drawLayerSM64Alpha = {
    "0": "OPAQUE",
    "1": "OPAQUE",
    "2": "OPAQUE",
    "3": "OPAQUE",
    "4": "CLIP",
    "5": "BLEND",
    "6": "BLEND",
    "7": "BLEND",
}

enumF3DMenu = [
    ("Combiner", "Combiner", "Combiner"),
    ("Sources", "Sources", "Sources"),
    ("Geo", "Geo", "Geo"),
    ("Upper", "Upper", "Upper"),
    ("Lower", "Lower", "Lower"),
]

enumF3DSource = [
    ("None", "None", "None"),
    ("Texture", "Texture", "Texture"),
    ("Tile Size", "Tile Size", "Tile Size"),
    ("Primitive", "Primitive", "Primitive"),
    ("Environment", "Environment", "Environment"),
    ("Shade", "Shade", "Shade"),
    ("Key", "Key", "Key"),
    ("LOD Fraction", "LOD Fraction", "LOD Fraction"),
    ("Convert", "Convert", "Convert"),
]

defaultMaterialPresets = {
    "Shaded Solid": {"SM64": "Shaded Solid", "OOT": "oot_shaded_solid"},
    "Shaded Texture": {"SM64": "Shaded Texture", "OOT": "oot_shaded_texture"},
}


def getDefaultMaterialPreset(category):
    game = bpy.context.scene.gameEditorMode
    if game in defaultMaterialPresets[category]:
        return defaultMaterialPresets[category][game]
    else:
        return "Shaded Solid"


def update_draw_layer(self, context):
    with F3DMaterial_UpdateLock(get_material_from_context(context)) as material:
        if not material:
            return

        drawLayer = material.f3d_mat.draw_layer
        if context.scene.gameEditorMode == "SM64":
            drawLayer.oot = drawLayerSM64toOOT[drawLayer.sm64]
        elif context.scene.gameEditorMode == "OOT":
            if material.f3d_mat.draw_layer.oot == "Opaque":
                if int(material.f3d_mat.draw_layer.sm64) > 4:
                    material.f3d_mat.draw_layer.sm64 = "1"
            elif material.f3d_mat.draw_layer.oot == "Transparent":
                if int(material.f3d_mat.draw_layer.sm64) < 5:
                    material.f3d_mat.draw_layer.sm64 = "5"
        material.f3d_mat.presetName = "Custom"
        update_blend_method(material, context)
        set_output_node_groups(material)


def rendermode_preset_to_advanced(material: bpy.types.Material):
    """
    Set all individual controls for the rendermode from the preset rendermode.
    """
    settings = material.f3d_mat.rdp_settings
    f3d = get_F3D_GBI()

    if settings.rendermode_advanced_enabled:
        # Already in advanced mode, don't overwrite this with the preset
        return

    def get_with_default(preset, default):
        # Use the material's settings even if we are not setting rendermode.
        # This allows the user to enable setting rendermode, set it up as they
        # want, then disable it, and have it still previewed that way.
        return getattr(f3d, preset, default)

    is_two_cycle = settings.g_mdsft_cycletype == "G_CYC_2CYCLE"
    if is_two_cycle:
        r1 = get_with_default(settings.rendermode_preset_cycle_1, f3d.G_RM_FOG_SHADE_A)
        r2 = get_with_default(settings.rendermode_preset_cycle_2, f3d.G_RM_AA_ZB_OPA_SURF2)
        r = r1 | r2
    else:
        r = get_with_default(settings.rendermode_preset_cycle_1, f3d.G_RM_AA_ZB_OPA_SURF)
        r1 = r
        # The cycle 1 bits are copied to the cycle 2 bits at export if in 1-cycle mode
        # (the hardware requires them to be the same). So, here we also move the cycle 1
        # bits to the cycle 2 slots. r2 is only read for the cycle dependent settings below.
        r2 = r >> 2

    # cycle independent
    settings.aa_en = (r & f3d.AA_EN) != 0
    settings.z_cmp = (r & f3d.Z_CMP) != 0
    settings.z_upd = (r & f3d.Z_UPD) != 0
    settings.im_rd = (r & f3d.IM_RD) != 0
    settings.clr_on_cvg = (r & f3d.CLR_ON_CVG) != 0
    settings.cvg_dst = f3d.cvgDstDict[r & f3d.CVG_DST_SAVE]
    settings.zmode = f3d.zmodeDict[r & f3d.ZMODE_DEC]
    settings.cvg_x_alpha = (r & f3d.CVG_X_ALPHA) != 0
    settings.alpha_cvg_sel = (r & f3d.ALPHA_CVG_SEL) != 0
    settings.force_bl = (r & f3d.FORCE_BL) != 0

    # cycle dependent / lerp
    settings.blend_p1 = f3d.blendColorDict[(r1 >> 30) & 3]
    settings.blend_p2 = f3d.blendColorDict[(r2 >> 28) & 3]
    settings.blend_a1 = f3d.blendAlphaDict[(r1 >> 26) & 3]
    settings.blend_a2 = f3d.blendAlphaDict[(r2 >> 24) & 3]
    settings.blend_m1 = f3d.blendColorDict[(r1 >> 22) & 3]
    settings.blend_m2 = f3d.blendColorDict[(r2 >> 20) & 3]
    settings.blend_b1 = f3d.blendMixDict[(r1 >> 18) & 3]
    settings.blend_b2 = f3d.blendMixDict[(r2 >> 16) & 3]


def does_blender_use_mix(settings: "RDPSettings", mix: str, default_for_no_rendermode: bool = False) -> bool:
    if not settings.set_rendermode:
        return default_for_no_rendermode
    is_two_cycle = settings.g_mdsft_cycletype == "G_CYC_2CYCLE"
    return settings.blend_b1 == mix or (is_two_cycle and settings.blend_b2 == mix)


def is_blender_equation_equal(
    settings: "RDPSettings", cycle: int, p: str, a: str, m: str, b: str, default_for_no_rendermode: bool = False
) -> bool:
    assert cycle in {1, 2, -1}  # -1 = last cycle
    if cycle == -1:
        cycle = 2 if settings.g_mdsft_cycletype == "G_CYC_2CYCLE" else 1
    if not settings.set_rendermode:
        return default_for_no_rendermode
    return (
        getattr(settings, f"blend_p{cycle}") == p
        and getattr(settings, f"blend_a{cycle}") == a
        and getattr(settings, f"blend_m{cycle}") == m
        and getattr(settings, f"blend_b{cycle}") == b
    )


def is_blender_doing_fog(settings: "RDPSettings", default_for_no_rendermode: bool) -> bool:
    return is_blender_equation_equal(
        settings,
        # If 2 cycle, fog must be in first cycle.
        1,
        "G_BL_CLR_FOG",
        "G_BL_A_SHADE",
        # While technically it being fog only requires that P and A be fog color
        # and shade alpha, the only reasonable choice for M and B in this case
        # is color in and 1-A.
        "G_BL_CLR_IN",
        "G_BL_1MA",
        default_for_no_rendermode,
    )


def get_blend_method(material: bpy.types.Material) -> str:
    settings = material.f3d_mat.rdp_settings
    if not settings.set_rendermode:
        return drawLayerSM64Alpha[material.f3d_mat.draw_layer.sm64]
    if settings.cvg_x_alpha:
        return "CLIP"
    if settings.force_bl and is_blender_equation_equal(
        settings, -1, "G_BL_CLR_IN", "G_BL_A_IN", "G_BL_CLR_MEM", "G_BL_1MA"
    ):
        return "BLEND"
    return "OPAQUE"


def update_blend_method(material: Material, context):
    material.blend_method = get_blend_method(material)
    if material.blend_method == "CLIP":
        material.alpha_threshold = 0.125


class DrawLayerProperty(PropertyGroup):
    sm64: bpy.props.EnumProperty(items=sm64EnumDrawLayers, default="1", update=update_draw_layer)
    oot: bpy.props.EnumProperty(items=ootEnumDrawLayers, default="Opaque", update=update_draw_layer)

    def key(self):
        return (self.sm64, self.oot)


def getTmemWordUsage(texFormat, width, height):
    texelsPerWord = 64 // texBitSizeInt[texFormat]
    return (width + texelsPerWord - 1) // texelsPerWord * height


def getTmemMax(texFormat):
    return 4096 if texFormat[:2] != "CI" else 2048


# Necessary for UV half pixel offset (see 13.7.5.3)
def isTexturePointSampled(material):
    f3dMat = material.f3d_mat
    return f3dMat.rdp_settings.g_mdsft_text_filt == "G_TF_POINT"


def F3DOrganizeLights(self, context):
    # Flag to prevent infinite recursion on update callback
    with F3DMaterial_UpdateLock(get_material_from_context(context)) as material:
        if not material:
            return
        lightList = []
        if self.f3d_light1 is not None:
            lightList.append(self.f3d_light1)
        if self.f3d_light2 is not None:
            lightList.append(self.f3d_light2)
        if self.f3d_light3 is not None:
            lightList.append(self.f3d_light3)
        if self.f3d_light4 is not None:
            lightList.append(self.f3d_light4)
        if self.f3d_light5 is not None:
            lightList.append(self.f3d_light5)
        if self.f3d_light5 is not None:
            lightList.append(self.f3d_light6)
        if self.f3d_light6 is not None:
            lightList.append(self.f3d_light7)

        self.f3d_light1 = lightList[0] if len(lightList) > 0 else None
        self.f3d_light2 = lightList[1] if len(lightList) > 1 else None
        self.f3d_light3 = lightList[2] if len(lightList) > 2 else None
        self.f3d_light4 = lightList[3] if len(lightList) > 3 else None
        self.f3d_light5 = lightList[4] if len(lightList) > 4 else None
        self.f3d_light6 = lightList[5] if len(lightList) > 5 else None
        self.f3d_light7 = lightList[6] if len(lightList) > 6 else None


def combiner_uses(
    f3dMat: "F3DMaterialProperty",
    checkList,
    checkCycle1=True,
    checkCycle2=True,
    checkColor=True,
    checkAlpha=True,
    swapTexelsCycle2=True,
):
    is_two_cycle = f3dMat.rdp_settings.g_mdsft_cycletype == "G_CYC_2CYCLE"
    for i in range(1, 3):
        if i == 1 and not checkCycle1 or i == 2 and (not checkCycle2 or not is_two_cycle):
            continue
        combiner = getattr(f3dMat, f"combiner{i}")
        for isAlpha in [False, True]:
            if not isAlpha and not checkColor or isAlpha and not checkAlpha:
                continue
            for letter in ["A", "B", "C", "D"]:
                value = getattr(combiner, letter + ("_alpha" if isAlpha else ""))
                if i == 2 and swapTexelsCycle2 and value.startswith("TEXEL"):
                    value = "TEXEL" + chr(ord(value[5]) ^ 1)  # Swap 0 and 1
                if value in checkList:
                    return True
    return False


def combiner_uses_tex0(f3d_mat: "F3DMaterialProperty"):
    return combiner_uses(f3d_mat, ["TEXEL0", "TEXEL0_ALPHA"])


def combiner_uses_tex1(f3d_mat: "F3DMaterialProperty"):
    return combiner_uses(f3d_mat, ["TEXEL1", "TEXEL1_ALPHA"])


def all_combiner_uses(f3d_mat: "F3DMaterialProperty") -> dict[str, bool]:
    use_tex0 = combiner_uses_tex0(f3d_mat)
    use_tex1 = combiner_uses_tex1(f3d_mat)

    useDict = {
        "Texture": use_tex0 or use_tex1,
        "Texture 0": use_tex0,
        "Texture 1": use_tex1,
        "Primitive": combiner_uses(
            f3d_mat,
            ["PRIMITIVE", "PRIMITIVE_ALPHA", "PRIM_LOD_FRAC"],
        ),
        "Environment": combiner_uses(f3d_mat, ["ENVIRONMENT", "ENV_ALPHA"]),
        "Shade": combiner_uses(f3d_mat, ["SHADE"], checkAlpha=False),
        "Shade Alpha": combiner_uses(f3d_mat, ["SHADE"], checkColor=False)
        or combiner_uses(f3d_mat, ["SHADE_ALPHA"], checkAlpha=False),
        "Key": combiner_uses(f3d_mat, ["CENTER", "SCALE"]),
        "LOD Fraction": combiner_uses(f3d_mat, ["LOD_FRACTION"]),
        "Convert": combiner_uses(f3d_mat, ["K4", "K5"]),
    }
    return useDict


def ui_geo_mode(settings, dataHolder, layout, useDropdown):
    inputGroup = layout.column()
    if useDropdown:
        inputGroup.prop(
            dataHolder,
            "menu_geo",
            text="Geometry Mode Settings",
            icon="TRIA_DOWN" if dataHolder.menu_geo else "TRIA_RIGHT",
        )
    if not useDropdown or dataHolder.menu_geo:

        def indentGroup(parent: UILayout, textOrProp: Union[str, "F3DMaterialProperty"], isText: bool) -> UILayout:
            c = parent.column(align=True)
            if isText:
                c.label(text=textOrProp)
            else:
                c.prop(settings, textOrProp)
                if not getattr(settings, textOrProp):
                    return None
            c = c.split(factor=0.1)
            c.label(text="")
            c = c.column(align=True)
            return c

        isF3DEX3 = bpy.context.scene.f3d_type == "F3DEX3"
        lightFxPrereq = isF3DEX3 and settings.g_lighting
        ccWarnings = shadeInCC = False
        blendWarnings = shadeInBlender = zInBlender = False
        if isinstance(dataHolder, F3DMaterialProperty):
            ccWarnings = True
            ccUse = all_combiner_uses(dataHolder)
            shadeInCC = ccUse["Shade"] or ccUse["Shade Alpha"]
            if settings.set_rendermode:
                blendWarnings = True
                shadeInBlender = settings.does_blender_use_input("G_BL_A_SHADE")
                zInBlender = settings.z_cmp or settings.z_upd

        inputGroup.prop(settings, "g_shade_smooth")

        c = indentGroup(inputGroup, "g_lighting", False)
        if c is not None:
            if ccWarnings and not shadeInCC and not settings.g_tex_gen:
                c.label(text="Shade not used in CC, can disable lighting.", icon="INFO")
            if isF3DEX3:
                c.prop(settings, "g_packed_normals")
                c.prop(settings, "g_lighting_specular")
                c.prop(settings, "g_ambocclusion")
            d = indentGroup(c, "g_tex_gen", False)
            if d is not None:
                d.prop(settings, "g_tex_gen_linear")

        if lightFxPrereq and settings.g_fresnel_color:
            shadeColorLabel = "Fresnel"
        elif not settings.g_lighting or (lightFxPrereq and settings.g_lighttoalpha):
            shadeColorLabel = "Vertex color"
        elif lightFxPrereq and settings.g_packed_normals and not settings.g_lighttoalpha:
            shadeColorLabel = "Lighting * vertex color"
        else:
            shadeColorLabel = "Lighting"
        if lightFxPrereq:
            c = indentGroup(inputGroup, f"Shade color = {shadeColorLabel}:", True)
            c.prop(settings, "g_fresnel_color")
        else:
            inputGroup.column().label(text=f"Shade color = {shadeColorLabel}")

        shadowMapInShadeAlpha = False
        if settings.g_fog:
            shadeAlphaLabel = "Fog"
        elif lightFxPrereq and settings.g_fresnel_alpha:
            shadeAlphaLabel = "Fresnel"
        elif lightFxPrereq and settings.g_lighttoalpha:
            shadeAlphaLabel = "Light intensity"
        elif lightFxPrereq and settings.g_ambocclusion:
            shadeAlphaLabel = "Shadow map / AO in vtx alpha"
            shadowMapInShadeAlpha = True
        else:
            shadeAlphaLabel = "Vtx alpha"
        c = indentGroup(inputGroup, f"Shade alpha = {shadeAlphaLabel}:", True)
        if lightFxPrereq:
            c.prop(settings, "g_lighttoalpha")
            c.prop(settings, "g_fresnel_alpha")
        c.prop(settings, "g_fog")
        if lightFxPrereq and settings.g_fog and settings.g_fresnel_alpha:
            c.label(text="Fog overrides Fresnel Alpha.", icon="ERROR")
        if lightFxPrereq and settings.g_fog and settings.g_lighttoalpha:
            c.label(text="Fog overrides Light-to-Alpha.", icon="ERROR")
        if lightFxPrereq and settings.g_fresnel_alpha and settings.g_lighttoalpha:
            c.label(text="Fresnel Alpha overrides Light-to-Alpha.", icon="ERROR")
        if shadowMapInShadeAlpha and ccUse["Shade Alpha"]:
            c.label(text="Shadow map = shade alpha used in CC, probably wrong.", icon="INFO")
        if settings.g_fog and ccUse["Shade Alpha"]:
            c.label(text="Fog = shade alpha used in CC, probably wrong.", icon="INFO")
        if blendWarnings and shadeInBlender and not settings.g_fog:
            c.label(text="Rendermode uses shade alpha, probably fog.", icon="INFO")
        elif blendWarnings and not shadeInBlender and settings.g_fog:
            c.label(text="Fog not used in rendermode / blender, can disable.", icon="INFO")

        if isF3DEX3:
            c = indentGroup(inputGroup, "Attribute offsets:", True)
            c.prop(settings, "g_attroffset_st_enable")
            c.prop(settings, "g_attroffset_z_enable")

        c = indentGroup(inputGroup, "Face culling:", True)
        c.prop(settings, "g_cull_front")
        c.prop(settings, "g_cull_back")
        if settings.g_cull_front and settings.g_cull_back:
            c.label(text="Nothing will be drawn.", icon="ERROR")

        c = indentGroup(inputGroup, "Disable if not using:", True)
        c.prop(settings, "g_zbuffer")
        if blendWarnings and not settings.g_zbuffer and zInBlender:
            c.label(text="Rendermode / blender using Z, must enable.", icon="ERROR")
        elif blendWarnings and settings.g_zbuffer and not zInBlender:
            c.label(text="Z is not being used, can disable.", icon="INFO")
        c.prop(settings, "g_shade")
        if ccWarnings and not settings.g_shade and (shadeInCC or shadeInBlender):
            if shadeInCC and shadeInBlender:
                where = "CC and blender"
            elif shadeInCC:
                where = "CC"
            else:
                where = "rendermode / blender"
            c.label(text=f"Shade in use in {where}, must enable.", icon="ERROR")
        elif ccWarnings and settings.g_shade and not shadeInCC and not shadeInBlender:
            c.label(text="Shade is not being used, can disable.", icon="INFO")

        c = indentGroup(inputGroup, "Not useful:", True)
        c.prop(settings, "g_lod")
        if isUcodeF3DEX1(bpy.context.scene.f3d_type):
            c.prop(settings, "g_clipping")


def ui_upper_mode(settings, dataHolder, layout: UILayout, useDropdown):
    inputGroup: UILayout = layout.column()
    if useDropdown:
        inputGroup.prop(
            dataHolder,
            "menu_upper",
            text="Other Mode Upper Settings",
            icon="TRIA_DOWN" if dataHolder.menu_upper else "TRIA_RIGHT",
        )
    if not useDropdown or dataHolder.menu_upper:
        prop_split(inputGroup, settings, "g_mdsft_alpha_dither", "Alpha Dither")
        prop_split(inputGroup, settings, "g_mdsft_rgb_dither", "RGB Dither")
        prop_split(inputGroup, settings, "g_mdsft_combkey", "Chroma Key")
        prop_split(inputGroup, settings, "g_mdsft_textconv", "Texture Convert")
        prop_split(inputGroup, settings, "g_mdsft_text_filt", "Texture Filter")
        prop_split(inputGroup, settings, "g_mdsft_textlod", "Texture LOD (Mipmapping)")
        if settings.g_mdsft_textlod == "G_TL_LOD":
            inputGroup.prop(settings, "num_textures_mipmapped", text="Number of Mipmaps")
            if settings.num_textures_mipmapped > 2:
                box = inputGroup.box()
                box.alert = True
                box.label(
                    text="WARNING: Fast64 does not support setting more than two textures.", icon="LIBRARY_DATA_BROKEN"
                )
                box.label(text="Additional texture tiles will need to be set up manually.")
        prop_split(inputGroup, settings, "g_mdsft_textdetail", "Texture Detail")
        prop_split(inputGroup, settings, "g_mdsft_textpersp", "Texture Perspective Correction")
        prop_split(inputGroup, settings, "g_mdsft_cycletype", "Cycle Type")
        prop_split(inputGroup, settings, "g_mdsft_pipeline", "Pipeline Span Buffer Coherency")


def ui_lower_mode(settings, dataHolder, layout: UILayout, useDropdown):
    inputGroup: UILayout = layout.column()
    if useDropdown:
        inputGroup.prop(
            dataHolder,
            "menu_lower",
            text="Other Mode Lower Settings",
            icon="TRIA_DOWN" if dataHolder.menu_lower else "TRIA_RIGHT",
        )
    if not useDropdown or dataHolder.menu_lower:
        prop_split(inputGroup, settings, "g_mdsft_alpha_compare", "Alpha Compare")
        prop_split(inputGroup, settings, "g_mdsft_zsrcsel", "Z Source Selection")
    if settings.g_mdsft_zsrcsel == "G_ZS_PRIM":
        prim_box = inputGroup.box()
        prop_split(prim_box, settings.prim_depth, "z", "Prim Depth: Z")
        prop_split(prim_box, settings.prim_depth, "dz", "Prim Depth: Delta Z")
        if settings.prim_depth.dz != 0 and settings.prim_depth.dz & (settings.prim_depth.dz - 1):
            prim_box.label(text="Warning: DZ should ideally be a power of 2 up to 0x4000", icon="TEXTURE_DATA")


def ui_other(settings, dataHolder, layout, useDropdown):
    inputGroup = layout.column()
    if useDropdown:
        inputGroup.prop(
            dataHolder, "menu_other", text="Other Settings", icon="TRIA_DOWN" if dataHolder.menu_other else "TRIA_RIGHT"
        )
    if not useDropdown or dataHolder.menu_other:
        clipRatioGroup = inputGroup.column()
        prop_split(clipRatioGroup, settings, "clip_ratio", "Clip Ratio")

        if isinstance(dataHolder, Material) or isinstance(dataHolder, F3DMaterialProperty):
            blend_color_group = layout.row()
            prop_input_name = blend_color_group.column()
            prop_input = blend_color_group.column()
            prop_input_name.prop(dataHolder, "set_blend", text="Blend Color")
            prop_input.prop(dataHolder, "blend_color", text="")
            prop_input.enabled = dataHolder.set_blend


def tmemUsageUI(layout, textureProp):
    tex = textureProp.tex
    if tex is not None and tex.size[0] > 0 and tex.size[1] > 0:
        tmemUsage = getTmemWordUsage(textureProp.tex_format, tex.size[0], tex.size[1]) * 8
        tmemMax = getTmemMax(textureProp.tex_format)
        layout.label(text="TMEM Usage: " + str(tmemUsage) + " / " + str(tmemMax) + " bytes")
        if tmemUsage > tmemMax:
            tmemSizeWarning = layout.box()
            tmemSizeWarning.label(text="WARNING: Texture size is too large.")
            tmemSizeWarning.label(text="Note that width will be internally padded to 64 bit boundaries.")


# UI Assumptions:
# shading = 1
# lighting = 1
# cycle type = 1 cycle
class F3DPanel(Panel):
    bl_label = "F3D Material"
    bl_idname = "MATERIAL_PT_F3D_Inspector"
    bl_space_type = "PROPERTIES"
    bl_region_type = "WINDOW"
    bl_context = "material"
    bl_options = {"HIDE_HEADER"}

    def ui_prop(self, material, layout, name, setName, setProp, showCheckBox):
        nodes = material.node_tree.nodes
        inputGroup = layout.row()
        prop_input_name = inputGroup.column()
        prop_input = inputGroup.column()
        if showCheckBox:
            prop_input_name.prop(material, setName, text=name)
        else:
            prop_input_name.label(text=name)
        prop_input.prop(nodes[name].outputs[0], "default_value", text="")
        prop_input.enabled = setProp
        return inputGroup

    def ui_prop_non_node(self, material, layout, label, name, setName, setProp):
        inputGroup = layout.row()
        prop_input_name = inputGroup.column()
        prop_input = inputGroup.column()
        prop_input_name.prop(material, setName, text=name)
        prop_input.prop(material, name, text="")
        prop_input.enabled = setProp
        return inputGroup

    def ui_large(self, material, layout):
        layout.prop(material, "use_large_textures")
        if material.use_large_textures:
            inputGroup = layout.row().split(factor=0.5)
            inputGroup.label(text="Large texture edges:")
            inputGroup.prop(material, "large_edges", text="")

    def ui_scale(self, material, layout):
        inputGroup = layout.row().split(factor=0.5)
        prop_input = inputGroup.column()
        prop_input.prop(material, "scale_autoprop", text="Texture Auto Scale")
        prop_input_group = inputGroup.row()
        prop_input_group.prop(material, "tex_scale", text="")
        prop_input_group.enabled = not material.scale_autoprop
        return inputGroup

    def ui_prim(self, material, layout, setName, setProp, showCheckBox):
        f3dMat = material.f3d_mat
        inputGroup = layout.row()
        prop_input_name = inputGroup.column()
        prop_input = inputGroup.column()
        if showCheckBox:
            prop_input_name.prop(f3dMat, setName, text="Primitive Color")
        else:
            prop_input_name.label(text="Primitive Color")

        prop_input.prop(f3dMat, "prim_color", text="")
        prop_input.prop(f3dMat, "prim_lod_frac", text="Prim LOD Fraction")
        prop_input.prop(f3dMat, "prim_lod_min", text="Min LOD Ratio")
        prop_input.enabled = setProp
        return inputGroup

    def ui_env(self, material, layout, showCheckBox):
        inputGroup = layout.row()
        prop_input_name = inputGroup.column()
        prop_input = inputGroup.column()

        if showCheckBox:
            prop_input_name.prop(material.f3d_mat, "set_env", text="Environment Color")
        else:
            prop_input_name.label(text="Environment Color")
        prop_input.prop(material.f3d_mat, "env_color", text="")
        setProp = material.f3d_mat.set_env
        prop_input.enabled = setProp
        return inputGroup

    def ui_chroma(self, material, layout, name, setName, setProp, showCheckBox):
        inputGroup = layout.row()
        prop_input_name = inputGroup.column()
        prop_input = inputGroup.column()
        f3d_mat = material.f3d_mat
        if showCheckBox:
            prop_input_name.prop(f3d_mat, setName, text="Chroma Key")
        else:
            prop_input_name.label(text="Chroma Key")
        prop_input.prop(f3d_mat, "key_center", text="Center")
        prop_input.prop(f3d_mat, "key_scale", text="Scale")
        prop_input.prop(f3d_mat, "key_width", text="Width")
        if f3d_mat.key_width[0] > 1 or f3d_mat.key_width[1] > 1 or f3d_mat.key_width[2] > 1:
            layout.box().label(text="NOTE: Keying is disabled for channels with width > 1.")
        prop_input.enabled = setProp
        return inputGroup

    def ui_lights(self, f3d_mat: "F3DMaterialProperty", layout: UILayout, name, showCheckBox):
        inputGroup = layout.row()
        prop_input_left = inputGroup.column()
        prop_input = inputGroup.column()
        if showCheckBox:
            prop_input_left.prop(f3d_mat, "set_lights", text=name)
        else:
            prop_input_left.label(text=name)

        prop_input_left.enabled = f3d_mat.rdp_settings.g_lighting and f3d_mat.rdp_settings.g_shade
        lightSettings: UILayout = prop_input.column()
        if f3d_mat.rdp_settings.g_lighting:
            prop_input_left.separator(factor=0.25)
            light_controls = prop_input_left.box()
            light_controls.enabled = f3d_mat.set_lights

            light_controls.prop(f3d_mat, "use_default_lighting", text="Use Custom Lighting", invert_checkbox=True)

            if f3d_mat.use_default_lighting:
                lightSettings.prop(f3d_mat, "default_light_color", text="Light Color")
                light_controls.prop(f3d_mat, "set_ambient_from_light", text="Automatic Ambient Color")
                ambCol = lightSettings.column()
                ambCol.enabled = not f3d_mat.set_ambient_from_light
                ambCol.prop(f3d_mat, "ambient_light_color", text="Ambient Color")
            else:
                lightSettings.prop(f3d_mat, "ambient_light_color", text="Ambient Color")

                lightSettings.prop_search(f3d_mat, "f3d_light1", bpy.data, "lights", text="")
                if f3d_mat.f3d_light1 is not None:
                    lightSettings.prop_search(f3d_mat, "f3d_light2", bpy.data, "lights", text="")
                if f3d_mat.f3d_light2 is not None:
                    lightSettings.prop_search(f3d_mat, "f3d_light3", bpy.data, "lights", text="")
                if f3d_mat.f3d_light3 is not None:
                    lightSettings.prop_search(f3d_mat, "f3d_light4", bpy.data, "lights", text="")
                if f3d_mat.f3d_light4 is not None:
                    lightSettings.prop_search(f3d_mat, "f3d_light5", bpy.data, "lights", text="")
                if f3d_mat.f3d_light5 is not None:
                    lightSettings.prop_search(f3d_mat, "f3d_light6", bpy.data, "lights", text="")
                if f3d_mat.f3d_light6 is not None:
                    lightSettings.prop_search(f3d_mat, "f3d_light7", bpy.data, "lights", text="")

            prop_input.enabled = f3d_mat.set_lights and f3d_mat.rdp_settings.g_lighting and f3d_mat.rdp_settings.g_shade

        return inputGroup

    def ui_convert(self, material, layout, showCheckBox):
        inputGroup = layout.row()
        prop_input_name = inputGroup.column()
        prop_input = inputGroup.column()
        if showCheckBox:
            prop_input_name.prop(material, "set_k0_5", text="YUV Convert")
        else:
            prop_input_name.label(text="YUV Convert")

        prop_k0 = prop_input.row()
        prop_k0.prop(material, "k0", text="K0")
        prop_k0.label(text=str(int(material.k0 * 255)))

        prop_k1 = prop_input.row()
        prop_k1.prop(material, "k1", text="K1")
        prop_k1.label(text=str(int(material.k1 * 255)))

        prop_k2 = prop_input.row()
        prop_k2.prop(material, "k2", text="K2")
        prop_k2.label(text=str(int(material.k2 * 255)))

        prop_k3 = prop_input.row()
        prop_k3.prop(material, "k3", text="K3")
        prop_k3.label(text=str(int(material.k3 * 255)))

        prop_k4 = prop_input.row()
        prop_k4.prop(material, "k4", text="K4")
        prop_k4.label(text=str(int(material.k4 * 255)))

        prop_k5 = prop_input.row()
        prop_k5.prop(material, "k5", text="K5")
        prop_k5.label(text=str(int(material.k5 * 255)))

        prop_input.enabled = material.set_k0_5
        return inputGroup

    def ui_lower_render_mode(self, material, layout, useDropdown):
        is_two_cycle = material.rdp_settings.g_mdsft_cycletype == "G_CYC_2CYCLE"
        # cycle independent
        inputGroup = layout.column()
        if useDropdown:
            inputGroup.prop(
                material,
                "menu_lower_render",
                text="Render Settings",
                icon="TRIA_DOWN" if material.menu_lower_render else "TRIA_RIGHT",
            )
        if not useDropdown or material.menu_lower_render:
            inputGroup.prop(material.rdp_settings, "set_rendermode", text="Set Render Mode?")

            renderGroup = inputGroup.column()
            renderGroup.prop(material.rdp_settings, "rendermode_advanced_enabled", text="Show Advanced Settings")
            if not material.rdp_settings.rendermode_advanced_enabled:
                f3d = get_F3D_GBI()
                prop_split(renderGroup, material.rdp_settings, "rendermode_preset_cycle_1", "Render Mode")
                no_flags_1 = material.rdp_settings.rendermode_preset_cycle_1 in f3d.rendermodePresetsWithoutFlags
                if is_two_cycle:
                    prop_split(renderGroup, material.rdp_settings, "rendermode_preset_cycle_2", "Render Mode Cycle 2")
                    no_flags_2 = material.rdp_settings.rendermode_preset_cycle_2 in f3d.rendermodePresetsWithoutFlags
                    if no_flags_1 and no_flags_2:
                        multilineLabel(
                            renderGroup.box(),
                            "Invalid combination of rendermode presets.\n"
                            + "Neither of these presets sets the rendermode flags.",
                            "ERROR",
                        )
                    elif not no_flags_1 and not no_flags_2:
                        multilineLabel(
                            renderGroup.box(),
                            "Invalid combination of rendermode presets.\n"
                            + "Both of these presets set the rendermode flags.",
                            "ERROR",
                        )
                else:
                    if no_flags_1:
                        multilineLabel(
                            renderGroup.box(),
                            "Invalid rendermode preset in 1-cycle.\n"
                            + "This preset does not set the rendermode flags.",
                            "ERROR",
                        )
            else:
                prop_split(renderGroup, material.rdp_settings, "aa_en", "Antialiasing")
                prop_split(renderGroup, material.rdp_settings, "z_cmp", "Z Testing")
                prop_split(renderGroup, material.rdp_settings, "z_upd", "Z Writing")
                prop_split(renderGroup, material.rdp_settings, "im_rd", "IM_RD (?)")
                prop_split(renderGroup, material.rdp_settings, "clr_on_cvg", "Color On Coverage")
                prop_split(renderGroup, material.rdp_settings, "cvg_dst", "Coverage Destination")
                prop_split(renderGroup, material.rdp_settings, "zmode", "Z Mode")
                prop_split(renderGroup, material.rdp_settings, "cvg_x_alpha", "Multiply Coverage And Alpha")
                prop_split(renderGroup, material.rdp_settings, "alpha_cvg_sel", "Use Coverage For Alpha")
                prop_split(renderGroup, material.rdp_settings, "force_bl", "Force Blending")

                # cycle dependent - (P * A + M - B) / (A + B)
                combinerBox = renderGroup.box()
                combinerBox.label(text="Blender (Color = (P * A + M * B) / (A + B)")
                combinerCol = combinerBox.row()
                rowColor = combinerCol.column()
                rowAlpha = combinerCol.column()
                rowColor.prop(material.rdp_settings, "blend_p1", text="P")
                rowColor.prop(material.rdp_settings, "blend_m1", text="M")
                rowAlpha.prop(material.rdp_settings, "blend_a1", text="A")
                rowAlpha.prop(material.rdp_settings, "blend_b1", text="B")

                if is_two_cycle:
                    combinerBox2 = renderGroup.box()
                    combinerBox2.label(text="Blender Cycle 2")
                    combinerCol2 = combinerBox2.row()
                    rowColor2 = combinerCol2.column()
                    rowAlpha2 = combinerCol2.column()
                    rowColor2.prop(material.rdp_settings, "blend_p2", text="P")
                    rowColor2.prop(material.rdp_settings, "blend_m2", text="M")
                    rowAlpha2.prop(material.rdp_settings, "blend_a2", text="A")
                    rowAlpha2.prop(material.rdp_settings, "blend_b2", text="B")

            if is_two_cycle:
                if (
                    material.rdp_settings.blend_b1 == "G_BL_A_MEM"
                    or material.rdp_settings.blend_p1 == "G_BL_CLR_MEM"
                    or material.rdp_settings.blend_m1 == "G_BL_CLR_MEM"
                ):
                    multilineLabel(
                        renderGroup.box(),
                        "RDP silicon bug: Framebuffer color / alpha in blender\n"
                        + "cycle 1 is broken, actually value from PREVIOUS pixel.",
                        "ORPHAN_DATA",
                    )
                if material.rdp_settings.blend_a2 == "G_BL_A_SHADE":
                    multilineLabel(
                        renderGroup.box(),
                        "RDP silicon bug: Shade alpha in blender cycle 2\n"
                        + "is broken, actually shade alpha from NEXT pixel.",
                        "ORPHAN_DATA",
                    )

            renderGroup.enabled = material.rdp_settings.set_rendermode

    def ui_uvCheck(self, layout, context):
        if hasattr(context, "object") and context.object is not None and isinstance(context.object.data, Mesh):
            uv_layers = context.object.data.uv_layers
            if uv_layers.active is None or uv_layers.active.name != "UVMap":
                uvErrorBox = layout.box()
                uvErrorBox.label(text='Warning: This mesh\'s active UV layer is not named "UVMap".')
                uvErrorBox.label(text="This will cause incorrect UVs to display.")

    def ui_draw_layer(self, material, layout, context):
        if context.scene.gameEditorMode == "SM64":
            prop_split(layout, material.f3d_mat.draw_layer, "sm64", "Draw Layer")
        elif context.scene.gameEditorMode == "OOT":
            prop_split(layout, material.f3d_mat.draw_layer, "oot", "Draw Layer")

    def ui_misc(self, f3dMat: "F3DMaterialProperty", inputCol: UILayout, showCheckBox: bool) -> None:
        if f3dMat.rdp_settings.g_ambocclusion:
            if showCheckBox or f3dMat.set_ao:
                inputGroup = inputCol.column()
            if showCheckBox:
                inputGroup.prop(f3dMat, "set_ao", text="Set Ambient Occlusion")
            if f3dMat.set_ao:
                prop_split(inputGroup.row(), f3dMat, "ao_ambient", "AO Ambient")
                prop_split(inputGroup.row(), f3dMat, "ao_directional", "AO Directional")
                prop_split(inputGroup.row(), f3dMat, "ao_point", "AO Point")

        if f3dMat.rdp_settings.g_fresnel_color or f3dMat.rdp_settings.g_fresnel_alpha:
            if showCheckBox or f3dMat.set_fresnel:
                inputGroup = inputCol.column()
            if showCheckBox:
                inputGroup.prop(f3dMat, "set_fresnel", text="Set Fresnel")
            if f3dMat.set_fresnel:
                prop_split(inputGroup.row(), f3dMat, "fresnel_lo", "Fresnel Lo")
                prop_split(inputGroup.row(), f3dMat, "fresnel_hi", "Fresnel Hi")

        if f3dMat.rdp_settings.g_attroffset_st_enable:
            if showCheckBox or f3dMat.set_attroffs_st:
                inputGroup = inputCol.column()
            if showCheckBox:
                inputGroup.prop(f3dMat, "set_attroffs_st", text="Set ST Attr Offset")
            if f3dMat.set_attroffs_st:
                prop_split(inputGroup.row(), f3dMat, "attroffs_st", "ST Attr Offset")

        if f3dMat.rdp_settings.g_attroffset_z_enable:
            if showCheckBox or f3dMat.set_attroffs_z:
                inputGroup = inputCol.column()
            if showCheckBox:
                inputGroup.prop(f3dMat, "set_attroffs_z", text="Set Z Attr Offset")
            if f3dMat.set_attroffs_z:
                prop_split(inputGroup.row(), f3dMat, "attroffs_z", "Z Attr Offset")

        if f3dMat.rdp_settings.using_fog:
            if showCheckBox or f3dMat.set_fog:
                inputGroup = inputCol.column()
            if showCheckBox:
                inputGroup.prop(f3dMat, "set_fog", text="Set Fog")
            if f3dMat.set_fog:
                inputGroup.prop(f3dMat, "use_global_fog", text="Use Global Fog (SM64)")
                if f3dMat.use_global_fog:
                    inputGroup.label(text="Only applies to levels (area fog settings).", icon="INFO")
                else:
                    prop_split(inputGroup.row(), f3dMat, "fog_color", "Fog Color")
                    prop_split(inputGroup.row(), f3dMat, "fog_position", "Fog Range")

    def ui_cel_shading(self, material: Material, layout: UILayout):
        inputGroup = layout.box().column()
        r = inputGroup.row(align=True)
        r.prop(
            material.f3d_mat,
            "expand_cel_shading_ui",
            text="",
            icon="TRIA_DOWN" if material.f3d_mat.expand_cel_shading_ui else "TRIA_RIGHT",
            icon_only=True,
            emboss=False,
        )
        r.prop(material.f3d_mat, "use_cel_shading")
        if not material.f3d_mat.expand_cel_shading_ui:
            return
        if not material.f3d_mat.use_cel_shading:
            inputGroup = inputGroup.column()
            inputGroup.enabled = False
        cel = material.f3d_mat.cel_shading
        prop_split(inputGroup.row(), cel, "tintPipeline", "Tint pipeline:")
        prop_split(inputGroup.row(), cel, "cutoutSource", "Cutout:")

        if material.f3d_mat.rdp_settings.zmode != "ZMODE_OPA":
            inputGroup.label(text="zmode in blender / rendermode must be opaque.", icon="ERROR")

        if cel.cutoutSource == "ENVIRONMENT":
            if not material.f3d_mat.set_env or material.f3d_mat.env_color[3] != 1.0:
                inputGroup.label(text="Enable env color, and set env alpha to 255.", icon="ERROR")
        else:
            tex = material.f3d_mat.tex0 if cel.cutoutSource == "TEXEL0" else material.f3d_mat.tex1
            if tex.tex is None or not tex.tex_set:
                inputGroup.label(text=f"Texture {cel.cutoutSource[5]} is not set up correctly.", icon="ERROR")

        if (
            len(cel.levels) >= 3
            and cel.levels[0].threshMode == cel.levels[1].threshMode
            and not all([cel.levels[0].threshMode == lvl.threshMode for lvl in cel.levels[1:]])
        ):
            multilineLabel(
                inputGroup.box(),
                "If using both lighter and darker cel\n" + "levels, one of each must be at the beginning",
                "ERROR",
            )

        r = inputGroup.row(align=True)
        r.label(text="Cel levels:")
        op = r.operator(CelLevelAdd.bl_idname, text="", icon="ADD")
        op.materialName = material.name
        if len(cel.levels) > 0:
            op = r.operator(CelLevelRemove.bl_idname, text="", icon="REMOVE")
            op.materialName = material.name

        showSegHelp = False
        for level in cel.levels:
            box = inputGroup.box().column()
            r = box.row().split(factor=0.2)
            r.label(text="Draw when")
            r = r.split(factor=0.3)
            r.prop(level, "threshMode", text="")
            r = r.split(factor=0.2)
            r.label(text="than")
            r.prop(level, "threshold")
            r = box.row().split(factor=0.08)
            r.label(text="Tint:")
            r = r.split(factor=0.27)
            r.prop(level, "tintType", text="")
            r = r.split(factor=0.45)
            if level.tintType == "Fixed":
                r.prop(level, "tintFixedLevel")
                r = r.split(factor=0.3)
                r.label(text="Color:")
                r.prop(level, "tintFixedColor", text="")
            elif level.tintType == "Segment":
                r.prop(level, "tintSegmentNum")
                r.prop(level, "tintSegmentOffset")
                showSegHelp = True
            elif level.tintType == "Light":
                r.prop(level, "tintFixedLevel")
                r.prop(level, "tintLightSlot")
            else:
                raise PluginError("Invalid tintType")
        if showSegHelp:
            tintName, tintNameCap = ("prim", "Prim") if cel.tintPipeline == "CC" else ("fog", "Fog")
            multilineLabel(
                inputGroup,
                "Segments: In your code, set up DL in segment(s) used with\n"
                + f"gsDPSet{tintNameCap}Color then gsSPEndDisplayList at appropriate offset\n"
                + f"with {tintName} color = tint color and {tintName} alpha = tint level.",
                "INFO",
            )

    def checkDrawLayersWarnings(self, f3dMat: "F3DMaterialProperty", useDict: Dict[str, bool], layout: UILayout):
        settings = f3dMat.rdp_settings
        isF3DEX3 = bpy.context.scene.f3d_type == "F3DEX3"
        lightFxPrereq = isF3DEX3 and settings.g_lighting
        anyUseShadeAlpha = useDict["Shade Alpha"] or settings.does_blender_use_input("G_BL_A_SHADE")

        g_lighting = settings.g_lighting
        g_fog = settings.g_fog
        g_packed_normals = lightFxPrereq and settings.g_packed_normals
        g_ambocclusion = lightFxPrereq and settings.g_ambocclusion
        g_lighttoalpha = lightFxPrereq and settings.g_lighttoalpha
        g_fresnel_color = lightFxPrereq and settings.g_fresnel_color
        g_fresnel_alpha = lightFxPrereq and settings.g_fresnel_alpha

        usesVertexColor = useDict["Shade"] and (not g_lighting or (g_packed_normals and not g_fresnel_color))
        usesVertexAlpha = anyUseShadeAlpha and (g_ambocclusion or not (g_fog or g_lighttoalpha or g_fresnel_alpha))
        if not usesVertexColor and not usesVertexAlpha:
            return
        noticeBox = layout.box().column()
        if not usesVertexColor:
            noticeBox.label(text='Mesh must have Color Attribute (vtx color) layer called "Alpha".', icon="IMAGE_ALPHA")
        elif not usesVertexAlpha:
            noticeBox.label(
                text='Mesh must have Color Attribute (vtx color) layer called "Col".', icon="IMAGE_RGB_ALPHA"
            )
        else:
            noticeBox.label(text="Mesh must have two Color Attribute (vtx color) layers.", icon="IMAGE_RGB_ALPHA")
            noticeBox.label(text='They must be called "Col" and "Alpha".', icon="IMAGE_ALPHA")

    def checkDrawMixedCIWarning(self, layout, useDict, f3dMat):
        if not (f3dMat.is_multi_tex and (f3dMat.tex0.tex_set and f3dMat.tex1.tex_set)):
            return
        isTex0CI = f3dMat.tex0.tex_format[:2] == "CI"
        isTex1CI = f3dMat.tex1.tex_format[:2] == "CI"
        if isTex0CI != isTex1CI:
            layout.box().column().label(text="Can't have one CI tex and one non-CI.", icon="ERROR")
        if isTex0CI and isTex1CI and (f3dMat.tex0.ci_format != f3dMat.tex1.ci_format):
            layout.box().column().label(text="Two CI textures must use the same CI format.", icon="ERROR")

    def draw_simple(self, f3dMat, material, layout, context):
        self.ui_uvCheck(layout, context)

        inputCol = layout.column()
        useDict = all_combiner_uses(f3dMat)

        self.checkDrawLayersWarnings(f3dMat, useDict, layout)

        self.checkDrawMixedCIWarning(inputCol, useDict, f3dMat)
        canUseLargeTextures = material.mat_ver > 3 and material.f3d_mat.use_large_textures
        if useDict["Texture 0"] and f3dMat.tex0.tex_set:
            ui_image(canUseLargeTextures, inputCol, material, f3dMat.tex0, "Texture 0", False)

        if useDict["Texture 1"] and f3dMat.tex1.tex_set:
            ui_image(canUseLargeTextures, inputCol, material, f3dMat.tex1, "Texture 1", False)

        if f3dMat.get_uv_basis():
            inputCol.prop(f3dMat, "uv_basis", text="UV Basis")

        if useDict["Texture"]:
            self.ui_large(f3dMat, inputCol)
            self.ui_scale(f3dMat, inputCol)

        if useDict["Primitive"] and f3dMat.set_prim:
            self.ui_prim(material, inputCol, "set_prim", f3dMat.set_prim, False)

        if useDict["Environment"] and f3dMat.set_env:
            self.ui_env(material, inputCol, False)

        showLightProperty = f3dMat.set_lights and f3dMat.rdp_settings.g_lighting and f3dMat.rdp_settings.g_shade
        if useDict["Shade"] and showLightProperty:
            self.ui_lights(f3dMat, inputCol, "Lighting", False)

        if useDict["Key"] and f3dMat.set_key:
            self.ui_chroma(material, inputCol, "Chroma Key Center", "set_key", f3dMat.set_key, False)

        if useDict["Convert"] and f3dMat.set_k0_5:
            self.ui_convert(f3dMat, inputCol, False)

        self.ui_misc(f3dMat, inputCol, False)

    def draw_full(self, f3dMat, material, layout: UILayout, context):
        layout.row().prop(material, "menu_tab", expand=True)
        menuTab = material.menu_tab
        useDict = all_combiner_uses(f3dMat)

        if menuTab == "Combiner":
            self.ui_draw_layer(material, layout, context)

            self.checkDrawLayersWarnings(f3dMat, useDict, layout)

            def drawCCProps(ui: UILayout, combiner: "CombinerProperty", isAlpha: bool, enabled: bool = True) -> None:
                ui = ui.column()
                ui.enabled = enabled
                for letter in ["A", "B", "C", "D"]:
                    r = ui.row().split(factor=0.25 if isAlpha else 0.1)
                    r.label(text=f"{letter}{' Alpha' if isAlpha else ''}:")
                    r.prop(combiner, f"{letter}{'_alpha' if isAlpha else ''}", text="")

            is_two_cycle = f3dMat.rdp_settings.g_mdsft_cycletype == "G_CYC_2CYCLE"

            combinerBox = layout.box()
            combinerBox.prop(f3dMat, "set_combiner", text="Color Combiner (Color = (A - B) * C + D)")
            combinerCol = combinerBox.row().split(factor=0.45)
            combinerCol.enabled = f3dMat.set_combiner
            drawCCProps(combinerCol, f3dMat.combiner1, False)
            drawCCProps(combinerCol, f3dMat.combiner1, True, not f3dMat.use_cel_shading)
            if f3dMat.use_cel_shading:
                r = combinerBox.column().label(
                    text=f"CC alpha{' cycle 1' if is_two_cycle else ''} is occupied by cel shading."
                )

            if is_two_cycle:
                combinerBox2 = layout.box()
                combinerBox2.label(text="Color Combiner Cycle 2")
                combinerBox2.enabled = f3dMat.set_combiner
                combinerCol2 = combinerBox2.row().split(factor=0.45)
                drawCCProps(combinerCol2, f3dMat.combiner2, False)
                drawCCProps(combinerCol2, f3dMat.combiner2, True)

                if combiner_uses(f3dMat, ["TEXEL0", "TEXEL0_ALPHA"], checkCycle1=False, swapTexelsCycle2=False):
                    combinerBox2.label(text="'Texture 0' in Cycle 2 is actually Texture 1.", icon="INFO")
                if combiner_uses(f3dMat, ["TEXEL1", "TEXEL1_ALPHA"], checkCycle1=False, swapTexelsCycle2=False):
                    multilineLabel(
                        combinerBox2,
                        "RDP silicon bug: 'Texture 1' in Cycle 2 is actually\n"
                        + "Texture 0 for the NEXT pixel, causes visual issues.",
                        "ORPHAN_DATA",
                    )

        if menuTab == "Sources":
            self.ui_uvCheck(layout, context)

            inputCol = layout.column()

            self.checkDrawMixedCIWarning(inputCol, useDict, f3dMat)
            canUseLargeTextures = material.mat_ver > 3 and material.f3d_mat.use_large_textures
            if useDict["Texture 0"]:
                ui_image(canUseLargeTextures, inputCol, material, f3dMat.tex0, "Texture 0", True)

            if useDict["Texture 1"]:
                ui_image(canUseLargeTextures, inputCol, material, f3dMat.tex1, "Texture 1", True)

            if f3dMat.get_uv_basis():
                inputCol.prop(f3dMat, "uv_basis", text="UV Basis")

            if useDict["Texture"]:
                self.ui_large(f3dMat, inputCol)
                self.ui_scale(f3dMat, inputCol)

            if useDict["Primitive"]:
                self.ui_prim(material, inputCol, "set_prim", f3dMat.set_prim, True)

            if useDict["Environment"]:
                self.ui_env(material, inputCol, True)

            if useDict["Shade"]:
                self.ui_lights(f3dMat, inputCol, "Lighting", True)

            if useDict["Key"]:
                self.ui_chroma(material, inputCol, "Chroma Key Center", "set_key", f3dMat.set_key, True)

            if useDict["Convert"]:
                self.ui_convert(f3dMat, inputCol, True)

            self.ui_misc(f3dMat, inputCol, True)

        if menuTab == "Geo":
            ui_geo_mode(f3dMat.rdp_settings, f3dMat, layout, False)
        if menuTab == "Upper":
            ui_upper_mode(f3dMat.rdp_settings, f3dMat, layout, False)
        if menuTab == "Lower":
            ui_lower_mode(f3dMat.rdp_settings, f3dMat, layout, False)
            self.ui_lower_render_mode(f3dMat, layout, False)
            ui_other(f3dMat.rdp_settings, f3dMat, layout, False)

    # texture convert/LUT controlled by texture settings
    # add node support for geo mode settings
    def draw(self, context):
        layout = self.layout

        layout.operator(CreateFast3DMaterial.bl_idname)
        material = context.material
        if material is None:
            return
        elif not material.use_nodes or not material.is_f3d:
            layout.label(text="This is not a Fast3D material.")
            return

        f3dMat = material.f3d_mat
        settings = f3dMat.rdp_settings
        layout.prop(context.scene, "f3d_simple", text="Show Simplified UI")
        layout = layout.box()
        titleCol = layout.column()
        titleCol.box().label(text="F3D Material Inspector")

        presetCol = layout.column()
        split = presetCol.split(factor=0.33)
        split.label(text="Preset")
        row = split.row(align=True)
        row.menu(MATERIAL_MT_f3d_presets.__name__, text=f3dMat.presetName)
        row.operator(AddPresetF3D.bl_idname, text="", icon="ADD")
        row.operator(AddPresetF3D.bl_idname, text="", icon="REMOVE").remove_active = True

        if settings.g_mdsft_alpha_compare == "G_AC_THRESHOLD" and settings.g_mdsft_cycletype == "G_CYC_2CYCLE":
            multilineLabel(
                layout.box(),
                "RDP silicon bug: Alpha compare in 2-cycle mode is broken.\n"
                + "Compares to FIRST cycle CC alpha output from NEXT pixel.",
                "ORPHAN_DATA",
            )

        if context.scene.f3d_simple and f3dMat.presetName != "Custom":
            self.draw_simple(f3dMat, material, layout, context)
        else:
            presetCol.prop(context.scene, "f3dUserPresetsOnly")
            self.draw_full(f3dMat, material, layout, context)

        if context.scene.f3d_type == "F3DEX3":
            self.ui_cel_shading(material, layout)
        else:
            r = layout.row()
            r.enabled = False
            r.label(text="Use Cel Shading (requires F3DEX3)", icon="TRIA_RIGHT")


class F3DMeshPanel(Panel):
    bl_label = "F3D Mesh Inspector"
    bl_idname = "F3D_PT_Mesh_Inspector"
    bl_space_type = "PROPERTIES"
    bl_region_type = "WINDOW"
    bl_context = "object"
    bl_options = {"HIDE_HEADER"}

    @classmethod
    def poll(cls, context):
        return context.object.type == "MESH"

    def draw(self, context):
        new_gbi = not get_F3D_GBI().F3D_OLD_GBI
        col = self.layout.box().column()
        col.box().label(text=self.bl_label, icon="MESH_DATA")
        row = col.row()
        row.enabled = new_gbi
        row.prop(context.object, "use_f3d_culling")
        if not new_gbi:
            col.label(text="Only available in F3DEX and up", icon="INFO")


def ui_tileScroll(tex, name, layout):
    row = layout.row()
    row.label(text=name)
    row.prop(tex.tile_scroll, "s", text="S:")
    row.prop(tex.tile_scroll, "t", text="T:")
    row.prop(tex.tile_scroll, "interval", text="Interval:")


def ui_procAnimVecEnum(material, procAnimVec, layout, name, vecType, useDropdown, useTex0, useTex1):
    layout = layout.box()
    box = layout.column()
    if useDropdown:
        layout.prop(procAnimVec, "menu", text=name, icon="TRIA_DOWN" if procAnimVec.menu else "TRIA_RIGHT")
    else:
        layout.box().label(text=name)

    if not useDropdown or procAnimVec.menu:
        box = layout.column()
        combinedOption = None
        xCombined = procAnimVec.x.animType == "Rotation"
        if xCombined:
            combinedOption = procAnimVec.x.animType
        yCombined = procAnimVec.y.animType == "Rotation"
        if yCombined:
            combinedOption = procAnimVec.y.animType
        if not yCombined:
            ui_procAnimFieldEnum(procAnimVec.x, box, vecType[0], "UV" if xCombined else None)
        if not xCombined:
            ui_procAnimFieldEnum(procAnimVec.y, box, vecType[1], "UV" if yCombined else None)
        if len(vecType) > 2:
            ui_procAnimFieldEnum(procAnimVec.z, box, vecType[2])
        if xCombined or yCombined:
            box.row().prop(procAnimVec, "pivot")
            box.row().prop(procAnimVec, "angularSpeed")
            if combinedOption == "Rotation":
                pass

    if useTex0 or useTex1:
        layout.box().label(text="SM64 SetTileSize Texture Scroll")

        if useTex0:
            ui_tileScroll(material.tex0, "Texture 0 Speed", layout)

        if useTex1:
            ui_tileScroll(material.tex1, "Texture 1 Speed", layout)


def ui_procAnimFieldEnum(procAnimField, layout, name, overrideName):
    box = layout
    box.prop(procAnimField, "animType", text=name if overrideName is None else overrideName)
    if overrideName is None:
        if procAnimField.animType == "Linear":
            split0 = box.row().split(factor=1)
            split0.prop(procAnimField, "speed")
        elif procAnimField.animType == "Sine":
            split1 = box.row().split(factor=0.3333)
            split1.prop(procAnimField, "amplitude")
            split1.prop(procAnimField, "frequency")
            split1.prop(procAnimField, "offset")
        elif procAnimField.animType == "Noise":
            box.row().prop(procAnimField, "noiseAmplitude")


def ui_procAnimField(procAnimField, layout, name):
    box = layout
    box.prop(procAnimField, "animate", text=name)
    if procAnimField.animate:
        if name not in "XYZ":
            split0 = box.row().split(factor=1)
            split0.prop(procAnimField, "speed")
        split1 = box.row().split(factor=0.5)
        split1.prop(procAnimField, "amplitude")
        split1.prop(procAnimField, "frequency")
        layout.row().prop(procAnimField, "spaceFrequency")
        split2 = box.row().split(factor=0.5)
        split2.prop(procAnimField, "offset")
        split2.prop(procAnimField, "noiseAmplitude")


def ui_procAnim(material, layout, useTex0, useTex1, title, useDropdown):
    ui_procAnimVecEnum(material.f3d_mat, material.f3d_mat.UVanim0, layout, title, "UV", useDropdown, useTex0, useTex1)


def update_node_values(self, context, update_preset):
    if hasattr(context.scene, "world") and self == context.scene.world.rdp_defaults:
        pass

    with F3DMaterial_UpdateLock(get_material_from_context(context)) as material:
        if not material:
            return

        update_node_values_of_material(material, context)
        if update_preset:
            material.f3d_mat.presetName = "Custom"


def update_node_values_with_preset(self, context):
    update_node_values(self, context, update_preset=True)


def update_node_values_without_preset(self, context):
    update_node_values(self, context, update_preset=False)


def update_light_properties(self, context):
    with F3DMaterial_UpdateLock(get_material_from_context(context)) as material:
        if not material:
            return

        update_light_colors(material, context)


def update_cel_cutout_source(self, context):
    with F3DMaterial_UpdateLock(get_material_from_context(context)) as material:
        if not material:
            return
        if not material.f3d_mat.use_cel_shading:
            return

        f3dMat = material.f3d_mat
        cel = f3dMat.cel_shading
        firstDarker = len(cel.levels) >= 1 and cel.levels[0].threshMode == "Darker"

        f3dMat.combiner1.A_alpha, f3dMat.combiner1.B_alpha = ("1", "SHADE") if firstDarker else ("SHADE", "0")
        f3dMat.combiner1.C_alpha = cel.cutoutSource
        f3dMat.combiner1.D_alpha = "0"


def update_rendermode_preset(self, context):
    with F3DMaterial_UpdateLock(get_material_from_context(context)) as material:
        if material:
            rendermode_preset_to_advanced(material)

    update_node_values_with_preset(self, context)


def getSocketFromCombinerToNodeDictColor(nodes, combinerInput):
    nodeName, socketIndex = combinerToNodeDictColor[combinerInput]
    return nodes[nodeName].outputs[socketIndex] if nodeName is not None else None


def getSocketFromCombinerToNodeDictAlpha(nodes, combinerInput):
    nodeName, socketIndex = combinerToNodeDictAlpha[combinerInput]
    return nodes[nodeName].outputs[socketIndex] if nodeName is not None else None


# Maps the color combiner input name to the corresponding node name and output socket name
color_combiner_inputs = {
    "COMBINED": (None, "Color"),
    "TEXEL0": ("Tex0_I", "Color"),
    "TEXEL1": ("Tex1_I", "Color"),
    "PRIMITIVE": ("CombinerInputs", "Prim Color"),
    "SHADE": ("Shade Color", "Color"),
    "ENVIRONMENT": ("CombinerInputs", "Env Color"),
    "CENTER": ("CombinerInputs", "Chroma Key Center"),
    "SCALE": ("CombinerInputs", "Chroma Key Scale"),
    "COMBINED_ALPHA": (None, "Alpha"),
    "TEXEL0_ALPHA": ("Tex0_I", "Alpha"),
    "TEXEL1_ALPHA": ("Tex1_I", "Alpha"),
    "PRIMITIVE_ALPHA": ("CombinerInputs", "Prim Alpha"),
    "SHADE_ALPHA": ("Shade Color", "Alpha"),
    "ENV_ALPHA": ("CombinerInputs", "Env Alpha"),
    "LOD_FRACTION": ("CombinerInputs", "LOD Fraction"),
    "PRIM_LOD_FRAC": ("CombinerInputs", "Prim LOD Fraction"),
    "NOISE": ("CombinerInputs", "Noise"),
    "K4": ("CombinerInputs", "YUVConvert K4"),
    "K5": ("CombinerInputs", "YUVConvert K5"),
    "1": ("CombinerInputs", "1"),
    "0": (None, 0),
}

# Maps the alpha combiner input name to the corresponding node name and output name
alpha_combiner_inputs = {
    "COMBINED": (None, "Alpha"),
    "TEXEL0": ("Tex0_I", "Alpha"),
    "TEXEL1": ("Tex1_I", "Alpha"),
    "PRIMITIVE": ("CombinerInputs", "Prim Alpha"),
    "SHADE": ("Shade Color", "Alpha"),
    "ENVIRONMENT": ("CombinerInputs", "Env Alpha"),
    "LOD_FRACTION": ("CombinerInputs", "LOD Fraction"),
    "PRIM_LOD_FRAC": ("CombinerInputs", "Prim LOD Fraction"),
    "1": ("CombinerInputs", "1"),
    "0": (None, 0),
}


def remove_first_link_if_exists(material: Material, links: tuple[NodeLink]):
    if len(links) > 0:
        link = links[0]
        material.node_tree.links.remove(link)


def link_if_none_exist(
    material: Material, fromOutput: NodeSocket, toInput: NodeSocket
):  # TODO: (V5) add output/input type annotations
    if len(fromOutput.links) == 0:
        material.node_tree.links.new(fromOutput, toInput)


swaps_tex01 = {
    "TEXEL0": "TEXEL1",
    "TEXEL0_ALPHA": "TEXEL1_ALPHA",
    "TEXEL1": "TEXEL0",
    "TEXEL1_ALPHA": "TEXEL0_ALPHA",
}


def update_node_combiner(material, combinerInputs, cycleIndex):
    nodes = material.node_tree.nodes

    if cycleIndex == 1:
        cycle_node = nodes["Cycle_1"]
    else:
        cycle_node = nodes["Cycle_2"]

    for i in range(8):
        combiner_input = combinerInputs[i]
        if cycleIndex == 2:
            # Swap texel0 for texel1 and vise versa
            combiner_input = swaps_tex01.get(combiner_input, combiner_input)

        if combiner_input == "0":
            for link in cycle_node.inputs[i].links:
                material.node_tree.links.remove(link)

        if i < 4:
            node_name, output_key = color_combiner_inputs[combiner_input]
            if cycleIndex == 2:
                if combiner_input == "COMBINED":
                    node_name = "Combined_C"
                    output_key = 0  # using an index due to it being a reroute node
                elif combiner_input == "COMBINED_ALPHA":
                    node_name = "Combined_A"
                    output_key = 0  # using an index due to it being a reroute node
            if node_name is not None:
                input_node = nodes[node_name]
                input_value = input_node.outputs[output_key]
                material.node_tree.links.new(cycle_node.inputs[i], input_value)
        else:
            node_name, output_key = alpha_combiner_inputs[combiner_input]
            if cycleIndex == 2:
                if combiner_input == "COMBINED":
                    node_name = "Combined_A"
                    output_key = 0  # using an index due to it being a reroute node
            if node_name is not None:
                input_node = nodes[node_name]
                input_value = input_node.outputs[output_key]
                material.node_tree.links.new(cycle_node.inputs[i], input_value)


def update_fog_nodes(material: Material, context: Context):
    nodes = material.node_tree.nodes
    f3dMat: "F3DMaterialProperty" = material.f3d_mat
    shade_alpha_is_fog = material.f3d_mat.rdp_settings.g_fog

    nodes["Shade Color"].inputs["Fog"].default_value = int(shade_alpha_is_fog)

    fogBlender: ShaderNodeGroup = nodes["FogBlender"]
    # if NOT setting rendermode, it is more likely that the user is setting
    # rendermodes in code, so to be safe we'll enable fog. Plus we are checking
    # that fog is enabled in the geometry mode, so if so that's probably the intent.
    fogBlender.node_tree = bpy.data.node_groups[
        (
            "FogBlender_On"
            if shade_alpha_is_fog and is_blender_doing_fog(material.f3d_mat.rdp_settings, True)
            else "FogBlender_Off"
        )
    ]

    if shade_alpha_is_fog:
        inherit_fog = f3dMat.use_global_fog or not f3dMat.set_fog
        if inherit_fog:
            link_if_none_exist(material, nodes["SceneProperties"].outputs["FogColor"], nodes["FogColor"].inputs[0])
            link_if_none_exist(material, nodes["GlobalFogColor"].outputs[0], fogBlender.inputs["Fog Color"])
            link_if_none_exist(
                material, nodes["SceneProperties"].outputs["FogNear"], nodes["CalcFog"].inputs["FogNear"]
            )
            link_if_none_exist(material, nodes["SceneProperties"].outputs["FogFar"], nodes["CalcFog"].inputs["FogFar"])
        else:
            remove_first_link_if_exists(material, nodes["FogBlender"].inputs["Fog Color"].links)
            remove_first_link_if_exists(material, nodes["CalcFog"].inputs["FogNear"].links)
            remove_first_link_if_exists(material, nodes["CalcFog"].inputs["FogFar"].links)

        fogBlender.inputs["Fog Color"].default_value = f3dMat.fog_color
        nodes["CalcFog"].inputs["FogNear"].default_value = f3dMat.fog_position[0]
        nodes["CalcFog"].inputs["FogFar"].default_value = f3dMat.fog_position[1]


def update_noise_nodes(material: Material):
    f3dMat: "F3DMaterialProperty" = material.f3d_mat
    uses_noise = f3dMat.combiner1.A == "NOISE" or f3dMat.combiner2.A == "NOISE"
    noise_group = bpy.data.node_groups["F3DNoise_Animated" if uses_noise else "F3DNoise_NonAnimated"]

    nodes = material.node_tree.nodes
    if nodes["F3DNoiseFactor"].node_tree is not noise_group:
        nodes["F3DNoiseFactor"].node_tree = noise_group


def update_combiner_connections(material: Material, context: Context, combiner: int | None = None):
    f3dMat: "F3DMaterialProperty" = material.f3d_mat

    update_noise_nodes(material)

    # Combiner can be specified for performance reasons
    if not combiner or combiner == 1:
        combinerInputs1 = [
            f3dMat.combiner1.A,
            f3dMat.combiner1.B,
            f3dMat.combiner1.C,
            f3dMat.combiner1.D,
            f3dMat.combiner1.A_alpha,
            f3dMat.combiner1.B_alpha,
            f3dMat.combiner1.C_alpha,
            f3dMat.combiner1.D_alpha,
        ]
        update_node_combiner(material, combinerInputs1, 1)

    if not combiner or combiner == 2:
        combinerInputs2 = [
            f3dMat.combiner2.A,
            f3dMat.combiner2.B,
            f3dMat.combiner2.C,
            f3dMat.combiner2.D,
            f3dMat.combiner2.A_alpha,
            f3dMat.combiner2.B_alpha,
            f3dMat.combiner2.C_alpha,
            f3dMat.combiner2.D_alpha,
        ]
        update_node_combiner(material, combinerInputs2, 2)


def set_output_node_groups(material: Material):
    nodes = material.node_tree.nodes
    f3dMat: "F3DMaterialProperty" = material.f3d_mat
    is_two_cycle = f3dMat.rdp_settings.g_mdsft_cycletype == "G_CYC_2CYCLE"

    output_node = nodes["OUTPUT"]
    if is_two_cycle:
        if material.blend_method == "OPAQUE":
            output_node.node_tree = bpy.data.node_groups["OUTPUT_2CYCLE_OPA"]
        else:
            output_node.node_tree = bpy.data.node_groups["OUTPUT_2CYCLE_XLU"]
    else:
        if material.blend_method == "OPAQUE":
            output_node.node_tree = bpy.data.node_groups["OUTPUT_1CYCLE_OPA"]
        else:
            output_node.node_tree = bpy.data.node_groups["OUTPUT_1CYCLE_XLU"]


def update_light_colors(material, context):
    f3dMat: "F3DMaterialProperty" = material.f3d_mat
    nodes = material.node_tree.nodes

    if f3dMat.use_default_lighting and f3dMat.set_ambient_from_light:
        amb = Color(f3dMat.default_light_color[:3])
        # dividing by 4.672 approximates to half of the light color's value after gamma correction is performed on both ambient and light colors
        amb.v /= 4.672

        new_amb = [c for c in amb]
        new_amb.append(1.0)

        f3dMat.ambient_light_color = new_amb

    if f3dMat.set_lights:
        remove_first_link_if_exists(material, nodes["Shade Color"].inputs["Shade Color"].links)
        remove_first_link_if_exists(material, nodes["Shade Color"].inputs["Ambient Color"].links)

        # TODO: feature to toggle gamma correction
        light = f3dMat.default_light_color
        if not f3dMat.use_default_lighting:
            if f3dMat.f3d_light1 is not None:
                light = f3dMat.f3d_light1.color
            else:
                light = [1.0, 1.0, 1.0, 1.0]

        corrected_col = gammaCorrect(light)
        corrected_col.append(1.0)
        corrected_amb = gammaCorrect(f3dMat.ambient_light_color)
        corrected_amb.append(1.0)

        nodes["Shade Color"].inputs["Shade Color"].default_value = tuple(c for c in corrected_col)
        nodes["Shade Color"].inputs["Ambient Color"].default_value = tuple(c for c in corrected_amb)
    else:
        col = [1.0, 1.0, 1.0, 1.0]
        amb_col = [0.5, 0.5, 0.5, 1.0]
        nodes["Shade Color"].inputs["Shade Color"].default_value = tuple(c for c in col)
        nodes["Shade Color"].inputs["Ambient Color"].default_value = tuple(c for c in amb_col)
        link_if_none_exist(material, nodes["ShadeColOut"].outputs[0], nodes["Shade Color"].inputs["Shade Color"])
        link_if_none_exist(material, nodes["AmbientColOut"].outputs[0], nodes["Shade Color"].inputs["Ambient Color"])


def update_color_node(combiner_inputs, color: Color, prefix: str):
    """Function for updating either Prim or Env colors"""
    # TODO: feature to toggle gamma correction
    corrected_prim = gammaCorrect(color)
    combiner_inputs[f"{prefix} Color"].default_value = (
        corrected_prim[0],
        corrected_prim[1],
        corrected_prim[2],
        1.0,
    )
    combiner_inputs[f"{prefix} Alpha"].default_value = color[3]


# prim_color | Prim
# env_color | Env
def get_color_input_update_callback(attr_name="", prefix=""):
    def input_update_callback(self: Material, context: Context):
        with F3DMaterial_UpdateLock(get_material_from_context(context)) as material:
            if not material:
                return
            f3dMat: "F3DMaterialProperty" = material.f3d_mat
            nodes = material.node_tree.nodes
            combiner_inputs = nodes["CombinerInputs"].inputs
            update_color_node(combiner_inputs, getattr(f3dMat, attr_name), prefix)

    return input_update_callback


def update_node_values_of_material(material: Material, context):
    check_or_ask_color_management(context)

    update_blend_method(material, context)
    if not has_f3d_nodes(material):
        return

    f3dMat: "F3DMaterialProperty" = material.f3d_mat

    update_combiner_connections(material, context)

    set_output_node_groups(material)

    nodes = material.node_tree.nodes

    if f3dMat.rdp_settings.g_tex_gen:
        if f3dMat.rdp_settings.g_tex_gen_linear:
            nodes["UV"].node_tree = bpy.data.node_groups["UV_EnvMap_Linear"]
        else:
            nodes["UV"].node_tree = bpy.data.node_groups["UV_EnvMap"]
    else:
        nodes["UV"].node_tree = bpy.data.node_groups["UV"]

    # This is a temporary measure to be able to see the vertex colors in packed materials.
    if bpy.context.scene.f3d_type == "F3DEX3" and f3dMat.rdp_settings.g_packed_normals:
        nodes["Shade Color"].node_tree = bpy.data.node_groups["ShdCol_V"]
    elif f3dMat.rdp_settings.g_lighting:
        nodes["Shade Color"].node_tree = bpy.data.node_groups["ShdCol_L"]
    else:
        nodes["Shade Color"].node_tree = bpy.data.node_groups["ShdCol_V"]

    update_light_colors(material, context)

    combiner_inputs = nodes["CombinerInputs"].inputs

    update_color_node(combiner_inputs, f3dMat.prim_color, "Prim")
    update_color_node(combiner_inputs, f3dMat.env_color, "Env")

    combiner_inputs["Chroma Key Center"].default_value = (
        f3dMat.key_center[0],
        f3dMat.key_center[1],
        f3dMat.key_center[2],
        f3dMat.key_center[3],
    )
    combiner_inputs["Chroma Key Scale"].default_value = [value for value in f3dMat.key_scale] + [1]
    combiner_inputs["Prim LOD Fraction"].default_value = f3dMat.prim_lod_frac
    combiner_inputs["YUVConvert K4"].default_value = f3dMat.k4
    combiner_inputs["YUVConvert K5"].default_value = f3dMat.k5

    material.show_transparent_back = f3dMat.rdp_settings.g_cull_front
    material.use_backface_culling = f3dMat.rdp_settings.g_cull_back

    update_tex_values_manual(material, context)
    update_blend_method(material, context)
    update_fog_nodes(material, context)


def set_texture_settings_node(material: Material):
    nodes = material.node_tree.nodes
    textureSettings: ShaderNodeGroup = nodes["TextureSettings"]

    desired_group = bpy.data.node_groups["TextureSettings_Lite"]
    if (material.f3d_mat.tex0.tex and not material.f3d_mat.tex0.autoprop) or (
        material.f3d_mat.tex1.tex and not material.f3d_mat.tex1.autoprop
    ):
        desired_group = bpy.data.node_groups["TextureSettings_Advanced"]
    if textureSettings.node_tree is not desired_group:
        textureSettings.node_tree = desired_group


def setAutoProp(fieldProperty, pixelLength):
    fieldProperty.mask = log2iRoundUp(pixelLength)
    fieldProperty.shift = 0
    fieldProperty.low = 0
    fieldProperty.high = pixelLength
    if fieldProperty.clamp and fieldProperty.mirror:
        fieldProperty.high *= 2
    fieldProperty.high -= 1


def set_texture_size(self, tex_size, tex_index):
    nodes = self.node_tree.nodes
    uv_basis: ShaderNodeGroup = nodes["UV Basis"]
    inputs = uv_basis.inputs

    inputs[f"{tex_index} S TexSize"].default_value = tex_size[0]
    inputs[f"{tex_index} T TexSize"].default_value = tex_size[1]


def trunc_10_2(val: float):
    return int(val * 4) / 4


def update_tex_values_field(self: Material, texProperty: "TextureProperty", tex_size: list[int], tex_index: int):
    nodes = self.node_tree.nodes
    textureSettings: ShaderNodeGroup = nodes["TextureSettings"]
    inputs = textureSettings.inputs

    set_texture_size(self, tex_size, tex_index)

    if texProperty.autoprop:
        setAutoProp(texProperty.S, tex_size[0])
        setAutoProp(texProperty.T, tex_size[1])

    str_index = str(tex_index)

    # S/T Low
    inputs[str_index + " S Low"].default_value = trunc_10_2(texProperty.S.low)
    inputs[str_index + " T Low"].default_value = trunc_10_2(texProperty.T.low)

    # S/T High
    inputs[str_index + " S High"].default_value = trunc_10_2(texProperty.S.high)
    inputs[str_index + " T High"].default_value = trunc_10_2(texProperty.T.high)

    # Clamp
    inputs[str_index + " ClampX"].default_value = 1 if texProperty.S.clamp else 0
    inputs[str_index + " ClampY"].default_value = 1 if texProperty.T.clamp else 0

    # Mask
    inputs[str_index + " S Mask"].default_value = texProperty.S.mask
    inputs[str_index + " T Mask"].default_value = texProperty.T.mask

    # Mirror
    inputs[str_index + " MirrorX"].default_value = 1 if texProperty.S.mirror > 0 else 0
    inputs[str_index + " MirrorY"].default_value = 1 if texProperty.T.mirror > 0 else 0

    # Shift
    inputs[str_index + " S Shift"].default_value = texProperty.S.shift
    inputs[str_index + " T Shift"].default_value = texProperty.T.shift


def iter_tex_nodes(node_tree: NodeTree, texIndex: int) -> Generator[TextureNodeImage, None, None]:
    for i in range(1, 5):
        nodeName = f"Tex{texIndex}_{i}"
        if node_tree.nodes.get(nodeName):
            yield node_tree.nodes[nodeName]


def toggle_texture_node_muting(material: Material, texIndex: int, isUsed: bool):
    node_tree = material.node_tree
    f3dMat: "F3DMaterialProperty" = material.f3d_mat

    # Enforce typing from generator
    texNode: None | TextureNodeImage = None

    node_3point_key = "3 Point Lerp" if texIndex == 0 else "3 Point Lerp.001"
    node_3point = node_tree.nodes.get(node_3point_key)

    node_tex_color_conv_key = f"Tex{texIndex}_I"
    node_tex_color_conv = node_tree.nodes.get(node_tex_color_conv_key)

    # flip bool for clarity
    shouldMute = not isUsed

    for texNode in iter_tex_nodes(node_tree, texIndex):
        if texNode.mute != shouldMute:
            texNode.mute = shouldMute

    if node_tex_color_conv and node_tex_color_conv.mute != shouldMute:
        node_tex_color_conv.mute = shouldMute

    mute_3point = shouldMute or f3dMat.rdp_settings.g_mdsft_text_filt != "G_TF_BILERP"
    if node_3point and node_3point.mute != mute_3point:
        node_3point.mute = mute_3point


def set_texture_nodes_settings(
    material: Material, texProperty: "TextureProperty", texIndex: int, isUsed: bool
) -> list[int] | None:
    node_tree = material.node_tree
    f3dMat: "F3DMaterialProperty" = material.f3d_mat

    # Return value
    texSize: Optional[list[int]] = None

    toggle_texture_node_muting(material, texIndex, isUsed)

    if not isUsed:
        return texSize

    # Enforce typing from generator
    texNode: None | TextureNodeImage = None
    for texNode in iter_tex_nodes(node_tree, texIndex):
        if texNode.image is not texProperty.tex:
            texNode.image = texProperty.tex
        texNode.interpolation = "Linear" if f3dMat.rdp_settings.g_mdsft_text_filt == "G_TF_AVERAGE" else "Closest"

        if texSize:
            continue

        if texNode.image is not None or texProperty.use_tex_reference:
            if texNode.image is not None:
                texSize = texNode.image.size
            else:
                texSize = texProperty.tex_reference_size
    return texSize


def update_tex_values_index(self: Material, *, texProperty: "TextureProperty", texIndex: int, isUsed: bool):
    nodes = self.node_tree.nodes

    tex_size = set_texture_nodes_settings(self, texProperty, texIndex, isUsed)

    if tex_size:  # only returns tex size if a texture is being set
        if tex_size[0] > 0 and tex_size[1] > 0:
            if texProperty.autoprop:
                setAutoProp(texProperty.S, tex_size[0])
                setAutoProp(texProperty.T, tex_size[1])
            update_tex_values_field(self, texProperty, tex_size, texIndex)

            texFormat = texProperty.tex_format
            ciFormat = texProperty.ci_format
            if has_f3d_nodes(self):
                tex_I_node = nodes["Tex" + str(texIndex) + "_I"]
                desired_node = bpy.data.node_groups["Is not i"]
                if "IA" in texFormat or (texFormat[:2] == "CI" and "IA" in ciFormat):
                    desired_node = bpy.data.node_groups["Is ia"]
                elif texFormat[0] == "I" or (texFormat[:2] == "CI" and ciFormat[0] == "I"):
                    desired_node = bpy.data.node_groups["Is i"]

                if tex_I_node.node_tree is not desired_node:
                    tex_I_node.node_tree = desired_node


def get_color_info_from_tex(tex: bpy.types.Image):
    is_greyscale, has_alpha_4_bit, has_alpha_1_bit = True, False, False
    rgba_colors: set[int] = set()

    pixels, channel_count = tex.pixels, tex.channels

    for x in range(tex.size[0]):
        for y in range(tex.size[1]):  # N64 is -Y, Blender is +Y, in this context this doesn´t matter
            pixel_color = [1, 1, 1, 1]
            for field in range(channel_count):
                pixel_color[field] = pixels[(y * tex.size[0] + x) * channel_count + field]
            rgba_colors.add(getRGBA16Tuple(pixel_color))

            if not (pixel_color[0] == pixel_color[1] and pixel_color[1] == pixel_color[2]):
                is_greyscale = False

            if pixel_color[3] < 0.9375:
                has_alpha_4_bit = True
            if pixel_color[3] < 0.5:
                has_alpha_1_bit = True

    return is_greyscale, has_alpha_1_bit, has_alpha_4_bit, rgba_colors


def get_optimal_format(tex: bpy.types.Image | None, prefer_rgba_over_ci: bool):
    if not tex:
        return "RGBA16"

    n_size = tex.size[0] * tex.size[1]
    if n_size > 8192:  # Image is too big
        return "RGBA16"

    is_greyscale, has_alpha_1_bit, has_alpha_4_bit, rgba_colors = get_color_info_from_tex(tex)

    if is_greyscale:
        if n_size > 4096:
            if has_alpha_1_bit:
                return "IA4"
            return "I4"

        if has_alpha_4_bit:
            return "IA8"

        return "I8"
    else:
        if len(rgba_colors) <= 16 and (not prefer_rgba_over_ci or n_size > 2048):
            return "CI4"
        if not prefer_rgba_over_ci and len(rgba_colors) <= 256:
            return "CI8"

    return "RGBA16"


def update_tex_values_and_formats(self, context):
    with F3DMaterial_UpdateLock(get_material_from_context(context)) as material:
        if not material:
            return

        settings_props = context.scene.fast64.settings
        if not settings_props.auto_pick_texture_format:
            update_tex_values_manual(material, context)
            return

        f3d_mat: F3DMaterialProperty = material.f3d_mat
        useDict = all_combiner_uses(f3d_mat)
        tex0_props = f3d_mat.tex0
        tex1_props = f3d_mat.tex1

        tex0, tex1 = tex0_props.tex if useDict["Texture 0"] else None, (
            tex1_props.tex if useDict["Texture 1"] else None
        )

        if tex0:
            tex0_props.tex_format = get_optimal_format(tex0, settings_props.prefer_rgba_over_ci)
        if tex1:
            tex1_props.tex_format = get_optimal_format(tex1, settings_props.prefer_rgba_over_ci)

        if tex0 and tex1:
            if tex0_props.tex_format.startswith("CI") and not tex1_props.tex_format.startswith("CI"):
                tex0_props.tex_format = "RGBA16"
            elif tex1_props.tex_format.startswith("CI") and not tex0_props.tex_format.startswith("CI"):
                tex1_props.tex_format = "RGBA16"

        update_tex_values_manual(material, context)


def update_tex_values(self, context):
    with F3DMaterial_UpdateLock(get_material_from_context(context)) as material:
        if not material:
            return

        try:
            prop_path = self.path_from_id()
        except:
            prop_path = None

        update_tex_values_manual(material, context, prop_path=prop_path)


def get_tex_basis_size(f3d_mat: "F3DMaterialProperty"):
    useDict, tex_dimensions = all_combiner_uses(f3d_mat), [32, 32]
    if useDict["Texture 0"] and f3d_mat.tex0.is_set:
        tex_dimensions = tex0_dimensions = f3d_mat.tex0.get_tex_size()
    if useDict["Texture 1"] and f3d_mat.tex1.is_set:
        tex_dimensions = f3d_mat.tex1.get_tex_size()
    return tex0_dimensions if f3d_mat.get_uv_basis() == "TEXEL0" else tex_dimensions


def get_tex_gen_size(tex_size: list[int | float]):
    return (tex_size[0] - 1) / 1024, (tex_size[1] - 1) / 1024


def update_tex_values_manual(material: Material, context, prop_path=None):
    f3dMat: "F3DMaterialProperty" = material.f3d_mat
    nodes = material.node_tree.nodes
    texture_settings = nodes["TextureSettings"]
    texture_inputs: NodeInputs = texture_settings.inputs
    useDict = all_combiner_uses(f3dMat)

    tex0_used = useDict["Texture 0"] and f3dMat.tex0.tex is not None
    tex1_used = useDict["Texture 1"] and f3dMat.tex1.tex is not None

    if not tex0_used and not tex1_used:
        texture_settings.mute = True
        set_texture_nodes_settings(material, f3dMat.tex0, 0, False)
        set_texture_nodes_settings(material, f3dMat.tex1, 1, False)
        return
    elif texture_settings.mute:
        texture_settings.mute = False

    isTexGen = f3dMat.rdp_settings.g_tex_gen  # linear requires tex gen to be enabled as well

    if f3dMat.scale_autoprop:
        if isTexGen:
            tex_size = get_tex_basis_size(f3dMat)

            if tex_size is not None:
                # This is needed for exporting tex gen!
                f3dMat.tex_scale = get_tex_gen_size(tex_size)
        else:
            f3dMat.tex_scale = (1, 1)

        if f3dMat.tex0.tex is not None:
            texture_inputs["0 S TexSize"].default_value = f3dMat.tex0.tex.size[0]
            texture_inputs["0 T TexSize"].default_value = f3dMat.tex0.tex.size[0]
        if f3dMat.tex1.tex is not None:
            texture_inputs["1 S TexSize"].default_value = f3dMat.tex1.tex.size[0]
            texture_inputs["1 T TexSize"].default_value = f3dMat.tex1.tex.size[0]

    uv_basis: ShaderNodeGroup = nodes["UV Basis"]
    if f3dMat.get_uv_basis() == "TEXEL1":
        uv_basis.node_tree = bpy.data.node_groups["UV Basis 1"]
    else:
        uv_basis.node_tree = bpy.data.node_groups["UV Basis 0"]

    if not isTexGen:
        uv_basis.inputs["S Scale"].default_value = f3dMat.tex_scale[0]
        uv_basis.inputs["T Scale"].default_value = f3dMat.tex_scale[1]
    elif f3dMat.scale_autoprop:
        # Tex gen is 1:1
        uv_basis.inputs["S Scale"].default_value = 1
        uv_basis.inputs["T Scale"].default_value = 1
    else:
        gen_size = get_tex_gen_size(get_tex_basis_size(f3dMat))
        # scale tex gen proportionally
        node_uv_scale = (f3dMat.tex_scale[0] / gen_size[0], f3dMat.tex_scale[1] / gen_size[1])
        uv_basis.inputs["S Scale"].default_value = node_uv_scale[0]
        uv_basis.inputs["T Scale"].default_value = node_uv_scale[1]

    if not prop_path or "tex0" in prop_path:
        update_tex_values_index(material, texProperty=f3dMat.tex0, texIndex=0, isUsed=tex0_used)
    if not prop_path or "tex1" in prop_path:
        update_tex_values_index(material, texProperty=f3dMat.tex1, texIndex=1, isUsed=tex1_used)

    texture_inputs["3 Point"].default_value = int(f3dMat.rdp_settings.g_mdsft_text_filt == "G_TF_BILERP")
    uv_basis.inputs["EnableOffset"].default_value = int(f3dMat.rdp_settings.g_mdsft_text_filt != "G_TF_POINT")
    set_texture_settings_node(material)


def shift_num(num: int, amt: int):
    if amt < 0:
        return num >> -amt
    return num << amt


def shift_dimensions(tex_prop: "TextureProperty", dimensions: tuple[int, int]):
    shifted = (shift_num(dimensions[0], tex_prop.S.shift), shift_num(dimensions[1], tex_prop.T.shift))
    s_mirror_scale = 2 if tex_prop.S.mirror else 1
    t_mirror_scale = 2 if tex_prop.T.mirror else 1
    return (shifted[0] * s_mirror_scale, shifted[1] * t_mirror_scale)


def getMaterialScrollDimensions(f3dMat):
    texDimensions0 = None
    texDimensions1 = None
    useDict = all_combiner_uses(f3dMat)

    if useDict["Texture 0"] and f3dMat.tex0.tex_set:
        if f3dMat.tex0.use_tex_reference:
            texDimensions0 = f3dMat.tex0.tex_reference_size
        elif f3dMat.tex0.tex:
            texDimensions0 = (f3dMat.tex0.tex.size[0], f3dMat.tex0.tex.size[1])

    if useDict["Texture 1"] and f3dMat.tex1.tex_set:
        if f3dMat.tex1.use_tex_reference:
            texDimensions1 = f3dMat.tex1.tex_reference_size
        elif f3dMat.tex0.tex:
            texDimensions1 = (f3dMat.tex1.tex.size[0], f3dMat.tex1.tex.size[1])

    if texDimensions0 is not None:
        texDimensions0 = shift_dimensions(f3dMat.tex0, texDimensions0)
    else:
        texDimensions0 = (1, 1)

    if texDimensions1 is not None:
        texDimensions1 = shift_dimensions(f3dMat.tex1, texDimensions1)
    else:
        texDimensions1 = (1, 1)

    return (max(1, texDimensions0[0], texDimensions1[0]), max(1, texDimensions0[1], texDimensions1[1]))


def update_preset_manual(material, context):
    if has_f3d_nodes(material):
        update_node_values_of_material(material, context)
    update_tex_values_manual(material, context)


def update_preset_manual_v4(material, preset):
    if preset == "Shaded Solid":
        preset = "sm64_shaded_solid"
    if preset == "Shaded Texture":
        preset = "sm64_shaded_texture"
    if preset.lower() != "custom":
        material_apply_preset(material, findF3DPresetPath(preset))


def material_apply_preset(material, filepath):
    material.f3d_update_flag = True
    with bpy.context.temp_override(material=material):
        bpy.ops.script.execute_preset(filepath=filepath, menu_idname="MATERIAL_MT_f3d_presets")

    # Since the material preset is executed under f3d_update_flag,
    # it setting the rendermode presets does not propagate to the individual
    # rendermode values.
    # So manually call the function to propagate the preset.
    # Also that function will set props, which results in the material preset name
    # being set to Custom (as if changed by the user).
    # So save the preset name and restore it after the rendermode propagation.
    savedPresetName = material.f3d_mat.presetName
    rendermode_preset_to_advanced(material)
    material.f3d_mat.presetName = savedPresetName

    material.f3d_update_flag = False


def has_f3d_nodes(material: Material):
    return "Material Output F3D" in material.node_tree.nodes


@persistent
def load_handler(dummy):
    logger.info("Checking for base F3D material library.")
    for lib in bpy.data.libraries:
        lib_path = bpy.path.abspath(lib.filepath)

        # detect if this is one your addon's libraries here
        if "f3d_material_library.blend" in lib_path:
            addon_dir = os.path.dirname(os.path.abspath(__file__))
            new_lib_path = os.path.join(addon_dir, "f3d_material_library.blend")

            if lib_path != new_lib_path:
                logger.info("Reloading the library: %s : %s => %s" % (lib.name, lib_path, new_lib_path))

                lib.filepath = new_lib_path
                lib.reload()
            bpy.context.scene["f3d_lib_dir"] = None  # force node reload!
            link_f3d_material_library()

    for mat in bpy.data.materials:
        if mat is not None and mat.use_nodes and mat.is_f3d:
            rendermode_preset_to_advanced(mat)


bpy.app.handlers.load_post.append(load_handler)

SCENE_PROPERTIES_VERSION = 1


def createOrUpdateSceneProperties():
    group = bpy.data.node_groups.get("SceneProperties")
    upgrade_group = bool(group and group.get("version", -1) < SCENE_PROPERTIES_VERSION)

    if group and not upgrade_group:
        # Group is ready and up to date
        return

    if upgrade_group and group:
        # Need to upgrade; remove old outputs
        if bpy.app.version >= (4, 0, 0):
            for item in group.interface.items_tree:
                if item.item_type == "SOCKET" and item.in_out == "OUTPUT":
                    group.interface.remove(item)
        else:
            for out in group.outputs:
                group.outputs.remove(out)
        new_group = group
    else:
        logger.info("Creating Scene Properties")
        # create a group
        new_group = bpy.data.node_groups.new("SceneProperties", "ShaderNodeTree")
        # create group outputs
        new_group.nodes.new("NodeGroupOutput")

    new_group["version"] = SCENE_PROPERTIES_VERSION

    # Create outputs
    if bpy.app.version >= (4, 0, 0):
        tree_interface = new_group.interface

        _nodeFogEnable: NodeSocketFloat = tree_interface.new_socket(
            "FogEnable", socket_type="NodeSocketFloat", in_out="OUTPUT"
        )
        _nodeFogColor: NodeSocketColor = tree_interface.new_socket(
            "FogColor", socket_type="NodeSocketColor", in_out="OUTPUT"
        )
        _nodeF3D_NearClip: NodeSocketFloat = tree_interface.new_socket(
            "F3D_NearClip", socket_type="NodeSocketFloat", in_out="OUTPUT"
        )
        _nodeF3D_FarClip: NodeSocketFloat = tree_interface.new_socket(
            "F3D_FarClip", socket_type="NodeSocketFloat", in_out="OUTPUT"
        )
        _nodeBlender_Game_Scale: NodeSocketFloat = tree_interface.new_socket(
            "Blender_Game_Scale", socket_type="NodeSocketFloat", in_out="OUTPUT"
        )
        _nodeFogNear: NodeSocketFloat = tree_interface.new_socket(
            "FogNear", socket_type="NodeSocketFloat", in_out="OUTPUT"
        )
        _nodeFogFar: NodeSocketFloat = tree_interface.new_socket(
            "FogFar", socket_type="NodeSocketFloat", in_out="OUTPUT"
        )
        _nodeShadeColor: NodeSocketColor = tree_interface.new_socket(
            "ShadeColor", socket_type="NodeSocketColor", in_out="OUTPUT"
        )
        _nodeAmbientColor: NodeSocketColor = tree_interface.new_socket(
            "AmbientColor", socket_type="NodeSocketColor", in_out="OUTPUT"
        )
        _nodeLightDirection: NodeSocketVector = tree_interface.new_socket(
            "LightDirection", socket_type="NodeSocketVector", in_out="OUTPUT"
        )

    else:
        _nodeFogEnable: NodeSocketInt = new_group.outputs.new("NodeSocketInt", "FogEnable")
        _nodeFogColor: NodeSocketColor = new_group.outputs.new("NodeSocketColor", "FogColor")
        _nodeF3D_NearClip: NodeSocketFloat = new_group.outputs.new("NodeSocketFloat", "F3D_NearClip")
        _nodeF3D_FarClip: NodeSocketFloat = new_group.outputs.new("NodeSocketFloat", "F3D_FarClip")
        _nodeBlender_Game_Scale: NodeSocketFloat = new_group.outputs.new("NodeSocketFloat", "Blender_Game_Scale")
        _nodeFogNear: NodeSocketInt = new_group.outputs.new("NodeSocketInt", "FogNear")
        _nodeFogFar: NodeSocketInt = new_group.outputs.new("NodeSocketInt", "FogFar")
        _nodeShadeColor: NodeSocketColor = new_group.outputs.new("NodeSocketColor", "ShadeColor")
        _nodeAmbientColor: NodeSocketColor = new_group.outputs.new("NodeSocketColor", "AmbientColor")
        _nodeLightDirection: NodeSocketVectorDirection = new_group.outputs.new(
            "NodeSocketVectorDirection", "LightDirection"
        )

    # Set outputs from render settings
    sceneOutputs: NodeGroupOutput = new_group.nodes["Group Output"]
    renderSettings: "Fast64RenderSettings_Properties" = bpy.context.scene.fast64.renderSettings

    update_scene_props_from_render_settings(bpy.context, sceneOutputs, renderSettings)


def createScenePropertiesForMaterial(material: Material):
    node_tree = material.node_tree

    # Either create or update SceneProperties if needed
    createOrUpdateSceneProperties()

    # create a new group node to hold the tree
    scene_props = node_tree.nodes.new(type="ShaderNodeGroup")
    scene_props.name = "SceneProperties"
    scene_props.location = (-420, -360)
    scene_props.node_tree = bpy.data.node_groups["SceneProperties"]
    # link the new node to correct socket
    node_tree.links.new(scene_props.outputs["FogEnable"], node_tree.nodes["FogEnable"].inputs[0])
    node_tree.links.new(scene_props.outputs["FogColor"], node_tree.nodes["FogColor"].inputs[0])
    node_tree.links.new(scene_props.outputs["FogNear"], node_tree.nodes["CalcFog"].inputs["FogNear"])
    node_tree.links.new(scene_props.outputs["FogFar"], node_tree.nodes["CalcFog"].inputs["FogFar"])
    node_tree.links.new(
        scene_props.outputs["Blender_Game_Scale"], node_tree.nodes["CalcFog"].inputs["Blender_Game_Scale"]
    )
    node_tree.links.new(scene_props.outputs["F3D_NearClip"], node_tree.nodes["CalcFog"].inputs["F3D_NearClip"])
    node_tree.links.new(scene_props.outputs["F3D_FarClip"], node_tree.nodes["CalcFog"].inputs["F3D_FarClip"])

    node_tree.links.new(scene_props.outputs["ShadeColor"], node_tree.nodes["ShadeColor"].inputs[0])
    node_tree.links.new(scene_props.outputs["AmbientColor"], node_tree.nodes["AmbientColor"].inputs[0])
    node_tree.links.new(scene_props.outputs["LightDirection"], node_tree.nodes["LightDirection"].inputs[0])


def link_f3d_material_library():
    dir = os.path.join(os.path.dirname(os.path.abspath(__file__)), "f3d_material_library.blend")

    prevMode = bpy.context.mode
    if prevMode != "OBJECT":
        bpy.ops.object.mode_set(mode="OBJECT")

    with bpy.data.libraries.load(dir) as (data_from, data_to):
        dirMat = os.path.join(dir, "Material")
        dirNode = os.path.join(dir, "NodeTree")
        for mat in data_from.materials:
            if mat is not None:
                bpy.ops.wm.link(filepath=os.path.join(dirMat, mat), directory=dirMat, filename=mat)

        # linking is SUPER slow, this only links if the scene hasnt been linked yet
        # in future updates, this will likely need to be something numerated so if more nodes are added then they will be linked
        if bpy.context.scene.get("f3d_lib_dir") != dirNode:
            # link groups after to bring extra node_groups
            for node_group in data_from.node_groups:
                if node_group is not None:
                    bpy.ops.wm.link(filepath=os.path.join(dirNode, node_group), directory=dirNode, filename=node_group)
            bpy.context.scene["f3d_lib_dir"] = dirNode

    # TODO: Figure out a better way to save the user's old mode
    if prevMode != "OBJECT":
        bpy.ops.object.mode_set(mode=get_mode_set_from_context_mode(prevMode))


def shouldConvOrCreateColorAttribute(mesh: Mesh, attr_name="Col"):
    has_attr, conv_attr = False, False
    if attr_name in mesh.attributes:
        attribute: Attribute = mesh.attributes[attr_name]
        has_attr = True
        conv_attr = attribute.data_type != "FLOAT_COLOR" or attribute.domain != "CORNER"
    return has_attr, conv_attr


def convertColorAttribute(mesh: Mesh, attr_name="Col"):
    prev_index = mesh.attributes.active_index
    attr_index = mesh.attributes.find(attr_name)
    if attr_index < 0:
        raise PluginError(f"Failed to find the index for mesh attr {attr_name}. Attribute conversion has failed!")

    mesh.attributes.active_index = attr_index
    bpy.ops.geometry.attribute_convert(mode="GENERIC", domain="CORNER", data_type="FLOAT_COLOR")
    mesh.attributes.active_index = prev_index


def addColorAttributesToModel(obj: Object):
    if obj.type != "MESH":
        return

    prevMode = bpy.context.mode
    if prevMode != "OBJECT":
        bpy.ops.object.mode_set(mode="OBJECT")

    selectSingleObject(obj)

    mesh: Mesh = obj.data

    conv_col, has_col = shouldConvOrCreateColorAttribute(mesh, attr_name="Col")
    if conv_col:
        convertColorAttribute(mesh, attr_name="Col")
    elif not has_col:
        mesh.color_attributes.new("Col", "FLOAT_COLOR", "CORNER")

    conv_alpha, has_alpha = shouldConvOrCreateColorAttribute(mesh, attr_name="Alpha")
    if conv_alpha:
        convertColorAttribute(mesh, attr_name="Alpha")
    elif not has_alpha:
        mesh.color_attributes.new("Alpha", "FLOAT_COLOR", "CORNER")

    if prevMode != "OBJECT":
        bpy.ops.object.mode_set(mode=get_mode_set_from_context_mode(prevMode))


def add_f3d_mat_to_obj(obj: bpy.types.Object, material, index=None):
    # add material to object
    if obj is not None:
        addColorAttributesToModel(obj)
        if index is None:
            obj.data.materials.append(material)
            if bpy.context.object is not None:
                bpy.context.object.active_material_index = len(obj.material_slots) - 1
        else:
            obj.material_slots[index].material = material
            if bpy.context.object is not None:
                bpy.context.object.active_material_index = index


def createF3DMat(obj: Object | None, preset="Shaded Solid", index=None):
    # link all node_groups + material from addon's data .blend
    link_f3d_material_library()

    # a linked material containing the default layout for all the linked node_groups
    mat = bpy.data.materials["fast64_f3d_material_library_beefwashere"]
    # duplicate and rename the linked material
    material = mat.copy()
    material.name = "f3dlite_material"
    # remove the linked material so it doesn't bother anyone or get meddled with
    bpy.data.materials.remove(mat)

    createScenePropertiesForMaterial(material)

    add_f3d_mat_to_obj(obj, material, index)

    material.is_f3d = True
    material.mat_ver = 5

    update_preset_manual_v4(material, preset)

    return material


def reloadDefaultF3DPresets():
    presetNameToFilename = {}
    for _, gamePresets in material_presets.items():
        for presetName, _ in gamePresets.items():
            presetNameToFilename[bpy.path.display_name(presetName)] = presetName
    for material in bpy.data.materials:
        if material.f3d_mat.presetName in presetNameToFilename:
            update_preset_manual_v4(material, presetNameToFilename[material.f3d_mat.presetName])


def check_or_ask_color_management(context: Context):
    scene = context.scene
    fast64_props: "Fast64_Properties" = scene.fast64
    fast64settings_props: "Fast64Settings_Properties" = fast64_props.settings
    view_settings = scene.view_settings
    # Check if color management settings are correct
    if not fast64settings_props.dont_ask_color_management and (
        scene.display_settings.display_device != "sRGB"
        or view_settings.view_transform != "Standard"
        or view_settings.look != "None"
        or view_settings.exposure != 0.0
        or view_settings.gamma != 1.0
    ):
        bpy.ops.dialog.fast64_update_color_management("INVOKE_DEFAULT")


class UpdateColorManagementPopup(Operator):
    bl_label = "Update Color Management"
    bl_idname = "dialog.fast64_update_color_management"
    bl_description = "Update color management settings to help material preview accuracy"
    bl_options = {"UNDO"}

    already_invoked = False  # HACK: used to prevent multiple dialogs from popping up

    def invoke(self, context: Context, event: Event):
        if UpdateColorManagementPopup.already_invoked:
            return {"FINISHED"}
        UpdateColorManagementPopup.already_invoked = True
        return context.window_manager.invoke_props_dialog(self, width=400)

    def draw(self, context: Context):
        col = self.layout.column()
        multilineLabel(
            col,
            (
                (
                    f'The color management settings for the current scene "{context.scene.name}"\n'
                    # use is_library_indirect to not count the scene from f3d_material_library.blend and other "external" scenes
                    if len([_s for _s in bpy.data.scenes if not _s.is_library_indirect]) >= 2
                    else "The color management settings\n"
                )
                + "will cause inaccurate preview compared to N64.\n"
                + "Would you like to update it?"
            ),
            icon="INFO",
        )
        fast64_props: "Fast64_Properties" = context.scene.fast64
        fast64settings_props: "Fast64Settings_Properties" = fast64_props.settings
        col.prop(fast64settings_props, "dont_ask_color_management", text="Don't ask again")

    def cancel(self, context: Context):
        UpdateColorManagementPopup.already_invoked = False

    def execute(self, context):
        try:
            scene = context.scene
            scene.display_settings.display_device = "sRGB"
            scene.view_settings.view_transform = "Standard"
            scene.view_settings.look = "None"
            scene.view_settings.exposure = 0.0
            scene.view_settings.gamma = 1.0
            self.report({"INFO"}, "Updated color management settings.")
            return {"FINISHED"}
        except Exception as exc:
            raisePluginError(self, exc)
            return {"CANCELLED"}
        finally:
            UpdateColorManagementPopup.already_invoked = False


class CreateFast3DMaterial(Operator):
    bl_idname = "object.create_f3d_mat"
    bl_label = "Create Fast3D Material"
    bl_options = {"REGISTER", "UNDO", "PRESET"}

    def execute(self, context):
        obj = bpy.context.view_layer.objects.active
        if obj is None:
            self.report({"ERROR"}, "No active object selected.")
        else:
            preset = getDefaultMaterialPreset("Shaded Solid")
            createF3DMat(obj, preset)
            self.report({"INFO"}, "Created new Fast3D material.")
        return {"FINISHED"}


class ReloadDefaultF3DPresets(Operator):
    bl_idname = "object.reload_f3d_presets"
    bl_label = "Reload Default Fast3D Presets"
    bl_options = {"REGISTER", "UNDO", "PRESET"}

    def execute(self, context):
        reloadDefaultF3DPresets()
        self.report({"INFO"}, "Success!")
        return {"FINISHED"}


def get_tex_prop_from_path(material: Material, path: str) -> Tuple["TextureProperty", int]:
    if "tex0" in path:
        return material.f3d_mat.tex0, 0
    return material.f3d_mat.tex1, 1


def already_updating_material(material: Material | None):
    """Check if material is updating already"""
    return getattr(material, "f3d_update_flag", False)


def update_tex_field_prop(self: Property, context: Context):
    with F3DMaterial_UpdateLock(get_material_from_context(context)) as material:
        if not material:
            return

        prop_path = self.path_from_id()
        tex_property, tex_index = get_tex_prop_from_path(material, prop_path)
        tex_size = tex_property.get_tex_size()

        if tex_size[0] > 0 and tex_size[1] > 0:
            update_tex_values_field(material, tex_property, tex_size, tex_index)
        set_texture_settings_node(material)


def toggle_auto_prop(self, context: Context):
    with F3DMaterial_UpdateLock(get_material_from_context(context)) as material:
        if not material:
            return

        prop_path = self.path_from_id()
        tex_property, tex_index = get_tex_prop_from_path(material, prop_path)
        if tex_property.autoprop:
            tex_size = tuple([s for s in tex_property.get_tex_size()])

            setAutoProp(tex_property.S, tex_size[0])
            setAutoProp(tex_property.T, tex_size[1])
            update_tex_values_field(material, tex_property, tex_size, tex_index)

        set_texture_settings_node(material)


class TextureFieldProperty(PropertyGroup):
    clamp: bpy.props.BoolProperty(
        name="Clamp",
        update=update_tex_field_prop,
    )
    mirror: bpy.props.BoolProperty(
        name="Mirror",
        update=update_tex_field_prop,
    )
    low: bpy.props.FloatProperty(
        name="Low",
        min=0,
        max=1023.75,
        update=update_tex_field_prop,
    )
    high: bpy.props.FloatProperty(
        name="High",
        min=0,
        max=1023.75,
        update=update_tex_field_prop,
    )
    mask: bpy.props.IntProperty(
        name="Mask",
        min=0,
        max=15,
        default=5,
        update=update_tex_field_prop,
    )
    shift: bpy.props.IntProperty(
        name="Shift",
        min=-5,
        max=10,
        update=update_tex_field_prop,
    )

    def to_dict(self, autoprop=False):
        return prop_group_to_json(self, ["low", "high", "mask", "shift"] if autoprop else None)

    def from_dict(self, data: dict):
        json_to_prop_group(self, data)

    def key(self):
        return frozenset(self.to_dict().items())


class SetTileSizeScrollProperty(PropertyGroup):
    s: bpy.props.IntProperty(min=-4095, max=4095, default=0)
    t: bpy.props.IntProperty(min=-4095, max=4095, default=0)
    interval: bpy.props.IntProperty(min=1, soft_max=1000, default=1)

    def to_dict(self):
        return prop_group_to_json(self)

    def from_dict(self, data: dict):
        json_to_prop_group(self, data)

    def key(self):
        return frozenset(self.to_dict().items())


class TextureProperty(PropertyGroup):
    tex: bpy.props.PointerProperty(
        type=Image,
        name="Texture",
        update=update_tex_values_and_formats,
    )

    tex_format: bpy.props.EnumProperty(
        name="Format",
        items=enumTexFormat,
        default="RGBA16",
        update=update_tex_values,
    )
    ci_format: bpy.props.EnumProperty(
        name="CI Format",
        items=enumCIFormat,
        default="RGBA16",
        update=update_tex_values,
    )
    S: bpy.props.PointerProperty(type=TextureFieldProperty)
    T: bpy.props.PointerProperty(type=TextureFieldProperty)

    use_tex_reference: bpy.props.BoolProperty(
        name="Use Texture Reference",
        default=False,
        update=update_tex_values,
    )
    tex_reference: bpy.props.StringProperty(
        name="Texture Reference",
        default="0x08000000",
    )
    tex_reference_size: bpy.props.IntVectorProperty(
        name="Texture Reference Size",
        min=1,
        size=2,
        default=(32, 32),
        update=update_tex_values,
    )
    pal_reference: bpy.props.StringProperty(
        name="Palette Reference",
        default="0x08000000",
    )
    pal_reference_size: bpy.props.IntProperty(
        name="Palette Reference Size",
        min=1,
        default=16,
    )

    menu: bpy.props.BoolProperty()
    tex_set: bpy.props.BoolProperty(
        default=True,
        update=update_node_values_with_preset,
    )
    autoprop: bpy.props.BoolProperty(
        name="Autoprop",
        update=toggle_auto_prop,
        default=True,
    )
    tile_scroll: bpy.props.PointerProperty(type=SetTileSizeScrollProperty)

    @property
    def is_ci(self):
        return self.tex_format.startswith("CI")

    @property
    def is_set(self):
        return self.tex_set and (self.use_tex_reference or self.tex is not None)

    def get_tex_size(self) -> list[int]:
        if self.tex or self.use_tex_reference:
            if self.tex is not None:
                return self.tex.size
            else:
                return self.tex_reference_size
        return [0, 0]

    @property
    def format_type(self):
        return texFormatOf[self.tex_format][len("G_IM_FMT_") :]

    @property
    def format_size(self):
        return bitSizeDict[texBitSizeF3D[self.tex_format]]

    def format_to_dict(self):
        data = {"texture": self.format_type, "size": self.format_size}
        if self.tex_format.startswith("CI"):
            data["palette"] = self.ci_format
        return data

    def format_from_dict(self, data: dict):
        self.tex_format = data.get("texture", self.format_type) + str(data.get("size", self.format_size))
        self.ci_format = data.get("palette", self.ci_format)

    def reference_to_dict(self):
        data = {"texture": self.tex_reference, "size": list(self.tex_reference_size)}
        if self.is_ci:
            data["pallete"], data["palleteCount"] = self.pal_reference, self.pal_reference_size
        return data

    def reference_from_dict(self, data: dict):
        self.tex_reference = data.get("texture", self.tex_reference)
        self.tex_reference_size = data.get("size", self.tex_reference_size)
        self.pal_reference = data.get("pallete", self.pal_reference)
        self.pal_reference_size = data.get("palleteCount", self.pal_reference_size)

    def to_dict(self):
        """Does not include actual texture and tile scroll"""  # TODO: Should it include tile scroll?
        data = {
            "set": self.tex_set,
            "format": self.format_to_dict(),
            "fields": (self.S.to_dict(self.autoprop), self.T.to_dict(self.autoprop)),
        }
        if self.use_tex_reference:
            data["reference"] = self.reference_to_dict()
        return data

    def from_dict(self, data: dict):
        """Does not include actual texture and tile scroll"""
        self.tex_set = data.get("set", self.tex_set)
        self.format_from_dict(data.get("format", {}))

        fields = data.get("fields", [])
        if len(fields) >= 1:
            self.S.from_dict(fields[0])
        if len(fields) >= 2:
            self.T.from_dict(fields[1])
        self.autoprop = not any(
            advanced_prop in field for field in fields for advanced_prop in {"low", "high", "mask", "shift"}
        )

        self.use_tex_reference = "reference" in data
        if self.use_tex_reference:
            self.reference_from_dict(data["reference"])

    def key(self):
        return (
            (
                self.tex,
                str(self.to_dict()),
                self.tile_scroll.key(),
            )
            if self.tex_set
            else None
        )


def on_tex_autoprop(texProperty, context):
    if texProperty.autoprop and texProperty.tex is not None:
        tex_size = texProperty.tex.size
        if tex_size[0] > 0 and tex_size[1] > 0:
            setAutoProp(texProperty.S, tex_size[0])
            setAutoProp(texProperty.T, tex_size[1])


def update_combiner_connections_and_preset(self, context: Context):
    with F3DMaterial_UpdateLock(get_material_from_context(context)) as material:
        if not material:
            return

        f3d_mat: "F3DMaterialProperty" = material.f3d_mat
        f3d_mat.presetName = "Custom"

        prop_path = self.path_from_id()
        combiner = 1 if "combiner1" in prop_path else 2

        update_combiner_connections(material, context, combiner=combiner)

        toggle_texture_node_muting(material, 0, f3d_mat.tex0.tex and combiner_uses_tex0(material.f3d_mat))
        toggle_texture_node_muting(material, 1, f3d_mat.tex1.tex and combiner_uses_tex1(material.f3d_mat))


def ui_image(
    canUseLargeTextures: bool,
    layout: UILayout,
    material: Material,
    textureProp: TextureProperty,
    name: str,
    showCheckBox: bool,
):
    inputGroup = layout.box().column()

    inputGroup.prop(
        textureProp, "menu", text=name + " Properties", icon="TRIA_DOWN" if textureProp.menu else "TRIA_RIGHT"
    )
    if textureProp.menu:
        tex = textureProp.tex
        prop_input_name = inputGroup.column()
        prop_input = inputGroup.column()

        if showCheckBox:
            prop_input_name.prop(textureProp, "tex_set", text="Set Texture")
        else:
            prop_input_name.label(text=name)
        texIndex = name[-1]

        prop_input.prop(textureProp, "use_tex_reference")
        if textureProp.use_tex_reference:
            prop_split(prop_input, textureProp, "tex_reference", "Texture Reference")
            prop_split(prop_input, textureProp, "tex_reference_size", "Texture Size")
            if textureProp.tex_format[:2] == "CI":
                flipbook = getattr(material.flipbookGroup, "flipbook" + texIndex)
                if flipbook is None or not flipbook.enable:
                    prop_split(prop_input, textureProp, "pal_reference", "Palette Reference")
                    prop_split(prop_input, textureProp, "pal_reference_size", "Palette Size")

        else:
            prop_input.template_ID(
                textureProp, "tex", new="image.new", open="image.open", unlink="image.tex" + texIndex + "_unlink"
            )
            prop_input.enabled = textureProp.tex_set

            if tex is not None:
                prop_input.label(text="Size: " + str(tex.size[0]) + " x " + str(tex.size[1]))

        if textureProp.use_tex_reference:
            width, height = textureProp.tex_reference_size[0], textureProp.tex_reference_size[1]
        elif tex is not None:
            width, height = tex.size[0], tex.size[1]
        else:
            width = height = 0

        if canUseLargeTextures:
            availTmem = 512
            if textureProp.tex_format[:2] == "CI":
                availTmem /= 2
            if material.f3d_mat.is_multi_tex:
                availTmem /= 2
            isLarge = getTmemWordUsage(textureProp.tex_format, width, height) > availTmem
        else:
            isLarge = False

        if isLarge:
            msg = prop_input.box().column()
            msg.label(text="This is a large texture.", icon="INFO")
            msg.label(text="Recommend using Create Large Texture Mesh tool.")
        else:
            tmemUsageUI(prop_input, textureProp)

        prop_split(prop_input, textureProp, "tex_format", name="Format")
        if textureProp.tex_format[:2] == "CI":
            prop_split(prop_input, textureProp, "ci_format", name="CI Format")

        if not isLarge:
            if width > 0 and height > 0:
                texelsPerWord = 64 // texBitSizeInt[textureProp.tex_format]
                if width % texelsPerWord != 0:
                    msg = prop_input.box().column()
                    msg.label(text=f"Suggest {textureProp.tex_format} tex be multiple ", icon="INFO")
                    msg.label(text=f"of {texelsPerWord} pixels wide for fast loading.")
                warnClampS = (
                    not isPowerOf2(width)
                    and not textureProp.S.clamp
                    and (not textureProp.autoprop or textureProp.S.mask != 0)
                )
                warnClampT = (
                    not isPowerOf2(height)
                    and not textureProp.T.clamp
                    and (not textureProp.autoprop or textureProp.T.mask != 0)
                )
                if warnClampS or warnClampT:
                    msg = prop_input.box().column()
                    msg.label(text=f"Clamping required for non-power-of-2 image", icon="ERROR")
                    msg.label(text=f"dimensions. Enable clamp or set mask to 0.")

            texFieldSettings = prop_input.column()
            clampSettings = texFieldSettings.row()
            clampSettings.prop(textureProp.S, "clamp", text="Clamp S")
            clampSettings.prop(textureProp.T, "clamp", text="Clamp T")

            mirrorSettings = texFieldSettings.row()
            mirrorSettings.prop(textureProp.S, "mirror", text="Mirror S")
            mirrorSettings.prop(textureProp.T, "mirror", text="Mirror T")

            prop_input.prop(textureProp, "autoprop", text="Auto Set Other Properties")

            if not textureProp.autoprop:
                mask = prop_input.row()
                mask.prop(textureProp.S, "mask", text="Mask S")
                mask.prop(textureProp.T, "mask", text="Mask T")

                shift = prop_input.row()
                shift.prop(textureProp.S, "shift", text="Shift S")
                shift.prop(textureProp.T, "shift", text="Shift T")

                low = prop_input.row()
                low.prop(textureProp.S, "low", text="S Low")
                low.prop(textureProp.T, "low", text="T Low")

                high = prop_input.row()
                high.prop(textureProp.S, "high", text="S High")
                high.prop(textureProp.T, "high", text="T High")


class CombinerProperty(PropertyGroup):
    A: bpy.props.EnumProperty(
        name="A",
        description="A",
        items=combiner_enums["Case A"],
        default="TEXEL0",
        update=update_combiner_connections_and_preset,
    )

    B: bpy.props.EnumProperty(
        name="B",
        description="B",
        items=combiner_enums["Case B"],
        default="0",
        update=update_combiner_connections_and_preset,
    )

    C: bpy.props.EnumProperty(
        name="C",
        description="C",
        items=combiner_enums["Case C"],
        default="SHADE",
        update=update_combiner_connections_and_preset,
    )

    D: bpy.props.EnumProperty(
        name="D",
        description="D",
        items=combiner_enums["Case D"],
        default="0",
        update=update_combiner_connections_and_preset,
    )

    A_alpha: bpy.props.EnumProperty(
        name="A Alpha",
        description="A Alpha",
        items=combiner_enums["Case A Alpha"],
        default="0",
        update=update_combiner_connections_and_preset,
    )

    B_alpha: bpy.props.EnumProperty(
        name="B Alpha",
        description="B Alpha",
        items=combiner_enums["Case B Alpha"],
        default="0",
        update=update_combiner_connections_and_preset,
    )

    C_alpha: bpy.props.EnumProperty(
        name="C Alpha",
        description="C Alpha",
        items=combiner_enums["Case C Alpha"],
        default="0",
        update=update_combiner_connections_and_preset,
    )

    D_alpha: bpy.props.EnumProperty(
        name="D Alpha",
        description="D Alpha",
        items=combiner_enums["Case D Alpha"],
        default="ENVIRONMENT",
        update=update_combiner_connections_and_preset,
    )

    def to_dict(self):
        return {
            "color": [
                self.A,
                self.B,
                self.C,
                self.D,
            ],
            "alpha": [
                self.A_alpha,
                self.B_alpha,
                self.C_alpha,
                self.D_alpha,
            ],
        }

    def from_dict(self, data: dict):
        default = self.to_dict()
        color = data.get("color", default["color"])
        alpha = data.get("alpha", default["alpha"])
        self.A = color[0]
        self.B = color[1]
        self.C = color[2]
        self.D = color[3]
        self.A_alpha = alpha[0]
        self.B_alpha = alpha[1]
        self.C_alpha = alpha[2]
        self.D_alpha = alpha[3]

    def key(self):
        return frozenset(self.to_dict().items())


class ProceduralAnimProperty(PropertyGroup):
    speed: bpy.props.FloatProperty(name="Speed", default=1)
    amplitude: bpy.props.FloatProperty(name="Amplitude", default=1)
    frequency: bpy.props.FloatProperty(name="Frequency", default=1)
    spaceFrequency: bpy.props.FloatProperty(name="Space Frequency", default=0)
    offset: bpy.props.FloatProperty(name="Offset", default=0)
    noiseAmplitude: bpy.props.FloatProperty(name="Amplitude", default=1)
    animate: bpy.props.BoolProperty()
    animType: bpy.props.EnumProperty(name="Type", items=enumTexScroll)

    def to_dict(self):
        if not self.animate:
            return None
        return prop_group_to_json(self, "animate")

    def from_dict(self, data: dict):
        json_to_prop_group(self, data, "animate")

    def key(self):
        return frozenset(self.to_dict().items())


class ProcAnimVectorProperty(PropertyGroup):
    x: bpy.props.PointerProperty(type=ProceduralAnimProperty)
    y: bpy.props.PointerProperty(type=ProceduralAnimProperty)
    z: bpy.props.PointerProperty(type=ProceduralAnimProperty)
    pivot: bpy.props.FloatVectorProperty(size=2, name="Pivot")
    angularSpeed: bpy.props.FloatProperty(default=1, name="Angular Speed")
    menu: bpy.props.BoolProperty()

    def to_dict(self):
        return prop_group_to_json(self)

    def from_dict(self, data: dict):
        json_to_prop_group(self, data)

    def key(self):
        return frozenset(self.to_dict().items())


class PrimDepthSettings(PropertyGroup):
    z: bpy.props.IntProperty(
        name="Prim Depth: Z",
        default=0,
        soft_min=-1,
        soft_max=0x7FFF,
        description=(
            """The value to use for z is the screen Z position of the object you are rendering."""
            """ This is a value ranging from 0x0000 to 0x7fff, where 0x0000 usually corresponds to """
            """the near clipping plane and 0x7fff usually corresponds to the far clipping plane."""
            """ You can use -1 to force Z to be at the far clipping plane."""
        ),
    )
    dz: bpy.props.IntProperty(
        name="Prim Depth: Delta Z",
        default=0,
        soft_min=0,
        soft_max=0x4000,
        description=(
            """The dz value should be set to 0."""
            """ This value is used for antialiasing and objects drawn in decal render mode """
            """and must always be a power of 2 (0, 1, 2, 4, 8, ... 0x4000)."""
            """ If you are using decal mode and part of the decaled object is not being rendered correctly, """
            """try setting this to powers of 2. Otherwise use 0."""
        ),
    )

    def to_dict(self):
        return prop_group_to_json(self)

    def from_dict(self, data: dict):
        json_to_prop_group(self, data)

    def key(self):
        return frozenset(self.to_dict().items())


class RDPSettings(PropertyGroup):
    g_zbuffer: bpy.props.BoolProperty(
        name="Z Buffer",
        default=True,
        update=update_node_values_with_preset,
        description="Enables calculation of Z value for primitives. Disable if not reading or writing Z-Buffer in the blender",
    )
    g_shade: bpy.props.BoolProperty(
        name="Shading",
        default=True,
        update=update_node_values_with_preset,
        description="Computes shade coordinates for primitives. Disable if not using lighting, vertex colors or fog",
    )
    g_ambocclusion: bpy.props.BoolProperty(
        name="Ambient Occlusion",
        default=False,
        update=update_node_values_with_preset,
        description="F3DEX3: Scales each type light intensity differently with vertex alpha. Bake scene shadows / AO into vertex alpha, not vertex color",
    )
    g_attroffset_z_enable: bpy.props.BoolProperty(
        name="Z Offset (for decal fix)",
        default=False,
        update=update_node_values_with_preset,
        description="F3DEX3: Enables offset to vertex Z. To fix decals, set the Z mode to opaque and enable this",
    )
    g_attroffset_st_enable: bpy.props.BoolProperty(
        name="ST Offset (for UV scroll)",
        default=False,
        update=update_node_values_with_preset,
        description="F3DEX3: Enables offsets to vertex ST values, usually for UV scrolling",
    )
    # v1/2 difference
    g_cull_front: bpy.props.BoolProperty(
        name="Cull Front",
        default=False,
        update=update_node_values_with_preset,
        description="Disables drawing of front faces",
    )
    # v1/2 difference
    g_cull_back: bpy.props.BoolProperty(
        name="Cull Back",
        default=True,
        update=update_node_values_with_preset,
        description="Disables drawing of back faces",
    )
    g_packed_normals: bpy.props.BoolProperty(
        name="Packed Normals (Vtx Colors + Lighting)",
        default=False,
        update=update_node_values_with_preset,
        description="F3DEX3: Packs vertex normals in unused 16 bits of each vertex, enabling simultaneous vertex colors and lighting",
    )
    g_lighttoalpha: bpy.props.BoolProperty(
        name="Light to Alpha (for cel shading)",
        default=False,
        update=update_node_values_with_preset,
        description="F3DEX3: Moves light intensity to shade alpha, used for cel shading and other effects",
    )
    g_lighting_specular: bpy.props.BoolProperty(
        name="Specular Lighting",
        default=False,
        update=update_node_values_with_preset,
        description="F3DEX3: Microcode lighting computes specular instead of diffuse component. If using, must set size field of every light in code",
    )
    g_fresnel_color: bpy.props.BoolProperty(
        name="Fresnel to Color",
        default=False,
        update=update_node_values_with_preset,
        description="F3DEX3: Shade color derived from how much each vertex normal faces the camera. For bump mapping",
    )
    g_fresnel_alpha: bpy.props.BoolProperty(
        name="Fresnel to Alpha",
        default=False,
        update=update_node_values_with_preset,
        description="F3DEX3: Shade alpha derived from how much each vertex normal faces the camera. For water, glass, ghosts, etc., or toon outlines",
    )
    g_fog: bpy.props.BoolProperty(
        name="Fog",
        default=False,
        update=update_node_values_with_preset,
        description="Turns on/off fog calculation. Fog variable gets stored into shade alpha",
    )
    g_lighting: bpy.props.BoolProperty(
        name="Lighting",
        default=True,
        update=update_node_values_with_preset,
        description="Enables calculating shade color using lights. Turn off for vertex colors as shade color",
    )
    g_tex_gen: bpy.props.BoolProperty(
        name="Texture UV Generate",
        default=False,
        update=update_node_values_with_preset,
        description="Generates texture coordinates for reflection mapping based on vertex normals and lookat direction. On a skybox texture, maps the sky to the center of the texture and the ground to a circle inscribed in the border. Requires lighting enabled to use",
    )
    g_tex_gen_linear: bpy.props.BoolProperty(
        name="Texture UV Generate Linear",
        default=False,
        update=update_node_values_with_preset,
        description="Modifies the texgen mapping; enable with texgen. Use a normal panorama image for the texture, with the sky at the top and the ground at the bottom. Requires lighting enabled to use",
    )
    g_lod: bpy.props.BoolProperty(
        name="LoD (does nothing)",
        default=False,
        update=update_node_values_with_preset,
        description="Not implemented in any known microcodes. No effect whether enabled or disabled",
    )
    g_shade_smooth: bpy.props.BoolProperty(
        name="Smooth Shading",
        default=True,
        update=update_node_values_with_preset,
        description="Shades primitive smoothly using interpolation between shade values for each vertex (Gouraud shading)",
    )
    g_clipping: bpy.props.BoolProperty(
        name="Clipping",
        default=False,
        update=update_node_values_with_preset,
        description="F3DEX1/LX only, exact function unknown",
    )

    # upper half mode
    # v2 only
    g_mdsft_alpha_dither: bpy.props.EnumProperty(
        name="Alpha Dither",
        items=enumAlphaDither,
        default="G_AD_NOISE",
        update=update_node_values_with_preset,
        description="Applies your choice dithering type to output framebuffer alpha. Dithering is used to convert high precision source colors into lower precision framebuffer values",
    )
    # v2 only
    g_mdsft_rgb_dither: bpy.props.EnumProperty(
        name="RGB Dither",
        items=enumRGBDither,
        default="G_CD_MAGICSQ",
        update=update_node_values_with_preset,
        description="Applies your choice dithering type to output framebuffer color. Dithering is used to convert high precision source colors into lower precision framebuffer values",
    )
    g_mdsft_combkey: bpy.props.EnumProperty(
        name="Chroma Key",
        items=enumCombKey,
        default="G_CK_NONE",
        update=update_node_values_with_preset,
        description="Turns on/off the chroma key. Chroma key requires a special setup to work properly",
    )
    g_mdsft_textconv: bpy.props.EnumProperty(
        name="Texture Convert",
        items=enumTextConv,
        default="G_TC_FILT",
        update=update_node_values_with_preset,
        description="Sets the function of the texture convert unit, to do texture filtering, YUV to RGB conversion, or both",
    )
    g_mdsft_text_filt: bpy.props.EnumProperty(
        name="Texture Filter",
        items=enumTextFilt,
        default="G_TF_BILERP",
        update=update_node_values_without_preset,
        description="Applies your choice of filtering to texels",
    )
    g_mdsft_textlut: bpy.props.EnumProperty(
        name="Texture LUT",
        items=enumTextLUT,
        default="G_TT_NONE",
        description="Changes texture look up table (LUT) behavior. This property is auto set if you choose a CI texture",
    )
    g_mdsft_textlod: bpy.props.EnumProperty(
        name="Texture LOD",
        items=enumTextLOD,
        default="G_TL_TILE",
        update=update_node_values_with_preset,
        description="Turns on/off the use of LoD on textures. LoD textures change the used tile based on the texel/pixel ratio",
    )
    num_textures_mipmapped: bpy.props.IntProperty(
        name="Number of Mipmaps",
        default=2,
        min=2,
        max=8,
        description="Number of mipmaps when Texture LOD set to `LOD`. First cycle combiner should be ((Tex1 - Tex0) * LOD Frac) + Tex0",
    )
    g_mdsft_textdetail: bpy.props.EnumProperty(
        name="Texture Detail",
        items=enumTextDetail,
        default="G_TD_CLAMP",
        update=update_node_values_with_preset,
        description="Changes type of LoD usage. Affects how tiles are selected based on texel magnification. Only works when G_TL_LOD is selected",
    )
    g_mdsft_textpersp: bpy.props.EnumProperty(
        name="Texture Perspective Correction",
        items=enumTextPersp,
        default="G_TP_PERSP",
        update=update_node_values_with_preset,
        description="Turns on/off texture perspective correction",
    )
    g_mdsft_cycletype: bpy.props.EnumProperty(
        name="Cycle Type",
        items=enumCycleType,
        default="G_CYC_1CYCLE",
        update=update_node_values_with_preset,
        description="Changes RDP pipeline configuration. For normal textured triangles use one or two cycle mode",
    )
    # v1 only
    g_mdsft_color_dither: bpy.props.EnumProperty(
        name="Color Dither",
        items=enumColorDither,
        default="G_CD_ENABLE",
        update=update_node_values_with_preset,
        description="Applies your choice dithering type to output frambuffer",
    )
    g_mdsft_pipeline: bpy.props.EnumProperty(
        name="Pipeline Span Buffer Coherency",
        items=enumPipelineMode,
        default="G_PM_1PRIMITIVE",
        update=update_node_values_with_preset,
        description="Changes primitive rasterization timing by adding syncs after tri draws. Vanilla SM64 has synchronization issues which could cause a crash if not using 1 prim. For any modern SM64 hacking project or other game N-prim should always be used",
    )

    # lower half mode
    g_mdsft_alpha_compare: bpy.props.EnumProperty(
        name="Alpha Compare",
        items=enumAlphaCompare,
        default="G_AC_NONE",
        update=update_node_values_with_preset,
        description="Uses alpha comparisons to decide if a pixel should be written. Applies before blending",
    )
    g_mdsft_zsrcsel: bpy.props.EnumProperty(
        name="Z Source Selection",
        items=enumDepthSource,
        default="G_ZS_PIXEL",
        update=update_node_values_with_preset,
        description="Changes screen-space Z value source used for Z-Buffer calculations",
    )

    prim_depth: bpy.props.PointerProperty(
        type=PrimDepthSettings,
        name="Prim Depth Settings (gDPSetPrimDepth)",
        description="gDPSetPrimDepth",
    )

    clip_ratio: bpy.props.IntProperty(
        default=1,
        min=1,
        max=2**15 - 1,
        update=update_node_values_with_preset,
    )

    # cycle independent
    set_rendermode: bpy.props.BoolProperty(
        default=False,
        update=update_node_values_with_preset,
    )
    rendermode_advanced_enabled: bpy.props.BoolProperty(
        default=False,
        update=update_node_values_with_preset,
    )
    rendermode_preset_cycle_1: bpy.props.EnumProperty(
        items=enumRenderModesCycle1,
        default="G_RM_AA_ZB_OPA_SURF",
        name="Render Mode Cycle 1",
        update=update_rendermode_preset,
    )
    rendermode_preset_cycle_2: bpy.props.EnumProperty(
        items=enumRenderModesCycle2,
        default="G_RM_AA_ZB_OPA_SURF2",
        name="Render Mode Cycle 2",
        update=update_rendermode_preset,
    )
    aa_en: bpy.props.BoolProperty(
        update=update_node_values_with_preset,
        description="Enables anti-aliasing to rasterized primitive edges. Uses coverage to determine edges",
    )
    z_cmp: bpy.props.BoolProperty(
        update=update_node_values_with_preset, description="Checks pixel Z value against Z-Buffer to test writing"
    )
    z_upd: bpy.props.BoolProperty(
        update=update_node_values_with_preset,
        description="Updates the Z-Buffer with the most recently written pixel Z value",
    )
    im_rd: bpy.props.BoolProperty(
        update=update_node_values_with_preset, description="Enables reading from framebuffer for blending calculations"
    )
    clr_on_cvg: bpy.props.BoolProperty(
        update=update_node_values_with_preset,
        description="Only draw on coverage (amount primitive covers target pixel) overflow",
    )
    cvg_dst: bpy.props.EnumProperty(
        name="Coverage Destination",
        items=enumCoverage,
        update=update_node_values_with_preset,
        description="Changes how coverage (amount primitive covers target pixel) gets retrieved/stored",
    )
    zmode: bpy.props.EnumProperty(
        name="Z Mode",
        items=enumZMode,
        update=update_node_values_with_preset,
        description="Changes Z calculation for different types of primitives",
    )
    cvg_x_alpha: bpy.props.BoolProperty(
        update=update_node_values_with_preset,
        description="Multiply coverage (amount primitive covers target pixel) with alpha and store result as coverage",
    )
    alpha_cvg_sel: bpy.props.BoolProperty(
        update=update_node_values_with_preset,
        description="Use coverage (amount primitive covers target pixel) as alpha instead of color combiner alpha",
    )
    force_bl: bpy.props.BoolProperty(
        update=update_node_values_with_preset,
        description="Always uses blending on. Default blending is conditionally only applied during partial coverage. Forcing blending will disable division step of the blender, so B input must be 1-A or there may be rendering issues. Always use this option when Z Buffering is off",
    )

    # cycle dependent - (P * A + M - B) / (A + B)
    blend_p1: bpy.props.EnumProperty(
        name="Color Source 1",
        items=enumBlendColor,
        update=update_node_values_with_preset,
    )
    blend_p2: bpy.props.EnumProperty(
        name="Color Source 1",
        items=enumBlendColor,
        update=update_node_values_with_preset,
    )
    blend_m1: bpy.props.EnumProperty(
        name="Color Source 2",
        items=enumBlendColor,
        update=update_node_values_with_preset,
    )
    blend_m2: bpy.props.EnumProperty(
        name="Color Source 2",
        items=enumBlendColor,
        update=update_node_values_with_preset,
    )
    blend_a1: bpy.props.EnumProperty(
        name="Alpha Source",
        items=enumBlendAlpha,
        update=update_node_values_with_preset,
    )
    blend_a2: bpy.props.EnumProperty(
        name="Alpha Source",
        items=enumBlendAlpha,
        update=update_node_values_with_preset,
    )
    blend_b1: bpy.props.EnumProperty(
        name="Alpha Mix",
        items=enumBlendMix,
        update=update_node_values_with_preset,
    )
    blend_b2: bpy.props.EnumProperty(
        name="Alpha Mix",
        items=enumBlendMix,
        update=update_node_values_with_preset,
    )

    @property
    def using_fog(self):
        return self.g_fog or self.does_blender_use_input("G_BL_CLR_FOG") or self.does_blender_use_input("G_BL_A_FOG")

    @property
    def blend_color_inputs(self):
        yield from (getattr(self, f"blend_{val}") for val in ("p1", "p2", "m1", "m2"))

    @property
    def blend_alpha_inputs(self):
        yield from (getattr(self, f"blend_{val}") for val in ("a1", "a2", "b1", "b2"))

    @property
    def blend_inputs(self):
        yield from self.blend_color_inputs
        yield from self.blend_alpha_inputs

    def does_blender_use_input(self, setting: str) -> bool:
        return any(input == setting for input in self.blend_inputs)

    def attributes_to_dict(self, info: dict):
        data = {}
        for key, attr, default in info:
            value = getattr(self, attr)
            if value != default:
                data[key] = value
        return data

    def attributes_from_dict(self, data: dict, info: dict):
        for key, attr, default in info:
            setattr(self, attr, data.get(key, default))

    geo_mode_all_attributes = [
        ("zBuffer", "g_zbuffer", False),
        ("shade", "g_shade", False),
        ("cullFront", "g_cull_front", False),
        ("cullBack", "g_cull_back", False),
        ("fog", "g_fog", False),
        ("lighting", "g_lighting", False),
        ("texGen", "g_tex_gen", False),
        ("texGenLinear", "g_tex_gen_linear", False),
        ("lod", "g_lod", False),
        ("shadeSmooth", "g_shade_smooth", False),
    ]

    geo_mode_f3dex_attributes = [
        ("clipping", "g_clipping", False),
    ]

    geo_mode_f3dex3_attributes = [
        ("ambientOcclusion", "g_ambocclusion", False),
        ("attroffsetZ", "g_attroffset_z_enable", False),
        ("attroffsetST", "g_attroffset_st_enable", False),
        ("packedNormals", "g_packed_normals", False),
        ("lightToAlpha", "g_lighttoalpha", False),
        ("specularLighting", "g_lighting_specular", False),
        ("fresnelToColor", "g_fresnel_color", False),
        ("fresnelToAlpha", "g_fresnel_alpha", False),
    ]
    geo_mode_attributes = geo_mode_all_attributes + geo_mode_f3dex_attributes + geo_mode_f3dex3_attributes

    def geo_mode_to_dict(self, f3d=None):
        f3d = f3d if f3d else get_F3D_GBI()
        data = self.attributes_to_dict(self.geo_mode_all_attributes)
        if f3d.F3DEX_GBI or f3d.F3DLP_GBI:
            data.update(self.attributes_to_dict(self.geo_mode_f3dex_attributes))
        if f3d.F3DEX_GBI_3:
            data.update(self.attributes_to_dict(self.geo_mode_f3dex3_attributes))
        return data

    def geo_mode_from_dict(self, data: dict):
        self.attributes_from_dict(data, self.geo_mode_attributes)

    other_mode_h_attributes = [
        ("alphaDither", "g_mdsft_alpha_dither", "G_AD_PATTERN"),
        ("colorDither", "g_mdsft_rgb_dither", "G_CD_MAGICSQ"),
        ("chromaKey", "g_mdsft_combkey", "G_CK_NONE"),
        ("textureConvert", "g_mdsft_textconv", "G_TC_CONV"),
        ("textureFilter", "g_mdsft_text_filt", "G_TF_POINT"),
        # ("lutFormat", "g_mdsft_textlut", "G_TT_NONE")
        ("textureLoD", "g_mdsft_textlod", "G_TL_TILE"),
        ("textureDetail", "g_mdsft_textdetail", "G_TD_CLAMP"),
        ("perspectiveCorrection", "g_mdsft_textpersp", "G_TP_NONE"),
        ("cycleType", "g_mdsft_cycletype", "G_CYC_1CYCLE"),
        ("pipelineMode", "g_mdsft_pipeline", "G_PM_NPRIMITIVE"),
    ]

    def other_mode_h_to_dict(self):
        return self.attributes_to_dict(self.other_mode_h_attributes)

    def other_mode_h_from_dict(self, data: dict):
        self.attributes_from_dict(data, self.other_mode_h_attributes)

    other_mode_l_attributes = [
        ("alphaCompare", "g_mdsft_alpha_compare", "G_AC_NONE"),
        ("zSourceSelection", "g_mdsft_zsrcsel", "G_ZS_PIXEL"),
    ]

    rendermode_flag_attributes = [
        ("aa", "aa_en", False),
        ("zTest", "z_cmp", False),
        ("zWrite", "z_upd", False),
        ("colorOnCvg", "clr_on_cvg", False),
        ("alphaOnCvg", "alpha_cvg_sel", False),
        ("mulCvgXAlpha", "cvg_x_alpha", False),
        ("forceBlend", "force_bl", False),
        ("readFB", "im_rd", False),
        ("cvgDst", "cvg_dst", "CVG_DST_CLAMP"),
        ("zMode", "zmode", "ZMODE_OPA"),
    ]

    def other_mode_l_to_dict(self):
        data = self.attributes_to_dict(self.other_mode_l_attributes)
        if self.g_mdsft_zsrcsel == "G_ZS_PRIM":
            data["primDepth"] = self.prim_depth.to_dict()
        if self.set_rendermode:
            two_cycle = self.g_mdsft_cycletype == "G_CYC_2CYCLE"
            if self.rendermode_advanced_enabled:
                blender_data = []
                for i in range(2 if two_cycle else 1):
                    num = i + 1
                    color_attrs, alpha_attrs = (f"blend_p{num}", f"blend_m{num}"), (f"blend_a{num}", f"blend_b{num}")
                    blender_data.append(
                        {
                            "color": (getattr(self, color_attrs[0]), getattr(self, color_attrs[1])),
                            "alpha": (getattr(self, alpha_attrs[0]), getattr(self, alpha_attrs[1])),
                        }
                    )
                data["renderMode"] = {
                    "flags": self.attributes_to_dict(self.rendermode_flag_attributes),
                    "blender": blender_data,
                }
            else:
                data["renderMode"] = {
                    "presets": [self.rendermode_preset_cycle_1]
                    + ([self.rendermode_preset_cycle_2] if two_cycle else [])
                }

        return data

    def other_mode_l_from_dict(self, data: dict):
        self.attributes_from_dict(data, self.other_mode_l_attributes)
        self.prim_depth.from_dict(data.get("primDepth", {}))

        render_mode = data.get("renderMode", {})
        blender = render_mode.get("blender", [])
        flags = render_mode.get("flags", {})
        if render_mode:
            self.set_rendermode = True
        if not render_mode.get("presets", None) and (flags or blender):
            self.rendermode_advanced_enabled = True

        self.rendermode_preset_cycle_1, self.rendermode_preset_cycle_2 = render_mode.get(
            "presets", [self.rendermode_preset_cycle_1, self.rendermode_preset_cycle_2]
        )

        self.attributes_from_dict(flags, self.rendermode_flag_attributes)
        color_attrs = ("blend_p", "blend_m")
        alpha_attrs = ("blend_a", "blend_b")
        for i, cycle in enumerate(blender * 2 if len(blender) == 1 else blender):
            num = str(i + 1)
            color_attrs, alpha_attrs = (f"blend_p{num}", f"blend_m{num}"), (f"blend_a{num}", f"blend_b{num}")
            self[color_attrs[0]], self[color_attrs[1]] = cycle.get(
                "color", [self.get(color_attrs[0]), self.get(color_attrs[1])]
            )
            self[alpha_attrs[0]], self[alpha_attrs[1]] = cycle.get(
                "alpha", [self.get(alpha_attrs[0]), self.get(alpha_attrs[1])]
            )

    def other_to_dict(self):
        data = {}
        if self.clip_ratio != 1.0:
            data["clipRatio"] = self.clip_ratio
        if self.g_mdsft_textlod == "G_TL_LOD" and self.num_textures_mipmapped != 1:
            data["mipmapCount"] = self.num_textures_mipmapped
        return data

    def other_from_dict(self, data: dict):
        self.clip_ratio = data.get("clipRatio", self.clip_ratio)
        self.num_textures_mipmapped = data.get("mipmapCount", self.num_textures_mipmapped)

    def to_dict(self, f3d=None):
        data = {}
        data["geometryMode"] = self.geo_mode_to_dict(f3d)
        data["otherModeH"] = self.other_mode_h_to_dict()
        data["otherModeL"] = self.other_mode_l_to_dict()
        data["other"] = self.other_to_dict()
        return data

    def from_dict(self, data: dict):
        self.geo_mode_from_dict(data.get("geometryMode", {}))
        self.other_mode_h_from_dict(data.get("otherModeH", {}))
        self.other_mode_l_from_dict(data.get("otherModeL", {}))
        self.other_from_dict(data.get("other", {}))

    def key(self):
        return str(self.to_dict().items())


class DefaultRDPSettingsPanel(Panel):
    bl_label = "RDP Default Settings"
    bl_idname = "WORLD_PT_RDP_Default_Inspector"
    bl_space_type = "PROPERTIES"
    bl_region_type = "WINDOW"
    bl_context = "world"
    bl_options = {"HIDE_HEADER"}

    def draw(self, context):
        world = context.scene.world
        layout = self.layout
        layout.box().label(text="RDP Default Settings")
        layout.label(text="If a material setting is a same as a default setting, then it won't be set.")
        ui_geo_mode(world.rdp_defaults, world, layout, True)
        ui_upper_mode(world.rdp_defaults, world, layout, True)
        ui_lower_mode(world.rdp_defaults, world, layout, True)
        ui_other(world.rdp_defaults, world, layout, True)


class CelLevelProperty(PropertyGroup):
    threshMode: bpy.props.EnumProperty(
        items=enumCelThreshMode, name="Draw when", default="Lighter", update=update_cel_cutout_source
    )
    threshold: bpy.props.IntProperty(
        name="Threshold",
        description="Light level at which the boundary between cel levels occurs. One level is >= this value, the other is < it",
        min=2,
        max=255,
        default=128,
    )
    tintType: bpy.props.EnumProperty(items=enumCelTintType, name="Tint type", default="Fixed")
    tintFixedLevel: bpy.props.IntProperty(
        name="Level",
        description="0: original color <=> 255: fully tint color",
        min=0,
        max=255,
        default=50,
    )
    tintFixedColor: bpy.props.FloatVectorProperty(
        name="Tint color",
        size=3,
        min=0.0,
        max=1.0,
        subtype="COLOR",
    )
    tintSegmentNum: bpy.props.IntProperty(
        name="Segment",
        description="Segment number to store tint DL in",
        min=8,
        max=0xD,
        default=8,
    )
    tintSegmentOffset: bpy.props.IntProperty(
        name="Offset (instr)",
        description="Number of instructions (8 bytes) within this DL to jump to",
        min=0,
        max=1000,
        default=0,
    )
    tintLightSlot: bpy.props.IntProperty(
        name="Light (/end)",
        description="Which light to load RGB color from, counting from the end. 0 = ambient, 1 = last directional / point light, 2 = second-to-last, etc.",
        min=0,
        max=9,
        default=1,
    )

    def to_dict(self):
        return prop_group_to_json(self)

    def from_dict(self, data: dict):
        json_to_prop_group(self, data)

    def key(self):
        return str(self.to_dict().items())


class CelShadingProperty(PropertyGroup):
    tintPipeline: bpy.props.EnumProperty(items=enumCelTintPipeline, name="Tint pipeline", default="CC")
    cutoutSource: bpy.props.EnumProperty(
        items=enumCelCutoutSource,
        name="Cutout",
        default="ENVIRONMENT",
        update=update_cel_cutout_source,
    )
    levels: bpy.props.CollectionProperty(type=CelLevelProperty, name="Cel levels")

    def to_dict(self):
        return prop_group_to_json(self)

    def from_dict(self, data: dict):
        json_to_prop_group(self, data)

    def key(self):
        return str(self.to_dict().items())


def celGetMaterialLevels(materialName):
    material = bpy.data.materials.get(materialName)
    if material is None:
        raise PluginError(f"Could not find material {materialName}")
    return material.f3d_mat.cel_shading.levels


class CelLevelAdd(bpy.types.Operator):
    bl_idname = "material.f3d_cel_level_add"
    bl_label = "Add Cel Level"
    bl_options = {"REGISTER", "UNDO"}

    materialName: bpy.props.StringProperty()

    def execute(self, context):
        levels = celGetMaterialLevels(self.materialName)
        levels.add()
        return {"FINISHED"}


class CelLevelRemove(bpy.types.Operator):
    bl_idname = "material.f3d_cel_level_remove"
    bl_label = "Remove Last Level"
    bl_options = {"REGISTER", "UNDO"}

    materialName: bpy.props.StringProperty()

    def execute(self, context):
        levels = celGetMaterialLevels(self.materialName)
        levels.remove(len(levels) - 1)
        return {"FINISHED"}


def getCurrentPresetDir():
    return "f3d/" + bpy.context.scene.gameEditorMode.lower()


class ApplyMaterialPresetOperator(Operator):
    bl_idname = "material.f3d_preset_apply"
    bl_label = "Apply F3D Material Preset"

    filepath: bpy.props.StringProperty()

    def execute(self, context: Context):
        material_apply_preset(context.material, self.filepath)
        return {"FINISHED"}


def getCurrentPresetDir():
    return "f3d/" + bpy.context.scene.gameEditorMode.lower()


# modules/bpy_types.py -> Menu
class MATERIAL_MT_f3d_presets(Menu):
    bl_label = "F3D Material Presets"
    preset_operator = ApplyMaterialPresetOperator.bl_idname

    def draw(self, _context):
        """
        Define these on the subclass:
        - preset_operator (string)
        - preset_subdir (string)

        Optionally:
        - preset_add_operator (string)
        - preset_extensions (set of strings)
        - preset_operator_defaults (dict of keyword args)
        """
        ext_valid = getattr(self, "preset_extensions", {".py", ".xml"})
        props_default = getattr(self, "preset_operator_defaults", None)
        add_operator = getattr(self, "preset_add_operator", None)
        presetDir = getCurrentPresetDir()

        paths = bpy.utils.preset_paths("f3d/user")
        if not bpy.context.scene.f3dUserPresetsOnly:
            paths += bpy.utils.preset_paths(presetDir)
            if bpy.context.scene.f3d_type == "F3DEX3":
                paths += bpy.utils.preset_paths(f"{presetDir}_f3dex3")
        self.path_menu(
            paths,
            self.preset_operator,
            props_default=props_default,
            filter_ext=lambda ext: ext.lower() in ext_valid,
            add_operator=add_operator,
        )


class AddPresetF3D(AddPresetBase, Operator):
    """Add an F3D Material Preset"""

    bl_idname = "material.f3d_preset_add"
    bl_label = "Add F3D Material Preset"
    preset_menu = "MATERIAL_MT_f3d_presets"

    # variable used for all preset values
    # do NOT set "mat" in this operator, even in a for loop! it overrides this value
    preset_defines = ["f3d_mat = bpy.context.material.f3d_mat"]

    # properties to store in the preset
    preset_values = [
        "f3d_mat",
    ]

    # where to store the preset
    preset_subdir = "f3d/user"

    defaults = [
        "Custom",
        # "Shaded Texture",
    ]

    ignore_props = {
        "f3d_mat.tex0.tex",
        "f3d_mat.tex0.tex_format",
        "f3d_mat.tex0.ci_format",
        "f3d_mat.tex0.use_tex_reference",
        "f3d_mat.tex0.tex_reference",
        "f3d_mat.tex0.tex_reference_size",
        "f3d_mat.tex0.pal_reference",
        "f3d_mat.tex0.pal_reference_size",
        "f3d_mat.tex0.S",
        "f3d_mat.tex0.T",
        "f3d_mat.tex0.menu",
        "f3d_mat.tex0.autoprop",
        "f3d_mat.tex0.save_large_texture",
        "f3d_mat.tex0.tile_scroll",
        "f3d_mat.tex0.tile_scroll.s",
        "f3d_mat.tex0.tile_scroll.t",
        "f3d_mat.tex0.tile_scroll.interval",
        "f3d_mat.tex1.tex",
        "f3d_mat.tex1.tex_format",
        "f3d_mat.tex1.ci_format",
        "f3d_mat.tex1.use_tex_reference",
        "f3d_mat.tex1.tex_reference",
        "f3d_mat.tex1.tex_reference_size",
        "f3d_mat.tex1.pal_reference",
        "f3d_mat.tex1.pal_reference_size",
        "f3d_mat.tex1.S",
        "f3d_mat.tex1.T",
        "f3d_mat.tex1.menu",
        "f3d_mat.tex1.autoprop",
        "f3d_mat.tex1.save_large_texture",
        "f3d_mat.tex1.tile_scroll",
        "f3d_mat.tex1.tile_scroll.s",
        "f3d_mat.tex1.tile_scroll.t",
        "f3d_mat.tex1.tile_scroll.interval",
        "f3d_mat.tex_scale",
        "f3d_mat.scale_autoprop",
        "f3d_mat.uv_basis",
        "f3d_mat.UVanim0",
        "f3d_mat.UVanim1",
        "f3d_mat.menu_procAnim",
        "f3d_mat.menu_geo",
        "f3d_mat.menu_upper",
        "f3d_mat.menu_lower",
        "f3d_mat.menu_other",
        "f3d_mat.menu_lower_render",
        "f3d_mat.f3d_update_flag",
        "f3d_mat.name",
        "f3d_mat.use_large_textures",
    }

    def execute(self, context):
        import os
        from bpy.utils import is_path_builtin

        if hasattr(self, "pre_cb"):
            self.pre_cb(context)

        preset_menu_class = getattr(bpy.types, self.preset_menu)

        is_xml = getattr(preset_menu_class, "preset_type", None) == "XML"
        is_preset_add = not (self.remove_name or self.remove_active)

        if is_xml:
            ext = ".xml"
        else:
            ext = ".py"

        name = self.name.strip() if is_preset_add else self.name

        if is_preset_add:
            if not name:
                return {"FINISHED"}

            filename = self.as_filename(name)
            if filename in material_presets or filename == "custom":
                self.report({"WARNING"}, "Unable to delete/overwrite default presets.")
                return {"CANCELLED"}

            # Reset preset name
            wm = bpy.data.window_managers[0]
            if name == wm.preset_name:
                wm.preset_name = "New Preset"

            filename = self.as_filename(name)
            context.material.f3d_mat.presetName = bpy.path.display_name(filename)

            target_path = os.path.join("presets", self.preset_subdir)
            try:
                target_path = bpy.utils.user_resource("SCRIPTS", target_path, create=True)
            except:  # 3.0
                target_path = bpy.utils.user_resource("SCRIPTS", path=target_path, create=True)

            if not target_path:
                self.report({"WARNING"}, "Failed to create presets path")
                return {"CANCELLED"}

            filepath = os.path.join(target_path, filename) + ext

            if hasattr(self, "add"):
                self.add(context, filepath)
            else:
                logger.info("Writing Preset: %r" % filepath)

                if is_xml:
                    import rna_xml

                    rna_xml.xml_file_write(context, filepath, preset_menu_class.preset_xml_map)
                else:

                    def rna_recursive_attr_expand(value, rna_path_step, level):
                        if rna_path_step in self.ignore_props:
                            return
                        if isinstance(value, PropertyGroup):
                            for sub_value_attr in value.bl_rna.properties.keys():
                                if sub_value_attr == "rna_type":
                                    continue
                                sub_value = getattr(value, sub_value_attr)
                                rna_recursive_attr_expand(sub_value, "%s.%s" % (rna_path_step, sub_value_attr), level)
                        elif type(value).__name__ == "bpy_prop_collection_idprop":  # could use nicer method
                            file_preset.write("%s.clear()\n" % rna_path_step)
                            for sub_value in value:
                                file_preset.write("item_sub_%d = %s.add()\n" % (level, rna_path_step))
                                rna_recursive_attr_expand(sub_value, "item_sub_%d" % level, level + 1)
                        else:
                            # convert thin wrapped sequences
                            # to simple lists to repr()
                            try:
                                value = value[:]
                            except:
                                pass

                            file_preset.write("%s = %r\n" % (rna_path_step, value))

                    file_preset = open(filepath, "w", encoding="utf-8")
                    file_preset.write("import bpy\n")

                    if hasattr(self, "preset_defines"):
                        for rna_path in self.preset_defines:
                            exec(rna_path)
                            file_preset.write("%s\n" % rna_path)
                        file_preset.write("\n")
                    file_preset.write("bpy.context.material.f3d_update_flag = True\n")

                    for rna_path in self.preset_values:
                        value = eval(rna_path)
                        rna_recursive_attr_expand(value, rna_path, 1)

                    file_preset.write("bpy.context.material.f3d_update_flag = False\n")
                    file_preset.write(
                        "f3d_mat.use_default_lighting = f3d_mat.use_default_lighting # Force nodes update\n"
                    )
                    file_preset.close()

            presetName = bpy.path.display_name(filename)
            preset_menu_class.bl_label = presetName

            for otherMat in bpy.data.materials:
                if otherMat.f3d_mat.presetName == presetName and otherMat != context.material:
                    update_preset_manual_v4(otherMat, filename)
            context.material.f3d_mat.presetName = bpy.path.display_name(filename)

        else:
            if self.remove_active:
                name = preset_menu_class.bl_label
                filename = self.as_filename(name)
                presetName = bpy.path.display_name(filename)

                if filename in material_presets or filename == "custom":
                    self.report({"WARNING"}, "Unable to delete/overwrite default presets.")
                    return {"CANCELLED"}

            # fairly sloppy but convenient.
            filepath = bpy.utils.preset_find(name, self.preset_subdir, ext=ext)

            if not filepath:
                filepath = bpy.utils.preset_find(name, self.preset_subdir, display_name=True, ext=ext)

            if not filepath:
                return {"CANCELLED"}

            # Do not remove bundled presets
            if is_path_builtin(filepath):
                self.report({"WARNING"}, "Unable to remove default presets")
                return {"CANCELLED"}

            try:
                if hasattr(self, "remove"):
                    self.remove(context, filepath)
                else:
                    os.remove(filepath)
            except Exception as e:
                self.report({"ERROR"}, "Unable to remove preset: %r" % e)
                import traceback

                traceback.print_exc()
                return {"CANCELLED"}

            # XXX, stupid!
            preset_menu_class.bl_label = "Presets"
            for material in bpy.data.materials:
                if material.f3d_mat.presetName == presetName:
                    material.f3d_mat.presetName = "Custom"

        if hasattr(self, "post_cb"):
            self.post_cb(context)

        return {"FINISHED"}


def convertToNewMat(material, oldMat):
    material.f3d_mat.presetName = oldMat.get("presetName", "Custom")

    material.f3d_mat.scale_autoprop = oldMat.get("scale_autoprop", material.f3d_mat.scale_autoprop)
    material.f3d_mat.uv_basis = oldMat.get("uv_basis", material.f3d_mat.uv_basis)

    # Combiners
    if "combiner1" in oldMat:
        recursiveCopyOldPropertyGroup(oldMat["combiner1"], material.f3d_mat.combiner1)
    if "combiner2" in oldMat:
        recursiveCopyOldPropertyGroup(oldMat["combiner2"], material.f3d_mat.combiner2)

    # Texture animation
    material.f3d_mat.menu_procAnim = oldMat.get("menu_procAnim", material.f3d_mat.menu_procAnim)
    if "UVanim" in oldMat:
        recursiveCopyOldPropertyGroup(oldMat["UVanim"], material.f3d_mat.UVanim0)
    if "UVanim_tex1" in oldMat:
        recursiveCopyOldPropertyGroup(oldMat["UVanim_tex1"], material.f3d_mat.UVanim1)

    # material textures
    material.f3d_mat.tex_scale = oldMat.get("tex_scale", material.f3d_mat.tex_scale)
    recursiveCopyOldPropertyGroup(oldMat["tex0"], material.f3d_mat.tex0)
    recursiveCopyOldPropertyGroup(oldMat["tex1"], material.f3d_mat.tex1)

    # Should Set?
    material.f3d_mat.set_prim = oldMat.get("set_prim", material.f3d_mat.set_prim)
    material.f3d_mat.set_lights = oldMat.get("set_lights", material.f3d_mat.set_lights)
    material.f3d_mat.set_env = oldMat.get("set_env", material.f3d_mat.set_env)
    material.f3d_mat.set_blend = oldMat.get("set_blend", material.f3d_mat.set_blend)
    material.f3d_mat.set_key = oldMat.get("set_key", material.f3d_mat.set_key)
    material.f3d_mat.set_k0_5 = oldMat.get("set_k0_5", material.f3d_mat.set_k0_5)
    material.f3d_mat.set_combiner = oldMat.get("set_combiner", material.f3d_mat.set_combiner)
    material.f3d_mat.use_default_lighting = oldMat.get("use_default_lighting", material.f3d_mat.use_default_lighting)

    # Colors
    nodes = oldMat.node_tree.nodes

    if oldMat.mat_ver == 3:
        prim = nodes["Primitive Color Output"].inputs[0].default_value
        env = nodes["Environment Color Output"].inputs[0].default_value
    else:
        prim = nodes["Primitive Color"].outputs[0].default_value
        env = nodes["Environment Color"].outputs[0].default_value

    material.f3d_mat.blend_color = oldMat.get("blend_color", material.f3d_mat.blend_color)
    material.f3d_mat.prim_color = prim
    material.f3d_mat.env_color = env
    if "Chroma Key Center" in nodes:
        material.f3d_mat.key_center = nodes["Chroma Key Center"].outputs[0].default_value

    # Chroma
    material.f3d_mat.key_scale = oldMat.get("key_scale", material.f3d_mat.key_scale)
    material.f3d_mat.key_width = oldMat.get("key_width", material.f3d_mat.key_width)

    # Convert
    material.f3d_mat.k0 = oldMat.get("k0", material.f3d_mat.k0)
    material.f3d_mat.k1 = oldMat.get("k1", material.f3d_mat.k1)
    material.f3d_mat.k2 = oldMat.get("k2", material.f3d_mat.k2)
    material.f3d_mat.k3 = oldMat.get("k3", material.f3d_mat.k3)
    material.f3d_mat.k4 = oldMat.get("k4", material.f3d_mat.k4)
    material.f3d_mat.k5 = oldMat.get("k5", material.f3d_mat.k5)

    # Prim
    material.f3d_mat.prim_lod_frac = oldMat.get("prim_lod_frac", material.f3d_mat.prim_lod_frac)
    material.f3d_mat.prim_lod_min = oldMat.get("prim_lod_min", material.f3d_mat.prim_lod_min)

    # lights
    material.f3d_mat.default_light_color = oldMat.get("default_light_color", material.f3d_mat.default_light_color)
    material.f3d_mat.ambient_light_color = oldMat.get("ambient_light_color", material.f3d_mat.ambient_light_color)
    for i in range(1, 8):
        old_light = oldMat.get(f"f3d_light{str(i)}")
        # can be a broken property with V1 materials (IDPropertyGroup), thankfully this isnt typical to see when upgrading but
        # this method is safer
        if type(old_light) is Light:
            setattr(material.f3d_mat, f"f3d_light{str(i)}", old_light)

    # Fog Properties
    material.f3d_mat.fog_color = oldMat.get("fog_color", material.f3d_mat.fog_color)
    material.f3d_mat.fog_position = oldMat.get("fog_position", material.f3d_mat.fog_position)
    material.f3d_mat.set_fog = oldMat.get("set_fog", material.f3d_mat.set_fog)
    material.f3d_mat.use_global_fog = oldMat.get("use_global_fog", material.f3d_mat.use_global_fog)

    # geometry mode
    material.f3d_mat.menu_geo = oldMat.get("menu_geo", material.f3d_mat.menu_geo)
    material.f3d_mat.menu_upper = oldMat.get("menu_upper", material.f3d_mat.menu_upper)
    material.f3d_mat.menu_lower = oldMat.get("menu_lower", material.f3d_mat.menu_lower)
    material.f3d_mat.menu_other = oldMat.get("menu_other", material.f3d_mat.menu_other)
    material.f3d_mat.menu_lower_render = oldMat.get("menu_lower_render", material.f3d_mat.menu_lower_render)
    if "rdp_settings" in oldMat:
        recursiveCopyOldPropertyGroup(oldMat["rdp_settings"], material.f3d_mat.rdp_settings)


class F3DMaterialProperty(PropertyGroup):
    presetName: bpy.props.StringProperty(
        name="Preset Name",
        default="Custom",
    )

    scale_autoprop: bpy.props.BoolProperty(
        name="Auto Set Scale",
        default=True,
        update=update_tex_values,
    )
    uv_basis: bpy.props.EnumProperty(
        name="UV Basis",
        default="TEXEL0",
        items=enumTexUV,
        update=update_tex_values,
    )

    # Combiners
    combiner1: bpy.props.PointerProperty(type=CombinerProperty)
    combiner2: bpy.props.PointerProperty(type=CombinerProperty)

    # Texture animation
    menu_procAnim: bpy.props.BoolProperty()
    UVanim0: bpy.props.PointerProperty(type=ProcAnimVectorProperty)
    UVanim1: bpy.props.PointerProperty(type=ProcAnimVectorProperty)

    # material textures
    tex_scale: bpy.props.FloatVectorProperty(
        min=0,
        max=1,
        size=2,
        default=(1, 1),
        step=1,
        update=update_tex_values,
    )
    tex0: bpy.props.PointerProperty(type=TextureProperty, name="tex0")
    tex1: bpy.props.PointerProperty(type=TextureProperty, name="tex1")

    # Should Set?

    set_prim: bpy.props.BoolProperty(
        default=True,
        update=update_node_values_with_preset,
    )
    set_lights: bpy.props.BoolProperty(
        default=True,
        update=update_node_values_with_preset,
    )
    set_env: bpy.props.BoolProperty(
        default=False,
        update=update_node_values_with_preset,
    )
    set_blend: bpy.props.BoolProperty(
        default=False,
        update=update_node_values_with_preset,
    )
    set_key: bpy.props.BoolProperty(
        default=True,
        update=update_node_values_with_preset,
    )
    set_k0_5: bpy.props.BoolProperty(
        default=True,
        update=update_node_values_with_preset,
    )
    set_combiner: bpy.props.BoolProperty(
        default=True,
        update=update_node_values_with_preset,
    )
    use_default_lighting: bpy.props.BoolProperty(
        default=True,
        update=update_node_values_without_preset,
    )

    # Blend Color
    blend_color: bpy.props.FloatVectorProperty(
        name="Blend Color",
        subtype="COLOR",
        size=4,
        min=0,
        max=1,
        default=(0, 0, 0, 1),
    )
    prim_color: bpy.props.FloatVectorProperty(
        name="Primitive Color",
        subtype="COLOR",
        size=4,
        min=0,
        max=1,
        default=(1, 1, 1, 1),
        update=get_color_input_update_callback("prim_color", "Prim"),
    )
    env_color: bpy.props.FloatVectorProperty(
        name="Environment Color",
        subtype="COLOR",
        size=4,
        min=0,
        max=1,
        default=(1, 1, 1, 1),
        update=get_color_input_update_callback("env_color", "Env"),
    )
    key_center: bpy.props.FloatVectorProperty(
        name="Key Center",
        subtype="COLOR",
        size=4,
        min=0,
        max=1,
        default=(1, 1, 1, 1),
        update=update_node_values_without_preset,
    )

    # Chroma
    key_scale: bpy.props.FloatVectorProperty(
        name="Key Scale",
        min=0,
        max=1,
        step=1,
        update=update_node_values_with_preset,
    )
    key_width: bpy.props.FloatVectorProperty(
        name="Key Width",
        min=0,
        max=16,
        update=update_node_values_with_preset,
    )

    # Convert
    k0: bpy.props.FloatProperty(
        min=-1,
        max=1,
        default=175 / 255,
        step=1,
        update=update_node_values_with_preset,
    )
    k1: bpy.props.FloatProperty(
        min=-1,
        max=1,
        default=-43 / 255,
        step=1,
        update=update_node_values_with_preset,
    )
    k2: bpy.props.FloatProperty(
        min=-1,
        max=1,
        default=-89 / 255,
        step=1,
        update=update_node_values_with_preset,
    )
    k3: bpy.props.FloatProperty(
        min=-1,
        max=1,
        default=222 / 255,
        step=1,
        update=update_node_values_with_preset,
    )
    k4: bpy.props.FloatProperty(
        min=-1,
        max=1,
        default=114 / 255,
        step=1,
        update=update_node_values_with_preset,
    )
    k5: bpy.props.FloatProperty(
        min=-1,
        max=1,
        default=42 / 255,
        step=1,
        update=update_node_values_with_preset,
    )

    # Prim
    prim_lod_frac: bpy.props.FloatProperty(
        name="Prim LOD Frac",
        min=0,
        max=1,
        step=1,
        update=update_node_values_with_preset,
    )
    prim_lod_min: bpy.props.FloatProperty(
        name="Min LOD Ratio",
        min=0,
        max=1,
        step=1,
        update=update_node_values_with_preset,
    )

    # lights
    default_light_color: bpy.props.FloatVectorProperty(
        name="Default Light Color",
        subtype="COLOR",
        size=4,
        min=0,
        max=1,
        default=(1, 1, 1, 1),
        update=update_light_properties,
    )
    set_ambient_from_light: bpy.props.BoolProperty(
        "Automatic Ambient Color", default=True, update=update_light_properties
    )
    ambient_light_color: bpy.props.FloatVectorProperty(
        name="Ambient Light Color",
        subtype="COLOR",
        size=4,
        min=0,
        max=1,
        default=(0.5, 0.5, 0.5, 1),
        update=update_light_properties,
    )
    f3d_light1: bpy.props.PointerProperty(type=Light, update=F3DOrganizeLights)
    f3d_light2: bpy.props.PointerProperty(type=Light, update=F3DOrganizeLights)
    f3d_light3: bpy.props.PointerProperty(type=Light, update=F3DOrganizeLights)
    f3d_light4: bpy.props.PointerProperty(type=Light, update=F3DOrganizeLights)
    f3d_light5: bpy.props.PointerProperty(type=Light, update=F3DOrganizeLights)
    f3d_light6: bpy.props.PointerProperty(type=Light, update=F3DOrganizeLights)
    f3d_light7: bpy.props.PointerProperty(type=Light, update=F3DOrganizeLights)

    # Ambient Occlusion
    ao_ambient: bpy.props.FloatProperty(
        name="AO Ambient",
        min=0.0,
        max=1.0,
        default=1.0,
        description="How much ambient occlusion (vertex alpha) affects ambient light intensity",
        update=update_node_values_without_preset,
    )
    ao_directional: bpy.props.FloatProperty(
        name="AO Directional",
        min=0.0,
        max=1.0,
        default=0.625,
        description="How much ambient occlusion (vertex alpha) affects directional light intensity",
        update=update_node_values_without_preset,
    )
    ao_point: bpy.props.FloatProperty(
        name="AO Point",
        min=0.0,
        max=1.0,
        default=0.0,
        description="How much ambient occlusion (vertex alpha) affects point light intensity",
        update=update_node_values_without_preset,
    )
    set_ao: bpy.props.BoolProperty(update=update_node_values_without_preset)

    # Fresnel
    fresnel_lo: bpy.props.FloatProperty(
        name="Fresnel lo",
        min=-1000.0,
        max=1000.0,
        default=0.7,
        description="Dot product value which gives shade alpha = 0. The dot product ranges from 1 when the normal points directly at the camera, to 0 when it points sideways",
        update=update_node_values_without_preset,
    )
    fresnel_hi: bpy.props.FloatProperty(
        name="Fresnel hi",
        min=-1000.0,
        max=1000.0,
        default=0.4,
        description="Dot product value which gives shade alpha = FF. The dot product ranges from 1 when the normal points directly at the camera, to 0 when it points sideways",
        update=update_node_values_without_preset,
    )
    set_fresnel: bpy.props.BoolProperty(update=update_node_values_without_preset)

    # Attribute Offsets
    attroffs_st: bpy.props.FloatVectorProperty(
        name="ST Attr Offset",
        size=2,
        min=-1024.0,
        max=1024.0,
        default=(0.0, 0.0),
        description="Offset applied to ST (UV) coordinates, after texture scale. Units are texels. Usually for UV scrolling",
        update=update_node_values_without_preset,
    )
    attroffs_z: bpy.props.IntProperty(
        name="Z Attr Offset",
        min=-0x8000,
        max=0x7FFF,
        default=-2,
        description="Offset applied to Z coordinate. To fix decals, set Z mode to opaque and set Z attr offset to something like -2",
        update=update_node_values_without_preset,
    )
    set_attroffs_st: bpy.props.BoolProperty(update=update_node_values_without_preset)
    set_attroffs_z: bpy.props.BoolProperty(update=update_node_values_without_preset)

    # Fog Properties
    fog_color: bpy.props.FloatVectorProperty(
        name="Fog Color",
        subtype="COLOR",
        size=4,
        min=0,
        max=1,
        default=(0, 0, 0, 1),
        update=update_node_values_without_preset,
    )
    # TODO: (V5) dragorn421 should ask me if this is _actually_ the fog position max because this seems wrong to him
    fog_position: bpy.props.IntVectorProperty(
        name="Fog Range",
        size=2,
        min=0,
        max=0x10000,
        default=(985, 1000),
        update=update_node_values_without_preset,
    )
    set_fog: bpy.props.BoolProperty(update=update_node_values_without_preset)
    use_global_fog: bpy.props.BoolProperty(default=False, update=update_node_values_without_preset)

    # geometry mode
    menu_geo: bpy.props.BoolProperty()
    menu_upper: bpy.props.BoolProperty()
    menu_lower: bpy.props.BoolProperty()
    menu_other: bpy.props.BoolProperty()
    menu_lower_render: bpy.props.BoolProperty()
    rdp_settings: bpy.props.PointerProperty(type=RDPSettings)

    draw_layer: bpy.props.PointerProperty(type=DrawLayerProperty)
    use_large_textures: bpy.props.BoolProperty(name="Large Texture Mode")
    large_edges: bpy.props.EnumProperty(items=enumLargeEdges, default="Clamp")

    expand_cel_shading_ui: bpy.props.BoolProperty(name="Expand Cel Shading UI")
    use_cel_shading: bpy.props.BoolProperty(name="Use Cel Shading", update=update_cel_cutout_source)
    cel_shading: bpy.props.PointerProperty(type=CelShadingProperty)

    @property
    def is_multi_tex(self):
        use_dict = all_combiner_uses(self)
        return use_dict["Texture 0"] and use_dict["Texture 1"]

    def get_uv_basis(self):
        return self.uv_basis if (self.is_multi_tex and self.tex0.is_set and self.tex1.is_set) else None

    def combiner_to_dict(self):
        cycles = [self.combiner1.to_dict()]
        if self.rdp_settings.g_mdsft_cycletype == "G_CYC_2CYCLE":
            cycles.append(self.combiner2.to_dict())
        return {"set": self.set_combiner, "cycles": cycles}

    def combiner_from_dict(self, data: dict):
        self.set_combiner = data.get("set", self.set_combiner)
        cycles = data.get("cycles", [])
        if len(cycles) >= 1:
            self.combiner1.from_dict(cycles[0])
        if len(cycles) >= 2:
            self.combiner2.from_dict(cycles[1])

    def f3dex3_colors_to_dict(self):
        data = {}
        rdp = self.rdp_settings
        if rdp.g_ambocclusion:
            data["ao"] = {
                "set": self.set_ao,
                "ambient": self.ao_ambient,
                "directional": self.ao_directional,
                "point": self.ao_point,
            }
        if rdp.g_fresnel_color or rdp.g_fresnel_alpha:
            data["fresnel"] = {"set": self.set_fresnel, "low": self.fresnel_lo, "high": self.fresnel_hi}
        attr_offset = {}
        if rdp.g_attroffset_st_enable:
            attr_offset["st"] = {"set": self.set_attroffs_st, "value": list(self.attroffs_st)}
        if rdp.g_attroffset_z_enable:
            attr_offset["z"] = {"set": self.set_attroffs_z, "value": self.attroffs_z}
        if attr_offset:
            data["attrOffset"] = attr_offset
        if self.use_cel_shading:
            data["celShading"] = self.cel_shading.to_dict()
        return data

    def f3dex3_colors_from_dict(self, data: dict):
        ao = data.get("ao", {})
        self.set_ao = ao.get("set", self.set_ao)
        self.ao_ambient = ao.get("ambient", self.ao_ambient)
        self.ao_directional = ao.get("directional", self.ao_directional)
        self.ao_point = ao.get("point", self.ao_point)
        fresnel = data.get("fresnel", {})
        self.set_fresnel = fresnel.get("set", self.set_fresnel)
        self.fresnel_lo = fresnel.get("low", self.fresnel_lo)
        self.fresnel_hi = fresnel.get("high", self.fresnel_hi)
        attr_offset = data.get("attrOffset", {})
        st_attr_offset = attr_offset.get("st", {})
        self.set_attroffs_st = st_attr_offset.get("set", self.set_attroffs_st)
        self.attroffs_st = st_attr_offset.get("value", self.attroffs_st)
        z_attr_offset = attr_offset.get("z", {})
        self.set_attroffs_z = z_attr_offset.get("set", self.set_attroffs_z)
        self.attroffs_z = z_attr_offset.get("value", self.attroffs_z)
        cel_shading = data.get("celShading", {})
        if cel_shading:
            self.use_cel_shading = True
            self.cel_shading.from_dict(cel_shading)

    def lights_to_dict(self, use_dict: dict[str]):
        def add_fast64_f3d_light_to_list(light: bpy.types.Light, lights):
            if light is None:
                return
            for obj in bpy.context.scene.objects:
                if obj.data == light.original:
                    lights.append(
                        {
                            "color": list(light.color),
                            "direction": list(getObjDirectionVec(obj, True)),
                        }
                    )

        if not (use_dict["Shade"] and self.rdp_settings.g_lighting and self.set_lights):
            return {}
        lights: list[dict[str, list[float]]] = []
        ambient = get_clean_color(self.ambient_light_color, True)
        if self.use_default_lighting:
            lights.append({"color": get_clean_color(self.default_light_color, True)})
            if self.set_ambient_from_light:
                ambient = None
        else:
            for i in range(1, 8):
                add_fast64_f3d_light_to_list(self.get(f"f3d_light{str(i)}"), lights)
        return {"lights": lights, "ambientColor": ambient}

    def lights_from_dict(self, data: dict):
        lights = data.get("lights", [])
        if len(lights) == 1 and not "direction" in lights[0] and "color" in lights[0]:  # Default lighting
            self.use_default_lighting = True
            self.default_light_color = lights[0]["color"] + [1.0]
        else:
            self.use_default_lighting = False
        # TODO: Figure out conversion for object lights
        ambient = data.get("ambientColor", [])
        self.set_ambient_from_light = bool(ambient)
        if ambient:
            self.ambient_light_color = ambient + [1.0]

    def colors_to_dict(self, f3d, use_dict: dict[str]):
        data = {}
        if use_dict["Environment"]:
            data["environment"] = {
                "set": self.set_env,
                "color": get_clean_color(self.env_color, include_alpha=True),
            }
        if use_dict["Primitive"]:
            data["primitive"] = {
                "set": self.set_prim,
                "color": get_clean_color(self.prim_color, include_alpha=True),
                "minLoDRatio": self.prim_lod_min,
                "loDFraction": self.prim_lod_frac,
            }
        if use_dict["Key"]:
            data["key"] = {
                "set": self.set_key,
                "center": get_clean_color(self.key_center),
                "scale": list(self.key_scale),
                "width": list(self.key_width),
            }
        if use_dict["Convert"]:
            data["convert"] = {
                "set": self.set_k0_5,
                "values": [round(k, 4) for k in (self.k0, self.k1, self.k2, self.k3, self.k4, self.k5)],
            }
        if self.rdp_settings.using_fog:
            data["fog"] = {
                "set": self.set_fog,
                "color": get_clean_color(self.fog_color),
                "range": list(self.fog_position),
            }
        if self.rdp_settings.g_lighting:
            data["lighting"] = {"set": self.set_lights, **self.lights_to_dict(use_dict)}
        data["blend"] = {
            "set": self.set_blend,
            "color": get_clean_color(self.blend_color, include_alpha=True),
        }
        if f3d.F3DEX_GBI_3:
            data.update(self.f3dex3_colors_to_dict())
        return data

    def colors_from_dict(self, data: dict):
        enviroment = data.get("environment", {})
        self.set_env = enviroment.get("set", self.set_env)
        if "color" in enviroment:
            self.env_color = enviroment.get("color")
        primitive = data.get("primitive", {})
        self.set_prim = primitive.get("set", self.set_prim)
        if "color" in primitive:
            self.prim_color = primitive.get("color")
        self.prim_lod_min, self.prim_lod_frac = (
            primitive.get("minLoDRatio", self.prim_lod_min),
            primitive.get("loDFraction", self.prim_lod_frac),
        )
        key = data.get("key", {})
        self.set_key = key.get("set", self.set_key)
        if "center" in key:
            self.key_center = key.get("center") + [1.0]
        self.key_scale, self.key_width = (
            key.get("scale", list(self.key_scale)),
            key.get("width", list(self.key_width)),
        )
        convert = data.get("convert", {})
        self.set_k0_5 = convert.get("set", self.set_k0_5)
        self.k0, self.k1, self.k2, self.k3, self.k4, self.k5 = convert.get(
            "values", [self.k0, self.k1, self.k2, self.k3, self.k4, self.k5]
        )
        fog = data.get("fog", {})
        self.set_fog = fog.get("set", self.set_fog)
        if "color" in fog:
            self.fog_color = fog.get("color") + [1.0]
        self.fog_position = fog.get("range", list(self.fog_position))
        blend = data.get("blend", {})
        self.set_blend = blend.get("set", self.set_blend)
        if "color" in blend:
            self.blend_color = blend.get("color")
        lighting = data.get("lighting", {})
        self.set_lights = lighting.get("set", self.set_lights)
        self.lights_from_dict(lighting)
        self.f3dex3_colors_from_dict(data)

    def extra_texture_settings_to_dict(self):
        data = {}
        if not self.scale_autoprop:
            data["scale"] = [round(value, 4) for value in self.tex_scale]
        if self.use_large_textures:
            data["large"] = {"edges": self.large_edges}
        data["uvBasis"] = self.get_uv_basis()
        return data

    def extra_texture_settings_from_dict(self, data):
        self.tex_scale = data.get("scale", self.tex_scale)
        self.use_large_textures = "large" in data
        if self.use_large_textures:
            self.large_edges = data["large"].get("edges", self.large_edges)

    def key(self) -> F3DMaterialHash:
        return (
            self.UVanim0.key(),
            self.UVanim1.key(),
            self.tex0.key(),
            self.tex1.key(),
            self.rdp_settings.key(),
            self.draw_layer.key(),
<<<<<<< HEAD
            str(self.extra_texture_settings_to_dict().items()),
            str(self.cel_shading.to_dict()) if self.use_cel_shading else None,
            str(self.colors_to_dict(get_F3D_GBI(), all_combiner_uses(self))),
=======
            self.use_large_textures,
            self.use_cel_shading,
            self.cel_shading.tintPipeline if self.use_cel_shading else None,
            (
                tuple(
                    [
                        (
                            c.threshMode,
                            c.threshold,
                            c.tintType,
                            c.tintFixedLevel,
                            c.tintFixedColor,
                            c.tintSegmentNum,
                            c.tintSegmentOffset,
                            c.tintLightSlot,
                        )
                        for c in self.cel_shading.levels
                    ]
                )
                if self.use_cel_shading
                else None
            ),
            self.use_default_lighting,
            self.set_blend,
            self.set_prim,
            self.set_env,
            self.set_key,
            self.set_k0_5,
            self.set_combiner,
            self.set_lights,
            self.set_fog,
            tuple([round(value, 4) for value in self.blend_color]) if self.set_blend else None,
            tuple([round(value, 4) for value in self.prim_color]) if self.set_prim else None,
            round(self.prim_lod_frac, 4) if self.set_prim else None,
            round(self.prim_lod_min, 4) if self.set_prim else None,
            tuple([round(value, 4) for value in self.env_color]) if self.set_env else None,
            tuple([round(value, 4) for value in self.key_center]) if self.set_key else None,
            tuple([round(value, 4) for value in self.key_scale]) if self.set_key else None,
            tuple([round(value, 4) for value in self.key_width]) if self.set_key else None,
            round(self.k0, 4) if self.set_k0_5 else None,
            round(self.k1, 4) if self.set_k0_5 else None,
            round(self.k2, 4) if self.set_k0_5 else None,
            round(self.k3, 4) if self.set_k0_5 else None,
            round(self.k4, 4) if self.set_k0_5 else None,
            round(self.k5, 4) if self.set_k0_5 else None,
            self.combiner1.key() if self.set_combiner else None,
            self.combiner2.key() if self.set_combiner else None,
            (
                tuple([round(value, 4) for value in (self.ao_ambient, self.ao_directional, self.ao_point)])
                if self.set_ao
                else None
            ),
            tuple([round(value, 4) for value in (self.fresnel_lo, self.fresnel_hi)]) if self.set_fresnel else None,
            tuple([round(value, 4) for value in self.attroffs_st]) if self.set_attroffs_st else None,
            self.attroffs_z if self.set_attroffs_z else None,
            tuple([round(value, 4) for value in self.fog_color]) if self.set_fog else None,
            tuple([round(value, 4) for value in self.fog_position]) if self.set_fog else None,
            tuple([round(value, 4) for value in self.default_light_color]) if useDefaultLighting else None,
            self.set_ambient_from_light if useDefaultLighting else None,
            (
                tuple([round(value, 4) for value in self.ambient_light_color])
                if useDefaultLighting and not self.set_ambient_from_light
                else None
            ),
            self.f3d_light1 if not useDefaultLighting else None,
            self.f3d_light2 if not useDefaultLighting else None,
            self.f3d_light3 if not useDefaultLighting else None,
            self.f3d_light4 if not useDefaultLighting else None,
            self.f3d_light5 if not useDefaultLighting else None,
            self.f3d_light6 if not useDefaultLighting else None,
            self.f3d_light7 if not useDefaultLighting else None,
>>>>>>> db91defe
        )


class UnlinkF3DImage0(Operator):
    bl_idname = "image.tex0_unlink"
    bl_label = "Unlink F3D Image"
    bl_options = {"REGISTER", "UNDO", "PRESET"}

    # Called on demand (i.e. button press, menu item)
    # Can also be called from operator search menu (Spacebar)
    def execute(self, context):
        context.material.f3d_mat.tex0.tex = None
        return {"FINISHED"}  # must return a set


class UnlinkF3DImage1(Operator):
    bl_idname = "image.tex1_unlink"
    bl_label = "Unlink F3D Image"
    bl_options = {"REGISTER", "UNDO", "PRESET"}

    # Called on demand (i.e. button press, menu item)
    # Can also be called from operator search menu (Spacebar)
    def execute(self, context):
        context.material.f3d_mat.tex1.tex = None
        return {"FINISHED"}  # must return a set


class UpdateF3DNodes(Operator):
    bl_idname = "material.update_f3d_nodes"
    bl_label = "Update F3D Nodes"
    bl_options = {"REGISTER", "UNDO", "PRESET"}

    # Called on demand (i.e. button press, menu item)
    # Can also be called from operator search menu (Spacebar)
    def execute(self, context):
        if context is None or not hasattr(context, "material") or context.material is None:
            self.report({"ERROR"}, "Material not found in context.")
            return {"CANCELLED"}
        if not context.material.is_f3d:
            self.report({"ERROR"}, "Material is not F3D.")
            return {"CANCELLED"}
        material = context.material

        material.f3d_update_flag = True
        try:
            update_node_values_of_material(material, context)
            material.f3d_mat.presetName = "Custom"
        except Exception as exc:
            material.f3d_update_flag = False
            raise exc
        material.f3d_update_flag = False
        return {"FINISHED"}  # must return a set


class F3DRenderSettingsPanel(Panel):
    bl_label = "F3D Render Settings"
    bl_idname = "OBJECT_PT_F3D_RENDER_SETTINGS_PANEL"
    bl_space_type = "VIEW_3D"
    bl_region_type = "WINDOW"

    @classmethod
    def poll(cls, context):
        return True

    def draw(self, context):
        layout = self.layout
        layout.ui_units_x = 16
        renderSettings = context.scene.fast64.renderSettings

        globalSettingsBox = layout.box()
        labelbox = globalSettingsBox.box()
        labelbox.label(text="Global Settings")
        labelbox.ui_units_x = 6

        globalSettingsBox.prop(renderSettings, "enableFogPreview")
        prop_split(globalSettingsBox, renderSettings, "fogPreviewColor", "Fog Color")
        prop_split(globalSettingsBox, renderSettings, "fogPreviewPosition", "Fog Position")
        prop_split(globalSettingsBox, renderSettings, "clippingPlanes", "Clipping Planes")

        globalSettingsBox.separator(factor=0.125)
        # TODO: (v5) add headings
        prop_split(globalSettingsBox, renderSettings, "ambientColor", "Ambient Light")
        prop_split(globalSettingsBox, renderSettings, "lightColor", "Light Color")
        prop_split(globalSettingsBox, renderSettings, "lightDirection", "Light Direction")
        prop_split(globalSettingsBox, renderSettings, "useWorldSpaceLighting", "Use World Space Lighting")

        if context.scene.gameEditorMode in ["SM64", "OOT"]:
            layout.separator(factor=0.5)
            gameSettingsBox = layout.box()
            gameSettingsBox.label(text="Preview Context")

            match context.scene.gameEditorMode:
                case "SM64":
                    if renderSettings.sm64Area is not None:
                        gameSettingsBox.prop(renderSettings, "useObjectRenderPreview", text="Use Area for Preview")

                    gameSettingsBox.prop(renderSettings, "sm64Area")

                case "OOT":
                    if renderSettings.ootSceneObject is not None:
                        gameSettingsBox.prop(renderSettings, "useObjectRenderPreview", text="Use Scene for Preview")

                    gameSettingsBox.prop(renderSettings, "ootSceneObject")

                    if renderSettings.ootSceneObject is not None:
                        b = gameSettingsBox.column()
                        r = b.row().split(factor=0.4)
                        r.prop(renderSettings, "ootSceneHeader")
                        header = ootGetSceneOrRoomHeader(
                            renderSettings.ootSceneObject,
                            renderSettings.ootSceneHeader,
                            False,
                        )
                        if header is None:
                            r.label(text="Header does not exist.", icon="QUESTION")
                        else:
                            numLightsNeeded = 1
                            if header.skyboxLighting == "Custom":
                                r2 = b.row()
                                r2.prop(renderSettings, "ootForceTimeOfDay")
                                if renderSettings.ootForceTimeOfDay:
                                    r2.label(text="Light Index sets first of four lights.", icon="INFO")
                                    numLightsNeeded = 4
                            if header.skyboxLighting != "0x00":
                                r.prop(renderSettings, "ootLightIdx")
                                if renderSettings.ootLightIdx + numLightsNeeded > len(header.lightList):
                                    b.label(text="Light does not exist.", icon="QUESTION")
                            if header.skyboxLighting == "0x00" or (
                                header.skyboxLighting == "Custom" and renderSettings.ootForceTimeOfDay
                            ):
                                r.prop(renderSettings, "ootTime")
                case _:
                    pass


def draw_f3d_render_settings(self, context):
    layout: UILayout = self.layout
    layout.popover(F3DRenderSettingsPanel.bl_idname)


mat_classes = (
    UpdateColorManagementPopup,
    UnlinkF3DImage0,
    UnlinkF3DImage1,
    DrawLayerProperty,
    ApplyMaterialPresetOperator,
    MATERIAL_MT_f3d_presets,
    AddPresetF3D,
    F3DPanel,
    CreateFast3DMaterial,
    TextureFieldProperty,
    SetTileSizeScrollProperty,
    TextureProperty,
    CombinerProperty,
    ProceduralAnimProperty,
    ProcAnimVectorProperty,
    PrimDepthSettings,
    RDPSettings,
    DefaultRDPSettingsPanel,
    CelLevelProperty,
    CelShadingProperty,
    CelLevelAdd,
    CelLevelRemove,
    F3DMaterialProperty,
    ReloadDefaultF3DPresets,
    UpdateF3DNodes,
    F3DRenderSettingsPanel,
    F3DMeshPanel,
)


def findF3DPresetPath(filename):
    try:
        presetPath = bpy.utils.user_resource("SCRIPTS", os.path.join("presets", "f3d"), create=True)
    except:  # 3.0
        presetPath = bpy.utils.user_resource("SCRIPTS", path=os.path.join("presets", "f3d"), create=True)
    for subdir in os.listdir(presetPath):
        subPath = os.path.join(presetPath, subdir)
        if os.path.isdir(subPath):
            for preset in os.listdir(subPath):
                if preset[:-3] == filename:
                    return os.path.join(subPath, filename) + ".py"
    raise PluginError("Preset " + str(filename) + " not found.")


def getF3DPresetPath(filename, subdir):
    try:
        presetPath = bpy.utils.user_resource("SCRIPTS", os.path.join("presets", subdir), create=True)
    except:  # 3.0
        presetPath = bpy.utils.user_resource("SCRIPTS", path=os.path.join("presets", subdir), create=True)
    return os.path.join(presetPath, filename) + ".py"


def savePresets():
    for subdir, presets in material_presets.items():
        for filename, preset in presets.items():
            filepath = getF3DPresetPath(filename, "f3d/" + subdir)
            file_preset = open(filepath, "w", encoding="utf-8")
            file_preset.write(preset)
            file_preset.close()


def mat_register():
    for cls in mat_classes:
        register_class(cls)

    savePresets()

    Scene.f3d_type = bpy.props.EnumProperty(
        name="F3D Microcode",
        items=enumF3D,
        default="F3D",
    )

    # RDP Defaults
    World.rdp_defaults = bpy.props.PointerProperty(type=RDPSettings)
    World.menu_geo = bpy.props.BoolProperty()
    World.menu_upper = bpy.props.BoolProperty()
    World.menu_lower = bpy.props.BoolProperty()
    World.menu_other = bpy.props.BoolProperty()
    World.menu_layers = bpy.props.BoolProperty()

    Material.is_f3d = bpy.props.BoolProperty()
    Material.mat_ver = bpy.props.IntProperty(default=1)
    Material.f3d_update_flag = bpy.props.BoolProperty()
    Material.f3d_mat = bpy.props.PointerProperty(type=F3DMaterialProperty)
    Material.menu_tab = bpy.props.EnumProperty(items=enumF3DMenu)

    Scene.f3dUserPresetsOnly = bpy.props.BoolProperty(name="User Presets Only")
    Scene.f3d_simple = bpy.props.BoolProperty(name="Display Simple", default=True)

    Object.use_f3d_culling = bpy.props.BoolProperty(
        name="Use Culling", description="F3DEX: Adds culling vertices", default=True
    )
    Object.ignore_render = bpy.props.BoolProperty(name="Ignore Render")
    Object.ignore_collision = bpy.props.BoolProperty(name="Ignore Collision")
    Object.bleed_independently = bpy.props.BoolProperty(
        name="Bleed Independently",
        description="While bleeding, this object will not inherit properties from previously drawn meshes in the drawing graph",
    )
    Object.f3d_lod_z = bpy.props.IntProperty(
        name="F3D LOD Z",
        min=1,
        default=10,
    )
    Object.f3d_lod_always_render_farthest = bpy.props.BoolProperty(name="Always Render Farthest LOD")
    Object.is_occlusion_planes = bpy.props.BoolProperty(name="Is Occlusion Planes")

    VIEW3D_HT_header.append(draw_f3d_render_settings)


def mat_unregister():
    VIEW3D_HT_header.remove(draw_f3d_render_settings)

    del Material.menu_tab
    del Material.f3d_mat
    del Material.is_f3d
    del Material.mat_ver
    del Material.f3d_update_flag
    del Scene.f3d_simple
    del Object.ignore_render
    del Object.ignore_collision
    del Object.bleed_independently
    del Object.use_f3d_culling
    del Scene.f3dUserPresetsOnly
    del Object.f3d_lod_z
    del Object.f3d_lod_always_render_farthest
    del Object.is_occlusion_planes

    for cls in reversed(mat_classes):
        unregister_class(cls)


# WARNING: Adding new presets will break any custom presets added afterward.

enumMaterialPresets = [
    ("Custom", "Custom", "Custom"),
    ("Unlit Texture", "Unlit Texture", "Unlit Texture"),
    ("Unlit Texture Cutout", "Unlit Texture Cutout", "Unlit Texture Cutout"),
    ("Shaded Solid", "Shaded Solid", "Shaded Solid"),
    ("Decal On Shaded Solid", "Decal On Shaded Solid", "Decal On Shaded Solid"),
    ("Shaded Texture", "Shaded Texture", "Shaded Texture"),
    ("Shaded Texture Cutout", "Shaded Texture Cutout", "Shaded Texture Cutout"),
    (
        "Shaded Texture Transparent",
        "Shaded Texture Transparent (Prim Alpha)",
        "Shaded Texture Transparent (Prim Alpha)",
    ),
    ("Vertex Colored Texture", "Vertex Colored Texture", "Vertex Colored Texture"),
    ("Environment Mapped", "Environment Mapped", "Environment Mapped"),
    ("Fog Shaded Texture", "Fog Shaded Texture", "Fog Shaded Texture"),
    ("Fog Shaded Texture Cutout", "Fog Shaded Texture Cutout", "Fog Shaded Texture Cutout"),
    (
        "Fog Shaded Texture Transparent",
        "Fog Shaded Texture Transparent (Prim Alpha)",
        "Fog Shaded Texture Transparent (Prim Alpha)",
    ),
    ("Vertex Colored Texture Transparent", "Vertex Colored Texture Transparent", "Vertex Colored Texture Transparent"),
    ("Shaded Noise", "Shaded Noise", "Shaded Noise"),
    (
        "Vertex Colored Texture (No Vertex Alpha)",
        "Vertex Colored Texture (No Vertex Alpha)",
        "Vertex Colored Texture (No Vertex Alpha)",
    ),
]<|MERGE_RESOLUTION|>--- conflicted
+++ resolved
@@ -4716,83 +4716,9 @@
             self.tex1.key(),
             self.rdp_settings.key(),
             self.draw_layer.key(),
-<<<<<<< HEAD
             str(self.extra_texture_settings_to_dict().items()),
             str(self.cel_shading.to_dict()) if self.use_cel_shading else None,
             str(self.colors_to_dict(get_F3D_GBI(), all_combiner_uses(self))),
-=======
-            self.use_large_textures,
-            self.use_cel_shading,
-            self.cel_shading.tintPipeline if self.use_cel_shading else None,
-            (
-                tuple(
-                    [
-                        (
-                            c.threshMode,
-                            c.threshold,
-                            c.tintType,
-                            c.tintFixedLevel,
-                            c.tintFixedColor,
-                            c.tintSegmentNum,
-                            c.tintSegmentOffset,
-                            c.tintLightSlot,
-                        )
-                        for c in self.cel_shading.levels
-                    ]
-                )
-                if self.use_cel_shading
-                else None
-            ),
-            self.use_default_lighting,
-            self.set_blend,
-            self.set_prim,
-            self.set_env,
-            self.set_key,
-            self.set_k0_5,
-            self.set_combiner,
-            self.set_lights,
-            self.set_fog,
-            tuple([round(value, 4) for value in self.blend_color]) if self.set_blend else None,
-            tuple([round(value, 4) for value in self.prim_color]) if self.set_prim else None,
-            round(self.prim_lod_frac, 4) if self.set_prim else None,
-            round(self.prim_lod_min, 4) if self.set_prim else None,
-            tuple([round(value, 4) for value in self.env_color]) if self.set_env else None,
-            tuple([round(value, 4) for value in self.key_center]) if self.set_key else None,
-            tuple([round(value, 4) for value in self.key_scale]) if self.set_key else None,
-            tuple([round(value, 4) for value in self.key_width]) if self.set_key else None,
-            round(self.k0, 4) if self.set_k0_5 else None,
-            round(self.k1, 4) if self.set_k0_5 else None,
-            round(self.k2, 4) if self.set_k0_5 else None,
-            round(self.k3, 4) if self.set_k0_5 else None,
-            round(self.k4, 4) if self.set_k0_5 else None,
-            round(self.k5, 4) if self.set_k0_5 else None,
-            self.combiner1.key() if self.set_combiner else None,
-            self.combiner2.key() if self.set_combiner else None,
-            (
-                tuple([round(value, 4) for value in (self.ao_ambient, self.ao_directional, self.ao_point)])
-                if self.set_ao
-                else None
-            ),
-            tuple([round(value, 4) for value in (self.fresnel_lo, self.fresnel_hi)]) if self.set_fresnel else None,
-            tuple([round(value, 4) for value in self.attroffs_st]) if self.set_attroffs_st else None,
-            self.attroffs_z if self.set_attroffs_z else None,
-            tuple([round(value, 4) for value in self.fog_color]) if self.set_fog else None,
-            tuple([round(value, 4) for value in self.fog_position]) if self.set_fog else None,
-            tuple([round(value, 4) for value in self.default_light_color]) if useDefaultLighting else None,
-            self.set_ambient_from_light if useDefaultLighting else None,
-            (
-                tuple([round(value, 4) for value in self.ambient_light_color])
-                if useDefaultLighting and not self.set_ambient_from_light
-                else None
-            ),
-            self.f3d_light1 if not useDefaultLighting else None,
-            self.f3d_light2 if not useDefaultLighting else None,
-            self.f3d_light3 if not useDefaultLighting else None,
-            self.f3d_light4 if not useDefaultLighting else None,
-            self.f3d_light5 if not useDefaultLighting else None,
-            self.f3d_light6 if not useDefaultLighting else None,
-            self.f3d_light7 if not useDefaultLighting else None,
->>>>>>> db91defe
         )
 
 
