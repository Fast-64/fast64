--- conflicted
+++ resolved
@@ -3502,8 +3502,6 @@
     bl_idname = "material.f3d_preset_apply"
     bl_label = "Apply F3D Material Preset"
 
-<<<<<<< HEAD
-=======
     filepath: bpy.props.StringProperty()
 
     def execute(self, context: Context):
@@ -3511,7 +3509,6 @@
         return {"FINISHED"}
 
 
->>>>>>> 4589b8b6
 # modules/bpy_types.py -> Menu
 class MATERIAL_MT_f3d_presets(Menu):
     bl_label = "F3D Material Presets"
