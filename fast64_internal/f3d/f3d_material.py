--- conflicted
+++ resolved
@@ -1623,15 +1623,7 @@
     # rendermodes in code, so to be safe we'll enable fog. Plus we are checking
     # that fog is enabled in the geometry mode, so if so that's probably the intent.
     fogBlender.node_tree = bpy.data.node_groups[
-<<<<<<< HEAD
-        (
-            "FogBlender_On"
-            if shade_alpha_is_fog and is_blender_doing_fog(material.f3d_mat.rdp_settings)
-            else "FogBlender_Off"
-        )
-=======
         ("FogBlender_On" if is_blender_doing_fog(material.f3d_mat.rdp_settings, True) else "FogBlender_Off")
->>>>>>> 6b9fcea9
     ]
 
     remove_first_link_if_exists(material, fogBlender.inputs["FogAmount"].links)
