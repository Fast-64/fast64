import logging
import bpy, math, os
from bpy.types import (
    Attribute,
    Context,
    Event,
    Image,
    Light,
    Material,
    Menu,
    Mesh,
    NodeGroupOutput,
    NodeInputs,
    NodeLink,
    NodeSocket,
    NodeTree,
    Object,
    Operator,
    Panel,
    Property,
    PropertyGroup,
    Scene,
    ShaderNodeGroup,
    TextureNodeImage,
    UILayout,
    VIEW3D_HT_header,
    World,
)
from bl_operators.presets import AddPresetBase
from bpy.utils import register_class, unregister_class
from mathutils import Color

from .f3d_enums import *
<<<<<<< HEAD
from .f3d_gbi import get_F3D_GBI, enumTexScroll, isUcodeF3DEX1, default_draw_layers, isUcodeF3DEX3
=======
from .f3d_gbi import (
    get_F3D_GBI,
    enumTexScroll,
    isUcodeF3DEX1,
    isUcodeF3DEX3,
    is_ucode_f3d,
    is_ucode_t3d,
    default_draw_layers,
)
>>>>>>> 8652b0bb
from .f3d_material_presets import *
from ..utility import *
from ..render_settings import (
    Fast64RenderSettings_Properties,
    update_scene_props_from_render_settings,
    ManualUpdatePreviewOperator,
)
from .f3d_material_helpers import F3DMaterial_UpdateLock, node_tree_copy
from bpy.app.handlers import persistent
from typing import Generator, Optional, Tuple, Any, Dict, Union

F3D_MAT_CUR_VERSION = 6  # Increment this when changing the nodes

F3DMaterialHash = Any  # giant tuple

logging.basicConfig(format="%(asctime)s: %(message)s", datefmt="%m/%d/%Y %I:%M:%S %p")
logger = logging.getLogger(__name__)

bitSizeDict = {
    "G_IM_SIZ_4b": 4,
    "G_IM_SIZ_8b": 8,
    "G_IM_SIZ_16b": 16,
    "G_IM_SIZ_32b": 32,
}

texBitSizeF3D = {
    "I4": "G_IM_SIZ_4b",
    "IA4": "G_IM_SIZ_4b",
    "CI4": "G_IM_SIZ_4b",
    "I8": "G_IM_SIZ_8b",
    "IA8": "G_IM_SIZ_8b",
    "CI8": "G_IM_SIZ_8b",
    "RGBA16": "G_IM_SIZ_16b",
    "IA16": "G_IM_SIZ_16b",
    "YUV16": "G_IM_SIZ_16b",
    "RGBA32": "G_IM_SIZ_32b",
}

texFormatOf = {
    "I4": "G_IM_FMT_I",
    "IA4": "G_IM_FMT_IA",
    "CI4": "G_IM_FMT_CI",
    "I8": "G_IM_FMT_I",
    "IA8": "G_IM_FMT_IA",
    "CI8": "G_IM_FMT_CI",
    "RGBA16": "G_IM_FMT_RGBA",
    "IA16": "G_IM_FMT_IA",
    "YUV16": "G_IM_FMT_YUV",
    "RGBA32": "G_IM_FMT_RGBA",
}


sm64EnumDrawLayers = [
    ("0", "Background (0x00)", "Background"),
    ("1", "Opaque (0x01)", "Opaque"),
    ("2", "Opaque Decal (0x02)", "Opaque Decal"),
    ("3", "Opaque Intersecting (0x03)", "Opaque Intersecting"),
    ("4", "Cutout (0x04)", "Cutout"),
    ("5", "Transparent (0x05)", "Transparent"),
    ("6", "Transparent Decal (0x06)", "Transparent Decal"),
    ("7", "Transparent Intersecting (0x07)", "Transparent Intersecting"),
]

ootEnumDrawLayers = [
    ("Opaque", "Opaque", "Opaque"),
    ("Transparent", "Transparent", "Transparent"),
    ("Overlay", "Overlay", "Overlay"),
]


drawLayerSM64toOOT = {
    "0": "Opaque",
    "1": "Opaque",
    "2": "Opaque",
    "3": "Opaque",
    "4": "Opaque",
    "5": "Transparent",
    "6": "Transparent",
    "7": "Transparent",
}

drawLayerOOTtoSM64 = {
    "Opaque": "1",
    "Transparent": "5",
    "Overlay": "1",
}


def menu_items_enum(_self, context):
    items = ["Combiner", "Sources"]
    if len(geo_modes_in_ucode(context.scene.f3d_type)) > 1:
        items.append("Geo")
    items.extend(["Upper", "Lower"])
    return [(item, item, item) for item in items]


enumF3DSource = [
    ("None", "None", "None"),
    ("Texture", "Texture", "Texture"),
    ("Tile Size", "Tile Size", "Tile Size"),
    ("Primitive", "Primitive", "Primitive"),
    ("Environment", "Environment", "Environment"),
    ("Shade", "Shade", "Shade"),
    ("Key", "Key", "Key"),
    ("LOD Fraction", "LOD Fraction", "LOD Fraction"),
    ("Convert", "Convert", "Convert"),
]

defaultMaterialPresets = {
    "Shaded Solid": {"SM64": "Shaded Solid", "OOT": "oot_shaded_solid"},
    "Shaded Texture": {"SM64": "Shaded Texture", "OOT": "oot_shaded_texture"},
}

F3D_GEO_MODES = {
    "zBuffer": "g_zbuffer",
    "shade": "g_shade",
    "cullFront": "g_cull_front",
    "cullBack": "g_cull_back",
    "fog": "g_fog",
    "lighting": "g_lighting",
    "texGen": "g_tex_gen",
    "texGenLinear": "g_tex_gen_linear",
<<<<<<< HEAD
    "loD": "g_lod",
=======
    "lod": "g_lod",
>>>>>>> 8652b0bb
    "shadeSmooth": "g_shade_smooth",
}

F3DLX_GEO_MODES = {
    "clipping": "g_clipping",
}

F3DEX3_GEO_MODES = {
    "ambientOcclusion": "g_ambocclusion",
    "attroffsetZ": "g_attroffset_z_enable",
    "attroffsetST": "g_attroffset_st_enable",
    "packedNormals": "g_packed_normals",
    "lightToAlpha": "g_lighttoalpha",
    "specularLighting": "g_lighting_specular",
    "fresnelToColor": "g_fresnel_color",
    "fresnelToAlpha": "g_fresnel_alpha",
}


<<<<<<< HEAD
def geo_modes_in_ucode(UCODE_VER: str):
    geo_modes = {}
    geo_modes.update(F3D_GEO_MODES)
    if isUcodeF3DEX1(UCODE_VER):
        geo_modes.update(F3DLX_GEO_MODES)
    if isUcodeF3DEX3(UCODE_VER):
        geo_modes.update(F3DEX3_GEO_MODES)
    return geo_modes


def add_prefix(string: str, prefix: str):
    """Add prefix if not already present"""
    return string if string.startswith(prefix) else prefix + string
=======
T3D_GEO_MODES = {
    "cullFront": "g_cull_front",
    "cullBack": "g_cull_back",
    "fog": "g_fog",
    "texGen": "g_tex_gen",
}


def geo_modes_in_ucode(UCODE_VER: str):
    geo_modes = {}
    if is_ucode_f3d(UCODE_VER):
        geo_modes.update(F3D_GEO_MODES)
        if isUcodeF3DEX1(UCODE_VER):
            geo_modes.update(F3DLX_GEO_MODES)
        if isUcodeF3DEX3(UCODE_VER):
            geo_modes.update(F3DEX3_GEO_MODES)
    if is_ucode_t3d(UCODE_VER):
        geo_modes.update(T3D_GEO_MODES)
    return geo_modes


def sources_in_ucode(UCODE_VER: str):
    sources = ["Primitive", "Environment", "Key", "Convert", "Fog"]
    if not is_ucode_t3d(UCODE_VER) or is_ucode_f3d(UCODE_VER):
        sources.extend(["Lighting", "Clip Ratio"])
    if isUcodeF3DEX3(UCODE_VER):
        sources.extend(["AO", "Fresnel", "ST Attr Offset", "Z Attr Offset"])
    return sources


def inherit_light_and_fog():
    return is_ucode_t3d(bpy.context.scene.f3d_type)
>>>>>>> 8652b0bb


def getDefaultMaterialPreset(category):
    game = bpy.context.scene.gameEditorMode
    if game in defaultMaterialPresets[category]:
        return defaultMaterialPresets[category][game]
    else:
        return "Shaded Solid"


def update_draw_layer(self, context):
    with F3DMaterial_UpdateLock(get_material_from_context(context)) as material:
        if not material:
            return

        drawLayer = material.f3d_mat.draw_layer
        if context.scene.gameEditorMode == "SM64":
            drawLayer.oot = drawLayerSM64toOOT[drawLayer.sm64]
        elif context.scene.gameEditorMode == "OOT":
            if material.f3d_mat.draw_layer.oot == "Opaque":
                if int(material.f3d_mat.draw_layer.sm64) > 4:
                    material.f3d_mat.draw_layer.sm64 = "1"
            elif material.f3d_mat.draw_layer.oot == "Transparent":
                if int(material.f3d_mat.draw_layer.sm64) < 5:
                    material.f3d_mat.draw_layer.sm64 = "5"
        material.f3d_mat.presetName = "Custom"
        update_blend_method(material, context)
        set_output_node_groups(material)


def get_world_layer_defaults(scene, game_mode: str, layer: str):
    world = scene.world
    if world is None:
        return default_draw_layers.get(game_mode, {}).get(layer, ("", ""))
    if game_mode == "SM64":
        return (
            getattr(world, f"draw_layer_{layer}_cycle_1", ""),
            getattr(world, f"draw_layer_{layer}_cycle_2", ""),
        )
    elif game_mode == "OOT":
        return (
            getattr(world.ootDefaultRenderModes, f"{layer.lower()}Cycle1", ""),
            getattr(world.ootDefaultRenderModes, f"{layer.lower()}Cycle2", ""),
        )
    else:
        assert (
            False
        ), f"game_mode={game_mode} has no draw layer defaults, this function should not have been called at all with it"


def rendermode_preset_to_advanced(material: bpy.types.Material):
    """
    Set all individual controls for the rendermode from the preset rendermode.
    """
    scene = bpy.context.scene
    f3d_mat = material.f3d_mat
    settings = f3d_mat.rdp_settings
    f3d = get_F3D_GBI()

    if settings.rendermode_advanced_enabled and settings.set_rendermode:
        # Rendermode is being set by the material and in advanced mode, don't overwrite any settings
        return

    cycle_1, cycle_2 = settings.rendermode_preset_cycle_1, settings.rendermode_preset_cycle_2
    if not settings.set_rendermode:
        game_mode = scene.gameEditorMode
        layer = getattr(f3d_mat.draw_layer, game_mode.lower(), None)
        if layer is None:  # Game mode has no layer, don´t change anything
            return

        possible_cycle_1, possible_cycle_2 = get_world_layer_defaults(scene, game_mode, layer)
        if getattr(f3d, possible_cycle_1, None) is not None and getattr(f3d, possible_cycle_2, None) is not None:
            cycle_1, cycle_2 = possible_cycle_1, possible_cycle_2

            # Some presets are not implemented in the blender enum, so print a warning and turn on advanced
            try:
                settings.rendermode_preset_cycle_1, settings.rendermode_preset_cycle_2 = cycle_1, cycle_2
                settings.rendermode_advanced_enabled = False
            except TypeError as exc:
                print(
                    f"Render mode presets {cycle_1} or {cycle_2} probably not included in render mode preset enum:\n{exc}",
                )
                settings.rendermode_advanced_enabled = True

    def get_with_default(preset, default):
        # Use the material's settings even if we are not setting rendermode.
        # This allows the user to enable setting rendermode, set it up as they
        # want, then disable it, and have it still previewed that way.
        return getattr(f3d, preset, default)

    is_two_cycle = settings.g_mdsft_cycletype == "G_CYC_2CYCLE"
    if is_two_cycle:
        r1 = get_with_default(cycle_1, f3d.G_RM_FOG_SHADE_A)
        r2 = get_with_default(cycle_2, f3d.G_RM_AA_ZB_OPA_SURF2)
        r = r1 | r2
    else:
        r = get_with_default(cycle_1, f3d.G_RM_AA_ZB_OPA_SURF)
        r1 = r
        # The cycle 1 bits are copied to the cycle 2 bits at export if in 1-cycle mode
        # (the hardware requires them to be the same). So, here we also move the cycle 1
        # bits to the cycle 2 slots. r2 is only read for the cycle dependent settings below.
        r2 = r >> 2

    # cycle independent
    settings.aa_en = (r & f3d.AA_EN) != 0
    settings.z_cmp = (r & f3d.Z_CMP) != 0
    settings.z_upd = (r & f3d.Z_UPD) != 0
    settings.im_rd = (r & f3d.IM_RD) != 0
    settings.clr_on_cvg = (r & f3d.CLR_ON_CVG) != 0
    settings.cvg_dst = f3d.cvgDstDict[r & f3d.CVG_DST_SAVE]
    settings.zmode = f3d.zmodeDict[r & f3d.ZMODE_DEC]
    settings.cvg_x_alpha = (r & f3d.CVG_X_ALPHA) != 0
    settings.alpha_cvg_sel = (r & f3d.ALPHA_CVG_SEL) != 0
    settings.force_bl = (r & f3d.FORCE_BL) != 0

    # cycle dependent / lerp
    settings.blend_p1 = f3d.blendColorDict[(r1 >> 30) & 3]
    settings.blend_p2 = f3d.blendColorDict[(r2 >> 28) & 3]
    settings.blend_a1 = f3d.blendAlphaDict[(r1 >> 26) & 3]
    settings.blend_a2 = f3d.blendAlphaDict[(r2 >> 24) & 3]
    settings.blend_m1 = f3d.blendColorDict[(r1 >> 22) & 3]
    settings.blend_m2 = f3d.blendColorDict[(r2 >> 20) & 3]
    settings.blend_b1 = f3d.blendMixDict[(r1 >> 18) & 3]
    settings.blend_b2 = f3d.blendMixDict[(r2 >> 16) & 3]


def does_blender_use_mix(settings: "RDPSettings", mix: str, default_for_no_rendermode: bool = False) -> bool:
    if not settings.set_rendermode:
        return default_for_no_rendermode
    is_two_cycle = settings.g_mdsft_cycletype == "G_CYC_2CYCLE"
    return settings.blend_b1 == mix or (is_two_cycle and settings.blend_b2 == mix)


def is_blender_equation_equal(settings: "RDPSettings", cycle: int, p: str, a: str, m: str, b: str) -> bool:
    assert cycle in {1, 2, -1}  # -1 = last cycle
    if cycle == -1:
        cycle = 2 if settings.g_mdsft_cycletype == "G_CYC_2CYCLE" else 1
    return (
        getattr(settings, f"blend_p{cycle}") == p
        and getattr(settings, f"blend_a{cycle}") == a
        and getattr(settings, f"blend_m{cycle}") == m
        and getattr(settings, f"blend_b{cycle}") == b
    )


def is_blender_doing_fog(settings: "RDPSettings") -> bool:
    return is_blender_equation_equal(
        settings,
        # If 2 cycle, fog must be in first cycle.
        1,
        "G_BL_CLR_FOG",
        "G_BL_A_SHADE",
        # While technically it being fog only requires that P and A be fog color
        # and shade alpha, the only reasonable choice for M and B in this case
        # is color in and 1-A.
        "G_BL_CLR_IN",
        "G_BL_1MA",
    )


def get_output_method(material: bpy.types.Material) -> str:
    rendermode_preset_to_advanced(material)  # Make sure advanced settings are updated
    settings = material.f3d_mat.rdp_settings
    if settings.cvg_x_alpha:
        return "CLIP"
    if settings.force_bl and is_blender_equation_equal(
        settings, -1, "G_BL_CLR_IN", "G_BL_A_IN", "G_BL_CLR_MEM", "G_BL_1MA"
    ):
        return "XLU"
    return "OPA"


def update_blend_method(material: Material, context):
    blend_mode = get_output_method(material)
    if material.f3d_mat.rdp_settings.zmode == "ZMODE_DEC":
        blend_mode = "DECAL"
    if bpy.app.version >= (4, 2, 0):
        if blend_mode == "CLIP":
            material.surface_render_method = "DITHERED"
        else:
            material.surface_render_method = "BLENDED"
    elif blend_mode == "OPA":
        material.blend_method = "OPAQUE"
    elif blend_mode == "CLIP":
        material.blend_method = "CLIP"
    elif blend_mode in {"XLU", "DECAL"}:
        material.blend_method = "BLEND"


class DrawLayerProperty(PropertyGroup):
    sm64: bpy.props.EnumProperty(items=sm64EnumDrawLayers, default="1", update=update_draw_layer)
    oot: bpy.props.EnumProperty(items=ootEnumDrawLayers, default="Opaque", update=update_draw_layer)

    def key(self):
        return (self.sm64, self.oot)


def getTmemWordUsage(texFormat, width, height):
    texelsPerWord = 64 // texBitSizeInt[texFormat]
    return (width + texelsPerWord - 1) // texelsPerWord * height


def getTmemMax(texFormat):
    return 4096 if texFormat[:2] != "CI" else 2048


# Necessary for UV half pixel offset (see 13.7.5.3)
def isTexturePointSampled(material):
    f3dMat = material.f3d_mat
    return f3dMat.rdp_settings.g_mdsft_text_filt == "G_TF_POINT"


def F3DOrganizeLights(self, context):
    # Flag to prevent infinite recursion on update callback
    with F3DMaterial_UpdateLock(get_material_from_context(context)) as material:
        if not material:
            return
        lightList = []
        if self.f3d_light1 is not None:
            lightList.append(self.f3d_light1)
        if self.f3d_light2 is not None:
            lightList.append(self.f3d_light2)
        if self.f3d_light3 is not None:
            lightList.append(self.f3d_light3)
        if self.f3d_light4 is not None:
            lightList.append(self.f3d_light4)
        if self.f3d_light5 is not None:
            lightList.append(self.f3d_light5)
        if self.f3d_light5 is not None:
            lightList.append(self.f3d_light6)
        if self.f3d_light6 is not None:
            lightList.append(self.f3d_light7)

        self.f3d_light1 = lightList[0] if len(lightList) > 0 else None
        self.f3d_light2 = lightList[1] if len(lightList) > 1 else None
        self.f3d_light3 = lightList[2] if len(lightList) > 2 else None
        self.f3d_light4 = lightList[3] if len(lightList) > 3 else None
        self.f3d_light5 = lightList[4] if len(lightList) > 4 else None
        self.f3d_light6 = lightList[5] if len(lightList) > 5 else None
        self.f3d_light7 = lightList[6] if len(lightList) > 6 else None


def combiner_uses(
    f3dMat: "F3DMaterialProperty",
    checkList,
    checkCycle1=True,
    checkCycle2=True,
    checkColor=True,
    checkAlpha=True,
    swapTexelsCycle2=True,
):
    is_two_cycle = f3dMat.rdp_settings.g_mdsft_cycletype == "G_CYC_2CYCLE"
    for i in range(1, 3):
        if i == 1 and not checkCycle1 or i == 2 and (not checkCycle2 or not is_two_cycle):
            continue
        combiner = getattr(f3dMat, f"combiner{i}")
        for isAlpha in [False, True]:
            if not isAlpha and not checkColor or isAlpha and not checkAlpha:
                continue
            for letter in ["A", "B", "C", "D"]:
                value = getattr(combiner, letter + ("_alpha" if isAlpha else ""))
                if i == 2 and swapTexelsCycle2 and value.startswith("TEXEL"):
                    value = "TEXEL" + chr(ord(value[5]) ^ 1)  # Swap 0 and 1
                if value in checkList:
                    return True
    return False


def combiner_uses_tex0(f3d_mat: "F3DMaterialProperty"):
    return combiner_uses(f3d_mat, ["TEXEL0", "TEXEL0_ALPHA"])


def combiner_uses_tex1(f3d_mat: "F3DMaterialProperty"):
    return combiner_uses(f3d_mat, ["TEXEL1", "TEXEL1_ALPHA"])


def all_combiner_uses(f3d_mat: "F3DMaterialProperty") -> dict[str, bool]:
    use_tex0 = combiner_uses_tex0(f3d_mat)
    use_tex1 = combiner_uses_tex1(f3d_mat)

    useDict = {
        "Texture": use_tex0 or use_tex1,
        "Texture 0": use_tex0,
        "Texture 1": use_tex1,
        "Primitive": combiner_uses(
            f3d_mat,
            ["PRIMITIVE", "PRIMITIVE_ALPHA", "PRIM_LOD_FRAC"],
        ),
        "Environment": combiner_uses(f3d_mat, ["ENVIRONMENT", "ENV_ALPHA"]),
        "Shade": combiner_uses(f3d_mat, ["SHADE"], checkAlpha=False),
        "Shade Alpha": combiner_uses(f3d_mat, ["SHADE"], checkColor=False)
        or combiner_uses(f3d_mat, ["SHADE_ALPHA"], checkAlpha=False),
        "Key": combiner_uses(f3d_mat, ["CENTER", "SCALE"]),
        "LOD Fraction": combiner_uses(f3d_mat, ["LOD_FRACTION"]),
        "Convert": combiner_uses(f3d_mat, ["K4", "K5"]),
    }
    return useDict


def ui_geo_mode(settings, dataHolder, layout, useDropdown):
    f3d = get_F3D_GBI()
    inputGroup = layout.column()
    if useDropdown:
        inputGroup.prop(
            dataHolder,
            "menu_geo",
            text="Geometry Mode Settings",
            icon="TRIA_DOWN" if dataHolder.menu_geo else "TRIA_RIGHT",
        )
    if not useDropdown or dataHolder.menu_geo:
        disable_dependent = False  # Don't disable dependent props in world defaults

        def should_draw(*props):
            return any(settings.has_prop_in_ucode(prop) for prop in props)

        def is_on(*props):
            return all(settings.is_geo_mode_on(prop) for prop in props)

        def draw_mode(layout: UILayout, *props):
            failed = False
            for prop in props:
                if settings.has_prop_in_ucode(prop):
                    layout.prop(settings, prop)
                else:
                    failed = True
            return not failed

        def indentGroup(parent: UILayout, textOrProp: Union[str, "F3DMaterialProperty"], isText: bool) -> UILayout:
            if not isText and not should_draw(textOrProp):
                return parent.column(align=True)
            c = parent.column(align=True)
            if isText:
                c.label(text=textOrProp)
                enable = True
            else:
                c.prop(settings, textOrProp)
                enable = getattr(settings, textOrProp)
            c = c.split(factor=0.1)
            c.label(text="")
            c = c.column(align=True)
            c.enabled = enable or not disable_dependent
            return c

        ccWarnings = shadeInCC = False
        blendWarnings = shadeInBlender = zInBlender = False
        if isinstance(dataHolder, F3DMaterialProperty):
            ccWarnings = True
            ccUse = all_combiner_uses(dataHolder)
            shadeInCC = ccUse["Shade"] or ccUse["Shade Alpha"]
            disable_dependent = True
            if settings.set_rendermode:
                blendWarnings = True
                shadeInBlender = settings.does_blender_use_input("G_BL_A_SHADE")
                zInBlender = settings.z_cmp or settings.z_upd

        draw_mode(inputGroup, "g_shade_smooth")

        c = indentGroup(inputGroup, "g_lighting", False)
        if ccWarnings and not shadeInCC and is_on("g_lighting") and not is_on("g_tex_gen"):
            multilineLabel(c, "Shade not used in CC, can disable\nlighting.", icon="INFO")
        draw_mode(c, "g_packed_normals", "g_lighting_specular", "g_ambocclusion", "g_fresnel_color")
        if should_draw("g_tex_gen_linear"):
            d = indentGroup(c, "g_tex_gen", False)
        else:
            draw_mode(c, "g_tex_gen")
            d = c
        draw_mode(d, "g_tex_gen_linear")

        if is_ucode_t3d(f3d.F3D_VER):
            shadeColorLabel = "Lighting * vertex color"
        if is_on("g_fresnel_color"):
            shadeColorLabel = "Fresnel"
        elif not is_on("g_lighting") or is_on("g_lighttoalpha"):
            shadeColorLabel = "Vertex color"
        elif is_on("g_lighting") and is_on("g_packed_normals") and not is_on("g_lighttoalpha"):
            shadeColorLabel = "Lighting * vertex color"
        else:
            shadeColorLabel = "Lighting"

        inputGroup.column().label(text=f"Shade color = {shadeColorLabel}")

        draw_mode(inputGroup, "g_fog")
        shadowMapInShadeAlpha = False
        if is_on("g_fog"):
            shadeAlphaLabel = "Fog"
        elif is_on("g_lighting", "g_fresnel_alpha"):
            shadeAlphaLabel = "Fresnel"
        elif is_on("g_lighting", "g_lighttoalpha"):
            shadeAlphaLabel = "Light intensity"
        elif is_on("g_lighting", "g_ambocclusion"):
            shadeAlphaLabel = "Shadow map / AO in vtx alpha"
            shadowMapInShadeAlpha = True
        else:
            shadeAlphaLabel = "Vtx alpha"

        warnings, errors = [], []
        if is_on("g_lighting", "g_fog", "g_fresnel_alpha"):
            errors.append("Fog overrides Fresnel Alpha.")
        if is_on("g_lighting", "g_fog", "g_lighttoalpha"):
            errors.append("Fog overrides Light-to-Alpha.")
        if is_on("g_lighting", "g_fresnel_alpha", "g_lighttoalpha"):
            errors.append("Fresnel Alpha overrides Light-to-Alpha.")
        if shadowMapInShadeAlpha and ccWarnings and ccUse["Shade Alpha"]:
            warnings.append("Shadow map = shade alpha used in CC, probably wrong.")
        if is_on("g_fog") and ccWarnings and ccUse["Shade Alpha"]:
            warnings.append("Fog = shade alpha used in CC, probably wrong.")
        if blendWarnings and shadeInBlender and not is_on("g_fog"):
            warnings.append("Rendermode uses shade alpha, probably fog.")
        elif blendWarnings and not shadeInBlender and is_on("g_fog"):
            warnings.append("Fog not used in rendermode / blender, can disable.")

        if should_draw("g_lighttoalpha", "g_fresnel_alpha") or warnings or errors:
            c = indentGroup(inputGroup, f"Shade alpha = {shadeAlphaLabel}:", True)
            draw_mode(c, "g_lighttoalpha", "g_fresnel_alpha")
            if warnings:
                multilineLabel(c, "\n".join(warnings), "INFO")
            if errors:
                multilineLabel(c, "\n".join(errors), "ERROR")
        else:
            inputGroup.column().label(text=f"Shade alpha = {shadeAlphaLabel}")

        if should_draw("g_attroffset_st_enable", "g_attroffset_z_enable"):
            indentGroup(inputGroup, "Attribute offsets:", True)
            draw_mode(inputGroup, "g_attroffset_st_enable", "g_attroffset_z_enable")

        if should_draw("g_cull_front", "g_cull_back"):
            c = indentGroup(inputGroup, "Face culling:", True)
            draw_mode(c, "g_cull_front", "g_cull_back")
            if is_on("g_cull_front", "g_cull_back"):
                c.label(text="Nothing will be drawn.", icon="ERROR")

        if should_draw("g_zbuffer", "g_shade"):
            c = indentGroup(inputGroup, "Disable if not using:", True)
            draw_mode(c, "g_zbuffer", "g_shade")
            if blendWarnings and not is_on("g_zbuffer") and zInBlender:
                c.label(text="Rendermode / blender using Z, must enable.", icon="ERROR")
            elif blendWarnings and is_on("g_zbuffer") and not zInBlender:
                c.label(text="Z is not being used, can disable.", icon="INFO")
            if ccWarnings and not is_on("g_shade") and (shadeInCC or shadeInBlender):
                if shadeInCC and shadeInBlender:
                    where = "CC and blender"
                elif shadeInCC:
                    where = "CC"
                else:
                    where = "rendermode / blender"
                c.label(text=f"Shade in use in {where}, must enable.", icon="ERROR")
            elif ccWarnings and is_on("g_shade") and not shadeInCC and not shadeInBlender:
                c.label(text="Shade is not being used, can disable.", icon="INFO")

        if should_draw("g_lod", "g_clipping"):
            c = indentGroup(inputGroup, "Not useful:", True)
            draw_mode(c, "g_lod", "g_clipping")


def ui_upper_mode(settings, dataHolder, layout: UILayout, useDropdown):
    inputGroup: UILayout = layout.column()
    if useDropdown:
        inputGroup.prop(
            dataHolder,
            "menu_upper",
            text="Other Mode Upper Settings",
            icon="TRIA_DOWN" if dataHolder.menu_upper else "TRIA_RIGHT",
        )
    if not useDropdown or dataHolder.menu_upper:
        prop_split(inputGroup, settings, "g_mdsft_alpha_dither", "Alpha Dither")
        prop_split(inputGroup, settings, "g_mdsft_rgb_dither", "RGB Dither")
        prop_split(inputGroup, settings, "g_mdsft_combkey", "Chroma Key")
        prop_split(inputGroup, settings, "g_mdsft_textconv", "Texture Convert")
        prop_split(inputGroup, settings, "g_mdsft_text_filt", "Texture Filter")
        textlut_col = inputGroup.column()
        tlut_mode = get_textlut_mode(dataHolder, True) if isinstance(dataHolder, F3DMaterialProperty) else None
        if tlut_mode:
            textlut_col.enabled = False
            split = textlut_col.split(factor=0.5)
            split.label(text="Texture LUT (Auto)")
            box = split.box()
            box.label(text={"G_TT_NONE": "None"}.get(tlut_mode, tlut_mode.lstrip("G_TT_")))
            box.scale_y = 0.5
        else:
            prop_split(textlut_col, settings, "g_mdsft_textlut", "Texture LUT")
        prop_split(inputGroup, settings, "g_mdsft_textlod", "Texture LOD (Mipmapping)")
        if settings.g_mdsft_textlod == "G_TL_LOD":
            inputGroup.prop(settings, "num_textures_mipmapped", text="Number of Mipmaps")
            if settings.num_textures_mipmapped > 2:
                box = inputGroup.box()
                box.alert = True
                box.label(
                    text="WARNING: Fast64 does not support setting more than two textures.", icon="LIBRARY_DATA_BROKEN"
                )
                box.label(text="Additional texture tiles will need to be set up manually.")
        prop_split(inputGroup, settings, "g_mdsft_textdetail", "Texture Detail")
        prop_split(inputGroup, settings, "g_mdsft_textpersp", "Texture Perspective Correction")
        prop_split(inputGroup, settings, "g_mdsft_cycletype", "Cycle Type")
        prop_split(inputGroup, settings, "g_mdsft_pipeline", "Pipeline Span Buffer Coherency")


def ui_lower_mode(settings, dataHolder, layout: UILayout, useDropdown):
    inputGroup: UILayout = layout.column()
    if useDropdown:
        inputGroup.prop(
            dataHolder,
            "menu_lower",
            text="Other Mode Lower Settings",
            icon="TRIA_DOWN" if dataHolder.menu_lower else "TRIA_RIGHT",
        )
    if not useDropdown or dataHolder.menu_lower:
        prop_split(inputGroup, settings, "g_mdsft_alpha_compare", "Alpha Compare")
        prop_split(inputGroup, settings, "g_mdsft_zsrcsel", "Z Source Selection")
    if settings.g_mdsft_zsrcsel == "G_ZS_PRIM":
        prim_box = inputGroup.box()
        prop_split(prim_box, settings.prim_depth, "z", "Prim Depth: Z")
        prop_split(prim_box, settings.prim_depth, "dz", "Prim Depth: Delta Z")
        if settings.prim_depth.dz != 0 and settings.prim_depth.dz & (settings.prim_depth.dz - 1):
            prim_box.label(text="Warning: DZ should ideally be a power of 2 up to 0x4000", icon="TEXTURE_DATA")


def ui_other(settings, dataHolder, layout, useDropdown):
    inputGroup = layout.column()
    if useDropdown:
        inputGroup.prop(
            dataHolder, "menu_other", text="Other Settings", icon="TRIA_DOWN" if dataHolder.menu_other else "TRIA_RIGHT"
        )
    if not useDropdown or dataHolder.menu_other:
        if "Clip Ratio" in sources_in_ucode(bpy.context.scene.f3d_type):
            clipRatioGroup = inputGroup.column()
            prop_split(clipRatioGroup, settings, "clip_ratio", "Clip Ratio")

        if isinstance(dataHolder, Material) or isinstance(dataHolder, F3DMaterialProperty):
            blend_color_group = layout.row()
            prop_input_name = blend_color_group.column()
            prop_input = blend_color_group.column()
            prop_input_name.prop(dataHolder, "set_blend", text="Blend Color")
            prop_input.prop(dataHolder, "blend_color", text="")
            prop_input.enabled = dataHolder.set_blend


def tmemUsageUI(layout, textureProp):
    tex = textureProp.tex
    if tex is not None and tex.size[0] > 0 and tex.size[1] > 0:
        tmemUsage = getTmemWordUsage(textureProp.tex_format, tex.size[0], tex.size[1]) * 8
        tmemMax = getTmemMax(textureProp.tex_format)
        layout.label(text="TMEM Usage: " + str(tmemUsage) + " / " + str(tmemMax) + " bytes")
        if tmemUsage > tmemMax:
            tmemSizeWarning = layout.box()
            tmemSizeWarning.label(text="WARNING: Texture size is too large.")
            tmemSizeWarning.label(text="Note that width will be internally padded to 64 bit boundaries.")


def rendermode_presets_checks(material: "F3DMaterialProperty"):
    rdp: RDPSettings = material.rdp_settings

    f3d = get_F3D_GBI()
    no_flags_1 = rdp.rendermode_preset_cycle_1 in f3d.rendermodePresetsWithoutFlags
    if rdp.g_mdsft_cycletype == "G_CYC_2CYCLE":
        no_flags_2 = rdp.rendermode_preset_cycle_2 in f3d.rendermodePresetsWithoutFlags
        if no_flags_1 and no_flags_2:
            raise PluginError(
                "Invalid combination of rendermode presets.\n" "Neither of these presets sets the rendermode flags."
            )
        elif not no_flags_1 and not no_flags_2:
            raise PluginError(
                "Invalid combination of rendermode presets.\n" "Both of these presets set the rendermode flags."
            )
    else:
        if no_flags_1:
            raise PluginError(
                "Invalid rendermode preset in 1-cycle.\n" "This preset does not set the rendermode flags."
            )


# UI Assumptions:
# shading = 1
# lighting = 1
# cycle type = 1 cycle
class F3DPanel(Panel):
    bl_label = "F3D Material"
    bl_idname = "MATERIAL_PT_F3D_Inspector"
    bl_space_type = "PROPERTIES"
    bl_region_type = "WINDOW"
    bl_context = "material"
    bl_options = {"HIDE_HEADER"}

    def ui_prop(self, material, layout, name, setName, setProp, showCheckBox):
        nodes = material.node_tree.nodes
        inputGroup = layout.row()
        prop_input_name = inputGroup.column()
        prop_input = inputGroup.column()
        if showCheckBox:
            prop_input_name.prop(material, setName, text=name)
        else:
            prop_input_name.label(text=name)
        prop_input.prop(nodes[name].outputs[0], "default_value", text="")
        prop_input.enabled = setProp
        return inputGroup

    def ui_prop_non_node(self, material, layout, label, name, setName, setProp):
        inputGroup = layout.row()
        prop_input_name = inputGroup.column()
        prop_input = inputGroup.column()
        prop_input_name.prop(material, setName, text=name)
        prop_input.prop(material, name, text="")
        prop_input.enabled = setProp
        return inputGroup

    def ui_large(self, material, layout):
        layout.prop(material, "use_large_textures")
        if material.use_large_textures:
            inputGroup = layout.row().split(factor=0.5)
            inputGroup.label(text="Large texture edges:")
            inputGroup.prop(material, "large_edges", text="")

    def ui_scale(self, material, layout):
        inputGroup = layout.row().split(factor=0.5)
        prop_input = inputGroup.column()
        prop_input.prop(material, "scale_autoprop", text="Texture Auto Scale")
        prop_input_group = inputGroup.row()
        prop_input_group.prop(material, "tex_scale", text="")
        prop_input_group.enabled = not material.scale_autoprop
        return inputGroup

    def ui_prim(self, material, layout, setName, setProp, showCheckBox):
        f3dMat = material.f3d_mat
        inputGroup = layout.row()
        prop_input_name = inputGroup.column()
        prop_input = inputGroup.column()
        if showCheckBox:
            prop_input_name.prop(f3dMat, setName, text="Primitive Color")
        else:
            prop_input_name.label(text="Primitive Color")

        prop_input.prop(f3dMat, "prim_color", text="")
        prop_input.prop(f3dMat, "prim_lod_frac", text="Prim LOD Fraction")
        prop_input.prop(f3dMat, "prim_lod_min", text="Min LOD Ratio")
        prop_input.enabled = setProp
        return inputGroup

    def ui_env(self, material, layout, showCheckBox):
        inputGroup = layout.row()
        prop_input_name = inputGroup.column()
        prop_input = inputGroup.column()

        if showCheckBox:
            prop_input_name.prop(material.f3d_mat, "set_env", text="Environment Color")
        else:
            prop_input_name.label(text="Environment Color")
        prop_input.prop(material.f3d_mat, "env_color", text="")
        setProp = material.f3d_mat.set_env
        prop_input.enabled = setProp
        return inputGroup

    def ui_chroma(self, material, layout, name, setName, setProp, showCheckBox):
        inputGroup = layout.row()
        prop_input_name = inputGroup.column()
        prop_input = inputGroup.column()
        f3d_mat = material.f3d_mat
        if showCheckBox:
            prop_input_name.prop(f3d_mat, setName, text="Chroma Key")
        else:
            prop_input_name.label(text="Chroma Key")
        prop_input.prop(f3d_mat, "key_center", text="Center")
        prop_input.prop(f3d_mat, "key_scale", text="Scale")
        prop_input.prop(f3d_mat, "key_width", text="Width")
        if f3d_mat.key_width[0] > 1 or f3d_mat.key_width[1] > 1 or f3d_mat.key_width[2] > 1:
            layout.box().label(text="NOTE: Keying is disabled for channels with width > 1.")
        prop_input.enabled = setProp
        return inputGroup

    def ui_lights(self, f3d_mat: "F3DMaterialProperty", layout: UILayout, name, showCheckBox):
        if inherit_light_and_fog():
            return
        inputGroup = layout.row()
        prop_input_left = inputGroup.column()
        prop_input = inputGroup.column()
        if showCheckBox:
            prop_input_left.prop(f3d_mat, "set_lights", text=name)
        else:
            prop_input_left.label(text=name)

        settings = f3d_mat.rdp_settings
        prop_input_left.enabled = settings.is_geo_mode_on("g_lighting") and settings.is_geo_mode_on("g_shade")
        lightSettings: UILayout = prop_input.column()
        if settings.is_geo_mode_on("g_lighting"):
            prop_input_left.separator(factor=0.25)
            light_controls = prop_input_left.box()
            light_controls.enabled = f3d_mat.set_lights

            light_controls.prop(f3d_mat, "use_default_lighting", text="Use Custom Lighting", invert_checkbox=True)

            if f3d_mat.use_default_lighting:
                lightSettings.prop(f3d_mat, "default_light_color", text="Light Color")
                light_controls.prop(f3d_mat, "set_ambient_from_light", text="Automatic Ambient Color")
                ambCol = lightSettings.column()
                ambCol.enabled = not f3d_mat.set_ambient_from_light
                ambCol.prop(f3d_mat, "ambient_light_color", text="Ambient Color")
            else:
                lightSettings.prop(f3d_mat, "ambient_light_color", text="Ambient Color")

                lightSettings.prop_search(f3d_mat, "f3d_light1", bpy.data, "lights", text="")
                if f3d_mat.f3d_light1 is not None:
                    lightSettings.prop_search(f3d_mat, "f3d_light2", bpy.data, "lights", text="")
                if f3d_mat.f3d_light2 is not None:
                    lightSettings.prop_search(f3d_mat, "f3d_light3", bpy.data, "lights", text="")
                if f3d_mat.f3d_light3 is not None:
                    lightSettings.prop_search(f3d_mat, "f3d_light4", bpy.data, "lights", text="")
                if f3d_mat.f3d_light4 is not None:
                    lightSettings.prop_search(f3d_mat, "f3d_light5", bpy.data, "lights", text="")
                if f3d_mat.f3d_light5 is not None:
                    lightSettings.prop_search(f3d_mat, "f3d_light6", bpy.data, "lights", text="")
                if f3d_mat.f3d_light6 is not None:
                    lightSettings.prop_search(f3d_mat, "f3d_light7", bpy.data, "lights", text="")

        return inputGroup

    def ui_convert(self, material, layout, showCheckBox):
        inputGroup = layout.row()
        prop_input_name = inputGroup.column()
        prop_input = inputGroup.column()
        if showCheckBox:
            prop_input_name.prop(material, "set_k0_5", text="YUV Convert")
        else:
            prop_input_name.label(text="YUV Convert")

        prop_k0 = prop_input.row()
        prop_k0.prop(material, "k0", text="K0")
        prop_k0.label(text=str(int(material.k0 * 255)))

        prop_k1 = prop_input.row()
        prop_k1.prop(material, "k1", text="K1")
        prop_k1.label(text=str(int(material.k1 * 255)))

        prop_k2 = prop_input.row()
        prop_k2.prop(material, "k2", text="K2")
        prop_k2.label(text=str(int(material.k2 * 255)))

        prop_k3 = prop_input.row()
        prop_k3.prop(material, "k3", text="K3")
        prop_k3.label(text=str(int(material.k3 * 255)))

        prop_k4 = prop_input.row()
        prop_k4.prop(material, "k4", text="K4")
        prop_k4.label(text=str(int(material.k4 * 255)))

        prop_k5 = prop_input.row()
        prop_k5.prop(material, "k5", text="K5")
        prop_k5.label(text=str(int(material.k5 * 255)))

        prop_input.enabled = material.set_k0_5
        return inputGroup

    def ui_lower_render_mode(self, material, layout, useDropdown):
        is_two_cycle = material.rdp_settings.g_mdsft_cycletype == "G_CYC_2CYCLE"
        # cycle independent
        inputGroup = layout.column()
        if useDropdown:
            inputGroup.prop(
                material,
                "menu_lower_render",
                text="Render Settings",
                icon="TRIA_DOWN" if material.menu_lower_render else "TRIA_RIGHT",
            )
        if not useDropdown or material.menu_lower_render:
            inputGroup.prop(material.rdp_settings, "set_rendermode", text="Set Render Mode?")

            renderGroup = inputGroup.column()
            renderGroup.prop(material.rdp_settings, "rendermode_advanced_enabled", text="Show Advanced Settings")
            if not material.rdp_settings.rendermode_advanced_enabled:
                prop_split(renderGroup, material.rdp_settings, "rendermode_preset_cycle_1", "Render Mode")
                if is_two_cycle:
                    prop_split(renderGroup, material.rdp_settings, "rendermode_preset_cycle_2", "Render Mode Cycle 2")
                run_and_draw_errors(renderGroup, rendermode_presets_checks, material)
            else:
                prop_split(renderGroup, material.rdp_settings, "aa_en", "Antialiasing")
                prop_split(renderGroup, material.rdp_settings, "z_cmp", "Z Testing")
                prop_split(renderGroup, material.rdp_settings, "z_upd", "Z Writing")
                prop_split(renderGroup, material.rdp_settings, "im_rd", "IM_RD (?)")
                prop_split(renderGroup, material.rdp_settings, "clr_on_cvg", "Color On Coverage")
                prop_split(renderGroup, material.rdp_settings, "cvg_dst", "Coverage Destination")
                prop_split(renderGroup, material.rdp_settings, "zmode", "Z Mode")
                prop_split(renderGroup, material.rdp_settings, "cvg_x_alpha", "Multiply Coverage And Alpha")
                prop_split(renderGroup, material.rdp_settings, "alpha_cvg_sel", "Use Coverage For Alpha")
                prop_split(renderGroup, material.rdp_settings, "force_bl", "Force Blending")

                # cycle dependent - (P * A + M - B) / (A + B)
                combinerBox = renderGroup.box()
                combinerBox.label(text="Blender (Color = (P * A + M * B) / (A + B)")
                combinerCol = combinerBox.row()
                rowColor = combinerCol.column()
                rowAlpha = combinerCol.column()
                rowColor.prop(material.rdp_settings, "blend_p1", text="P")
                rowColor.prop(material.rdp_settings, "blend_m1", text="M")
                rowAlpha.prop(material.rdp_settings, "blend_a1", text="A")
                rowAlpha.prop(material.rdp_settings, "blend_b1", text="B")

                if is_two_cycle:
                    combinerBox2 = renderGroup.box()
                    combinerBox2.label(text="Blender Cycle 2")
                    combinerCol2 = combinerBox2.row()
                    rowColor2 = combinerCol2.column()
                    rowAlpha2 = combinerCol2.column()
                    rowColor2.prop(material.rdp_settings, "blend_p2", text="P")
                    rowColor2.prop(material.rdp_settings, "blend_m2", text="M")
                    rowAlpha2.prop(material.rdp_settings, "blend_a2", text="A")
                    rowAlpha2.prop(material.rdp_settings, "blend_b2", text="B")

            if is_two_cycle:
                if (
                    material.rdp_settings.blend_b1 == "G_BL_A_MEM"
                    or material.rdp_settings.blend_p1 == "G_BL_CLR_MEM"
                    or material.rdp_settings.blend_m1 == "G_BL_CLR_MEM"
                ):
                    multilineLabel(
                        renderGroup.box(),
                        "RDP silicon bug: Framebuffer color / alpha in blender\n"
                        + "cycle 1 is broken, actually value from PREVIOUS pixel.",
                        "ORPHAN_DATA",
                    )
                if material.rdp_settings.blend_a2 == "G_BL_A_SHADE":
                    multilineLabel(
                        renderGroup.box(),
                        "RDP silicon bug: Shade alpha in blender cycle 2\n"
                        + "is broken, actually shade alpha from NEXT pixel.",
                        "ORPHAN_DATA",
                    )

            renderGroup.enabled = material.rdp_settings.set_rendermode

    def ui_uvCheck(self, layout, context):
        if hasattr(context, "object") and context.object is not None and isinstance(context.object.data, Mesh):
            uv_layers = context.object.data.uv_layers
            if uv_layers.active is None or uv_layers.active.name != "UVMap":
                uvErrorBox = layout.box()
                uvErrorBox.label(text='Warning: This mesh\'s active UV layer is not named "UVMap".')
                uvErrorBox.label(text="This will cause incorrect UVs to display.")

    def ui_draw_layer(self, material, layout, context):
        if context.scene.gameEditorMode == "SM64":
            prop_split(layout, material.f3d_mat.draw_layer, "sm64", "Draw Layer")
        elif context.scene.gameEditorMode == "OOT":
            prop_split(layout, material.f3d_mat.draw_layer, "oot", "Draw Layer")

    def ui_misc(self, f3dMat: "F3DMaterialProperty", inputCol: UILayout, showCheckBox: bool) -> None:
        sources = sources_in_ucode(bpy.context.scene.f3d_type)
        if "AO" in sources and f3dMat.rdp_settings.g_ambocclusion:
            if showCheckBox or f3dMat.set_ao:
                inputGroup = inputCol.column()
            if showCheckBox:
                inputGroup.prop(f3dMat, "set_ao", text="Set Ambient Occlusion")
            if f3dMat.set_ao:
                prop_split(inputGroup.row(), f3dMat, "ao_ambient", "AO Ambient")
                prop_split(inputGroup.row(), f3dMat, "ao_directional", "AO Directional")
                prop_split(inputGroup.row(), f3dMat, "ao_point", "AO Point")

        if "Fresnel" in sources and f3dMat.rdp_settings.g_fresnel_color or f3dMat.rdp_settings.g_fresnel_alpha:
            if showCheckBox or f3dMat.set_fresnel:
                inputGroup = inputCol.column()
            if showCheckBox:
                inputGroup.prop(f3dMat, "set_fresnel", text="Set Fresnel")
            if f3dMat.set_fresnel:
                prop_split(inputGroup.row(), f3dMat, "fresnel_lo", "Fresnel Lo")
                prop_split(inputGroup.row(), f3dMat, "fresnel_hi", "Fresnel Hi")

        if "ST Attr Offset" in sources and f3dMat.rdp_settings.g_attroffset_st_enable:
            if showCheckBox or f3dMat.set_attroffs_st:
                inputGroup = inputCol.column()
            if showCheckBox:
                inputGroup.prop(f3dMat, "set_attroffs_st", text="Set ST Attr Offset")
            if f3dMat.set_attroffs_st:
                prop_split(inputGroup.row(), f3dMat, "attroffs_st", "ST Attr Offset")

        if "Z Attr Offset" in sources and f3dMat.rdp_settings.g_attroffset_z_enable:
            if showCheckBox or f3dMat.set_attroffs_z:
                inputGroup = inputCol.column()
            if showCheckBox:
                inputGroup.prop(f3dMat, "set_attroffs_z", text="Set Z Attr Offset")
            if f3dMat.set_attroffs_z:
                prop_split(inputGroup.row(), f3dMat, "attroffs_z", "Z Attr Offset")

        if "Fog" in sources and f3dMat.rdp_settings.using_fog and not inherit_light_and_fog():
            if showCheckBox or f3dMat.set_fog:
                inputGroup = inputCol.column()
            if showCheckBox:
                inputGroup.prop(f3dMat, "set_fog", text="Set Fog")
            if f3dMat.set_fog:
                draw_fog = True
                if bpy.context.scene.gameEditorMode == "SM64":
                    obj, area_obj = bpy.context.object.parent, None
                    while obj:
                        if obj.type == "EMPTY" and obj.sm64_obj_type == "Area Root" and obj.fast64.sm64.area.set_fog:
                            area_obj = obj
                            break
                        obj = obj.parent
                    if area_obj:
                        inputGroup.prop(f3dMat, "use_global_fog", text=f'Use Area "{area_obj.name}"\'s Fog')
                        if f3dMat.use_global_fog:
                            settings_col = inputGroup.column()
                            settings_col.enabled = not f3dMat.use_global_fog
                            prop_split(settings_col.row(), area_obj, "area_fog_color", "Fog Color")
                            prop_split(settings_col.row(), area_obj, "area_fog_position", "Fog Range")
                            draw_fog = False
                    else:
                        # show setting for preview
                        inputGroup.prop(f3dMat, "use_global_fog", text="Use Area's Fog")
                        inputGroup.label(
                            text="Preview only in this context, no area fog settings to pick up", icon="INFO"
                        )
                if draw_fog:
                    prop_split(inputGroup.row(), f3dMat, "fog_color", "Fog Color")
                    prop_split(inputGroup.row(), f3dMat, "fog_position", "Fog Range")

    def ui_cel_shading(self, material: Material, layout: UILayout):
        inputGroup = layout.box().column()
        r = inputGroup.row(align=True)
        r.prop(
            material.f3d_mat,
            "expand_cel_shading_ui",
            text="",
            icon="TRIA_DOWN" if material.f3d_mat.expand_cel_shading_ui else "TRIA_RIGHT",
            icon_only=True,
            emboss=False,
        )
        r.prop(material.f3d_mat, "use_cel_shading")
        if not material.f3d_mat.expand_cel_shading_ui:
            return
        if not material.f3d_mat.use_cel_shading:
            inputGroup = inputGroup.column()
            inputGroup.enabled = False
        cel = material.f3d_mat.cel_shading
        prop_split(inputGroup.row(), cel, "tintPipeline", "Tint pipeline:")
        prop_split(inputGroup.row(), cel, "cutoutSource", "Cutout:")

        if material.f3d_mat.rdp_settings.zmode != "ZMODE_OPA":
            inputGroup.label(text="zmode in blender / rendermode must be opaque.", icon="ERROR")

        if cel.cutoutSource == "ENVIRONMENT":
            if not material.f3d_mat.set_env or material.f3d_mat.env_color[3] != 1.0:
                inputGroup.label(text="Enable env color, and set env alpha to 255.", icon="ERROR")
        else:
            tex = material.f3d_mat.tex0 if cel.cutoutSource == "TEXEL0" else material.f3d_mat.tex1
            if tex.tex is None or not tex.tex_set:
                inputGroup.label(text=f"Texture {cel.cutoutSource[5]} is not set up correctly.", icon="ERROR")

        if (
            len(cel.levels) >= 3
            and cel.levels[0].threshMode == cel.levels[1].threshMode
            and not all([cel.levels[0].threshMode == lvl.threshMode for lvl in cel.levels[1:]])
        ):
            multilineLabel(
                inputGroup.box(),
                "If using both lighter and darker cel\n" + "levels, one of each must be at the beginning",
                "ERROR",
            )

        r = inputGroup.row(align=True)
        r.label(text="Cel levels:")
        op = r.operator(CelLevelAdd.bl_idname, text="", icon="ADD")
        op.materialName = material.name
        if len(cel.levels) > 0:
            op = r.operator(CelLevelRemove.bl_idname, text="", icon="REMOVE")
            op.materialName = material.name

        showSegHelp = False
        for level in cel.levels:
            box = inputGroup.box().column()
            r = box.row().split(factor=0.2)
            r.label(text="Draw when")
            r = r.split(factor=0.3)
            r.prop(level, "threshMode", text="")
            r = r.split(factor=0.2)
            r.label(text="than")
            r.prop(level, "threshold")
            r = box.row().split(factor=0.08)
            r.label(text="Tint:")
            r = r.split(factor=0.27)
            r.prop(level, "tintType", text="")
            r = r.split(factor=0.45)
            if level.tintType == "Fixed":
                r.prop(level, "tintFixedLevel")
                r = r.split(factor=0.3)
                r.label(text="Color:")
                r.prop(level, "tintFixedColor", text="")
            elif level.tintType == "Segment":
                r.prop(level, "tintSegmentNum")
                r.prop(level, "tintSegmentOffset")
                showSegHelp = True
            elif level.tintType == "Light":
                r.prop(level, "tintFixedLevel")
                r.prop(level, "tintLightSlot")
            else:
                raise PluginError("Invalid tintType")
        if showSegHelp:
            tintName, tintNameCap = ("prim", "Prim") if cel.tintPipeline == "CC" else ("fog", "Fog")
            multilineLabel(
                inputGroup,
                "Segments: In your code, set up DL in segment(s) used with\n"
                + f"gsDPSet{tintNameCap}Color then gsSPEndDisplayList at appropriate offset\n"
                + f"with {tintName} color = tint color and {tintName} alpha = tint level.",
                "INFO",
            )

    def checkDrawLayersWarnings(self, f3dMat: "F3DMaterialProperty", useDict: Dict[str, bool], layout: UILayout):
        settings = f3dMat.rdp_settings
        f3d_type = bpy.context.scene.f3d_type
        anyUseShadeAlpha = useDict["Shade Alpha"] or settings.does_blender_use_input("G_BL_A_SHADE")

        g_lighting = settings.is_geo_mode_on("g_lighting") or is_ucode_t3d(f3d_type)
        g_fog = settings.is_geo_mode_on("g_fog")
        g_packed_normals = settings.is_geo_mode_on("g_packed_normals") or is_ucode_t3d(f3d_type)
        g_ambocclusion = settings.is_geo_mode_on("g_ambocclusion")
        g_lighttoalpha = settings.is_geo_mode_on("g_lighttoalpha")
        g_fresnel_color = settings.is_geo_mode_on("g_fresnel_color")
        g_fresnel_alpha = settings.is_geo_mode_on("g_fresnel_alpha")

        usesVertexColor = useDict["Shade"] and (not g_lighting or (g_packed_normals and not g_fresnel_color))
        usesVertexAlpha = anyUseShadeAlpha and (g_ambocclusion or not (g_fog or g_lighttoalpha or g_fresnel_alpha))
        if not usesVertexColor and not usesVertexAlpha:
            return
        noticeBox = layout.box().column()
        if not usesVertexColor:
            noticeBox.label(text='Mesh must have Color Attribute (vtx color) layer called "Alpha".', icon="IMAGE_ALPHA")
        elif not usesVertexAlpha:
            noticeBox.label(
                text='Mesh must have Color Attribute (vtx color) layer called "Col".', icon="IMAGE_RGB_ALPHA"
            )
        else:
            noticeBox.label(text="Mesh must have two Color Attribute (vtx color) layers.", icon="IMAGE_RGB_ALPHA")
            noticeBox.label(text='They must be called "Col" and "Alpha".', icon="IMAGE_ALPHA")

    def checkDrawMixedCIWarning(self, layout, useDict, f3dMat):
        if not (f3dMat.is_multi_tex and (f3dMat.tex0.tex_set and f3dMat.tex1.tex_set)):
            return
        isTex0CI = f3dMat.tex0.tex_format[:2] == "CI"
        isTex1CI = f3dMat.tex1.tex_format[:2] == "CI"
        if isTex0CI != isTex1CI:
            layout.box().column().label(text="Can't have one CI tex and one non-CI.", icon="ERROR")
        if isTex0CI and isTex1CI and (f3dMat.tex0.ci_format != f3dMat.tex1.ci_format):
            layout.box().column().label(text="Two CI textures must use the same CI format.", icon="ERROR")

    def draw_simple(self, f3dMat, material, layout, context):
        f3d = get_F3D_GBI()
        self.ui_uvCheck(layout, context)

        inputCol = layout.column()
        useDict = all_combiner_uses(f3dMat)

        self.checkDrawLayersWarnings(f3dMat, useDict, layout)

        self.checkDrawMixedCIWarning(inputCol, useDict, f3dMat)
        canUseLargeTextures = material.mat_ver > 3 and material.f3d_mat.use_large_textures
        if useDict["Texture 0"] and f3dMat.tex0.tex_set:
            ui_image(canUseLargeTextures, inputCol, material, f3dMat.tex0, "Texture 0", False)

        if useDict["Texture 1"] and f3dMat.tex1.tex_set:
            ui_image(canUseLargeTextures, inputCol, material, f3dMat.tex1, "Texture 1", False)

        if f3dMat.get_uv_basis():
            inputCol.prop(f3dMat, "uv_basis", text="UV Basis")

        if useDict["Texture"]:
            self.ui_large(f3dMat, inputCol)
            self.ui_scale(f3dMat, inputCol)

        if useDict["Primitive"] and f3dMat.set_prim:
            self.ui_prim(material, inputCol, "set_prim", f3dMat.set_prim, False)

        if useDict["Environment"] and f3dMat.set_env:
            self.ui_env(material, inputCol, False)

        showLightProperty = (
            f3dMat.set_lights
            and "Lighting" in sources_in_ucode(bpy.context.scene.f3d_type)
            and f3dMat.rdp_settings.is_geo_mode_on("g_lighting")
            and f3dMat.rdp_settings.is_geo_mode_on("g_shade")
        )
        if useDict["Shade"] and showLightProperty:
            self.ui_lights(f3dMat, inputCol, "Lighting", False)

        if useDict["Key"] and f3dMat.set_key:
            self.ui_chroma(material, inputCol, "Chroma Key Center", "set_key", f3dMat.set_key, False)

        if useDict["Convert"] and f3dMat.set_k0_5:
            self.ui_convert(f3dMat, inputCol, False)

        self.ui_misc(f3dMat, inputCol, False)

    def draw_full(self, f3dMat, material, layout: UILayout, context):
        layout.row().prop(material, "menu_tab", expand=True)
        menuTab = material.menu_tab
        useDict = all_combiner_uses(f3dMat)
        f3d = get_F3D_GBI()

        if menuTab == "Combiner":
            self.ui_draw_layer(material, layout, context)

            self.checkDrawLayersWarnings(f3dMat, useDict, layout)

            def drawCCProps(ui: UILayout, combiner: "CombinerProperty", isAlpha: bool, enabled: bool = True) -> None:
                ui = ui.column()
                ui.enabled = enabled
                for letter in ["A", "B", "C", "D"]:
                    r = ui.row().split(factor=0.25 if isAlpha else 0.1)
                    r.label(text=f"{letter}{' Alpha' if isAlpha else ''}:")
                    r.prop(combiner, f"{letter}{'_alpha' if isAlpha else ''}", text="")

            is_two_cycle = f3dMat.rdp_settings.g_mdsft_cycletype == "G_CYC_2CYCLE"

            combinerBox = layout.box()
            combinerBox.prop(f3dMat, "set_combiner", text="Color Combiner (Color = (A - B) * C + D)")
            combinerCol = combinerBox.row().split(factor=0.45)
            combinerCol.enabled = f3dMat.set_combiner
            drawCCProps(combinerCol, f3dMat.combiner1, False)
            drawCCProps(combinerCol, f3dMat.combiner1, True, not f3dMat.use_cel_shading)
            if f3dMat.use_cel_shading:
                r = combinerBox.column().label(
                    text=f"CC alpha{' cycle 1' if is_two_cycle else ''} is occupied by cel shading."
                )

            if is_two_cycle:
                combinerBox2 = layout.box()
                combinerBox2.label(text="Color Combiner Cycle 2")
                combinerBox2.enabled = f3dMat.set_combiner
                combinerCol2 = combinerBox2.row().split(factor=0.45)
                drawCCProps(combinerCol2, f3dMat.combiner2, False)
                drawCCProps(combinerCol2, f3dMat.combiner2, True)

                if combiner_uses(f3dMat, ["TEXEL0", "TEXEL0_ALPHA"], checkCycle1=False, swapTexelsCycle2=False):
                    combinerBox2.label(text="'Texture 0' in Cycle 2 is actually Texture 1.", icon="INFO")
                if combiner_uses(f3dMat, ["TEXEL1", "TEXEL1_ALPHA"], checkCycle1=False, swapTexelsCycle2=False):
                    multilineLabel(
                        combinerBox2,
                        "RDP silicon bug: 'Texture 1' in Cycle 2 is actually\n"
                        + "Texture 0 for the NEXT pixel, causes visual issues.",
                        "ORPHAN_DATA",
                    )

        if menuTab == "Sources":
            self.ui_uvCheck(layout, context)

            inputCol = layout.column()

            self.checkDrawMixedCIWarning(inputCol, useDict, f3dMat)
            canUseLargeTextures = material.mat_ver > 3 and material.f3d_mat.use_large_textures
            if useDict["Texture 0"]:
                ui_image(canUseLargeTextures, inputCol, material, f3dMat.tex0, "Texture 0", True)

            if useDict["Texture 1"]:
                ui_image(canUseLargeTextures, inputCol, material, f3dMat.tex1, "Texture 1", True)

            if f3dMat.get_uv_basis():
                inputCol.prop(f3dMat, "uv_basis", text="UV Basis")

            if useDict["Texture"]:
                self.ui_large(f3dMat, inputCol)
                self.ui_scale(f3dMat, inputCol)

            if useDict["Primitive"]:
                self.ui_prim(material, inputCol, "set_prim", f3dMat.set_prim, True)

            if useDict["Environment"]:
                self.ui_env(material, inputCol, True)

            if useDict["Shade"] and "Lighting" in sources_in_ucode(bpy.context.scene.f3d_type):
                self.ui_lights(f3dMat, inputCol, "Lighting", True)

            if useDict["Key"]:
                self.ui_chroma(material, inputCol, "Chroma Key Center", "set_key", f3dMat.set_key, True)

            if useDict["Convert"]:
                self.ui_convert(f3dMat, inputCol, True)

            self.ui_misc(f3dMat, inputCol, True)

        if menuTab == "Geo":
            ui_geo_mode(f3dMat.rdp_settings, f3dMat, layout, False)
        if menuTab == "Upper":
            ui_upper_mode(f3dMat.rdp_settings, f3dMat, layout, False)
        if menuTab == "Lower":
            ui_lower_mode(f3dMat.rdp_settings, f3dMat, layout, False)
            self.ui_lower_render_mode(f3dMat, layout, False)
            ui_other(f3dMat.rdp_settings, f3dMat, layout, False)

    # texture convert/LUT controlled by texture settings
    # add node support for geo mode settings
    def draw(self, context):
        layout = self.layout

        layout.operator(CreateFast3DMaterial.bl_idname)
        material = context.material
        if material is None:
            return
        elif not material.use_nodes or not material.is_f3d:
            layout.label(text="This is not a Fast3D material.")
            return

        f3dMat = material.f3d_mat
        settings = f3dMat.rdp_settings
        layout.prop(context.scene, "f3d_simple", text="Show Simplified UI")
        layout = layout.box()
        titleCol = layout.column()
        titleCol.box().label(text="F3D Material Inspector")

        if material.mat_ver < 5:
            box = layout.box().column()
            box.label(
                text=f"Material version is outdated (V{material.mat_ver})",
                icon="ORPHAN_DATA",
            )
            box.operator("object.convert_f3d_update")
            return

        presetCol = layout.column()
        split = presetCol.split(factor=0.33)
        split.label(text="Preset")
        row = split.row(align=True)
        row.menu(MATERIAL_MT_f3d_presets.__name__, text=f3dMat.presetName)
        row.operator(AddPresetF3D.bl_idname, text="", icon="ADD")
        row.operator(AddPresetF3D.bl_idname, text="", icon="REMOVE").remove_active = True

        if settings.g_mdsft_alpha_compare == "G_AC_THRESHOLD" and settings.g_mdsft_cycletype == "G_CYC_2CYCLE":
            multilineLabel(
                layout.box(),
                "RDP silicon bug: Alpha compare in 2-cycle mode is broken.\n"
                + "Compares to FIRST cycle CC alpha output from NEXT pixel.",
                "ORPHAN_DATA",
            )

        if context.scene.f3d_simple and f3dMat.presetName != "Custom":
            self.draw_simple(f3dMat, material, layout, context)
        else:
            presetCol.prop(context.scene, "f3dUserPresetsOnly")
            self.draw_full(f3dMat, material, layout, context)

        if context.scene.f3d_type == "F3DEX3":
            self.ui_cel_shading(material, layout)
        else:
            r = layout.row()
            r.enabled = False
            r.label(text="Use Cel Shading (requires F3DEX3)", icon="TRIA_RIGHT")

        layout.operator(RecreateF3DNodes.bl_idname)


class F3DMeshPanel(Panel):
    bl_label = "F3D Mesh Inspector"
    bl_idname = "F3D_PT_Mesh_Inspector"
    bl_space_type = "PROPERTIES"
    bl_region_type = "WINDOW"
    bl_context = "object"
    bl_options = {"HIDE_HEADER"}

    @classmethod
    def poll(cls, context):
        return context.object.type == "MESH"

    def draw(self, context):
        new_gbi = not get_F3D_GBI().F3D_OLD_GBI
        col = self.layout.box().column()
        col.box().label(text=self.bl_label, icon="MESH_DATA")
        row = col.row()
        row.enabled = new_gbi
        row.prop(context.object, "use_f3d_culling")
        if not new_gbi:
            col.label(text="Only available in F3DEX and up", icon="INFO")


def ui_tileScroll(tex, name, layout):
    row = layout.row()
    row.label(text=name)
    row.prop(tex.tile_scroll, "s", text="S:")
    row.prop(tex.tile_scroll, "t", text="T:")
    row.prop(tex.tile_scroll, "interval", text="Interval:")


def ui_procAnimVecEnum(material, procAnimVec, layout, name, vecType, useDropdown, useTex0, useTex1):
    layout = layout.box()
    box = layout.column()
    if useDropdown:
        layout.prop(procAnimVec, "menu", text=name, icon="TRIA_DOWN" if procAnimVec.menu else "TRIA_RIGHT")
    else:
        layout.box().label(text=name)

    if not useDropdown or procAnimVec.menu:
        box = layout.column()
        combinedOption = None
        xCombined = procAnimVec.x.animType == "Rotation"
        if xCombined:
            combinedOption = procAnimVec.x.animType
        yCombined = procAnimVec.y.animType == "Rotation"
        if yCombined:
            combinedOption = procAnimVec.y.animType
        if not yCombined:
            ui_procAnimFieldEnum(procAnimVec.x, box, vecType[0], "UV" if xCombined else None)
        if not xCombined:
            ui_procAnimFieldEnum(procAnimVec.y, box, vecType[1], "UV" if yCombined else None)
        if len(vecType) > 2:
            ui_procAnimFieldEnum(procAnimVec.z, box, vecType[2])
        if xCombined or yCombined:
            box.row().prop(procAnimVec, "pivot")
            box.row().prop(procAnimVec, "angularSpeed")
            if combinedOption == "Rotation":
                pass

    if useTex0 or useTex1:
        layout.box().label(text="SM64 SetTileSize Texture Scroll")

        if useTex0:
            ui_tileScroll(material.tex0, "Texture 0 Speed", layout)

        if useTex1:
            ui_tileScroll(material.tex1, "Texture 1 Speed", layout)


def ui_procAnimFieldEnum(procAnimField, layout, name, overrideName):
    box = layout
    box.prop(procAnimField, "animType", text=name if overrideName is None else overrideName)
    if overrideName is None:
        if procAnimField.animType == "Linear":
            split0 = box.row().split(factor=1)
            split0.prop(procAnimField, "speed")
        elif procAnimField.animType == "Sine":
            split1 = box.row().split(factor=0.3333)
            split1.prop(procAnimField, "amplitude")
            split1.prop(procAnimField, "frequency")
            split1.prop(procAnimField, "offset")
        elif procAnimField.animType == "Noise":
            box.row().prop(procAnimField, "noiseAmplitude")


def ui_procAnimField(procAnimField, layout, name):
    box = layout
    box.prop(procAnimField, "animate", text=name)
    if procAnimField.animate:
        if name not in "XYZ":
            split0 = box.row().split(factor=1)
            split0.prop(procAnimField, "speed")
        split1 = box.row().split(factor=0.5)
        split1.prop(procAnimField, "amplitude")
        split1.prop(procAnimField, "frequency")
        layout.row().prop(procAnimField, "spaceFrequency")
        split2 = box.row().split(factor=0.5)
        split2.prop(procAnimField, "offset")
        split2.prop(procAnimField, "noiseAmplitude")


def ui_procAnim(material, layout, useTex0, useTex1, title, useDropdown):
    ui_procAnimVecEnum(material.f3d_mat, material.f3d_mat.UVanim0, layout, title, "UV", useDropdown, useTex0, useTex1)


def update_node_values(self, context, update_preset):
    if hasattr(context.scene, "world") and self == create_or_get_world(context.scene).rdp_defaults:
        pass

    with F3DMaterial_UpdateLock(get_material_from_context(context)) as material:
        if not material:
            return

        update_node_values_of_material(material, context)
        if update_preset:
            material.f3d_mat.presetName = "Custom"


def update_all_node_values(material, context):
    update_node_values_without_preset(material, context)
    update_tex_values_manual(material, context)
    update_rendermode_preset(material, context)


def update_all_material_nodes(self, context):
    for material in bpy.data.materials:
        if material.is_f3d and material.mat_ver >= F3D_MAT_CUR_VERSION:
            with context.temp_override(material=material):
                update_all_node_values(material, context)


def update_world_default_rendermode(self, context):
    for material in bpy.data.materials:
        if material.is_f3d and material.mat_ver >= F3D_MAT_CUR_VERSION:
            with context.temp_override(material=material):
                update_rendermode_preset(material, context)


def update_node_values_with_preset(self, context):
    update_node_values(self, context, update_preset=True)


def update_node_values_without_preset(self, context):
    update_node_values(self, context, update_preset=False)


def update_light_properties(self, context):
    with F3DMaterial_UpdateLock(get_material_from_context(context)) as material:
        if not material:
            return

        update_light_colors(material, context)


def update_cel_cutout_source(self, context):
    with F3DMaterial_UpdateLock(get_material_from_context(context)) as material:
        if not material:
            return
        if not material.f3d_mat.use_cel_shading:
            return

        f3dMat = material.f3d_mat
        cel = f3dMat.cel_shading
        firstDarker = len(cel.levels) >= 1 and cel.levels[0].threshMode == "Darker"

        f3dMat.combiner1.A_alpha, f3dMat.combiner1.B_alpha = ("1", "SHADE") if firstDarker else ("SHADE", "0")
        f3dMat.combiner1.C_alpha = cel.cutoutSource
        f3dMat.combiner1.D_alpha = "0"


def update_rendermode_preset(self, context):
    with F3DMaterial_UpdateLock(get_material_from_context(context)) as material:
        if material:
            rendermode_preset_to_advanced(material)

    update_node_values_with_preset(self, context)


def getSocketFromCombinerToNodeDictColor(nodes, combinerInput):
    nodeName, socketIndex = combinerToNodeDictColor[combinerInput]
    return nodes[nodeName].outputs[socketIndex] if nodeName is not None else None


def getSocketFromCombinerToNodeDictAlpha(nodes, combinerInput):
    nodeName, socketIndex = combinerToNodeDictAlpha[combinerInput]
    return nodes[nodeName].outputs[socketIndex] if nodeName is not None else None


# Maps the color combiner input name to the corresponding node name and output socket name
color_combiner_inputs = {
    "COMBINED": (None, "Color"),
    "TEXEL0": ("Tex0_I", "Color"),
    "TEXEL1": ("Tex1_I", "Color"),
    "PRIMITIVE": ("CombinerInputs", "Prim Color"),
    "SHADE": ("Shade Color", "Color"),
    "ENVIRONMENT": ("CombinerInputs", "Env Color"),
    "CENTER": ("CombinerInputs", "Chroma Key Center"),
    "SCALE": ("CombinerInputs", "Chroma Key Scale"),
    "COMBINED_ALPHA": (None, "Alpha"),
    "TEXEL0_ALPHA": ("Tex0_I", "Alpha"),
    "TEXEL1_ALPHA": ("Tex1_I", "Alpha"),
    "PRIMITIVE_ALPHA": ("CombinerInputs", "Prim Alpha"),
    "SHADE_ALPHA": ("Shade Color", "Alpha"),
    "ENV_ALPHA": ("CombinerInputs", "Env Alpha"),
    "LOD_FRACTION": ("CombinerInputs", "LOD Fraction"),
    "PRIM_LOD_FRAC": ("CombinerInputs", "Prim LOD Fraction"),
    "NOISE": ("CombinerInputs", "Noise"),
    "K4": ("CombinerInputs", "YUVConvert K4"),
    "K5": ("CombinerInputs", "YUVConvert K5"),
    "1": ("CombinerInputs", "1"),
    "0": (None, 0),
}

# Maps the alpha combiner input name to the corresponding node name and output name
alpha_combiner_inputs = {
    "COMBINED": (None, "Alpha"),
    "TEXEL0": ("Tex0_I", "Alpha"),
    "TEXEL1": ("Tex1_I", "Alpha"),
    "PRIMITIVE": ("CombinerInputs", "Prim Alpha"),
    "SHADE": ("Shade Color", "Alpha"),
    "ENVIRONMENT": ("CombinerInputs", "Env Alpha"),
    "LOD_FRACTION": ("CombinerInputs", "LOD Fraction"),
    "PRIM_LOD_FRAC": ("CombinerInputs", "Prim LOD Fraction"),
    "1": ("CombinerInputs", "1"),
    "0": (None, 0),
}


def remove_first_link_if_exists(material: Material, links: tuple[NodeLink]):
    if len(links) > 0:
        link = links[0]
        material.node_tree.links.remove(link)


def link_if_none_exist(
    material: Material, fromOutput: NodeSocket, toInput: NodeSocket
):  # TODO: (V5) add output/input type annotations
    if len(fromOutput.links) == 0:
        material.node_tree.links.new(fromOutput, toInput)


swaps_tex01 = {
    "TEXEL0": "TEXEL1",
    "TEXEL0_ALPHA": "TEXEL1_ALPHA",
    "TEXEL1": "TEXEL0",
    "TEXEL1_ALPHA": "TEXEL0_ALPHA",
}


def update_node_combiner(material, combinerInputs, cycleIndex):
    nodes = material.node_tree.nodes

    if cycleIndex == 1:
        cycle_node = nodes["Cycle_1"]
    else:
        cycle_node = nodes["Cycle_2"]

    for i in range(8):
        combiner_input = combinerInputs[i]
        if cycleIndex == 2:
            # Swap texel0 for texel1 and vise versa
            combiner_input = swaps_tex01.get(combiner_input, combiner_input)

        if combiner_input == "0":
            for link in cycle_node.inputs[i].links:
                material.node_tree.links.remove(link)

        if i < 4:
            node_name, output_key = color_combiner_inputs[combiner_input]
            if cycleIndex == 2:
                if combiner_input == "COMBINED":
                    node_name = "Combined_C"
                    output_key = 0  # using an index due to it being a reroute node
                elif combiner_input == "COMBINED_ALPHA":
                    node_name = "Combined_A"
                    output_key = 0  # using an index due to it being a reroute node
            if node_name is not None:
                input_node = nodes[node_name]
                input_value = input_node.outputs[output_key]
                material.node_tree.links.new(cycle_node.inputs[i], input_value)
        else:
            node_name, output_key = alpha_combiner_inputs[combiner_input]
            if cycleIndex == 2:
                if combiner_input == "COMBINED":
                    node_name = "Combined_A"
                    output_key = 0  # using an index due to it being a reroute node
            if node_name is not None:
                input_node = nodes[node_name]
                input_value = input_node.outputs[output_key]
                material.node_tree.links.new(cycle_node.inputs[i], input_value)


def update_fog_nodes(material: Material, context: Context):
    nodes = material.node_tree.nodes
    f3dMat: "F3DMaterialProperty" = material.f3d_mat

    fogBlender: ShaderNodeGroup = nodes["FogBlender"]
    # if NOT setting rendermode, it is more likely that the user is setting
    # rendermodes in code, so to be safe we'll enable fog. Plus we are checking
    # that fog is enabled in the geometry mode, so if so that's probably the intent.
    fogBlender.node_tree = bpy.data.node_groups[
        ("FogBlender_On" if is_blender_doing_fog(material.f3d_mat.rdp_settings) else "FogBlender_Off")
    ]

    remove_first_link_if_exists(material, fogBlender.inputs["FogAmount"].links)
    if material.f3d_mat.rdp_settings.g_fog:
        material.node_tree.links.new(nodes["CalcFog"].outputs["FogAmount"], fogBlender.inputs["FogAmount"])
    else:  # If fog is not being calculated, pass in shade alpha
        material.node_tree.links.new(nodes["Shade Color"].outputs["Alpha"], fogBlender.inputs["FogAmount"])

    if (
        (bpy.context.scene.gameEditorMode == "SM64" and f3dMat.use_global_fog)
        or not f3dMat.set_fog
        or inherit_light_and_fog()
    ):  # Inherit fog
        link_if_none_exist(material, nodes["SceneProperties"].outputs["FogColor"], nodes["FogColor"].inputs[0])
        link_if_none_exist(material, nodes["GlobalFogColor"].outputs[0], fogBlender.inputs["Fog Color"])
        link_if_none_exist(material, nodes["SceneProperties"].outputs["FogNear"], nodes["CalcFog"].inputs["FogNear"])
        link_if_none_exist(material, nodes["SceneProperties"].outputs["FogFar"], nodes["CalcFog"].inputs["FogFar"])
    else:
        remove_first_link_if_exists(material, nodes["FogBlender"].inputs["Fog Color"].links)
        remove_first_link_if_exists(material, nodes["CalcFog"].inputs["FogNear"].links)
        remove_first_link_if_exists(material, nodes["CalcFog"].inputs["FogFar"].links)
        fogBlender.inputs["Fog Color"].default_value = s_rgb_alpha_1_tuple(f3dMat.fog_color)
        nodes["CalcFog"].inputs["FogNear"].default_value = f3dMat.fog_position[0]
        nodes["CalcFog"].inputs["FogFar"].default_value = f3dMat.fog_position[1]


def update_noise_nodes(material: Material):
    f3dMat: "F3DMaterialProperty" = material.f3d_mat
    uses_noise = f3dMat.combiner1.A == "NOISE" or f3dMat.combiner2.A == "NOISE"
    noise_group = bpy.data.node_groups["F3DNoise_Animated" if uses_noise else "F3DNoise_NonAnimated"]

    nodes = material.node_tree.nodes
    if nodes["F3DNoiseFactor"].node_tree is not noise_group:
        nodes["F3DNoiseFactor"].node_tree = noise_group


def update_combiner_connections(material: Material, context: Context, combiner: int | None = None):
    f3dMat: "F3DMaterialProperty" = material.f3d_mat

    update_noise_nodes(material)

    # Combiner can be specified for performance reasons
    if not combiner or combiner == 1:
        combinerInputs1 = [
            f3dMat.combiner1.A,
            f3dMat.combiner1.B,
            f3dMat.combiner1.C,
            f3dMat.combiner1.D,
            f3dMat.combiner1.A_alpha,
            f3dMat.combiner1.B_alpha,
            f3dMat.combiner1.C_alpha,
            f3dMat.combiner1.D_alpha,
        ]
        update_node_combiner(material, combinerInputs1, 1)

    if not combiner or combiner == 2:
        combinerInputs2 = [
            f3dMat.combiner2.A,
            f3dMat.combiner2.B,
            f3dMat.combiner2.C,
            f3dMat.combiner2.D,
            f3dMat.combiner2.A_alpha,
            f3dMat.combiner2.B_alpha,
            f3dMat.combiner2.C_alpha,
            f3dMat.combiner2.D_alpha,
        ]
        update_node_combiner(material, combinerInputs2, 2)


def set_output_node_groups(material: Material):
    nodes = material.node_tree.nodes
    output_node = nodes["OUTPUT"]
    f3dMat: "F3DMaterialProperty" = material.f3d_mat
    cycle = f3dMat.rdp_settings.g_mdsft_cycletype.lstrip("G_CYC_").rstrip("_CYCLE")
    output_method = get_output_method(material)
    if bpy.app.version < (4, 2, 0) and output_method == "CLIP":
        output_method = "XLU"
        material.alpha_threshold = 0.125

    output_group_name = f"OUTPUT_{cycle}CYCLE_{output_method}"
    output_group = bpy.data.node_groups[output_group_name]
    output_node.node_tree = output_group

    for inp in output_node.inputs:
        remove_first_link_if_exists(material, inp.links)
    output_node.inputs["Cycle_C_1"].default_value = (0.0, 0.0, 0.0, 1.0)
    output_node.inputs["Cycle_A_1"].default_value = 0.5
    output_node.inputs["Cycle_C_2"].default_value = (0.0, 0.0, 0.0, 1.0)
    output_node.inputs["Cycle_A_2"].default_value = 0.5
    if output_method == "CLIP":
        output_node.inputs["Alpha Threshold"].default_value = 0.125
    material.node_tree.links.new(nodes["Cycle_1"].outputs["Color"], output_node.inputs["Cycle_C_1"])
    material.node_tree.links.new(nodes["Cycle_1"].outputs["Alpha"], output_node.inputs["Cycle_A_1"])
    material.node_tree.links.new(nodes["FogBlender"].outputs["Color"], output_node.inputs["Cycle_C_2"])
    material.node_tree.links.new(nodes["Cycle_2"].outputs["Alpha"], output_node.inputs["Cycle_A_2"])
    material.node_tree.links.new(output_node.outputs[0], nodes["Material Output F3D"].inputs[0])


def update_light_colors(material, context):
    f3dMat: "F3DMaterialProperty" = material.f3d_mat
    nodes = material.node_tree.nodes

    if f3dMat.use_default_lighting and f3dMat.set_ambient_from_light:
        amb = Color(f3dMat.default_light_color[:3])
        # dividing by 4.672 approximates to half of the light color's value after gamma correction is performed on both ambient and light colors
        amb.v /= 4.672

        new_amb = [c for c in amb]
        new_amb.append(1.0)

        f3dMat.ambient_light_color = new_amb

    if f3dMat.set_lights or inherit_light_and_fog():
        remove_first_link_if_exists(material, nodes["Shade Color"].inputs["AmbientColor"].links)
        remove_first_link_if_exists(material, nodes["Shade Color"].inputs["Light0Color"].links)
        remove_first_link_if_exists(material, nodes["Shade Color"].inputs["Light1Color"].links)

        # TODO: feature to toggle gamma correction
        light0 = f3dMat.default_light_color
        light1 = [0.0, 0.0, 0.0, 1.0]
        if not f3dMat.use_default_lighting:
            light0 = f3dMat.f3d_light1.color if f3dMat.f3d_light1 is not None else [1.0, 1.0, 1.0, 1.0]
            light1 = f3dMat.f3d_light2.color if f3dMat.f3d_light2 is not None else light1

        nodes["Shade Color"].inputs["AmbientColor"].default_value = s_rgb_alpha_1_tuple(f3dMat.ambient_light_color)
        nodes["Shade Color"].inputs["Light0Color"].default_value = s_rgb_alpha_1_tuple(light0)
        nodes["Shade Color"].inputs["Light1Color"].default_value = s_rgb_alpha_1_tuple(light1)
    else:
        nodes["Shade Color"].inputs["AmbientColor"].default_value = (0.5, 0.5, 0.5, 1.0)
        nodes["Shade Color"].inputs["Light0Color"].default_value = (1.0, 1.0, 1.0, 1.0)
        nodes["Shade Color"].inputs["Light1Color"].default_value = (0.0, 0.0, 0.0, 1.0)
        link_if_none_exist(material, nodes["AmbientColorOut"].outputs[0], nodes["Shade Color"].inputs["AmbientColor"])
        link_if_none_exist(material, nodes["Light0ColorOut"].outputs[0], nodes["Shade Color"].inputs["Light0Color"])
        link_if_none_exist(material, nodes["Light1ColorOut"].outputs[0], nodes["Shade Color"].inputs["Light1Color"])


def update_color_node(combiner_inputs, color: Color, prefix: str):
    """Function for updating either Prim or Env colors"""
    # TODO: feature to toggle gamma correction
    combiner_inputs[f"{prefix} Color"].default_value = s_rgb_alpha_1_tuple(color)
    combiner_inputs[f"{prefix} Alpha"].default_value = color[3]


# prim_color | Prim
# env_color | Env
def get_color_input_update_callback(attr_name="", prefix=""):
    def input_update_callback(self: Material, context: Context):
        with F3DMaterial_UpdateLock(get_material_from_context(context)) as material:
            if not material:
                return
            f3dMat: "F3DMaterialProperty" = material.f3d_mat
            nodes = material.node_tree.nodes
            combiner_inputs = nodes["CombinerInputs"].inputs
            update_color_node(combiner_inputs, getattr(f3dMat, attr_name), prefix)

    return input_update_callback


def update_node_values_of_material(material: Material, context):
    check_or_ask_color_management(context)

    update_blend_method(material, context)
    if not has_f3d_nodes(material):
        return

    f3dMat: "F3DMaterialProperty" = material.f3d_mat
    settings: RDPSettings = f3dMat.rdp_settings

    update_combiner_connections(material, context)

    set_output_node_groups(material)

    nodes = material.node_tree.nodes

    if (settings.is_geo_mode_on("g_lighting") or inherit_light_and_fog()) and settings.is_geo_mode_on("g_tex_gen"):
        if settings.is_geo_mode_on("g_tex_gen_linear"):
            nodes["UV"].node_tree = bpy.data.node_groups["UV_EnvMap_Linear"]
        else:
            nodes["UV"].node_tree = bpy.data.node_groups["UV_EnvMap"]
    else:
        nodes["UV"].node_tree = bpy.data.node_groups["UV"]

    shdcol_inputs = nodes["Shade Color"].inputs
    for propName in [
        "g_ambocclusion",
        "g_packed_normals",
        "g_lighttoalpha",
        "g_lighting_specular",
        "g_fresnel_color",
        "g_fresnel_alpha",
        "g_fog",
        "g_lighting",
    ]:
        shdcol_inputs[propName.upper()].default_value = f3dMat.rdp_settings.is_geo_mode_on(propName)
    if is_ucode_t3d(bpy.context.scene.f3d_type):  # Tiny3d always uses lighting * vertex color
        shdcol_inputs["G_LIGHTING"].default_value = shdcol_inputs["G_PACKED_NORMALS"].default_value = True

    shdcol_inputs["AO Ambient"].default_value = f3dMat.ao_ambient
    shdcol_inputs["AO Directional"].default_value = f3dMat.ao_directional
    shdcol_inputs["AO Point"].default_value = f3dMat.ao_point
    shdcol_inputs["Fresnel Lo"].default_value = f3dMat.fresnel_lo
    shdcol_inputs["Fresnel Hi"].default_value = f3dMat.fresnel_hi

    update_light_colors(material, context)

    combiner_inputs = nodes["CombinerInputs"].inputs

    update_color_node(combiner_inputs, f3dMat.prim_color, "Prim")
    update_color_node(combiner_inputs, f3dMat.env_color, "Env")

    combiner_inputs["Chroma Key Center"].default_value = (
        f3dMat.key_center[0],
        f3dMat.key_center[1],
        f3dMat.key_center[2],
        f3dMat.key_center[3],
    )
    combiner_inputs["Chroma Key Scale"].default_value = [value for value in f3dMat.key_scale] + [1]
    combiner_inputs["Prim LOD Fraction"].default_value = f3dMat.prim_lod_frac
    combiner_inputs["YUVConvert K4"].default_value = f3dMat.k4
    combiner_inputs["YUVConvert K5"].default_value = f3dMat.k5

    material.show_transparent_back = f3dMat.rdp_settings.g_cull_front
    material.use_backface_culling = f3dMat.rdp_settings.g_cull_back

    update_tex_values_manual(material, context)
    update_fog_nodes(material, context)


def set_texture_settings_node(material: Material):
    nodes = material.node_tree.nodes
    textureSettings: ShaderNodeGroup = nodes["TextureSettings"]

    desired_group = bpy.data.node_groups["TextureSettings_Lite"]
    if (material.f3d_mat.tex0.tex and not material.f3d_mat.tex0.autoprop) or (
        material.f3d_mat.tex1.tex and not material.f3d_mat.tex1.autoprop
    ):
        desired_group = bpy.data.node_groups["TextureSettings_Advanced"]
    if textureSettings.node_tree is not desired_group:
        textureSettings.node_tree = desired_group


def setAutoProp(fieldProperty, pixelLength):
    fieldProperty.mask = log2iRoundUp(pixelLength)
    fieldProperty.shift = 0
    fieldProperty.low = 0
    fieldProperty.high = pixelLength
    if fieldProperty.clamp and fieldProperty.mirror:
        fieldProperty.high *= 2
    fieldProperty.high -= 1


def set_texture_size(self, tex_size, tex_index):
    nodes = self.node_tree.nodes
    uv_basis: ShaderNodeGroup = nodes["UV Basis"]
    inputs = uv_basis.inputs

    inputs[f"{tex_index} S TexSize"].default_value = tex_size[0]
    inputs[f"{tex_index} T TexSize"].default_value = tex_size[1]


def trunc_10_2(val: float):
    return int(val * 4) / 4


def update_tex_values_field(self: Material, texProperty: "TextureProperty", tex_size: list[int], tex_index: int):
    nodes = self.node_tree.nodes
    textureSettings: ShaderNodeGroup = nodes["TextureSettings"]
    inputs = textureSettings.inputs

    set_texture_size(self, tex_size, tex_index)

    if texProperty.autoprop:
        setAutoProp(texProperty.S, tex_size[0])
        setAutoProp(texProperty.T, tex_size[1])

    str_index = str(tex_index)

    # S/T Low
    inputs[str_index + " S Low"].default_value = trunc_10_2(texProperty.S.low)
    inputs[str_index + " T Low"].default_value = trunc_10_2(texProperty.T.low)

    # S/T High
    inputs[str_index + " S High"].default_value = trunc_10_2(texProperty.S.high)
    inputs[str_index + " T High"].default_value = trunc_10_2(texProperty.T.high)

    # Clamp
    inputs[str_index + " ClampX"].default_value = 1 if texProperty.S.clamp else 0
    inputs[str_index + " ClampY"].default_value = 1 if texProperty.T.clamp else 0

    # Mask
    inputs[str_index + " S Mask"].default_value = texProperty.S.mask
    inputs[str_index + " T Mask"].default_value = texProperty.T.mask

    # Mirror
    inputs[str_index + " MirrorX"].default_value = 1 if texProperty.S.mirror > 0 else 0
    inputs[str_index + " MirrorY"].default_value = 1 if texProperty.T.mirror > 0 else 0

    # Shift
    inputs[str_index + " S Shift"].default_value = texProperty.S.shift
    inputs[str_index + " T Shift"].default_value = texProperty.T.shift


def iter_tex_nodes(node_tree: NodeTree, texIndex: int) -> Generator[TextureNodeImage, None, None]:
    for i in range(1, 5):
        nodeName = f"Tex{texIndex}_{i}"
        if node_tree.nodes.get(nodeName):
            yield node_tree.nodes[nodeName]


def toggle_texture_node_muting(material: Material, texIndex: int, isUsed: bool):
    node_tree = material.node_tree
    f3dMat: "F3DMaterialProperty" = material.f3d_mat

    # Enforce typing from generator
    texNode: None | TextureNodeImage = None

    node_3point_key = "3 Point Lerp" if texIndex == 0 else "3 Point Lerp.001"
    node_3point = node_tree.nodes.get(node_3point_key)

    node_tex_color_conv_key = f"Tex{texIndex}_I"
    node_tex_color_conv = node_tree.nodes.get(node_tex_color_conv_key)

    # flip bool for clarity
    shouldMute = not isUsed

    for texNode in iter_tex_nodes(node_tree, texIndex):
        if texNode.mute != shouldMute:
            texNode.mute = shouldMute

    if node_tex_color_conv and node_tex_color_conv.mute != shouldMute:
        node_tex_color_conv.mute = shouldMute

    mute_3point = shouldMute or f3dMat.rdp_settings.g_mdsft_text_filt != "G_TF_BILERP"
    if node_3point and node_3point.mute != mute_3point:
        node_3point.mute = mute_3point


def set_texture_nodes_settings(
    material: Material, texProperty: "TextureProperty", texIndex: int, isUsed: bool
) -> list[int] | None:
    node_tree = material.node_tree
    f3dMat: "F3DMaterialProperty" = material.f3d_mat

    # Return value
    texSize: Optional[list[int]] = None

    toggle_texture_node_muting(material, texIndex, isUsed)

    if not isUsed:
        return texSize

    # Enforce typing from generator
    texNode: None | TextureNodeImage = None
    for texNode in iter_tex_nodes(node_tree, texIndex):
        if texNode.image is not texProperty.tex:
            texNode.image = texProperty.tex
        texNode.interpolation = "Linear" if f3dMat.rdp_settings.g_mdsft_text_filt == "G_TF_AVERAGE" else "Closest"

        if texSize:
            continue

        if texNode.image is not None or texProperty.use_tex_reference:
            if texNode.image is not None:
                texSize = texNode.image.size
            else:
                texSize = texProperty.tex_reference_size
    return texSize


def update_tex_values_index(self: Material, *, texProperty: "TextureProperty", texIndex: int, isUsed: bool):
    nodes = self.node_tree.nodes

    tex_size = set_texture_nodes_settings(self, texProperty, texIndex, isUsed)

    if tex_size:  # only returns tex size if a texture is being set
        if tex_size[0] > 0 and tex_size[1] > 0:
            update_tex_values_field(self, texProperty, tex_size, texIndex)

            texFormat = texProperty.tex_format
            ciFormat = texProperty.ci_format
            if has_f3d_nodes(self):
                tex_I_node = nodes["Tex" + str(texIndex) + "_I"]
                desired_node = bpy.data.node_groups["Is not i"]
                if "IA" in texFormat or (texFormat[:2] == "CI" and "IA" in ciFormat):
                    desired_node = bpy.data.node_groups["Is ia"]
                elif texFormat[0] == "I" or (texFormat[:2] == "CI" and ciFormat[0] == "I"):
                    desired_node = bpy.data.node_groups["Is i"]

                if tex_I_node.node_tree is not desired_node:
                    tex_I_node.node_tree = desired_node


def get_color_info_from_tex(tex: bpy.types.Image):
    is_greyscale, has_alpha_4_bit, has_alpha_1_bit = True, False, False
    rgba_colors: set[int] = set()

    pixels, channel_count = tex.pixels, tex.channels

    for x in range(tex.size[0]):
        for y in range(tex.size[1]):  # N64 is -Y, Blender is +Y, in this context this doesn´t matter
            pixel_color = [1, 1, 1, 1]
            for field in range(channel_count):
                pixel_color[field] = pixels[(y * tex.size[0] + x) * channel_count + field]
            rgba_colors.add(getRGBA16Tuple(pixel_color))

            if not (pixel_color[0] == pixel_color[1] and pixel_color[1] == pixel_color[2]):
                is_greyscale = False

            if pixel_color[3] < 0.9375:
                has_alpha_4_bit = True
            if pixel_color[3] < 0.5:
                has_alpha_1_bit = True

    return is_greyscale, has_alpha_1_bit, has_alpha_4_bit, rgba_colors


def get_optimal_format(tex: bpy.types.Image | None, prefer_rgba_over_ci: bool):
    if not tex:
        return "RGBA16"

    n_size = tex.size[0] * tex.size[1]
    if n_size > 8192:  # Image is too big
        return "RGBA16"

    is_greyscale, has_alpha_1_bit, has_alpha_4_bit, rgba_colors = get_color_info_from_tex(tex)

    if is_greyscale:
        if n_size > 4096:
            if has_alpha_1_bit:
                return "IA4"
            return "I4"

        if has_alpha_4_bit:
            return "IA8"

        return "I8"
    else:
        if len(rgba_colors) <= 16 and (not prefer_rgba_over_ci or n_size > 2048):
            return "CI4"
        if not prefer_rgba_over_ci and len(rgba_colors) <= 256:
            return "CI8"

    return "RGBA16"


def update_tex_values_and_formats(self, context):
    with F3DMaterial_UpdateLock(get_material_from_context(context)) as material:
        if not material:
            return

        settings_props = context.scene.fast64.settings
        if not settings_props.auto_pick_texture_format:
            update_tex_values_manual(material, context)
            return

        f3d_mat: F3DMaterialProperty = material.f3d_mat
        useDict = all_combiner_uses(f3d_mat)
        tex0_props = f3d_mat.tex0
        tex1_props = f3d_mat.tex1

        tex0, tex1 = tex0_props.tex if useDict["Texture 0"] else None, (
            tex1_props.tex if useDict["Texture 1"] else None
        )

        if tex0:
            tex0_props.tex_format = get_optimal_format(tex0, settings_props.prefer_rgba_over_ci)
        if tex1:
            tex1_props.tex_format = get_optimal_format(tex1, settings_props.prefer_rgba_over_ci)

        if tex0 and tex1:
            if tex0_props.tex_format.startswith("CI") and not tex1_props.tex_format.startswith("CI"):
                tex0_props.tex_format = "RGBA16"
            elif tex1_props.tex_format.startswith("CI") and not tex0_props.tex_format.startswith("CI"):
                tex1_props.tex_format = "RGBA16"

        update_tex_values_manual(material, context)


def update_tex_values(self, context):
    with F3DMaterial_UpdateLock(get_material_from_context(context)) as material:
        if not material:
            return

        try:
            prop_path = self.path_from_id()
        except:
            prop_path = None

        update_tex_values_manual(material, context, prop_path=prop_path)


def get_tex_basis_size(f3d_mat: "F3DMaterialProperty"):
    useDict, tex_dimensions = all_combiner_uses(f3d_mat), [32, 32]
    if useDict["Texture 0"] and f3d_mat.tex0.is_set:
        tex_dimensions = tex0_dimensions = f3d_mat.tex0.tex_size
    if useDict["Texture 1"] and f3d_mat.tex1.is_set:
        tex_dimensions = f3d_mat.tex1.tex_size
    return tex0_dimensions if f3d_mat.get_uv_basis() == "TEXEL0" else tex_dimensions


def get_tex_gen_size(tex_size: list[int | float]):
    return (tex_size[0] - 1) / 1024, (tex_size[1] - 1) / 1024


def get_textlut_mode(f3d_mat: "F3DMaterialProperty", inherit_from_tex: bool = False):
    use_dict = all_combiner_uses(f3d_mat)
    textures = [f3d_mat.tex0] if use_dict["Texture 0"] and f3d_mat.tex0.tex_set else []
    textures += [f3d_mat.tex1] if use_dict["Texture 1"] and f3d_mat.tex1.tex_set else []
    tlut_modes = [tex.tlut_mode for tex in textures]
    if tlut_modes and tlut_modes[0] == tlut_modes[-1]:
        return tlut_modes[0]
    return None if inherit_from_tex else f3d_mat.rdp_settings.g_mdsft_textlut


def update_tex_values_manual(material: Material, context, prop_path=None):
    f3dMat: "F3DMaterialProperty" = material.f3d_mat
    nodes = material.node_tree.nodes
    texture_settings = nodes["TextureSettings"]
    texture_inputs: NodeInputs = texture_settings.inputs
    useDict = all_combiner_uses(f3dMat)

    f3dMat.rdp_settings.g_mdsft_textlut = get_textlut_mode(f3dMat)

    tex0_used = useDict["Texture 0"] and f3dMat.tex0.tex is not None
    tex1_used = useDict["Texture 1"] and f3dMat.tex1.tex is not None

    if not tex0_used and not tex1_used:
        texture_settings.mute = True
        set_texture_nodes_settings(material, f3dMat.tex0, 0, False)
        set_texture_nodes_settings(material, f3dMat.tex1, 1, False)
        return
    elif texture_settings.mute:
        texture_settings.mute = False

    # linear requires tex gen to be enabled as well
    isTexGen = f3dMat.rdp_settings.g_lighting and f3dMat.rdp_settings.g_tex_gen

    if f3dMat.scale_autoprop:
        if isTexGen:
            tex_size = get_tex_basis_size(f3dMat)

            if tex_size is not None:
                # This is needed for exporting tex gen!
                f3dMat.tex_scale = get_tex_gen_size(tex_size)
        else:
            f3dMat.tex_scale = (1, 1)

        if f3dMat.tex0.tex is not None:
            texture_inputs["0 S TexSize"].default_value = f3dMat.tex0.tex.size[0]
            texture_inputs["0 T TexSize"].default_value = f3dMat.tex0.tex.size[0]
        if f3dMat.tex1.tex is not None:
            texture_inputs["1 S TexSize"].default_value = f3dMat.tex1.tex.size[0]
            texture_inputs["1 T TexSize"].default_value = f3dMat.tex1.tex.size[0]

    uv_basis: ShaderNodeGroup = nodes["UV Basis"]
    if f3dMat.get_uv_basis() == "TEXEL1":
        uv_basis.node_tree = bpy.data.node_groups["UV Basis 1"]
    else:
        uv_basis.node_tree = bpy.data.node_groups["UV Basis 0"]

    if not isTexGen:
        uv_basis.inputs["S Scale"].default_value = f3dMat.tex_scale[0]
        uv_basis.inputs["T Scale"].default_value = f3dMat.tex_scale[1]
    elif f3dMat.scale_autoprop:
        # Tex gen is 1:1
        uv_basis.inputs["S Scale"].default_value = 1
        uv_basis.inputs["T Scale"].default_value = 1
    else:
        gen_size = get_tex_gen_size(get_tex_basis_size(f3dMat))
        # scale tex gen proportionally
        node_uv_scale = (f3dMat.tex_scale[0] / gen_size[0], f3dMat.tex_scale[1] / gen_size[1])
        uv_basis.inputs["S Scale"].default_value = node_uv_scale[0]
        uv_basis.inputs["T Scale"].default_value = node_uv_scale[1]

    if not prop_path or "tex0" in prop_path:
        update_tex_values_index(material, texProperty=f3dMat.tex0, texIndex=0, isUsed=tex0_used)
    if not prop_path or "tex1" in prop_path:
        update_tex_values_index(material, texProperty=f3dMat.tex1, texIndex=1, isUsed=tex1_used)

    texture_inputs["3 Point"].default_value = int(f3dMat.rdp_settings.g_mdsft_text_filt == "G_TF_BILERP")
    uv_basis.inputs["EnableOffset"].default_value = int(f3dMat.rdp_settings.g_mdsft_text_filt != "G_TF_POINT")
    set_texture_settings_node(material)


def shift_num(num: int, amt: int):
    if amt < 0:
        return num >> -amt
    return num << amt


def shift_dimensions(tex_prop: "TextureProperty", dimensions: tuple[int, int]):
    shifted = (shift_num(dimensions[0], tex_prop.S.shift), shift_num(dimensions[1], tex_prop.T.shift))
    s_mirror_scale = 2 if tex_prop.S.mirror else 1
    t_mirror_scale = 2 if tex_prop.T.mirror else 1
    return (shifted[0] * s_mirror_scale, shifted[1] * t_mirror_scale)


def getMaterialScrollDimensions(f3dMat):
    texDimensions0 = None
    texDimensions1 = None
    useDict = all_combiner_uses(f3dMat)

    if useDict["Texture 0"] and f3dMat.tex0.tex_set:
        if f3dMat.tex0.use_tex_reference:
            texDimensions0 = f3dMat.tex0.tex_reference_size
        elif f3dMat.tex0.tex:
            texDimensions0 = (f3dMat.tex0.tex.size[0], f3dMat.tex0.tex.size[1])

    if useDict["Texture 1"] and f3dMat.tex1.tex_set:
        if f3dMat.tex1.use_tex_reference:
            texDimensions1 = f3dMat.tex1.tex_reference_size
        elif f3dMat.tex0.tex:
            texDimensions1 = (f3dMat.tex1.tex.size[0], f3dMat.tex1.tex.size[1])

    if texDimensions0 is not None:
        texDimensions0 = shift_dimensions(f3dMat.tex0, texDimensions0)
    else:
        texDimensions0 = (1, 1)

    if texDimensions1 is not None:
        texDimensions1 = shift_dimensions(f3dMat.tex1, texDimensions1)
    else:
        texDimensions1 = (1, 1)

    return (max(1, texDimensions0[0], texDimensions1[0]), max(1, texDimensions0[1], texDimensions1[1]))


def update_preset_manual(material, context):
    if has_f3d_nodes(material):
        update_node_values_of_material(material, context)
    update_tex_values_manual(material, context)


def update_preset_manual_v4(material, preset):
    if preset == "Shaded Solid":
        preset = "sm64_shaded_solid"
    if preset == "Shaded Texture":
        preset = "sm64_shaded_texture"
    if preset.lower() != "custom":
        material_apply_preset(material, findF3DPresetPath(preset))


def material_apply_preset(material, filepath):
    material.f3d_update_flag = True
    with bpy.context.temp_override(material=material):
        bpy.ops.script.execute_preset(filepath=filepath, menu_idname="MATERIAL_MT_f3d_presets")

    # Since the material preset is executed under f3d_update_flag,
    # it setting the rendermode presets does not propagate to the individual
    # rendermode values.
    # So manually call the function to propagate the preset.
    # Also that function will set props, which results in the material preset name
    # being set to Custom (as if changed by the user).
    # So save the preset name and restore it after the rendermode propagation.
    savedPresetName = material.f3d_mat.presetName
    rendermode_preset_to_advanced(material)
    material.f3d_mat.presetName = savedPresetName

    material.f3d_update_flag = False


def has_f3d_nodes(material: Material):
    return "Material Output F3D" in material.node_tree.nodes


@persistent
def load_handler(dummy):
    logger.info("Checking for base F3D material library.")
    for lib in bpy.data.libraries:
        lib_path = bpy.path.abspath(lib.filepath)

        # detect if this is one your addon's libraries here
        if "f3d_material_library.blend" in lib_path:
            addon_dir = os.path.dirname(os.path.abspath(__file__))
            new_lib_path = os.path.join(addon_dir, "f3d_material_library.blend")

            if lib_path != new_lib_path:
                logger.info("Reloading the library: %s : %s => %s" % (lib.name, lib_path, new_lib_path))

                lib.filepath = new_lib_path
                lib.reload()
            bpy.context.scene["f3d_lib_dir"] = None  # force node reload!
            link_f3d_material_library()

    for mat in bpy.data.materials:
        if mat is not None and mat.use_nodes and mat.is_f3d:
            rendermode_preset_to_advanced(mat)


bpy.app.handlers.load_post.append(load_handler)

SCENE_PROPERTIES_VERSION = 2


def createOrUpdateSceneProperties():
    group = bpy.data.node_groups.get("SceneProperties")
    upgrade_group = bool(group and group.get("version", -1) < SCENE_PROPERTIES_VERSION)

    if group and not upgrade_group:
        # Group is ready and up to date
        return

    if upgrade_group and group:
        # Need to upgrade; remove old outputs
        if bpy.app.version >= (4, 0, 0):
            for item in group.interface.items_tree:
                if item.item_type == "SOCKET" and item.in_out == "OUTPUT":
                    group.interface.remove(item)
        else:
            for out in group.outputs:
                group.outputs.remove(out)
        new_group = group
    else:
        logger.info("Creating Scene Properties")
        # create a group
        new_group = bpy.data.node_groups.new("SceneProperties", "ShaderNodeTree")
        # create group outputs
        new_group.nodes.new("NodeGroupOutput")

    new_group["version"] = SCENE_PROPERTIES_VERSION

    # Create outputs
    if bpy.app.version >= (4, 0, 0):
        tree_interface = new_group.interface

        _nodeFogEnable: NodeSocketFloat = tree_interface.new_socket(
            "FogEnable", socket_type="NodeSocketFloat", in_out="OUTPUT"
        )
        _nodeFogColor: NodeSocketColor = tree_interface.new_socket(
            "FogColor", socket_type="NodeSocketColor", in_out="OUTPUT"
        )
        _nodeF3D_NearClip: NodeSocketFloat = tree_interface.new_socket(
            "F3D_NearClip", socket_type="NodeSocketFloat", in_out="OUTPUT"
        )
        _nodeF3D_FarClip: NodeSocketFloat = tree_interface.new_socket(
            "F3D_FarClip", socket_type="NodeSocketFloat", in_out="OUTPUT"
        )
        _nodeBlender_Game_Scale: NodeSocketFloat = tree_interface.new_socket(
            "Blender_Game_Scale", socket_type="NodeSocketFloat", in_out="OUTPUT"
        )
        _nodeFogNear: NodeSocketFloat = tree_interface.new_socket(
            "FogNear", socket_type="NodeSocketFloat", in_out="OUTPUT"
        )
        _nodeFogFar: NodeSocketFloat = tree_interface.new_socket(
            "FogFar", socket_type="NodeSocketFloat", in_out="OUTPUT"
        )

        _nodeAmbientColor: NodeSocketColor = tree_interface.new_socket(
            "AmbientColor", socket_type="NodeSocketColor", in_out="OUTPUT"
        )
        _nodeLight0Color: NodeSocketColor = tree_interface.new_socket(
            "Light0Color", socket_type="NodeSocketColor", in_out="OUTPUT"
        )
        _nodeLight0Dir: NodeSocketVector = tree_interface.new_socket(
            "Light0Dir", socket_type="NodeSocketVector", in_out="OUTPUT"
        )
        _nodeLight0Size: NodeSocketFloat = tree_interface.new_socket(
            "Light0Size", socket_type="NodeSocketFloat", in_out="OUTPUT"
        )
        _nodeLight1Color: NodeSocketColor = tree_interface.new_socket(
            "Light1Color", socket_type="NodeSocketColor", in_out="OUTPUT"
        )
        _nodeLight1Dir: NodeSocketVector = tree_interface.new_socket(
            "Light1Dir", socket_type="NodeSocketVector", in_out="OUTPUT"
        )
        _nodeLight1Size: NodeSocketFloat = tree_interface.new_socket(
            "Light1Size", socket_type="NodeSocketFloat", in_out="OUTPUT"
        )

    else:
        _nodeFogEnable: NodeSocketInt = new_group.outputs.new("NodeSocketInt", "FogEnable")
        _nodeFogColor: NodeSocketColor = new_group.outputs.new("NodeSocketColor", "FogColor")
        _nodeF3D_NearClip: NodeSocketFloat = new_group.outputs.new("NodeSocketFloat", "F3D_NearClip")
        _nodeF3D_FarClip: NodeSocketFloat = new_group.outputs.new("NodeSocketFloat", "F3D_FarClip")
        _nodeBlender_Game_Scale: NodeSocketFloat = new_group.outputs.new("NodeSocketFloat", "Blender_Game_Scale")
        _nodeFogNear: NodeSocketInt = new_group.outputs.new("NodeSocketInt", "FogNear")
        _nodeFogFar: NodeSocketInt = new_group.outputs.new("NodeSocketInt", "FogFar")

        _nodeAmbientColor: NodeSocketColor = new_group.outputs.new("NodeSocketColor", "AmbientColor")
        _nodeLight0Color: NodeSocketColor = new_group.outputs.new("NodeSocketColor", "Light0Color")
        _nodeLight0Dir: NodeSocketVectorDirection = new_group.outputs.new("NodeSocketVectorDirection", "Light0Dir")
        _nodeLight0Size: NodeSocketInt = new_group.outputs.new("NodeSocketInt", "Light0Size")
        _nodeLight1Color: NodeSocketColor = new_group.outputs.new("NodeSocketColor", "Light1Color")
        _nodeLight1Dir: NodeSocketVectorDirection = new_group.outputs.new("NodeSocketVectorDirection", "Light1Dir")
        _nodeLight1Size: NodeSocketInt = new_group.outputs.new("NodeSocketInt", "Light1Size")

    # Set outputs from render settings
    sceneOutputs: NodeGroupOutput = new_group.nodes["Group Output"]
    renderSettings: "Fast64RenderSettings_Properties" = bpy.context.scene.fast64.renderSettings

    update_scene_props_from_render_settings(sceneOutputs, renderSettings)


def createScenePropertiesForMaterial(material: Material):
    node_tree = material.node_tree

    # Either create or update SceneProperties if needed
    createOrUpdateSceneProperties()

    # create a new group node to hold the tree
    scene_props = node_tree.nodes.new(type="ShaderNodeGroup")
    scene_props.name = "SceneProperties"
    scene_props.location = (-320, -23)
    scene_props.node_tree = bpy.data.node_groups["SceneProperties"]

    # Fog links to reroutes and the CalcFog block
    node_tree.links.new(scene_props.outputs["FogEnable"], node_tree.nodes["FogEnable"].inputs[0])
    node_tree.links.new(scene_props.outputs["FogColor"], node_tree.nodes["FogColor"].inputs[0])
    node_tree.links.new(scene_props.outputs["F3D_NearClip"], node_tree.nodes["CalcFog"].inputs["F3D_NearClip"])
    node_tree.links.new(scene_props.outputs["F3D_FarClip"], node_tree.nodes["CalcFog"].inputs["F3D_FarClip"])
    node_tree.links.new(
        scene_props.outputs["Blender_Game_Scale"], node_tree.nodes["CalcFog"].inputs["Blender_Game_Scale"]
    )
    node_tree.links.new(scene_props.outputs["FogNear"], node_tree.nodes["CalcFog"].inputs["FogNear"])
    node_tree.links.new(scene_props.outputs["FogFar"], node_tree.nodes["CalcFog"].inputs["FogFar"])

    # Lighting links to reroutes. The colors are connected to other reroutes for update_light_colors,
    # the others go directly to the Shade Color block.
    node_tree.links.new(scene_props.outputs["AmbientColor"], node_tree.nodes["AmbientColor"].inputs[0])
    node_tree.links.new(scene_props.outputs["Light0Color"], node_tree.nodes["Light0Color"].inputs[0])
    node_tree.links.new(scene_props.outputs["Light0Dir"], node_tree.nodes["Light0Dir"].inputs[0])
    node_tree.links.new(scene_props.outputs["Light0Size"], node_tree.nodes["Light0Size"].inputs[0])
    node_tree.links.new(scene_props.outputs["Light1Color"], node_tree.nodes["Light1Color"].inputs[0])
    node_tree.links.new(scene_props.outputs["Light1Dir"], node_tree.nodes["Light1Dir"].inputs[0])
    node_tree.links.new(scene_props.outputs["Light1Size"], node_tree.nodes["Light1Size"].inputs[0])


def link_f3d_material_library():
    dir = os.path.join(os.path.dirname(os.path.abspath(__file__)), "f3d_material_library.blend")

    prevMode = bpy.context.mode
    if prevMode != "OBJECT":
        bpy.ops.object.mode_set(mode="OBJECT")

    with bpy.data.libraries.load(dir) as (data_from, data_to):
        dirMat = os.path.join(dir, "Material")
        dirNode = os.path.join(dir, "NodeTree")
        for mat in data_from.materials:
            if mat is not None:
                bpy.ops.wm.link(filepath=os.path.join(dirMat, mat), directory=dirMat, filename=mat)

        # linking is SUPER slow, this only links if the scene hasnt been linked yet
        # in future updates, this will likely need to be something numerated so if more nodes are added then they will be linked
        if bpy.context.scene.get("f3d_lib_dir") != dirNode:
            # link groups after to bring extra node_groups
            for node_group in data_from.node_groups:
                if node_group is not None:
                    bpy.ops.wm.link(filepath=os.path.join(dirNode, node_group), directory=dirNode, filename=node_group)
            bpy.context.scene["f3d_lib_dir"] = dirNode

    # TODO: Figure out a better way to save the user's old mode
    if prevMode != "OBJECT":
        bpy.ops.object.mode_set(mode=get_mode_set_from_context_mode(prevMode))


def get_f3d_node_tree() -> bpy.types.NodeTree:
    try:
        link_f3d_material_library()
        mat = bpy.data.materials["fast64_f3d_material_library_beefwashere"]
        return mat.node_tree.copy()
    finally:
        bpy.data.materials.remove(mat)


def shouldConvOrCreateColorAttribute(mesh: Mesh, attr_name="Col"):
    has_attr, conv_attr = False, False
    if attr_name in mesh.attributes:
        attribute: Attribute = mesh.attributes[attr_name]
        has_attr = True
        conv_attr = attribute.data_type != "FLOAT_COLOR" or attribute.domain != "CORNER"
    return has_attr, conv_attr


def convertColorAttribute(mesh: Mesh, attr_name="Col"):
    prev_index = mesh.attributes.active_index
    attr_index = mesh.attributes.find(attr_name)
    if attr_index < 0:
        raise PluginError(f"Failed to find the index for mesh attr {attr_name}. Attribute conversion has failed!")

    mesh.attributes.active_index = attr_index
    bpy.ops.geometry.attribute_convert(mode="GENERIC", domain="CORNER", data_type="FLOAT_COLOR")
    mesh.attributes.active_index = prev_index


def addColorAttributesToModel(obj: Object):
    if obj.type != "MESH":
        return

    prevMode = bpy.context.mode
    if prevMode != "OBJECT":
        bpy.ops.object.mode_set(mode="OBJECT")

    selectSingleObject(obj)

    mesh: Mesh = obj.data

    conv_col, has_col = shouldConvOrCreateColorAttribute(mesh, attr_name="Col")
    if conv_col:
        convertColorAttribute(mesh, attr_name="Col")
    elif not has_col:
        mesh.color_attributes.new("Col", "FLOAT_COLOR", "CORNER")

    conv_alpha, has_alpha = shouldConvOrCreateColorAttribute(mesh, attr_name="Alpha")
    if conv_alpha:
        convertColorAttribute(mesh, attr_name="Alpha")
    elif not has_alpha:
        mesh.color_attributes.new("Alpha", "FLOAT_COLOR", "CORNER")

    if prevMode != "OBJECT":
        bpy.ops.object.mode_set(mode=get_mode_set_from_context_mode(prevMode))


def add_f3d_mat_to_obj(obj: bpy.types.Object, material, index=None):
    # add material to object
    if obj is not None:
        addColorAttributesToModel(obj)
        if index is None:
            obj.data.materials.append(material)
            if bpy.context.object is not None:
                bpy.context.object.active_material_index = len(obj.material_slots) - 1
        else:
            obj.material_slots[index].material = material
            if bpy.context.object is not None:
                bpy.context.object.active_material_index = index


def createF3DMat(obj: Object | None, preset="Shaded Solid", index=None):
    # link all node_groups + material from addon's data .blend
    link_f3d_material_library()

    # a linked material containing the default layout for all the linked node_groups
    mat = bpy.data.materials["fast64_f3d_material_library_beefwashere"]
    # duplicate and rename the linked material
    material = mat.copy()
    material.name = "f3dlite_material"
    # remove the linked material so it doesn't bother anyone or get meddled with
    bpy.data.materials.remove(mat)

    createScenePropertiesForMaterial(material)

    add_f3d_mat_to_obj(obj, material, index)

    material.is_f3d = True
    material.mat_ver = F3D_MAT_CUR_VERSION

    update_preset_manual_v4(material, preset)

    return material


def reloadDefaultF3DPresets():
    presetNameToFilename = {}
    for _, gamePresets in material_presets.items():
        for presetName, _ in gamePresets.items():
            presetNameToFilename[bpy.path.display_name(presetName)] = presetName
    for material in bpy.data.materials:
        if material.f3d_mat.presetName in presetNameToFilename:
            update_preset_manual_v4(material, presetNameToFilename[material.f3d_mat.presetName])


def check_or_ask_color_management(context: Context):
    scene = context.scene
    fast64_props: "Fast64_Properties" = scene.fast64
    fast64settings_props: "Fast64Settings_Properties" = fast64_props.settings
    view_settings = scene.view_settings
    # Check if color management settings are correct
    if not fast64settings_props.dont_ask_color_management and (
        scene.display_settings.display_device != "sRGB"
        or view_settings.view_transform != "Standard"
        or view_settings.look != "None"
        or view_settings.exposure != 0.0
        or view_settings.gamma != 1.0
    ):
        bpy.ops.dialog.fast64_update_color_management("INVOKE_DEFAULT")


class UpdateColorManagementPopup(Operator):
    bl_label = "Update Color Management"
    bl_idname = "dialog.fast64_update_color_management"
    bl_description = "Update color management settings to help material preview accuracy"
    bl_options = {"UNDO"}

    already_invoked = False  # HACK: used to prevent multiple dialogs from popping up

    def invoke(self, context: Context, event: Event):
        if UpdateColorManagementPopup.already_invoked:
            return {"FINISHED"}
        UpdateColorManagementPopup.already_invoked = True
        return context.window_manager.invoke_props_dialog(self, width=400)

    def draw(self, context: Context):
        col = self.layout.column()
        multilineLabel(
            col,
            (
                (
                    f'The color management settings for the current scene "{context.scene.name}"\n'
                    # use is_library_indirect to not count the scene from f3d_material_library.blend and other "external" scenes
                    if len([_s for _s in bpy.data.scenes if not _s.is_library_indirect]) >= 2
                    else "The color management settings\n"
                )
                + "will cause inaccurate preview compared to N64.\n"
                + "Would you like to update it?"
            ),
            icon="INFO",
        )
        fast64_props: "Fast64_Properties" = context.scene.fast64
        fast64settings_props: "Fast64Settings_Properties" = fast64_props.settings
        col.prop(fast64settings_props, "dont_ask_color_management", text="Don't ask again")

    def cancel(self, context: Context):
        UpdateColorManagementPopup.already_invoked = False

    def execute(self, context):
        try:
            scene = context.scene
            scene.display_settings.display_device = "sRGB"
            scene.view_settings.view_transform = "Standard"
            scene.view_settings.look = "None"
            scene.view_settings.exposure = 0.0
            scene.view_settings.gamma = 1.0
            self.report({"INFO"}, "Updated color management settings.")
            return {"FINISHED"}
        except Exception as exc:
            raisePluginError(self, exc)
            return {"CANCELLED"}
        finally:
            UpdateColorManagementPopup.already_invoked = False


class RecreateF3DNodes(Operator):
    bl_idname = "material.recreate_f3d_nodes"
    bl_label = "Recreate F3D Shader Nodes"
    bl_options = {"REGISTER", "UNDO", "PRESET"}
    bl_description = "Recreates the node tree for f3d materials, use if material preview is broken."

    def execute(self, context):
        material = context.material
        if material is None:
            self.report({"ERROR"}, "No active material.")
        else:
            node_tree_copy(get_f3d_node_tree(), material.node_tree)
            createScenePropertiesForMaterial(material)
            update_all_node_values(material, context)
            self.report({"INFO"}, "Success!")
        return {"FINISHED"}


class CreateFast3DMaterial(Operator):
    bl_idname = "object.create_f3d_mat"
    bl_label = "Create Fast3D Material"
    bl_options = {"REGISTER", "UNDO", "PRESET"}

    def execute(self, context):
        obj = bpy.context.view_layer.objects.active
        if obj is None:
            self.report({"ERROR"}, "No active object selected.")
        else:
            preset = getDefaultMaterialPreset("Shaded Solid")
            createF3DMat(obj, preset)
            self.report({"INFO"}, "Created new Fast3D material.")
        return {"FINISHED"}


class ReloadDefaultF3DPresets(Operator):
    bl_idname = "object.reload_f3d_presets"
    bl_label = "Reload Default Fast3D Presets"
    bl_options = {"REGISTER", "UNDO", "PRESET"}

    def execute(self, context):
        reloadDefaultF3DPresets()
        self.report({"INFO"}, "Success!")
        return {"FINISHED"}


def get_tex_prop_from_path(material: Material, path: str) -> Tuple["TextureProperty", int]:
    if "tex0" in path:
        return material.f3d_mat.tex0, 0
    return material.f3d_mat.tex1, 1


def already_updating_material(material: Material | None):
    """Check if material is updating already"""
    return getattr(material, "f3d_update_flag", False)


def update_tex_field_prop(self: Property, context: Context):
    with F3DMaterial_UpdateLock(get_material_from_context(context)) as material:
        if not material:
            return

        prop_path = self.path_from_id()
        tex_property, tex_index = get_tex_prop_from_path(material, prop_path)
        tex_size = tex_property.tex_size

        if tex_size[0] > 0 and tex_size[1] > 0:
            update_tex_values_field(material, tex_property, tex_size, tex_index)
        set_texture_settings_node(material)


def toggle_auto_prop(self, context: Context):
    with F3DMaterial_UpdateLock(get_material_from_context(context)) as material:
        if not material:
            return

        prop_path = self.path_from_id()
        tex_property, tex_index = get_tex_prop_from_path(material, prop_path)
        if tex_property.autoprop:
            tex_size = tuple([s for s in tex_property.tex_size])
            if tex_size[0] > 0 and tex_size[1] > 0:
                update_tex_values_field(material, tex_property, tex_size, tex_index)

        set_texture_settings_node(material)


class TextureFieldProperty(PropertyGroup):
    clamp: bpy.props.BoolProperty(
        name="Clamp",
        update=update_tex_field_prop,
    )
    mirror: bpy.props.BoolProperty(
        name="Mirror",
        update=update_tex_field_prop,
    )
    low: bpy.props.FloatProperty(
        name="Low",
        min=0,
        max=1023.75,
        update=update_tex_field_prop,
    )
    high: bpy.props.FloatProperty(
        name="High",
        min=0,
        max=1023.75,
        update=update_tex_field_prop,
    )
    mask: bpy.props.IntProperty(
        name="Mask",
        min=0,
        max=15,
        default=5,
        update=update_tex_field_prop,
    )
    shift: bpy.props.IntProperty(
        name="Shift",
        min=-5,
        max=10,
        update=update_tex_field_prop,
    )

    def to_dict(self, autoprop=False):
        return prop_group_to_json(self, ["low", "high", "mask", "shift"] if autoprop else None)

    def from_dict(self, data: dict):
        json_to_prop_group(self, data)

    def key(self):
        return frozenset(self.to_dict().items())


class SetTileSizeScrollProperty(PropertyGroup):
    s: bpy.props.IntProperty(min=-4095, max=4095, default=0)
    t: bpy.props.IntProperty(min=-4095, max=4095, default=0)
    interval: bpy.props.IntProperty(min=1, soft_max=1000, default=1)

    def to_dict(self):
        return prop_group_to_json(self)

    def from_dict(self, data: dict):
        json_to_prop_group(self, data)

    def key(self):
        return frozenset(self.to_dict().items())


class TextureProperty(PropertyGroup):
    tex: bpy.props.PointerProperty(
        type=Image,
        name="Texture",
        update=update_tex_values_and_formats,
    )

    tex_format: bpy.props.EnumProperty(
        name="Format",
        items=enumTexFormat,
        default="RGBA16",
        update=update_tex_values,
    )
    ci_format: bpy.props.EnumProperty(
        name="CI Format",
        items=enumCIFormat,
        default="RGBA16",
        update=update_tex_values,
    )
    S: bpy.props.PointerProperty(type=TextureFieldProperty)
    T: bpy.props.PointerProperty(type=TextureFieldProperty)

    use_tex_reference: bpy.props.BoolProperty(
        name="Use Texture Reference",
        default=False,
        update=update_tex_values,
    )
    tex_reference: bpy.props.StringProperty(
        name="Texture Reference",
        default="0x08000000",
    )
    tex_reference_size: bpy.props.IntVectorProperty(
        name="Texture Reference Size",
        min=1,
        size=2,
        default=(32, 32),
        update=update_tex_values,
    )
    pal_reference: bpy.props.StringProperty(
        name="Palette Reference",
        default="0x08000000",
    )
    pal_reference_size: bpy.props.IntProperty(
        name="Palette Reference Size",
        min=1,
        default=16,
    )

    menu: bpy.props.BoolProperty()
    tex_set: bpy.props.BoolProperty(
        default=True,
        update=update_node_values_with_preset,
    )
    autoprop: bpy.props.BoolProperty(
        name="Autoprop",
        update=toggle_auto_prop,
        default=True,
    )
    tile_scroll: bpy.props.PointerProperty(type=SetTileSizeScrollProperty)

    @property
    def is_ci(self):
<<<<<<< HEAD
        return self.tex_format.startswith("CI")

    @property
    def is_set(self):
        return self.tex_set and (self.use_tex_reference or self.tex is not None)

    @property
    def tex_size(self) -> list[int]:
=======
        self.tex_format: str
        return self.tex_format.startswith("CI")

    @property
    def tlut_mode(self):
        return f"G_TT_{self.ci_format if self.is_ci else 'NONE'}"

    def get_tex_size(self) -> list[int]:
>>>>>>> 8652b0bb
        if self.tex or self.use_tex_reference:
            if self.tex is not None:
                return list(self.tex.size)
            else:
                return list(self.tex_reference_size)
        return [0, 0]

    @property
    def word_usage(self):
        return getTmemWordUsage(self.tex_format, *self.tex_size)

    @property
    def format_type(self):
        return texFormatOf[self.tex_format][len("G_IM_FMT_") :]

    @property
    def format_size(self):
        return bitSizeDict[texBitSizeF3D[self.tex_format]]

    def format_to_dict(self):
        data = {"texture": self.format_type, "size": self.format_size}
        if self.tex_format.startswith("CI"):
            data["palette"] = self.ci_format
        return data

    def format_from_dict(self, data: dict):
        self.tex_format = data.get("texture", self.format_type) + str(data.get("size", self.format_size))
        self.ci_format = data.get("palette", self.ci_format)

    def reference_to_dict(self):
        data = {"texture": self.tex_reference, "size": list(self.tex_reference_size)}
        if self.is_ci:
            data["pallete"], data["palleteCount"] = self.pal_reference, self.pal_reference_size
        return data

    def reference_from_dict(self, data: dict):
        self.tex_reference = data.get("texture", self.tex_reference)
        self.tex_reference_size = data.get("size", self.tex_reference_size)
        self.pal_reference = data.get("pallete", self.pal_reference)
        self.pal_reference_size = data.get("palleteCount", self.pal_reference_size)

    def to_dict(self):
        """Does not include actual texture and tile scroll"""
        data = {
            "set": self.tex_set,
            "format": self.format_to_dict(),
            "fields": (self.S.to_dict(self.autoprop), self.T.to_dict(self.autoprop)),
        }
        if self.use_tex_reference:
            data["reference"] = self.reference_to_dict()
        return data

    def from_dict(self, data: dict):
        """Does not include actual texture and tile scroll"""
        self.tex_set = data.get("set", self.tex_set)
        self.format_from_dict(data.get("format", {}))

        fields = data.get("fields", [])
        self.S.from_dict(fields[0] if len(fields) >= 1 else {})
        self.T.from_dict(fields[1] if len(fields) >= 2 else {})
        self.autoprop = not any(
            advanced_prop in field for field in fields for advanced_prop in {"low", "high", "mask", "shift"}
        )

        self.use_tex_reference = "reference" in data
        if self.use_tex_reference:
            self.reference_from_dict(data["reference"])

    def key(self):
        return (
            (
                self.tex if self.tex_set else None,
                str(self.to_dict()),
                self.tile_scroll.key(),
            )
            if self.tex_set
            else None
        )


def on_tex_autoprop(texProperty, context):
    if texProperty.autoprop and texProperty.tex is not None:
        tex_size = texProperty.tex.size
        if tex_size[0] > 0 and tex_size[1] > 0:
            setAutoProp(texProperty.S, tex_size[0])
            setAutoProp(texProperty.T, tex_size[1])


def update_combiner_connections_and_preset(self, context: Context):
    with F3DMaterial_UpdateLock(get_material_from_context(context)) as material:
        if not material:
            return

        f3d_mat: "F3DMaterialProperty" = material.f3d_mat
        f3d_mat.presetName = "Custom"

        prop_path = self.path_from_id()
        combiner = 1 if "combiner1" in prop_path else 2

        update_combiner_connections(material, context, combiner=combiner)

        toggle_texture_node_muting(material, 0, f3d_mat.tex0.tex and combiner_uses_tex0(material.f3d_mat))
        toggle_texture_node_muting(material, 1, f3d_mat.tex1.tex and combiner_uses_tex1(material.f3d_mat))


def ui_image(
    canUseLargeTextures: bool,
    layout: UILayout,
    material: Material,
    textureProp: TextureProperty,
    name: str,
    showCheckBox: bool,
    hide_lowhigh=False,
):
    inputGroup = layout.box().column()

    inputGroup.prop(
        textureProp, "menu", text=name + " Properties", icon="TRIA_DOWN" if textureProp.menu else "TRIA_RIGHT"
    )
    if textureProp.menu:
        tex = textureProp.tex
        prop_input_name = inputGroup.column()
        prop_input = inputGroup.column()

        if showCheckBox:
            prop_input_name.prop(textureProp, "tex_set", text="Set Texture")
        else:
            prop_input_name.label(text=name)
        texIndex = name[-1]

        prop_input.prop(textureProp, "use_tex_reference")
        if textureProp.use_tex_reference:
            prop_split(prop_input, textureProp, "tex_reference", "Texture Reference")
            prop_split(prop_input, textureProp, "tex_reference_size", "Texture Size")
            if textureProp.tex_format[:2] == "CI":
                flipbook = getattr(material.flipbookGroup, "flipbook" + texIndex)
                if flipbook is None or not flipbook.enable:
                    prop_split(prop_input, textureProp, "pal_reference", "Palette Reference")
                    prop_split(prop_input, textureProp, "pal_reference_size", "Palette Size")

        else:
            prop_input.template_ID(
                textureProp, "tex", new="image.new", open="image.open", unlink="image.tex" + texIndex + "_unlink"
            )
            prop_input.enabled = textureProp.tex_set

            if tex is not None:
                prop_input.label(text="Size: " + str(tex.size[0]) + " x " + str(tex.size[1]))

        if textureProp.use_tex_reference:
            width, height = textureProp.tex_reference_size[0], textureProp.tex_reference_size[1]
        elif tex is not None:
            width, height = tex.size[0], tex.size[1]
        else:
            width = height = 0

        if canUseLargeTextures:
            availTmem = 512
            if textureProp.tex_format[:2] == "CI":
                availTmem /= 2
            if material.f3d_mat.is_multi_tex:
                availTmem /= 2
            isLarge = getTmemWordUsage(textureProp.tex_format, width, height) > availTmem
        else:
            isLarge = False

        if isLarge:
            msg = prop_input.box().column()
            msg.label(text="This is a large texture.", icon="INFO")
            msg.label(text="Recommend using Create Large Texture Mesh tool.")
        else:
            tmemUsageUI(prop_input, textureProp)

        prop_split(prop_input, textureProp, "tex_format", name="Format")
        if textureProp.tex_format[:2] == "CI":
            prop_split(prop_input, textureProp, "ci_format", name="CI Format")

        if not isLarge:
            if width > 0 and height > 0:
                texelsPerWord = 64 // texBitSizeInt[textureProp.tex_format]
                if width % texelsPerWord != 0:
                    msg = prop_input.box().column()
                    msg.label(text=f"Suggest {textureProp.tex_format} tex be multiple ", icon="INFO")
                    msg.label(text=f"of {texelsPerWord} pixels wide for fast loading.")
                warnClampS = (
                    not isPowerOf2(width)
                    and not textureProp.S.clamp
                    and (not textureProp.autoprop or textureProp.S.mask != 0)
                )
                warnClampT = (
                    not isPowerOf2(height)
                    and not textureProp.T.clamp
                    and (not textureProp.autoprop or textureProp.T.mask != 0)
                )
                if warnClampS or warnClampT:
                    msg = prop_input.box().column()
                    msg.label(text=f"Clamping required for non-power-of-2 image", icon="ERROR")
                    msg.label(text=f"dimensions. Enable clamp or set mask to 0.")

            texFieldSettings = prop_input.column()
            clampSettings = texFieldSettings.row()
            clampSettings.prop(textureProp.S, "clamp", text="Clamp S")
            clampSettings.prop(textureProp.T, "clamp", text="Clamp T")

            mirrorSettings = texFieldSettings.row()
            mirrorSettings.prop(textureProp.S, "mirror", text="Mirror S")
            mirrorSettings.prop(textureProp.T, "mirror", text="Mirror T")

            prop_input.prop(textureProp, "autoprop", text="Auto Set Other Properties")

            if not textureProp.autoprop:
                mask = prop_input.row()
                mask.prop(textureProp.S, "mask", text="Mask S")
                mask.prop(textureProp.T, "mask", text="Mask T")

                shift = prop_input.row()
                shift.prop(textureProp.S, "shift", text="Shift S")
                shift.prop(textureProp.T, "shift", text="Shift T")
                if hide_lowhigh:
                    return
                low = prop_input.row()
                low.prop(textureProp.S, "low", text="S Low")
                low.prop(textureProp.T, "low", text="T Low")

                high = prop_input.row()
                high.prop(textureProp.S, "high", text="S High")
                high.prop(textureProp.T, "high", text="T High")


class CombinerProperty(PropertyGroup):
    A: bpy.props.EnumProperty(
        name="A",
        description="A",
        items=combiner_enums["Case A"],
        default="TEXEL0",
        update=update_combiner_connections_and_preset,
    )

    B: bpy.props.EnumProperty(
        name="B",
        description="B",
        items=combiner_enums["Case B"],
        default="0",
        update=update_combiner_connections_and_preset,
    )

    C: bpy.props.EnumProperty(
        name="C",
        description="C",
        items=combiner_enums["Case C"],
        default="SHADE",
        update=update_combiner_connections_and_preset,
    )

    D: bpy.props.EnumProperty(
        name="D",
        description="D",
        items=combiner_enums["Case D"],
        default="0",
        update=update_combiner_connections_and_preset,
    )

    A_alpha: bpy.props.EnumProperty(
        name="A Alpha",
        description="A Alpha",
        items=combiner_enums["Case A Alpha"],
        default="0",
        update=update_combiner_connections_and_preset,
    )

    B_alpha: bpy.props.EnumProperty(
        name="B Alpha",
        description="B Alpha",
        items=combiner_enums["Case B Alpha"],
        default="0",
        update=update_combiner_connections_and_preset,
    )

    C_alpha: bpy.props.EnumProperty(
        name="C Alpha",
        description="C Alpha",
        items=combiner_enums["Case C Alpha"],
        default="0",
        update=update_combiner_connections_and_preset,
    )

    D_alpha: bpy.props.EnumProperty(
        name="D Alpha",
        description="D Alpha",
        items=combiner_enums["Case D Alpha"],
        default="ENVIRONMENT",
        update=update_combiner_connections_and_preset,
    )

    def to_dict(self):
        return {
            "color": [
                self.A,
                self.B,
                self.C,
                self.D,
            ],
            "alpha": [
                self.A_alpha,
                self.B_alpha,
                self.C_alpha,
                self.D_alpha,
            ],
        }

    def from_dict(self, data: dict):
        default = self.to_dict()
        color = data.get("color", default["color"])
        alpha = data.get("alpha", default["alpha"])
        self.A = color[0]
        self.B = color[1]
        self.C = color[2]
        self.D = color[3]
        self.A_alpha = alpha[0]
        self.B_alpha = alpha[1]
        self.C_alpha = alpha[2]
        self.D_alpha = alpha[3]

    def key(self):
        return frozenset(self.to_dict().items())


class ProceduralAnimProperty(PropertyGroup):
    speed: bpy.props.FloatProperty(name="Speed", default=1)
    amplitude: bpy.props.FloatProperty(name="Amplitude", default=1)
    frequency: bpy.props.FloatProperty(name="Frequency", default=1)
    spaceFrequency: bpy.props.FloatProperty(name="Space Frequency", default=0)
    offset: bpy.props.FloatProperty(name="Offset", default=0)
    noiseAmplitude: bpy.props.FloatProperty(name="Amplitude", default=1)
    animate: bpy.props.BoolProperty()
    animType: bpy.props.EnumProperty(name="Type", items=enumTexScroll)

    def to_dict(self):
        if not self.animate:
            return None
        return prop_group_to_json(self, ["animate"])

    def from_dict(self, data: dict):
        json_to_prop_group(self, data, ["animate"])

    def key(self):
        return frozenset(self.to_dict().items())


class ProcAnimVectorProperty(PropertyGroup):
    x: bpy.props.PointerProperty(type=ProceduralAnimProperty)
    y: bpy.props.PointerProperty(type=ProceduralAnimProperty)
    z: bpy.props.PointerProperty(type=ProceduralAnimProperty)
    pivot: bpy.props.FloatVectorProperty(size=2, name="Pivot")
    angularSpeed: bpy.props.FloatProperty(default=1, name="Angular Speed")
    menu: bpy.props.BoolProperty()

    def to_dict(self):
        return prop_group_to_json(self)

    def from_dict(self, data: dict):
        json_to_prop_group(self, data)

    def key(self):
        return frozenset(self.to_dict().items())


class PrimDepthSettings(PropertyGroup):
    z: bpy.props.IntProperty(
        name="Prim Depth: Z",
        default=0,
        soft_min=-1,
        soft_max=0x7FFF,
        description=(
            """The value to use for z is the screen Z position of the object you are rendering."""
            """ This is a value ranging from 0x0000 to 0x7fff, where 0x0000 usually corresponds to """
            """the near clipping plane and 0x7fff usually corresponds to the far clipping plane."""
            """ You can use -1 to force Z to be at the far clipping plane."""
        ),
    )
    dz: bpy.props.IntProperty(
        name="Prim Depth: Delta Z",
        default=0,
        soft_min=0,
        soft_max=0x4000,
        description=(
            """The dz value should be set to 0."""
            """ This value is used for antialiasing and objects drawn in decal render mode """
            """and must always be a power of 2 (0, 1, 2, 4, 8, ... 0x4000)."""
            """ If you are using decal mode and part of the decaled object is not being rendered correctly, """
            """try setting this to powers of 2. Otherwise use 0."""
        ),
    )

    def to_dict(self):
        return prop_group_to_json(self)

    def from_dict(self, data: dict):
        json_to_prop_group(self, data)

    def key(self):
        return frozenset(self.to_dict().items())


class RDPSettings(PropertyGroup):
    g_zbuffer: bpy.props.BoolProperty(
        name="Z Buffer",
        default=False,
        update=update_node_values_with_preset,
        description="Enables calculation of Z value for primitives. Disable if not reading or writing Z-Buffer in the blender",
    )
    g_shade: bpy.props.BoolProperty(
        name="Shading",
        default=False,
        update=update_node_values_with_preset,
        description="Computes shade coordinates for primitives. Disable if not using lighting, vertex colors or fog",
    )
    g_ambocclusion: bpy.props.BoolProperty(
        name="Ambient Occlusion",
        default=False,
        update=update_node_values_with_preset,
        description="F3DEX3: Scales each type light intensity differently with vertex alpha. Bake scene shadows / AO into vertex alpha, not vertex color",
    )
    g_attroffset_z_enable: bpy.props.BoolProperty(
        name="Z Offset (for decal fix)",
        default=False,
        update=update_node_values_with_preset,
        description="F3DEX3: Enables offset to vertex Z. To fix decals, set the Z mode to opaque and enable this",
    )
    g_attroffset_st_enable: bpy.props.BoolProperty(
        name="ST Offset (for UV scroll)",
        default=False,
        update=update_node_values_with_preset,
        description="F3DEX3: Enables offsets to vertex ST values, usually for UV scrolling",
    )
    # v1/2 difference
    g_cull_front: bpy.props.BoolProperty(
        name="Cull Front",
        default=False,
        update=update_node_values_with_preset,
        description="Disables drawing of front faces",
    )
    # v1/2 difference
    g_cull_back: bpy.props.BoolProperty(
        name="Cull Back",
        default=False,
        update=update_node_values_with_preset,
        description="Disables drawing of back faces",
    )
    g_packed_normals: bpy.props.BoolProperty(
        name="Packed Normals (Vtx Colors + Lighting)",
        default=False,
        update=update_node_values_with_preset,
        description="F3DEX3: Packs vertex normals in unused 16 bits of each vertex, enabling simultaneous vertex colors and lighting",
    )
    g_lighttoalpha: bpy.props.BoolProperty(
        name="Light to Alpha (for cel shading)",
        default=False,
        update=update_node_values_with_preset,
        description="F3DEX3: Moves light intensity to shade alpha, used for cel shading and other effects",
    )
    g_lighting_specular: bpy.props.BoolProperty(
        name="Specular Lighting",
        default=False,
        update=update_node_values_with_preset,
        description="F3DEX3: Microcode lighting computes specular instead of diffuse component. If using, must set size field of every light in code",
    )
    g_fresnel_color: bpy.props.BoolProperty(
        name="Fresnel to Color",
        default=False,
        update=update_node_values_with_preset,
        description="F3DEX3: Shade color derived from how much each vertex normal faces the camera. For bump mapping",
    )
    g_fresnel_alpha: bpy.props.BoolProperty(
        name="Fresnel to Alpha",
        default=False,
        update=update_node_values_with_preset,
        description="F3DEX3: Shade alpha derived from how much each vertex normal faces the camera. For water, glass, ghosts, etc., or toon outlines",
    )
    g_fog: bpy.props.BoolProperty(
        name="Fog",
        default=False,
        update=update_node_values_with_preset,
        description="Turns on/off fog calculation. Fog variable gets stored into shade alpha",
    )
    g_lighting: bpy.props.BoolProperty(
        name="Lighting",
        default=False,
        update=update_node_values_with_preset,
        description="Enables calculating shade color using lights. Turn off for vertex colors as shade color",
    )
    g_tex_gen: bpy.props.BoolProperty(
        name="Texture UV Generate",
        default=False,
        update=update_node_values_with_preset,
        description="Generates texture coordinates for reflection mapping based on vertex normals and lookat direction. On a skybox texture, maps the sky to the center of the texture and the ground to a circle inscribed in the border. Requires lighting enabled to use",
    )
    g_tex_gen_linear: bpy.props.BoolProperty(
        name="Texture UV Generate Linear",
        default=False,
        update=update_node_values_with_preset,
        description="Modifies the texgen mapping; enable with texgen. Use a normal panorama image for the texture, with the sky at the top and the ground at the bottom. Requires lighting enabled to use",
    )
    g_lod: bpy.props.BoolProperty(
        name="LoD (does nothing)",
        default=False,
        update=update_node_values_with_preset,
        description="Not implemented in any known microcodes. No effect whether enabled or disabled",
    )
    g_shade_smooth: bpy.props.BoolProperty(
        name="Smooth Shading",
        default=False,
        update=update_node_values_with_preset,
        description="Shades primitive smoothly using interpolation between shade values for each vertex (Gouraud shading)",
    )
    g_clipping: bpy.props.BoolProperty(
        name="Clipping",
        default=True,
        update=update_node_values_with_preset,
        description="F3DEX1/LX only, exact function unknown",
    )

    # upper half mode
    # v2 only
    g_mdsft_alpha_dither: bpy.props.EnumProperty(
        name="Alpha Dither",
        items=enumAlphaDither,
        default="G_AD_DISABLE",
        update=update_node_values_with_preset,
        description="Applies your choice dithering type to output framebuffer alpha. Dithering is used to convert high precision source colors into lower precision framebuffer values",
    )
    # v2 only
    g_mdsft_rgb_dither: bpy.props.EnumProperty(
        name="RGB Dither",
        items=enumRGBDither,
        default="G_CD_MAGICSQ",
        update=update_node_values_with_preset,
        description="Applies your choice dithering type to output framebuffer color. Dithering is used to convert high precision source colors into lower precision framebuffer values",
    )
    g_mdsft_combkey: bpy.props.EnumProperty(
        name="Chroma Key",
        items=enumCombKey,
        default="G_CK_NONE",
        update=update_node_values_with_preset,
        description="Turns on/off the chroma key. Chroma key requires a special setup to work properly",
    )
    g_mdsft_textconv: bpy.props.EnumProperty(
        name="Texture Convert",
        items=enumTextConv,
        default="G_TC_CONV",
        update=update_node_values_with_preset,
        description="Sets the function of the texture convert unit, to do texture filtering, YUV to RGB conversion, or both",
    )
    g_mdsft_text_filt: bpy.props.EnumProperty(
        name="Texture Filter",
        items=enumTextFilt,
        default="G_TF_POINT",
        update=update_node_values_without_preset,
        description="Applies your choice of filtering to texels",
    )
    g_mdsft_textlut: bpy.props.EnumProperty(
        name="Texture LUT",
        items=enumTextLUT,
        default="G_TT_NONE",
        description="Changes texture look up table (LUT) behavior. This property is auto set if you choose a CI texture",
    )
    g_mdsft_textlod: bpy.props.EnumProperty(
        name="Texture LOD",
        items=enumTextLOD,
        default="G_TL_TILE",
        update=update_node_values_with_preset,
        description="Turns on/off the use of LoD on textures. LoD textures change the used tile based on the texel/pixel ratio",
    )
    num_textures_mipmapped: bpy.props.IntProperty(
        name="Number of Mipmaps",
        default=2,
        min=2,
        max=8,
        description="Number of mipmaps when Texture LOD set to `LOD`. First cycle combiner should be ((Tex1 - Tex0) * LOD Frac) + Tex0",
    )
    g_mdsft_textdetail: bpy.props.EnumProperty(
        name="Texture Detail",
        items=enumTextDetail,
        default="G_TD_CLAMP",
        update=update_node_values_with_preset,
        description="Changes type of LoD usage. Affects how tiles are selected based on texel magnification. Only works when G_TL_LOD is selected",
    )
    g_mdsft_textpersp: bpy.props.EnumProperty(
        name="Texture Perspective Correction",
        items=enumTextPersp,
        default="G_TP_NONE",
        update=update_node_values_with_preset,
        description="Turns on/off texture perspective correction",
    )
    g_mdsft_cycletype: bpy.props.EnumProperty(
        name="Cycle Type",
        items=enumCycleType,
        default="G_CYC_1CYCLE",
        update=update_node_values_with_preset,
        description="Changes RDP pipeline configuration. For normal textured triangles use one or two cycle mode",
    )
    # v1 only
    g_mdsft_color_dither: bpy.props.EnumProperty(
        name="Color Dither",
        items=enumColorDither,
        default="G_CD_ENABLE",
        update=update_node_values_with_preset,
        description="Applies your choice dithering type to output frambuffer",
    )
    g_mdsft_pipeline: bpy.props.EnumProperty(
        name="Pipeline Span Buffer Coherency",
        items=enumPipelineMode,
        default="G_PM_NPRIMITIVE",
        update=update_node_values_with_preset,
        description="Changes primitive rasterization timing by adding syncs after tri draws. Vanilla SM64 has synchronization issues which could cause a crash if not using 1 prim. For any modern SM64 hacking project or other game N-prim should always be used",
    )

    # lower half mode
    g_mdsft_alpha_compare: bpy.props.EnumProperty(
        name="Alpha Compare",
        items=enumAlphaCompare,
        default="G_AC_NONE",
        update=update_node_values_with_preset,
        description="Uses alpha comparisons to decide if a pixel should be written. Applies before blending",
    )
    g_mdsft_zsrcsel: bpy.props.EnumProperty(
        name="Z Source Selection",
        items=enumDepthSource,
        default="G_ZS_PIXEL",
        update=update_node_values_with_preset,
        description="Changes screen-space Z value source used for Z-Buffer calculations",
    )

    prim_depth: bpy.props.PointerProperty(
        type=PrimDepthSettings,
        name="Prim Depth Settings (gDPSetPrimDepth)",
        description="gDPSetPrimDepth",
    )

    clip_ratio: bpy.props.IntProperty(
        default=1,
        min=1,
        max=2**15 - 1,
        update=update_node_values_with_preset,
    )

    # cycle independent
    set_rendermode: bpy.props.BoolProperty(
        default=False,
        update=update_node_values_with_preset,
    )
    rendermode_advanced_enabled: bpy.props.BoolProperty(
        default=False,
        update=update_node_values_with_preset,
    )
    rendermode_preset_cycle_1: bpy.props.EnumProperty(
        items=enumRenderModesCycle1,
        default="G_RM_AA_ZB_OPA_SURF",
        name="Render Mode Cycle 1",
        update=update_rendermode_preset,
    )
    rendermode_preset_cycle_2: bpy.props.EnumProperty(
        items=enumRenderModesCycle2,
        default="G_RM_AA_ZB_OPA_SURF2",
        name="Render Mode Cycle 2",
        update=update_rendermode_preset,
    )
    aa_en: bpy.props.BoolProperty(
        update=update_node_values_with_preset,
        description="Enables anti-aliasing to rasterized primitive edges. Uses coverage to determine edges",
    )
    z_cmp: bpy.props.BoolProperty(
        update=update_node_values_with_preset, description="Checks pixel Z value against Z-Buffer to test writing"
    )
    z_upd: bpy.props.BoolProperty(
        update=update_node_values_with_preset,
        description="Updates the Z-Buffer with the most recently written pixel Z value",
    )
    im_rd: bpy.props.BoolProperty(
        update=update_node_values_with_preset, description="Enables reading from framebuffer for blending calculations"
    )
    clr_on_cvg: bpy.props.BoolProperty(
        update=update_node_values_with_preset,
        description="Only draw on coverage (amount primitive covers target pixel) overflow",
    )
    cvg_dst: bpy.props.EnumProperty(
        name="Coverage Destination",
        items=enumCoverage,
        update=update_node_values_with_preset,
        description="Changes how coverage (amount primitive covers target pixel) gets retrieved/stored",
    )
    zmode: bpy.props.EnumProperty(
        name="Z Mode",
        items=enumZMode,
        update=update_node_values_with_preset,
        description="Changes Z calculation for different types of primitives",
    )
    cvg_x_alpha: bpy.props.BoolProperty(
        update=update_node_values_with_preset,
        description="Multiply coverage (amount primitive covers target pixel) with alpha and store result as coverage",
    )
    alpha_cvg_sel: bpy.props.BoolProperty(
        update=update_node_values_with_preset,
        description="Use coverage (amount primitive covers target pixel) as alpha instead of color combiner alpha",
    )
    force_bl: bpy.props.BoolProperty(
        update=update_node_values_with_preset,
        description="Always uses blending on. Default blending is conditionally only applied during partial coverage. Forcing blending will disable division step of the blender, so B input must be 1-A or there may be rendering issues. Always use this option when Z Buffering is off",
    )

    # cycle dependent - (P * A + M - B) / (A + B)
    blend_p1: bpy.props.EnumProperty(
        name="Color Source 1",
        items=enumBlendColor,
        update=update_node_values_with_preset,
    )
    blend_p2: bpy.props.EnumProperty(
        name="Color Source 1",
        items=enumBlendColor,
        update=update_node_values_with_preset,
    )
    blend_m1: bpy.props.EnumProperty(
        name="Color Source 2",
        items=enumBlendColor,
        update=update_node_values_with_preset,
    )
    blend_m2: bpy.props.EnumProperty(
        name="Color Source 2",
        items=enumBlendColor,
        update=update_node_values_with_preset,
    )
    blend_a1: bpy.props.EnumProperty(
        name="Alpha Source",
        items=enumBlendAlpha,
        update=update_node_values_with_preset,
    )
    blend_a2: bpy.props.EnumProperty(
        name="Alpha Source",
        items=enumBlendAlpha,
        update=update_node_values_with_preset,
    )
    blend_b1: bpy.props.EnumProperty(
        name="Alpha Mix",
        items=enumBlendMix,
        update=update_node_values_with_preset,
    )
    blend_b2: bpy.props.EnumProperty(
        name="Alpha Mix",
        items=enumBlendMix,
        update=update_node_values_with_preset,
    )

    @property
    def using_fog(self):
        return self.g_fog or self.does_blender_use_input("G_BL_CLR_FOG") or self.does_blender_use_input("G_BL_A_FOG")

    @property
    def blend_color_inputs(self):
        yield from (getattr(self, f"blend_{val}") for val in ("p1", "p2", "m1", "m2"))

    @property
    def blend_alpha_inputs(self):
        yield from (getattr(self, f"blend_{val}") for val in ("a1", "a2", "b1", "b2"))

    @property
    def blend_inputs(self):
        yield from self.blend_color_inputs
        yield from self.blend_alpha_inputs

    def has_prop_in_ucode(self, prop: str) -> bool:
        return prop in geo_modes_in_ucode(bpy.context.scene.f3d_type).values()

    def is_geo_mode_on(self, prop: str) -> bool:
        return getattr(self, prop) if self.has_prop_in_ucode(prop) else False

    def does_blender_use_input(self, setting: str) -> bool:
        return any(input == setting for input in self.blend_inputs)

    def attributes_to_dict(self, info: dict, remove_prefix=False):
        data = {}
        for args in info:
            key, attr, default = args[:3]
            value = getattr(self, attr)
            if value != default:
                if remove_prefix and len(args) == 4:
                    assert len(args) == 4
                    value: str = value.removeprefix(args[3])
                data[key] = value
        return data

    def attributes_from_dict(self, data: dict, info: dict):
<<<<<<< HEAD
        for args in info:
            key, attr, default = args[:3]
            value = data.get(key, default)
            if len(args) == 4:
                value = add_prefix(value, args[3])
            setattr(self, attr, value)

    def geo_mode_dict_to_dict(self, modes: dict):
        data = {}
        for key, attr in modes.items():
            if getattr(self, attr):
                data[key] = True
        return data

    def geo_mode_dict_from_dict(self, data: dict, modes: dict):
        for key, attr in modes.items():
            setattr(self, attr, data.get(key, False))

    geo_mode_attributes = {**F3D_GEO_MODES, **F3DLX_GEO_MODES, **F3DEX3_GEO_MODES}

    def f3d_geo_mode_to_dict(self):
        return self.geo_mode_dict_to_dict(F3D_GEO_MODES)

    def f3d_geo_mode_from_dict(self, data: dict):
        self.geo_mode_dict_from_dict(data, F3D_GEO_MODES)

    def f3dlx_geo_mode_to_dict(self):
        return self.geo_mode_dict_to_dict(F3DLX_GEO_MODES)

    def f3dex1_geo_mode_from_dict(self, data: dict):
        self.geo_mode_dict_from_dict(data, F3DLX_GEO_MODES)

    def f3dex3_geo_mode_to_dict(self):
        return self.geo_mode_dict_to_dict(F3DEX3_GEO_MODES)

    def f3dex3_geo_mode_from_dict(self, data: dict):
        self.geo_mode_dict_from_dict(data, F3DEX3_GEO_MODES)

    def geo_mode_to_dict(self):
        return self.geo_mode_dict_to_dict(self.geo_mode_attributes)

    def geo_mode_from_dict(self, data: dict):
        self.geo_mode_dict_from_dict(data, self.geo_mode_attributes)
=======
        for key, attr, default in info:
            setattr(self, attr, data.get(key, default))

    geo_mode_attributes = {**F3D_GEO_MODES, **F3DLX_GEO_MODES, **F3DEX3_GEO_MODES}

    def geo_mode_to_dict(self):
        data = {}
        for key, attr in geo_modes_in_ucode(bpy.context.scene.f3d_type).items():
            if getattr(self, attr):
                data[key] = True
        return data

    def geo_mode_from_dict(self, data: dict):
        for key, attr in self.geo_mode_attributes.items():
            setattr(self, attr, data.get(key, False))
>>>>>>> 8652b0bb

    other_mode_h_attributes = [
        ("alphaDither", "g_mdsft_alpha_dither", "G_AD_DISABLE", "G_AD_"),
        ("colorDither", "g_mdsft_rgb_dither", "G_CD_MAGICSQ", "G_CD_"),
        ("chromaKey", "g_mdsft_combkey", "G_CK_NONE", "G_CK_"),
        ("textureConvert", "g_mdsft_textconv", "G_TC_CONV", "G_TC_"),
        ("textureFilter", "g_mdsft_text_filt", "G_TF_POINT", "G_TF_"),
        ("lutFormat", "g_mdsft_textlut", "G_TT_NONE", "G_TT_"),
        ("textureLoD", "g_mdsft_textlod", "G_TL_TILE", "G_TL_"),
        ("textureDetail", "g_mdsft_textdetail", "G_TD_CLAMP", "G_TD_"),
        ("perspectiveCorrection", "g_mdsft_textpersp", "G_TP_NONE", "G_TP_"),
        ("cycleType", "g_mdsft_cycletype", "G_CYC_1CYCLE", "G_CYC_"),
        ("pipelineMode", "g_mdsft_pipeline", "G_PM_NPRIMITIVE", "G_PM_"),
    ]

    def other_mode_h_to_dict(self, remove_prefix=False, lut_format=None):
        data = self.attributes_to_dict(self.other_mode_h_attributes, remove_prefix)
        if lut_format is not None and lut_format != "G_TT_NONE":
            data["lutFormat"] = lut_format[len("G_TT_") :] if remove_prefix else lut_format
        return data

    def other_mode_h_from_dict(self, data: dict):
        self.attributes_from_dict(data, self.other_mode_h_attributes)

    other_mode_l_attributes = [
        ("alphaCompare", "g_mdsft_alpha_compare", "G_AC_NONE", "G_AC_"),
        ("zSourceSelection", "g_mdsft_zsrcsel", "G_ZS_PIXEL", "G_ZS_"),
    ]

    rendermode_flag_attributes = [
        ("aa", "aa_en", False),
        ("zTest", "z_cmp", False),
        ("zWrite", "z_upd", False),
        ("colorOnCvg", "clr_on_cvg", False),
        ("alphaOnCvg", "alpha_cvg_sel", False),
        ("mulCvgXAlpha", "cvg_x_alpha", False),
        ("forceBlend", "force_bl", False),
        ("readFB", "im_rd", False),
        ("cvgDst", "cvg_dst", "CVG_DST_CLAMP", "CVG_DST_"),
        ("zMode", "zmode", "ZMODE_OPA", "ZMODE_"),
    ]

    def other_mode_l_to_dict(self, remove_prefix=False):
        data = self.attributes_to_dict(self.other_mode_l_attributes, remove_prefix)
        if self.g_mdsft_zsrcsel == "G_ZS_PRIM":
            data["primDepth"] = self.prim_depth.to_dict()
        if self.set_rendermode:
            two_cycle = self.g_mdsft_cycletype == "G_CYC_2CYCLE"
            if self.rendermode_advanced_enabled:
                blender_data = []
                for i in range(1, 3 if two_cycle else 2):
                    colors = [getattr(self, c_attr) for c_attr in (f"blend_p{i}", f"blend_m{i}")]
                    alphas = [getattr(self, a_attr) for a_attr in (f"blend_a{i}", f"blend_b{i}")]
                    if remove_prefix:
                        colors = [color.removeprefix("G_BL_CLR_") for color in colors]
                        alphas = [alpha.removeprefix("G_BL_") for alpha in alphas]
                    blender_data.append({"color": colors, "alpha": alphas})
                data["renderMode"] = {
                    "flags": self.attributes_to_dict(self.rendermode_flag_attributes, remove_prefix),
                    "blender": blender_data,
                }
            else:
                presets = [self.rendermode_preset_cycle_1]
                if two_cycle:
                    presets.append(self.rendermode_preset_cycle_2)
                if remove_prefix:
                    presets = [preset.removeprefix("G_RM_") for preset in presets]
                data["renderMode"] = {"presets": presets}

        return data

    def other_mode_l_from_dict(self, data: dict):
        self.attributes_from_dict(data, self.other_mode_l_attributes)

        render_mode = data.get("renderMode", {})
        blender = render_mode.get("blender", [])
        flags = render_mode.get("flags", {})
        self.set_rendermode = bool(render_mode)
        self.rendermode_advanced_enabled = bool(blender or flags)

        presets = render_mode.get("presets", [])
        if len(presets) >= 1:
            self.rendermode_preset_cycle_1 = add_prefix(presets[0], "G_RM_")
        if len(presets) >= 2:
            self.rendermode_preset_cycle_2 = add_prefix(presets[1], "G_RM_")

        self.attributes_from_dict(flags, self.rendermode_flag_attributes)

        blender = blender[:2] if len(blender) > 1 else blender * 2
        for i, cycle in enumerate(blender):
            num = str(i + 1)
            c_attrs, a_attrs = (f"blend_p{num}", f"blend_m{num}"), (f"blend_a{num}", f"blend_b{num}")
            colors = cycle.get("color", [getattr(self, c_attrs[0]), getattr(self, c_attrs[1])])
            alphas = cycle.get("alpha", [getattr(self, a_attrs[0]), getattr(self, a_attrs[1])])

            # Add back prefix if not there
            colors = [add_prefix(color, "G_BL_CLR_") for color in colors]
            alphas = [add_prefix(alpha, "G_BL_") for alpha in alphas]
            setattr(self, c_attrs[0], colors[0])
            setattr(self, c_attrs[1], colors[1])
            setattr(self, a_attrs[0], alphas[0])
            setattr(self, a_attrs[1], alphas[1])

    def other_to_dict(self):
        data = {}
        if self.clip_ratio != 2:
            data["clipRatio"] = self.clip_ratio
        if self.g_mdsft_textlod == "G_TL_LOD":
            data["mipmapCount"] = self.num_textures_mipmapped
        return data

    def other_from_dict(self, data: dict):
        self.clip_ratio = data.get("clipRatio", self.clip_ratio)
        self.num_textures_mipmapped = data.get("mipmapCount", self.num_textures_mipmapped)

    def to_dict(self):
        data = {}
        data["geometryMode"] = self.geo_mode_to_dict()
        data["otherModeH"] = self.other_mode_h_to_dict()
        data["otherModeL"] = self.other_mode_l_to_dict()
        if self.g_mdsft_zsrcsel == "G_ZS_PRIM":
            data["primDepth"] = self.prim_depth.to_dict()
        data["other"] = self.other_to_dict()
        return data

    def from_dict(self, data: dict):
        self.geo_mode_from_dict(data.get("geometryMode", {}))
        self.other_mode_h_from_dict(data.get("otherModeH", {}))
        self.other_mode_l_from_dict(data.get("otherModeL", {}))
        self.prim_depth.from_dict(data.get("primDepth", {}))
        self.other_from_dict(data.get("other", {}))

    def key(self):
        return str(self.to_dict().items())


def draw_rdp_world_defaults(layout: UILayout, scene: Scene):
    world = scene.world
    if world is None:
        layout.box().label(text="No World Selected In Scene", icon="WORLD")
        return
    rdp_defaults = world.rdp_defaults
    col = layout.column()
    col.box().label(text="RDP Default Settings", icon="WORLD")
    multilineLabel(
        col,
        text="If a material setting is the same as the default setting\n"
        "it won't be set, otherwise a revert will be added.",
    )
    if scene.gameEditorMode == "Homebrew":
        multilineLabel(
            col.box(),
            text="Homebrew mode defaults to ucode defaults,\nmake sure to set your own.",
            icon="INFO",
        )
    ui_geo_mode(rdp_defaults, world, col, True)
    ui_upper_mode(rdp_defaults, world, col, True)
    ui_lower_mode(rdp_defaults, world, col, True)
    ui_other(rdp_defaults, world, col, True)


class DefaultRDPSettingsPanel(Panel):
    bl_label = "RDP Default Settings"
    bl_idname = "WORLD_PT_RDP_Default_Inspector"
    bl_space_type = "PROPERTIES"
    bl_region_type = "WINDOW"
    bl_context = "world"
    bl_options = {"HIDE_HEADER"}

    def draw(self, context):
        draw_rdp_world_defaults(self.layout, context.scene)


class CelLevelProperty(PropertyGroup):
    threshMode: bpy.props.EnumProperty(
        items=enumCelThreshMode, name="Draw when", default="Lighter", update=update_cel_cutout_source
    )
    threshold: bpy.props.IntProperty(
        name="Threshold",
        description="Light level at which the boundary between cel levels occurs. One level is >= this value, the other is < it",
        min=2,
        max=255,
        default=128,
    )
    tintType: bpy.props.EnumProperty(items=enumCelTintType, name="Tint type", default="Fixed")
    tintFixedLevel: bpy.props.IntProperty(
        name="Level",
        description="0: original color <=> 255: fully tint color",
        min=0,
        max=255,
        default=50,
    )
    tintFixedColor: bpy.props.FloatVectorProperty(
        name="Tint color",
        size=3,
        min=0.0,
        max=1.0,
        subtype="COLOR",
    )
    tintSegmentNum: bpy.props.IntProperty(
        name="Segment",
        description="Segment number to store tint DL in",
        min=8,
        max=0xD,
        default=8,
    )
    tintSegmentOffset: bpy.props.IntProperty(
        name="Offset (instr)",
        description="Number of instructions (8 bytes) within this DL to jump to",
        min=0,
        max=1000,
        default=0,
    )
    tintLightSlot: bpy.props.IntProperty(
        name="Light (/end)",
        description="Which light to load RGB color from, counting from the end. 0 = ambient, 1 = last directional / point light, 2 = second-to-last, etc.",
        min=0,
        max=9,
        default=1,
    )

    def to_dict(self):
        tint_data = {}
        data = {"thresholdMode": self.threshMode.upper(), "threshold": self.threshold, "tint": tint_data}
        tint_data["type"] = self.tintType.upper()
        if self.tintType == "Fixed":
            tint_data["level"] = self.tintFixedLevel
            tint_data["color"] = get_clean_color(self.tintFixedColor)
        elif self.tintType == "Segment":
            tint_data["segment"] = self.tintSegmentNum
            tint_data["offset"] = self.tintSegmentOffset
        elif self.tintType == "Light":
            tint_data["level"] = self.tintFixedLevel
            tint_data["light"] = self.tintLightSlot
        return data

    def from_dict(self, data: dict):
        self.threshMode = data.get("thresholdMode", "LIGHTER").lower().capitalize()
        self.threshold = data.get("threshold", 128)
        tint = data.get("tint", {})
        self.tintType = tint.get("type", "FIXED").lower().capitalize()
        self.tintFixedLevel = tint.get("level", 50)
        self.tintFixedColor = tint.get("color", [0.0, 0.0, 0.0])
        self.tintSegmentNum = tint.get("segment", 8)
        self.tintSegmentOffset = tint.get("offset", 0)
        self.tintLightSlot = tint.get("light", 1)

    def key(self):
        return str(self.to_dict().items())


class CelShadingProperty(PropertyGroup):
    tintPipeline: bpy.props.EnumProperty(items=enumCelTintPipeline, name="Tint pipeline", default="CC")
    cutoutSource: bpy.props.EnumProperty(
        items=enumCelCutoutSource,
        name="Cutout",
        default="ENVIRONMENT",
        update=update_cel_cutout_source,
    )
    levels: bpy.props.CollectionProperty(type=CelLevelProperty, name="Cel levels")

    def to_dict(self):
        return prop_group_to_json(self)

    def from_dict(self, data: dict):
        json_to_prop_group(self, data)

    def key(self):
        return str(self.to_dict().items())


def celGetMaterialLevels(materialName):
    material = bpy.data.materials.get(materialName)
    if material is None:
        raise PluginError(f"Could not find material {materialName}")
    return material.f3d_mat.cel_shading.levels


class CelLevelAdd(bpy.types.Operator):
    bl_idname = "material.f3d_cel_level_add"
    bl_label = "Add Cel Level"
    bl_options = {"REGISTER", "UNDO"}

    materialName: bpy.props.StringProperty()

    def execute(self, context):
        levels = celGetMaterialLevels(self.materialName)
        levels.add()
        return {"FINISHED"}


class CelLevelRemove(bpy.types.Operator):
    bl_idname = "material.f3d_cel_level_remove"
    bl_label = "Remove Last Level"
    bl_options = {"REGISTER", "UNDO"}

    materialName: bpy.props.StringProperty()

    def execute(self, context):
        levels = celGetMaterialLevels(self.materialName)
        levels.remove(len(levels) - 1)
        return {"FINISHED"}


def getCurrentPresetDir():
    return "f3d/" + bpy.context.scene.gameEditorMode.lower()


class ApplyMaterialPresetOperator(Operator):
    bl_idname = "material.f3d_preset_apply"
    bl_label = "Apply F3D Material Preset"

    filepath: bpy.props.StringProperty()

    def execute(self, context: Context):
        material_apply_preset(context.material, self.filepath)
        return {"FINISHED"}


def getCurrentPresetDir():
    return "f3d/" + bpy.context.scene.gameEditorMode.lower()


# modules/bpy_types.py -> Menu
class MATERIAL_MT_f3d_presets(Menu):
    bl_label = "F3D Material Presets"
    preset_operator = ApplyMaterialPresetOperator.bl_idname

    def draw(self, _context):
        """
        Define these on the subclass:
        - preset_operator (string)
        - preset_subdir (string)

        Optionally:
        - preset_add_operator (string)
        - preset_extensions (set of strings)
        - preset_operator_defaults (dict of keyword args)
        """
        ext_valid = getattr(self, "preset_extensions", {".py", ".xml"})
        props_default = getattr(self, "preset_operator_defaults", None)
        add_operator = getattr(self, "preset_add_operator", None)
        presetDir = getCurrentPresetDir()

        paths = bpy.utils.preset_paths("f3d/user")
        if not bpy.context.scene.f3dUserPresetsOnly:
            paths += bpy.utils.preset_paths(presetDir)
            if bpy.context.scene.f3d_type == "F3DEX3":
                paths += bpy.utils.preset_paths(f"{presetDir}_f3dex3")
        self.path_menu(
            paths,
            self.preset_operator,
            props_default=props_default,
            filter_ext=lambda ext: ext.lower() in ext_valid,
            add_operator=add_operator,
        )


class AddPresetF3D(AddPresetBase, Operator):
    """Add an F3D Material Preset"""

    bl_idname = "material.f3d_preset_add"
    bl_label = "Add F3D Material Preset"
    preset_menu = "MATERIAL_MT_f3d_presets"

    # variable used for all preset values
    # do NOT set "mat" in this operator, even in a for loop! it overrides this value
    preset_defines = ["f3d_mat = bpy.context.material.f3d_mat"]

    # properties to store in the preset
    preset_values = [
        "f3d_mat",
    ]

    # where to store the preset
    preset_subdir = "f3d/user"

    defaults = [
        "Custom",
        # "Shaded Texture",
    ]

    ignore_props = {
        "f3d_mat.tex0.tex",
        "f3d_mat.tex0.tex_format",
        "f3d_mat.tex0.ci_format",
        "f3d_mat.tex0.use_tex_reference",
        "f3d_mat.tex0.tex_reference",
        "f3d_mat.tex0.tex_reference_size",
        "f3d_mat.tex0.pal_reference",
        "f3d_mat.tex0.pal_reference_size",
        "f3d_mat.tex0.S",
        "f3d_mat.tex0.T",
        "f3d_mat.tex0.menu",
        "f3d_mat.tex0.autoprop",
        "f3d_mat.tex0.save_large_texture",
        "f3d_mat.tex0.tile_scroll",
        "f3d_mat.tex0.tile_scroll.s",
        "f3d_mat.tex0.tile_scroll.t",
        "f3d_mat.tex0.tile_scroll.interval",
        "f3d_mat.tex1.tex",
        "f3d_mat.tex1.tex_format",
        "f3d_mat.tex1.ci_format",
        "f3d_mat.tex1.use_tex_reference",
        "f3d_mat.tex1.tex_reference",
        "f3d_mat.tex1.tex_reference_size",
        "f3d_mat.tex1.pal_reference",
        "f3d_mat.tex1.pal_reference_size",
        "f3d_mat.tex1.S",
        "f3d_mat.tex1.T",
        "f3d_mat.tex1.menu",
        "f3d_mat.tex1.autoprop",
        "f3d_mat.tex1.save_large_texture",
        "f3d_mat.tex1.tile_scroll",
        "f3d_mat.tex1.tile_scroll.s",
        "f3d_mat.tex1.tile_scroll.t",
        "f3d_mat.tex1.tile_scroll.interval",
        "f3d_mat.tex_scale",
        "f3d_mat.scale_autoprop",
        "f3d_mat.uv_basis",
        "f3d_mat.UVanim0",
        "f3d_mat.UVanim1",
        "f3d_mat.menu_procAnim",
        "f3d_mat.menu_geo",
        "f3d_mat.menu_upper",
        "f3d_mat.menu_lower",
        "f3d_mat.menu_other",
        "f3d_mat.menu_lower_render",
        "f3d_mat.f3d_update_flag",
        "f3d_mat.name",
        "f3d_mat.use_large_textures",
    }

    def execute(self, context):
        import os
        from bpy.utils import is_path_builtin

        if hasattr(self, "pre_cb"):
            self.pre_cb(context)

        preset_menu_class = getattr(bpy.types, self.preset_menu)

        is_xml = getattr(preset_menu_class, "preset_type", None) == "XML"
        is_preset_add = not (self.remove_name or self.remove_active)

        if is_xml:
            ext = ".xml"
        else:
            ext = ".py"

        name = self.name.strip() if is_preset_add else self.name

        if is_preset_add:
            if not name:
                return {"FINISHED"}

            filename = self.as_filename(name)
            if filename in material_presets or filename == "custom":
                self.report({"WARNING"}, "Unable to delete/overwrite default presets.")
                return {"CANCELLED"}

            # Reset preset name
            wm = bpy.data.window_managers[0]
            if name == wm.preset_name:
                wm.preset_name = "New Preset"

            filename = self.as_filename(name)
            context.material.f3d_mat.presetName = bpy.path.display_name(filename)

            target_path = os.path.join("presets", self.preset_subdir)
            try:
                target_path = bpy.utils.user_resource("SCRIPTS", target_path, create=True)
            except:  # 3.0
                target_path = bpy.utils.user_resource("SCRIPTS", path=target_path, create=True)

            if not target_path:
                self.report({"WARNING"}, "Failed to create presets path")
                return {"CANCELLED"}

            filepath = os.path.join(target_path, filename) + ext

            if hasattr(self, "add"):
                self.add(context, filepath)
            else:
                logger.info("Writing Preset: %r" % filepath)

                if is_xml:
                    import rna_xml

                    rna_xml.xml_file_write(context, filepath, preset_menu_class.preset_xml_map)
                else:

                    def rna_recursive_attr_expand(value, rna_path_step, level):
                        if rna_path_step in self.ignore_props:
                            return
                        if isinstance(value, PropertyGroup):
                            for sub_value_attr in value.bl_rna.properties.keys():
                                if sub_value_attr == "rna_type":
                                    continue
                                sub_value = getattr(value, sub_value_attr)
                                rna_recursive_attr_expand(sub_value, "%s.%s" % (rna_path_step, sub_value_attr), level)
                        elif type(value).__name__ == "bpy_prop_collection_idprop":  # could use nicer method
                            file_preset.write("%s.clear()\n" % rna_path_step)
                            for sub_value in value:
                                file_preset.write("item_sub_%d = %s.add()\n" % (level, rna_path_step))
                                rna_recursive_attr_expand(sub_value, "item_sub_%d" % level, level + 1)
                        else:
                            # convert thin wrapped sequences
                            # to simple lists to repr()
                            try:
                                value = value[:]
                            except:
                                pass

                            file_preset.write("%s = %r\n" % (rna_path_step, value))

                    file_preset = open(filepath, "w", encoding="utf-8")
                    file_preset.write("import bpy\n")

                    if hasattr(self, "preset_defines"):
                        for rna_path in self.preset_defines:
                            exec(rna_path)
                            file_preset.write("%s\n" % rna_path)
                        file_preset.write("\n")
                    file_preset.write("bpy.context.material.f3d_update_flag = True\n")

                    for rna_path in self.preset_values:
                        value = eval(rna_path)
                        rna_recursive_attr_expand(value, rna_path, 1)

                    file_preset.write("bpy.context.material.f3d_update_flag = False\n")
                    file_preset.write(
                        "f3d_mat.use_default_lighting = f3d_mat.use_default_lighting # Force nodes update\n"
                    )
                    file_preset.close()

            presetName = bpy.path.display_name(filename)
            preset_menu_class.bl_label = presetName

            for otherMat in bpy.data.materials:
                if otherMat.f3d_mat.presetName == presetName and otherMat != context.material:
                    update_preset_manual_v4(otherMat, filename)
            context.material.f3d_mat.presetName = bpy.path.display_name(filename)

        else:
            if self.remove_active:
                name = preset_menu_class.bl_label
                filename = self.as_filename(name)
                presetName = bpy.path.display_name(filename)

                if filename in material_presets or filename == "custom":
                    self.report({"WARNING"}, "Unable to delete/overwrite default presets.")
                    return {"CANCELLED"}

            # fairly sloppy but convenient.
            filepath = bpy.utils.preset_find(name, self.preset_subdir, ext=ext)

            if not filepath:
                filepath = bpy.utils.preset_find(name, self.preset_subdir, display_name=True, ext=ext)

            if not filepath:
                return {"CANCELLED"}

            # Do not remove bundled presets
            if is_path_builtin(filepath):
                self.report({"WARNING"}, "Unable to remove default presets")
                return {"CANCELLED"}

            try:
                if hasattr(self, "remove"):
                    self.remove(context, filepath)
                else:
                    os.remove(filepath)
            except Exception as e:
                self.report({"ERROR"}, "Unable to remove preset: %r" % e)
                import traceback

                traceback.print_exc()
                return {"CANCELLED"}

            # XXX, stupid!
            preset_menu_class.bl_label = "Presets"
            for material in bpy.data.materials:
                if material.f3d_mat.presetName == presetName:
                    material.f3d_mat.presetName = "Custom"

        if hasattr(self, "post_cb"):
            self.post_cb(context)

        return {"FINISHED"}


def convertToNewMat(material):
    old_to_new_props = {
        "presetName": "presetName",
        "scale_autoprop": "scale_autoprop",
        "uv_basis": "uv_basis",
        "combiner1": "combiner1",
        "combiner2": "combiner2",
        "menu_procAnim": "menu_procAnim",
        "UVanim0": "UVanim",
        "UVanim1": "UVanim_tex1",
        "tex_scale": "tex_scale",
        "tex0": "tex0",
        "tex1": "tex1",
        "set_prim": "set_prim",
        "set_lights": "set_lights",
        "set_env": "set_env",
        "set_blend": "set_blend",
        "set_key": "set_key",
        "set_k0_5": "set_k0_5",
        "set_combiner": "set_combiner",
        "use_default_lighting": "use_default_lighting",
        "blend_color": "blend_color",
        "key_scale": "key_scale",
        "key_width": "key_width",
        "k0": "k0",
        "k1": "k1",
        "k2": "k2",
        "k3": "k3",
        "k4": "k4",
        "k5": "k5",
        "prim_lod_frac": "prim_lod_frac",
        "prim_lod_min": "prim_lod_min",
        "default_light_color": "default_light_color",
        "ambient_light_color": "ambient_light_color",
        "fog_color": "fog_color",
        "fog_position": "fog_position",
        "set_fog": "set_fog",
        "use_global_fog": "use_global_fog",
        "menu_geo": "menu_geo",
        "menu_upper": "menu_upper",
        "menu_lower": "menu_lower",
        "menu_other": "menu_other",
        "menu_lower_render": "menu_lower_render",
        "rdp_settings": "rdp_settings",
    }
    for new, old in old_to_new_props.items():
        upgrade_old_prop(material.f3d_mat, new, material, old)

    # Colors
    nodes = material.node_tree.nodes

    if material.mat_ver == 3:
        prim = nodes["Primitive Color Output"].inputs[0].default_value
        env = nodes["Environment Color Output"].inputs[0].default_value
    else:
        prim = nodes["Primitive Color"].outputs[0].default_value
        env = nodes["Environment Color"].outputs[0].default_value

    material.f3d_mat.prim_color = prim
    material.f3d_mat.env_color = env
    if "Chroma Key Center" in nodes:
        material.f3d_mat.key_center = nodes["Chroma Key Center"].outputs[0].default_value

    # lights
    for i in range(1, 8):
        light_attr = f"f3d_light{str(i)}"
        upgrade_old_prop(material.f3d_mat, light_attr, material, light_attr)


class F3DMaterialProperty(PropertyGroup):
    presetName: bpy.props.StringProperty(
        name="Preset Name",
        default="Custom",
    )

    scale_autoprop: bpy.props.BoolProperty(
        name="Auto Set Scale",
        default=True,
        update=update_tex_values,
    )
    uv_basis: bpy.props.EnumProperty(
        name="UV Basis",
        default="TEXEL0",
        items=enumTexUV,
        update=update_tex_values,
    )

    # Combiners
    combiner1: bpy.props.PointerProperty(type=CombinerProperty)
    combiner2: bpy.props.PointerProperty(type=CombinerProperty)

    # Texture animation
    menu_procAnim: bpy.props.BoolProperty()
    UVanim0: bpy.props.PointerProperty(type=ProcAnimVectorProperty)
    UVanim1: bpy.props.PointerProperty(type=ProcAnimVectorProperty)

    # material textures
    tex_scale: bpy.props.FloatVectorProperty(
        min=0,
        max=1,
        size=2,
        default=(1, 1),
        step=1,
        update=update_tex_values,
    )
    tex0: bpy.props.PointerProperty(type=TextureProperty, name="tex0")
    tex1: bpy.props.PointerProperty(type=TextureProperty, name="tex1")

    # Should Set?

    set_prim: bpy.props.BoolProperty(
        default=True,
        update=update_node_values_with_preset,
    )
    set_lights: bpy.props.BoolProperty(
        default=True,
        update=update_node_values_with_preset,
    )
    set_env: bpy.props.BoolProperty(
        default=False,
        update=update_node_values_with_preset,
    )
    set_blend: bpy.props.BoolProperty(
        default=False,
        update=update_node_values_with_preset,
    )
    set_key: bpy.props.BoolProperty(
        default=True,
        update=update_node_values_with_preset,
    )
    set_k0_5: bpy.props.BoolProperty(
        default=True,
        update=update_node_values_with_preset,
    )
    set_combiner: bpy.props.BoolProperty(
        default=True,
        update=update_node_values_with_preset,
    )
    use_default_lighting: bpy.props.BoolProperty(
        default=True,
        update=update_node_values_without_preset,
    )

    # Blend Color
    blend_color: bpy.props.FloatVectorProperty(
        name="Blend Color",
        subtype="COLOR",
        size=4,
        min=0,
        max=1,
        default=(0, 0, 0, 1),
    )
    prim_color: bpy.props.FloatVectorProperty(
        name="Primitive Color",
        subtype="COLOR",
        size=4,
        min=0,
        max=1,
        default=(1, 1, 1, 1),
        update=get_color_input_update_callback("prim_color", "Prim"),
    )
    env_color: bpy.props.FloatVectorProperty(
        name="Environment Color",
        subtype="COLOR",
        size=4,
        min=0,
        max=1,
        default=(1, 1, 1, 1),
        update=get_color_input_update_callback("env_color", "Env"),
    )
    key_center: bpy.props.FloatVectorProperty(
        name="Key Center",
        subtype="COLOR",
        size=4,
        min=0,
        max=1,
        default=(1, 1, 1, 1),
        update=update_node_values_without_preset,
    )

    # Chroma
    key_scale: bpy.props.FloatVectorProperty(
        name="Key Scale",
        min=0,
        max=1,
        step=1,
        update=update_node_values_with_preset,
    )
    key_width: bpy.props.FloatVectorProperty(
        name="Key Width",
        min=0,
        max=16,
        update=update_node_values_with_preset,
    )

    # Convert
    k0: bpy.props.FloatProperty(
        min=-1,
        max=1,
        default=175 / 255,
        step=1,
        update=update_node_values_with_preset,
    )
    k1: bpy.props.FloatProperty(
        min=-1,
        max=1,
        default=-43 / 255,
        step=1,
        update=update_node_values_with_preset,
    )
    k2: bpy.props.FloatProperty(
        min=-1,
        max=1,
        default=-89 / 255,
        step=1,
        update=update_node_values_with_preset,
    )
    k3: bpy.props.FloatProperty(
        min=-1,
        max=1,
        default=222 / 255,
        step=1,
        update=update_node_values_with_preset,
    )
    k4: bpy.props.FloatProperty(
        min=-1,
        max=1,
        default=114 / 255,
        step=1,
        update=update_node_values_with_preset,
    )
    k5: bpy.props.FloatProperty(
        min=-1,
        max=1,
        default=42 / 255,
        step=1,
        update=update_node_values_with_preset,
    )

    # Prim
    prim_lod_frac: bpy.props.FloatProperty(
        name="Prim LOD Frac",
        min=0,
        max=1,
        step=1,
        update=update_node_values_with_preset,
    )
    prim_lod_min: bpy.props.FloatProperty(
        name="Min LOD Ratio",
        min=0,
        max=1,
        step=1,
        update=update_node_values_with_preset,
    )

    # lights
    default_light_color: bpy.props.FloatVectorProperty(
        name="Default Light Color",
        subtype="COLOR",
        size=4,
        min=0,
        max=1,
        default=(1, 1, 1, 1),
        update=update_light_properties,
    )
    set_ambient_from_light: bpy.props.BoolProperty(
        "Automatic Ambient Color", default=True, update=update_light_properties
    )
    ambient_light_color: bpy.props.FloatVectorProperty(
        name="Ambient Light Color",
        subtype="COLOR",
        size=4,
        min=0,
        max=1,
        default=(0.5, 0.5, 0.5, 1),
        update=update_light_properties,
    )
    f3d_light1: bpy.props.PointerProperty(type=Light, update=F3DOrganizeLights)
    f3d_light2: bpy.props.PointerProperty(type=Light, update=F3DOrganizeLights)
    f3d_light3: bpy.props.PointerProperty(type=Light, update=F3DOrganizeLights)
    f3d_light4: bpy.props.PointerProperty(type=Light, update=F3DOrganizeLights)
    f3d_light5: bpy.props.PointerProperty(type=Light, update=F3DOrganizeLights)
    f3d_light6: bpy.props.PointerProperty(type=Light, update=F3DOrganizeLights)
    f3d_light7: bpy.props.PointerProperty(type=Light, update=F3DOrganizeLights)

    # Ambient Occlusion
    ao_ambient: bpy.props.FloatProperty(
        name="AO Ambient",
        min=0.0,
        max=1.0,
        default=1.0,
        description="How much ambient occlusion (vertex alpha) affects ambient light intensity",
        update=update_node_values_without_preset,
    )
    ao_directional: bpy.props.FloatProperty(
        name="AO Directional",
        min=0.0,
        max=1.0,
        default=0.625,
        description="How much ambient occlusion (vertex alpha) affects directional light intensity",
        update=update_node_values_without_preset,
    )
    ao_point: bpy.props.FloatProperty(
        name="AO Point",
        min=0.0,
        max=1.0,
        default=0.0,
        description="How much ambient occlusion (vertex alpha) affects point light intensity",
        update=update_node_values_without_preset,
    )
    set_ao: bpy.props.BoolProperty(update=update_node_values_without_preset)

    # Fresnel
    fresnel_lo: bpy.props.FloatProperty(
        name="Fresnel lo",
        min=-1000.0,
        max=1000.0,
        default=0.7,
        description="Dot product value which gives shade alpha = 0. The dot product ranges from 1 when the normal points directly at the camera, to 0 when it points sideways",
        update=update_node_values_without_preset,
    )
    fresnel_hi: bpy.props.FloatProperty(
        name="Fresnel hi",
        min=-1000.0,
        max=1000.0,
        default=0.4,
        description="Dot product value which gives shade alpha = FF. The dot product ranges from 1 when the normal points directly at the camera, to 0 when it points sideways",
        update=update_node_values_without_preset,
    )
    set_fresnel: bpy.props.BoolProperty(update=update_node_values_without_preset)

    # Attribute Offsets
    attroffs_st: bpy.props.FloatVectorProperty(
        name="ST Attr Offset",
        size=2,
        min=-1024.0,
        max=1024.0,
        default=(0.0, 0.0),
        description="Offset applied to ST (UV) coordinates, after texture scale. Units are texels. Usually for UV scrolling",
        update=update_node_values_without_preset,
    )
    attroffs_z: bpy.props.IntProperty(
        name="Z Attr Offset",
        min=-0x8000,
        max=0x7FFF,
        default=-2,
        description="Offset applied to Z coordinate. To fix decals, set Z mode to opaque and set Z attr offset to something like -2",
        update=update_node_values_without_preset,
    )
    set_attroffs_st: bpy.props.BoolProperty(update=update_node_values_without_preset)
    set_attroffs_z: bpy.props.BoolProperty(update=update_node_values_without_preset)

    # Fog Properties
    fog_color: bpy.props.FloatVectorProperty(
        name="Fog Color",
        subtype="COLOR",
        size=4,
        min=0,
        max=1,
        default=(0, 0, 0, 1),
        update=update_node_values_without_preset,
    )
    # TODO: (V5) dragorn421 should ask me if this is _actually_ the fog position max because this seems wrong to him
    fog_position: bpy.props.IntVectorProperty(
        name="Fog Range",
        size=2,
        min=0,
        max=0x10000,
        default=(985, 1000),
        update=update_node_values_without_preset,
    )
    set_fog: bpy.props.BoolProperty(update=update_node_values_without_preset)
    use_global_fog: bpy.props.BoolProperty(default=False, update=update_node_values_without_preset)

    # geometry mode
    menu_geo: bpy.props.BoolProperty()
    menu_upper: bpy.props.BoolProperty()
    menu_lower: bpy.props.BoolProperty()
    menu_other: bpy.props.BoolProperty()
    menu_lower_render: bpy.props.BoolProperty()
    rdp_settings: bpy.props.PointerProperty(type=RDPSettings)

    draw_layer: bpy.props.PointerProperty(type=DrawLayerProperty)
    use_large_textures: bpy.props.BoolProperty(name="Large Texture Mode")
    large_edges: bpy.props.EnumProperty(items=enumLargeEdges, default="Clamp")

    expand_cel_shading_ui: bpy.props.BoolProperty(name="Expand Cel Shading UI")
    use_cel_shading: bpy.props.BoolProperty(name="Use Cel Shading", update=update_cel_cutout_source)
    cel_shading: bpy.props.PointerProperty(type=CelShadingProperty)

    @property
    def is_multi_tex(self):
        use_dict = all_combiner_uses(self)
        return use_dict["Texture 0"] and use_dict["Texture 1"]

    def get_uv_basis(self):
        return self.uv_basis if (self.is_multi_tex and self.tex0.is_set and self.tex1.is_set) else None

    def combiner_to_dict(self):
        cycles = [self.combiner1.to_dict()]
        if self.rdp_settings.g_mdsft_cycletype == "G_CYC_2CYCLE":
            cycles.append(self.combiner2.to_dict())
        return {"set": self.set_combiner, "cycles": cycles}

    def combiner_from_dict(self, data: dict):
        self.set_combiner = data.get("set", self.set_combiner)
        cycles = data.get("cycles", [])
        if len(cycles) >= 1:
            self.combiner1.from_dict(cycles[0])
        if len(cycles) >= 2:
            self.combiner2.from_dict(cycles[1])

    def f3dex3_colors_to_dict(self):
        data = {}
        rdp = self.rdp_settings
        if rdp.g_ambocclusion:
            data["ambientOcclusion"] = {
                "set": self.set_ao,
                "ambient": self.ao_ambient,
                "directional": self.ao_directional,
                "point": self.ao_point,
            }
        if rdp.g_fresnel_color or rdp.g_fresnel_alpha:
            data["fresnel"] = {"set": self.set_fresnel, "low": self.fresnel_lo, "high": self.fresnel_hi}
        attr_offset = {}
        if rdp.g_attroffset_st_enable:
            attr_offset["st"] = {"set": self.set_attroffs_st, "value": list(self.attroffs_st)}
        if rdp.g_attroffset_z_enable:
            attr_offset["z"] = {"set": self.set_attroffs_z, "value": self.attroffs_z}
        if attr_offset:
            data["attributeOffset"] = attr_offset
        if self.use_cel_shading:
            data["celShading"] = self.cel_shading.to_dict()
        return data

    def f3dex3_colors_from_dict(self, data: dict):
        ao = data.get("ambientOcclusion", {})
        self.set_ao = ao.get("set", self.set_ao)
        self.ao_ambient = ao.get("ambient", self.ao_ambient)
        self.ao_directional = ao.get("directional", self.ao_directional)
        self.ao_point = ao.get("point", self.ao_point)
        fresnel = data.get("fresnel", {})
        self.set_fresnel = fresnel.get("set", self.set_fresnel)
        self.fresnel_lo = fresnel.get("low", self.fresnel_lo)
        self.fresnel_hi = fresnel.get("high", self.fresnel_hi)
        attr_offset = data.get("attributeOffset", {})
        st_attr_offset = attr_offset.get("st", {})
        self.set_attroffs_st = st_attr_offset.get("set", self.set_attroffs_st)
        self.attroffs_st = st_attr_offset.get("value", self.attroffs_st)
        z_attr_offset = attr_offset.get("z", {})
        self.set_attroffs_z = z_attr_offset.get("set", self.set_attroffs_z)
        self.attroffs_z = z_attr_offset.get("value", self.attroffs_z)
        cel_shading = data.get("celShading", {})
        if cel_shading:
            self.use_cel_shading = True
            self.cel_shading.from_dict(cel_shading)

    def lights_to_dict(self, use_dict: dict[str]):
        if not (use_dict["Shade"] and self.rdp_settings.g_lighting and self.set_lights):
            return {}
        lights = []

        def add_fast64_f3d_light_to_list(light: bpy.types.Light, light_list: list = lights):
            if light is None:
                return
            for obj in bpy.context.scene.objects:
                if obj.data == light.original:
                    light_list.append(
                        {
                            "color": get_clean_color(light.color),
                            "direction": list(getObjDirectionVec(obj, True)),
                        }
                    )

        ambient = get_clean_color(self.ambient_light_color)
        if self.use_default_lighting:
            lights.append({"color": get_clean_color(self.default_light_color)})
            if self.set_ambient_from_light:
                ambient = None
        else:
            for i in range(1, 8):
                add_fast64_f3d_light_to_list(self.get(f"f3d_light{str(i)}"), lights)
        return {"lights": lights, "ambientColor": ambient}

    def lights_from_dict(self, data: dict):
        lights = data.get("lights", [])
        if len(lights) == 1 and not "direction" in lights[0] and "color" in lights[0]:  # Default lighting
            self.use_default_lighting = True
            self.default_light_color = lights[0]["color"] + [1.0]
        else:
            self.use_default_lighting = False
        # TODO: Figure out conversion for object lights
        ambient = data.get("ambientColor", [])
        self.set_ambient_from_light = not ambient
        if ambient:
            self.ambient_light_color = ambient + [1.0]

    def f3d_colors_to_dict(self, use_dict: dict[str]):
        data = {}
        if self.rdp_settings.g_lighting and self.rdp_settings.g_shade and use_dict["Shade"]:
            data["lights"] = {"set": self.set_lights, **self.lights_to_dict(use_dict)}
        return data

    def f3d_colors_from_dict(self, data: dict):
        lighting = data.get("lights", {})
        self.set_lights = lighting.get("set", self.set_lights)
        self.lights_from_dict(lighting)

    def n64_colors_to_dict(self, use_dict: dict[str]):
        data = {}
        if use_dict["Environment"]:
            data["environment"] = {
                "set": self.set_env,
                "color": get_clean_color(self.env_color, include_alpha=True),
            }
        if use_dict["Primitive"]:
            data["primitive"] = {
                "set": self.set_prim,
                "color": get_clean_color(self.prim_color, include_alpha=True),
                "minLoDRatio": self.prim_lod_min,
                "loDFraction": self.prim_lod_frac,
            }
        if use_dict["Key"]:
            data["chromaKey"] = {
                "set": self.set_key,
                "center": get_clean_color(self.key_center),
                "scale": list(self.key_scale),
                "width": list(self.key_width),
            }
        if use_dict["Convert"]:
            data["yuvConvert"] = {
                "set": self.set_k0_5,
                "values": [round(k, 4) for k in (self.k0, self.k1, self.k2, self.k3, self.k4, self.k5)],
            }

        rdp = self.rdp_settings
        if rdp.using_fog:
            data["fog"] = {
                "set": self.set_fog,
                "color": get_clean_color(self.fog_color, include_alpha=True),
                "range": list(self.fog_position),
            }
        data["blend"] = {
            "set": self.set_blend,
            "color": get_clean_color(self.blend_color, include_alpha=True),
        }
        return data

    def n64_colors_from_dict(self, data: dict):
        enviroment = data.get("environment", {})
        self.set_env = enviroment.get("set", self.set_env)
        if "color" in enviroment:
            self.env_color = enviroment.get("color")
        primitive = data.get("primitive", {})
        self.set_prim = primitive.get("set", self.set_prim)
        if "color" in primitive:
            self.prim_color = primitive.get("color")
        self.prim_lod_min, self.prim_lod_frac = (
            primitive.get("minLoDRatio", self.prim_lod_min),
            primitive.get("loDFraction", self.prim_lod_frac),
        )
        key = data.get("chromaKey", {})
        self.set_key = key.get("set", self.set_key)
        if "center" in key:
            self.key_center = key.get("center") + [1.0]
        self.key_scale, self.key_width = (
            key.get("scale", list(self.key_scale)),
            key.get("width", list(self.key_width)),
        )
        convert = data.get("yuvConvert", {})
        self.set_k0_5 = convert.get("set", self.set_k0_5)
        self.k0, self.k1, self.k2, self.k3, self.k4, self.k5 = convert.get(
            "values", [self.k0, self.k1, self.k2, self.k3, self.k4, self.k5]
        )
        fog = data.get("fog", {})
        self.set_fog = fog.get("set", self.set_fog)
        if "color" in fog:
            self.fog_color = fog.get("color")
        self.fog_position = fog.get("range", list(self.fog_position))
        blend = data.get("blend", {})
        self.set_blend = blend.get("set", self.set_blend)
        if "color" in blend:
            self.blend_color = blend.get("color")

    def colors_to_dict(self, f3d, use_dict: dict[str]):
        f3d = f3d if f3d else get_F3D_GBI()
        data = {**self.n64_colors_to_dict(use_dict), **self.f3d_colors_to_dict(use_dict)}
        if f3d.F3DEX_GBI_3:
            data.update(self.f3dex3_colors_to_dict(f3d))

    def colors_from_dict(self, data: dict):
        self.f3d_colors_from_dict(data)
        self.f3dex3_colors_from_dict(data)

    def extra_texture_settings_to_dict(self):
        data = {}
        if not self.scale_autoprop:
            data["textureScale"] = [round(value, 4) for value in self.tex_scale]
        if self.use_large_textures:
            data["largeTextureMode"] = {"edges": self.large_edges.upper()}
        uv_basis = self.get_uv_basis()
        if uv_basis:
            data["uvBasis"] = int(uv_basis.lstrip("TEXEL"))
        return data

    def extra_texture_settings_from_dict(self, data):
        self.tex_scale = data.get("textureScale", self.tex_scale)
        large_mode = data.get("largeTextureMode", {})
        self.use_large_textures = bool(large_mode)
        self.large_edges = large_mode.get("edges", self.large_edges.upper()).lower().capitalize()
        self.uv_basis = "TEXEL" + str(data.get("uvBasis", 0))

    def key(self) -> F3DMaterialHash:
        return (
            self.UVanim0.key(),
            self.UVanim1.key(),
            self.tex0.key(),
            self.tex1.key(),
            self.rdp_settings.key(),
            self.draw_layer.key(),
            str(self.extra_texture_settings_to_dict().items()),
            str(self.cel_shading.to_dict()) if self.use_cel_shading else None,
            str(self.colors_to_dict(get_F3D_GBI(), all_combiner_uses(self))),
        )


class UnlinkF3DImage0(Operator):
    bl_idname = "image.tex0_unlink"
    bl_label = "Unlink F3D Image"
    bl_options = {"REGISTER", "UNDO", "PRESET"}

    # Called on demand (i.e. button press, menu item)
    # Can also be called from operator search menu (Spacebar)
    def execute(self, context):
        context.material.f3d_mat.tex0.tex = None
        return {"FINISHED"}  # must return a set


class UnlinkF3DImage1(Operator):
    bl_idname = "image.tex1_unlink"
    bl_label = "Unlink F3D Image"
    bl_options = {"REGISTER", "UNDO", "PRESET"}

    # Called on demand (i.e. button press, menu item)
    # Can also be called from operator search menu (Spacebar)
    def execute(self, context):
        context.material.f3d_mat.tex1.tex = None
        return {"FINISHED"}  # must return a set


class UpdateF3DNodes(Operator):
    bl_idname = "material.update_f3d_nodes"
    bl_label = "Update F3D Nodes"
    bl_options = {"REGISTER", "UNDO", "PRESET"}

    # Called on demand (i.e. button press, menu item)
    # Can also be called from operator search menu (Spacebar)
    def execute(self, context):
        if context is None or not hasattr(context, "material") or context.material is None:
            self.report({"ERROR"}, "Material not found in context.")
            return {"CANCELLED"}
        if not context.material.is_f3d:
            self.report({"ERROR"}, "Material is not F3D.")
            return {"CANCELLED"}
        material = context.material

        material.f3d_update_flag = True
        try:
            update_node_values_of_material(material, context)
            material.f3d_mat.presetName = "Custom"
        except Exception as exc:
            material.f3d_update_flag = False
            raise exc
        material.f3d_update_flag = False
        return {"FINISHED"}  # must return a set


class F3DRenderSettingsPanel(Panel):
    bl_label = "F3D Render Settings"
    bl_idname = "OBJECT_PT_F3D_RENDER_SETTINGS_PANEL"
    bl_space_type = "VIEW_3D"
    bl_region_type = "WINDOW"

    @classmethod
    def poll(cls, context):
        return True

    def draw(self, context):
        layout = self.layout
        layout.ui_units_x = 16
        renderSettings = context.scene.fast64.renderSettings
        isF3DEX3 = bpy.context.scene.f3d_type == "F3DEX3"

        globalSettingsBox = layout.box()
        labelbox = globalSettingsBox.box()
        labelbox.label(text="Global Settings")
        labelbox.ui_units_x = 6

        # Only show the update preview UI if the render engine is EEVEE,
        # as there's no point in updating the nodes otherwise.
        if context.scene.render.engine in {
            "BLENDER_EEVEE",  # <4.2
            "BLENDER_EEVEE_NEXT",  # 4.2+
        }:
            updatePreviewRow = globalSettingsBox.row()
            updatePreviewRow.prop(renderSettings, "enableAutoUpdatePreview")
            if not renderSettings.enableAutoUpdatePreview:
                updatePreviewRow.operator(ManualUpdatePreviewOperator.bl_idname)
            globalSettingsBox.separator()

        globalSettingsBox.prop(renderSettings, "enableFogPreview")
        prop_split(globalSettingsBox, renderSettings, "fogPreviewColor", "Fog Color")
        prop_split(globalSettingsBox, renderSettings, "fogPreviewPosition", "Fog Position")
        prop_split(globalSettingsBox, renderSettings, "clippingPlanes", "Clipping Planes")

        globalSettingsBox.separator(factor=0.125)
        # TODO: (v5) add headings
        prop_split(globalSettingsBox, renderSettings, "ambientColor", "Ambient Light")
        prop_split(globalSettingsBox, renderSettings, "light0Color", "Light 0 Color")
        prop_split(globalSettingsBox, renderSettings, "light0Direction", "Light 0 Direction")
        if isF3DEX3:
            prop_split(globalSettingsBox, renderSettings, "light0SpecSize", "Light 0 Specular Size")
        prop_split(globalSettingsBox, renderSettings, "light1Color", "Light 1 Color")
        prop_split(globalSettingsBox, renderSettings, "light1Direction", "Light 1 Direction")
        if isF3DEX3:
            prop_split(globalSettingsBox, renderSettings, "light1SpecSize", "Light 1 Specular Size")
        prop_split(globalSettingsBox, renderSettings, "useWorldSpaceLighting", "Use World Space Lighting")

        if context.scene.gameEditorMode in ["SM64", "OOT"]:
            layout.separator(factor=0.5)
            gameSettingsBox = layout.box()
            gameSettingsBox.label(text="Preview Context")

            match context.scene.gameEditorMode:
                case "SM64":
                    if renderSettings.sm64Area is not None:
                        gameSettingsBox.prop(renderSettings, "useObjectRenderPreview", text="Use Area for Preview")

                    gameSettingsBox.prop(renderSettings, "sm64Area")

                case "OOT":
                    if renderSettings.ootSceneObject is not None:
                        gameSettingsBox.prop(renderSettings, "useObjectRenderPreview", text="Use Scene for Preview")

                    gameSettingsBox.prop(renderSettings, "ootSceneObject")

                    if renderSettings.ootSceneObject is not None:
                        b = gameSettingsBox.column()
                        r = b.row().split(factor=0.4)
                        r.prop(renderSettings, "ootSceneHeader")
                        header = ootGetSceneOrRoomHeader(
                            renderSettings.ootSceneObject,
                            renderSettings.ootSceneHeader,
                            False,
                        )
                        if header is None:
                            r.label(text="Header does not exist.", icon="QUESTION")
                        else:
                            numLightsNeeded = 1
                            if header.skyboxLighting == "Custom":
                                r2 = b.row().split(factor=0.4)
                                r2.prop(renderSettings, "ootForceTimeOfDay")
                                if renderSettings.ootForceTimeOfDay:
                                    r2.label(text="Light Index sets first of four lights.", icon="INFO")
                                    numLightsNeeded = 4
                            if header.skyboxLighting != "LIGHT_MODE_TIME":
                                r.prop(renderSettings, "ootLightIdx")
                                if renderSettings.ootLightIdx + numLightsNeeded > len(header.lightList):
                                    b.label(text="Light does not exist.", icon="QUESTION")
                            if header.skyboxLighting == "LIGHT_MODE_TIME" or (
                                header.skyboxLighting == "Custom" and renderSettings.ootForceTimeOfDay
                            ):
                                r.prop(renderSettings, "ootTime")
                case _:
                    pass


def draw_f3d_render_settings(self, context):
    layout: UILayout = self.layout
    layout.popover(F3DRenderSettingsPanel.bl_idname)


mat_classes = (
    UpdateColorManagementPopup,
    UnlinkF3DImage0,
    UnlinkF3DImage1,
    DrawLayerProperty,
    ApplyMaterialPresetOperator,
    MATERIAL_MT_f3d_presets,
    AddPresetF3D,
    F3DPanel,
    CreateFast3DMaterial,
    RecreateF3DNodes,
    TextureFieldProperty,
    SetTileSizeScrollProperty,
    TextureProperty,
    CombinerProperty,
    ProceduralAnimProperty,
    ProcAnimVectorProperty,
    PrimDepthSettings,
    RDPSettings,
    DefaultRDPSettingsPanel,
    CelLevelProperty,
    CelShadingProperty,
    CelLevelAdd,
    CelLevelRemove,
    F3DMaterialProperty,
    ReloadDefaultF3DPresets,
    UpdateF3DNodes,
    F3DRenderSettingsPanel,
    F3DMeshPanel,
)


def findF3DPresetPath(filename):
    try:
        presetPath = bpy.utils.user_resource("SCRIPTS", os.path.join("presets", "f3d"), create=True)
    except:  # 3.0
        presetPath = bpy.utils.user_resource("SCRIPTS", path=os.path.join("presets", "f3d"), create=True)
    for subdir in os.listdir(presetPath):
        subPath = os.path.join(presetPath, subdir)
        if os.path.isdir(subPath):
            for preset in os.listdir(subPath):
                if preset[:-3] == filename:
                    return os.path.join(subPath, filename) + ".py"
    raise PluginError("Preset " + str(filename) + " not found.")


def getF3DPresetPath(filename, subdir):
    try:
        presetPath = bpy.utils.user_resource("SCRIPTS", os.path.join("presets", subdir), create=True)
    except:  # 3.0
        presetPath = bpy.utils.user_resource("SCRIPTS", path=os.path.join("presets", subdir), create=True)
    return os.path.join(presetPath, filename) + ".py"


def savePresets():
    for subdir, presets in material_presets.items():
        for filename, preset in presets.items():
            filepath = getF3DPresetPath(filename, "f3d/" + subdir)
            file_preset = open(filepath, "w", encoding="utf-8")
            file_preset.write(preset)
            file_preset.close()


def mat_register():
    for cls in mat_classes:
        register_class(cls)

    savePresets()

    Scene.f3d_type = bpy.props.EnumProperty(
        name="Microcode", items=enumF3D, default="F3D", update=update_all_material_nodes
    )

    # RDP Defaults
    World.rdp_defaults = bpy.props.PointerProperty(type=RDPSettings)
    World.menu_geo = bpy.props.BoolProperty()
    World.menu_upper = bpy.props.BoolProperty()
    World.menu_lower = bpy.props.BoolProperty()
    World.menu_other = bpy.props.BoolProperty()
    World.menu_layers = bpy.props.BoolProperty()

    Material.is_f3d = bpy.props.BoolProperty()
    Material.mat_ver = bpy.props.IntProperty(default=1)
    Material.f3d_update_flag = bpy.props.BoolProperty()
    Material.f3d_mat = bpy.props.PointerProperty(type=F3DMaterialProperty)
    Material.menu_tab = bpy.props.EnumProperty(items=menu_items_enum)

    Scene.f3dUserPresetsOnly = bpy.props.BoolProperty(name="User Presets Only")
    Scene.f3d_simple = bpy.props.BoolProperty(name="Display Simple", default=True)

    Object.use_f3d_culling = bpy.props.BoolProperty(
        name="Use Culling", description="F3DEX: Adds culling vertices", default=True
    )
    Object.ignore_render = bpy.props.BoolProperty(name="Ignore Render")
    Object.ignore_collision = bpy.props.BoolProperty(name="Ignore Collision")
    Object.bleed_independently = bpy.props.BoolProperty(
        name="Bleed Independently",
        description="While bleeding, this object will not inherit properties from previously drawn meshes in the drawing graph",
    )
    Object.f3d_lod_z = bpy.props.IntProperty(
        name="F3D LOD Z",
        min=1,
        default=10,
    )
    Object.f3d_lod_always_render_farthest = bpy.props.BoolProperty(name="Always Render Farthest LOD")
    Object.is_occlusion_planes = bpy.props.BoolProperty(name="Is Occlusion Planes")

    VIEW3D_HT_header.append(draw_f3d_render_settings)


def mat_unregister():
    VIEW3D_HT_header.remove(draw_f3d_render_settings)

    del Material.menu_tab
    del Material.f3d_mat
    del Material.is_f3d
    del Material.mat_ver
    del Material.f3d_update_flag
    del Scene.f3d_simple
    del Object.ignore_render
    del Object.ignore_collision
    del Object.bleed_independently
    del Object.use_f3d_culling
    del Scene.f3dUserPresetsOnly
    del Object.f3d_lod_z
    del Object.f3d_lod_always_render_farthest
    del Object.is_occlusion_planes

    for cls in reversed(mat_classes):
        unregister_class(cls)


# WARNING: Adding new presets will break any custom presets added afterward.

enumMaterialPresets = [
    ("Custom", "Custom", "Custom"),
    ("Unlit Texture", "Unlit Texture", "Unlit Texture"),
    ("Unlit Texture Cutout", "Unlit Texture Cutout", "Unlit Texture Cutout"),
    ("Shaded Solid", "Shaded Solid", "Shaded Solid"),
    ("Decal On Shaded Solid", "Decal On Shaded Solid", "Decal On Shaded Solid"),
    ("Shaded Texture", "Shaded Texture", "Shaded Texture"),
    ("Shaded Texture Cutout", "Shaded Texture Cutout", "Shaded Texture Cutout"),
    (
        "Shaded Texture Transparent",
        "Shaded Texture Transparent (Prim Alpha)",
        "Shaded Texture Transparent (Prim Alpha)",
    ),
    ("Vertex Colored Texture", "Vertex Colored Texture", "Vertex Colored Texture"),
    ("Environment Mapped", "Environment Mapped", "Environment Mapped"),
    ("Fog Shaded Texture", "Fog Shaded Texture", "Fog Shaded Texture"),
    ("Fog Shaded Texture Cutout", "Fog Shaded Texture Cutout", "Fog Shaded Texture Cutout"),
    (
        "Fog Shaded Texture Transparent",
        "Fog Shaded Texture Transparent (Prim Alpha)",
        "Fog Shaded Texture Transparent (Prim Alpha)",
    ),
    ("Vertex Colored Texture Transparent", "Vertex Colored Texture Transparent", "Vertex Colored Texture Transparent"),
    ("Shaded Noise", "Shaded Noise", "Shaded Noise"),
    (
        "Vertex Colored Texture (No Vertex Alpha)",
        "Vertex Colored Texture (No Vertex Alpha)",
        "Vertex Colored Texture (No Vertex Alpha)",
    ),
]<|MERGE_RESOLUTION|>--- conflicted
+++ resolved
@@ -31,9 +31,6 @@
 from mathutils import Color
 
 from .f3d_enums import *
-<<<<<<< HEAD
-from .f3d_gbi import get_F3D_GBI, enumTexScroll, isUcodeF3DEX1, default_draw_layers, isUcodeF3DEX3
-=======
 from .f3d_gbi import (
     get_F3D_GBI,
     enumTexScroll,
@@ -43,7 +40,6 @@
     is_ucode_t3d,
     default_draw_layers,
 )
->>>>>>> 8652b0bb
 from .f3d_material_presets import *
 from ..utility import *
 from ..render_settings import (
@@ -166,11 +162,7 @@
     "lighting": "g_lighting",
     "texGen": "g_tex_gen",
     "texGenLinear": "g_tex_gen_linear",
-<<<<<<< HEAD
     "loD": "g_lod",
-=======
-    "lod": "g_lod",
->>>>>>> 8652b0bb
     "shadeSmooth": "g_shade_smooth",
 }
 
@@ -189,28 +181,17 @@
     "fresnelToAlpha": "g_fresnel_alpha",
 }
 
-
-<<<<<<< HEAD
-def geo_modes_in_ucode(UCODE_VER: str):
-    geo_modes = {}
-    geo_modes.update(F3D_GEO_MODES)
-    if isUcodeF3DEX1(UCODE_VER):
-        geo_modes.update(F3DLX_GEO_MODES)
-    if isUcodeF3DEX3(UCODE_VER):
-        geo_modes.update(F3DEX3_GEO_MODES)
-    return geo_modes
-
-
-def add_prefix(string: str, prefix: str):
-    """Add prefix if not already present"""
-    return string if string.startswith(prefix) else prefix + string
-=======
 T3D_GEO_MODES = {
     "cullFront": "g_cull_front",
     "cullBack": "g_cull_back",
     "fog": "g_fog",
     "texGen": "g_tex_gen",
 }
+
+
+def add_prefix(string: str, prefix: str):
+    """Add prefix if not already present"""
+    return string if string.startswith(prefix) else prefix + string
 
 
 def geo_modes_in_ucode(UCODE_VER: str):
@@ -237,7 +218,6 @@
 
 def inherit_light_and_fog():
     return is_ucode_t3d(bpy.context.scene.f3d_type)
->>>>>>> 8652b0bb
 
 
 def getDefaultMaterialPreset(category):
@@ -3019,7 +2999,7 @@
 
     @property
     def is_ci(self):
-<<<<<<< HEAD
+        self.tex_format: str
         return self.tex_format.startswith("CI")
 
     @property
@@ -3027,17 +3007,11 @@
         return self.tex_set and (self.use_tex_reference or self.tex is not None)
 
     @property
-    def tex_size(self) -> list[int]:
-=======
-        self.tex_format: str
-        return self.tex_format.startswith("CI")
-
-    @property
     def tlut_mode(self):
         return f"G_TT_{self.ci_format if self.is_ci else 'NONE'}"
 
-    def get_tex_size(self) -> list[int]:
->>>>>>> 8652b0bb
+    @property
+    def tex_size(self) -> list[int]:
         if self.tex or self.use_tex_reference:
             if self.tex is not None:
                 return list(self.tex.size)
@@ -3829,7 +3803,6 @@
         return data
 
     def attributes_from_dict(self, data: dict, info: dict):
-<<<<<<< HEAD
         for args in info:
             key, attr, default = args[:3]
             value = data.get(key, default)
@@ -3837,6 +3810,8 @@
                 value = add_prefix(value, args[3])
             setattr(self, attr, value)
 
+    geo_mode_attributes = {**F3D_GEO_MODES, **F3DLX_GEO_MODES, **F3DEX3_GEO_MODES}
+
     def geo_mode_dict_to_dict(self, modes: dict):
         data = {}
         for key, attr in modes.items():
@@ -3848,8 +3823,6 @@
         for key, attr in modes.items():
             setattr(self, attr, data.get(key, False))
 
-    geo_mode_attributes = {**F3D_GEO_MODES, **F3DLX_GEO_MODES, **F3DEX3_GEO_MODES}
-
     def f3d_geo_mode_to_dict(self):
         return self.geo_mode_dict_to_dict(F3D_GEO_MODES)
 
@@ -3870,26 +3843,10 @@
 
     def geo_mode_to_dict(self):
         return self.geo_mode_dict_to_dict(self.geo_mode_attributes)
-
-    def geo_mode_from_dict(self, data: dict):
-        self.geo_mode_dict_from_dict(data, self.geo_mode_attributes)
-=======
-        for key, attr, default in info:
-            setattr(self, attr, data.get(key, default))
-
-    geo_mode_attributes = {**F3D_GEO_MODES, **F3DLX_GEO_MODES, **F3DEX3_GEO_MODES}
-
-    def geo_mode_to_dict(self):
-        data = {}
-        for key, attr in geo_modes_in_ucode(bpy.context.scene.f3d_type).items():
-            if getattr(self, attr):
-                data[key] = True
-        return data
 
     def geo_mode_from_dict(self, data: dict):
         for key, attr in self.geo_mode_attributes.items():
             setattr(self, attr, data.get(key, False))
->>>>>>> 8652b0bb
 
     other_mode_h_attributes = [
         ("alphaDither", "g_mdsft_alpha_dither", "G_AD_DISABLE", "G_AD_"),
