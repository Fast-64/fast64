--- conflicted
+++ resolved
@@ -3302,7 +3302,6 @@
         update=update_node_values_with_preset,
     )
 
-<<<<<<< HEAD
     rm_properties = [
         "aa_en",
         "z_cmp",
@@ -3358,7 +3357,7 @@
             else:
                 self.rendermode_preset_cycle_1 = render_mode.get("preset_cycle_1", self.rendermode_preset_cycle_1)
                 self.rendermode_preset_cycle_2 = render_mode.get("preset_cycle_2", self.rendermode_preset_cycle_2)
-=======
+
     @property
     def using_fog(self):
         return self.g_fog or self.does_blender_use_input("G_BL_CLR_FOG") or self.does_blender_use_input("G_BL_A_FOG")
@@ -3378,7 +3377,6 @@
 
     def does_blender_use_input(self, setting: str) -> bool:
         return any(input == setting for input in self.blend_inputs)
->>>>>>> 9d8c830c
 
     def key(self):
         return frozenset(self.to_dict().items())
