from typing import Union
import bmesh, bpy, mathutils, re, math, traceback
from bpy.utils import register_class, unregister_class
from .f3d_gbi import *
from .f3d_material import (
    createF3DMat,
    update_preset_manual,
    all_combiner_uses,
    ootEnumDrawLayers,
    TextureProperty,
    F3DMaterialProperty,
    update_node_values_of_material,
    F3DMaterialHash,
)
from .f3d_writer import BufferVertex, F3DVert
from ..utility import *
import ast, operator
from .f3d_material_helpers import F3DMaterial_UpdateLock

colorCombinationCommands = [
    0x03,  # load lighting data
    0xB6,  # clear geometry params
    0xB7,  # set geometry params
    0xBB,  # set texture scaling factor
    0xF3,  # set texture size
    0xF5,  # set texture properties
    0xF7,  # set fill color
    0xF8,  # set fog color
    0xFB,  # set env color
    0xFC,  # set color combination
    0xFD,  # load texture
]

drawCommands = [0x04, 0xBF]  # load vertex data  # draw triangle


def getAxisVector(enumValue):
    sign = -1 if enumValue[0] == "-" else 1
    axis = enumValue[0] if sign == 1 else enumValue[1]
    return (sign if axis == "X" else 0, sign if axis == "Y" else 0, sign if axis == "Z" else 0)


def getExportRotation(forwardAxisEnum, convertTransformMatrix):
    if "Z" in forwardAxisEnum:
        print("Z axis reserved for verticals.")
        return None
    elif forwardAxisEnum == "X":
        rightAxisEnum = "-Y"
    elif forwardAxisEnum == "-Y":
        rightAxisEnum = "-X"
    elif forwardAxisEnum == "-X":
        rightAxisEnum = "Y"
    else:
        rightAxisEnum = "X"

    forwardAxis = getAxisVector(forwardAxisEnum)
    rightAxis = getAxisVector(rightAxisEnum)

    upAxis = (0, 0, 1)

    # Z assumed to be up
    columns = [rightAxis, forwardAxis, upAxis]
    localToBlenderRotation = mathutils.Matrix(
        [[col[0] for col in columns], [col[1] for col in columns], [col[2] for col in columns]]
    ).to_quaternion()

    return convertTransformMatrix.to_quaternion() @ localToBlenderRotation


def F3DtoBlenderObject(romfile, startAddress, scene, newname, transformMatrix, segmentData, shadeSmooth):

    mesh = bpy.data.meshes.new(newname + "-mesh")
    obj = bpy.data.objects.new(newname, mesh)
    scene.collection.objects.link(obj)
    createBlankMaterial(obj)

    bMesh = bmesh.new()
    bMesh.from_mesh(mesh)

    parseF3DBinary(romfile, startAddress, scene, bMesh, obj, transformMatrix, newname, segmentData, [None] * 16 * 16)

    # bmesh.ops.rotate(bMesh, cent = [0,0,0],
    # 	matrix = blenderToSM64Rotation,
    # 	verts = bMesh.verts)
    bMesh.to_mesh(mesh)
    bMesh.free()
    mesh.update()

    if shadeSmooth:
        bpy.ops.object.select_all(action="DESELECT")
        obj.select_set(True)
        bpy.ops.object.shade_smooth()

    return obj


def cmdToPositiveInt(cmd):
    return cmd if cmd >= 0 else 256 + cmd


def parseF3DBinary(romfile, startAddress, scene, bMesh, obj, transformMatrix, groupName, segmentData, vertexBuffer):
    f3d = F3D("F3D", False)
    currentAddress = startAddress
    romfile.seek(currentAddress)
    command = romfile.read(8)

    faceSeq = bMesh.faces
    vertSeq = bMesh.verts
    uv_layer = bMesh.loops.layers.uv.verify()
    deform_layer = bMesh.verts.layers.deform.verify()
    vertexGroup = getOrMakeVertexGroup(obj, groupName)
    groupIndex = vertexGroup.index

    textureSize = [32, 32]

    currentTextureAddr = -1
    jumps = [startAddress]

    # Used for remove_double op at end
    vertList = []

    while len(jumps) > 0:
        # FD, FC, B7 (tex, shader, geomode)
        # print(format(command[0], '#04x') + ' at ' + hex(currentAddress))
        if command[0] == cmdToPositiveInt(f3d.G_TRI1):
            try:
                newVerts = interpretDrawTriangle(
                    command, vertexBuffer, faceSeq, vertSeq, uv_layer, deform_layer, groupIndex
                )
                vertList.extend(newVerts)
            except TypeError:
                print("Ignoring triangle from unloaded vertices.")

        elif command[0] == cmdToPositiveInt(f3d.G_VTX):
            interpretLoadVertices(romfile, vertexBuffer, transformMatrix, command, segmentData)

        # Note: size can usually be indicated in LoadTile / LoadBlock.
        elif command[0] == cmdToPositiveInt(f3d.G_SETTILESIZE):
            textureSize = interpretSetTileSize(int.from_bytes(command[4:8], "big"))

        elif command[0] == cmdToPositiveInt(f3d.G_DL):
            if command[1] == 0:
                jumps.append(currentAddress)
            currentAddress = decodeSegmentedAddr(command[4:8], segmentData=segmentData)
            romfile.seek(currentAddress)
            command = romfile.read(8)
            continue

        elif command[0] == cmdToPositiveInt(f3d.G_ENDDL):
            currentAddress = jumps.pop()

        elif command[0] == cmdToPositiveInt(f3d.G_SETGEOMETRYMODE):
            pass
        elif command[0] == cmdToPositiveInt(f3d.G_SETCOMBINE):
            pass

        elif command[0] == cmdToPositiveInt(f3d.G_SETTIMG):
            currentTextureAddr = interpretSetTImage(command, segmentData)

        elif command[0] == cmdToPositiveInt(f3d.G_LOADBLOCK):
            # for now only 16bit RGBA is supported.
            interpretLoadBlock(command, romfile, currentTextureAddr, textureSize, "RGBA", 16)

        elif command[0] == cmdToPositiveInt(f3d.G_SETTILE):
            interpretSetTile(int.from_bytes(command[4:8], "big"), None)

        else:
            pass
            # print(format(command[0], '#04x') + ' at ' + hex(currentAddress))

        currentAddress += 8
        romfile.seek(currentAddress)
        command = romfile.read(8)

    bmesh.ops.remove_doubles(bMesh, verts=vertList, dist=0.0001)
    return vertexBuffer


def getPosition(vertexBuffer, index):
    xStart = index * 16 + 0
    yStart = index * 16 + 2
    zStart = index * 16 + 4

    xBytes = vertexBuffer[xStart : xStart + 2]
    yBytes = vertexBuffer[yStart : yStart + 2]
    zBytes = vertexBuffer[zStart : zStart + 2]

    x = int.from_bytes(xBytes, "big", signed=True) / bpy.context.scene.blenderToSM64Scale
    y = int.from_bytes(yBytes, "big", signed=True) / bpy.context.scene.blenderToSM64Scale
    z = int.from_bytes(zBytes, "big", signed=True) / bpy.context.scene.blenderToSM64Scale

    return (x, y, z)


def getNormalorColor(vertexBuffer, index, isNormal=True):
    xByte = bytes([vertexBuffer[index * 16 + 12]])
    yByte = bytes([vertexBuffer[index * 16 + 13]])
    zByte = bytes([vertexBuffer[index * 16 + 14]])
    wByte = bytes([vertexBuffer[index * 16 + 15]])

    if isNormal:
        x = int.from_bytes(xByte, "big", signed=True)
        y = int.from_bytes(yByte, "big", signed=True)
        z = int.from_bytes(zByte, "big", signed=True)
        return (x, y, z)

    else:  # vertex color
        r = int.from_bytes(xByte, "big") / 255
        g = int.from_bytes(yByte, "big") / 255
        b = int.from_bytes(zByte, "big") / 255
        a = int.from_bytes(wByte, "big") / 255
        return (r, g, b, a)


def getUV(vertexBuffer, index, textureDimensions=[32, 32]):
    uStart = index * 16 + 8
    vStart = index * 16 + 10

    uBytes = vertexBuffer[uStart : uStart + 2]
    vBytes = vertexBuffer[vStart : vStart + 2]

    u = int.from_bytes(uBytes, "big", signed=True) / 32
    v = int.from_bytes(vBytes, "big", signed=True) / 32

    # We don't know texture size, so assume 32x32.
    u /= textureDimensions[0]
    v /= textureDimensions[1]
    v = 1 - v

    return (u, v)


def interpretSetTile(data, texture):
    clampMirrorFlags = bitMask(data, 18, 2)


def interpretSetTileSize(data):
    hVal = bitMask(data, 0, 12)
    wVal = bitMask(data, 12, 12)

    height = hVal >> 2 + 1
    width = wVal >> 2 + 1

    return (width, height)


def interpretLoadVertices(romfile, vertexBuffer, transformMatrix, command, segmentData=None):
    command = int.from_bytes(command, "big", signed=True)

    numVerts = bitMask(command, 52, 4) + 1
    startIndex = bitMask(command, 48, 4)
    dataLength = bitMask(command, 32, 16)
    segmentedAddr = bitMask(command, 0, 32)

    dataStartAddr = decodeSegmentedAddr(segmentedAddr.to_bytes(4, "big"), segmentData=segmentData)

    romfile.seek(dataStartAddr)
    data = romfile.read(dataLength)

    for i in range(numVerts):
        vert = mathutils.Vector(readVectorFromShorts(data, i * 16))
        vert = transformMatrix @ vert
        transformedVert = bytearray(6)
        writeVectorToShorts(transformedVert, 0, vert)

        start = (startIndex + i) * 16
        vertexBuffer[start : start + 6] = transformedVert
        vertexBuffer[start + 6 : start + 16] = data[i * 16 + 6 : i * 16 + 16]


# Note the divided by 0x0A, which is due to the way BF command stores indices.
# Without this the triangles are drawn incorrectly.
def interpretDrawTriangle(command, vertexBuffer, faceSeq, vertSeq, uv_layer, deform_layer, groupIndex):

    verts = [None, None, None]

    index0 = int(command[5] / 0x0A)
    index1 = int(command[6] / 0x0A)
    index2 = int(command[7] / 0x0A)

    vert0 = mathutils.Vector(getPosition(vertexBuffer, index0))
    vert1 = mathutils.Vector(getPosition(vertexBuffer, index1))
    vert2 = mathutils.Vector(getPosition(vertexBuffer, index2))

    verts[0] = vertSeq.new(vert0)
    verts[1] = vertSeq.new(vert1)
    verts[2] = vertSeq.new(vert2)

    tri = faceSeq.new(verts)

    # Assign vertex group
    for vert in tri.verts:
        vert[deform_layer][groupIndex] = 1

    loopIndex = 0
    for loop in tri.loops:
        loop[uv_layer].uv = mathutils.Vector(getUV(vertexBuffer, int(command[5 + loopIndex] / 0x0A)))
        loopIndex += 1

    return verts


def interpretSetTImage(command, levelData):
    segmentedAddr = command[4:8]
    return decodeSegmentedAddr(segmentedAddr, levelData)


def interpretLoadBlock(command, romfile, textureStart, textureSize, colorFormat, colorDepth):
    numTexels = ((int.from_bytes(command[6:8], "big")) >> 12) + 1

    # This is currently broken.
    # createNewTextureMaterial(romfile, textureStart, textureSize, numTexels, colorFormat, colorDepth, obj)


def printvbuf(vertexBuffer):
    for i in range(0, int(len(vertexBuffer) / 16)):
        print(getPosition(vertexBuffer, i))
        print(getNormalorColor(vertexBuffer, i))
        print(getUV(vertexBuffer, i))


def createBlankMaterial(obj):
    material = createF3DMat(obj)
    update_preset_manual(material, bpy.context)


def createNewTextureMaterial(romfile, textureStart, textureSize, texelCount, colorFormat, colorDepth, obj):
    newMat = bpy.data.materials.new("f3d_material")
    newTex = bpy.data.textures.new("f3d_texture", "IMAGE")
    newImg = bpy.data.images.new("f3d_texture", *textureSize, True, True)

    newTex.image = newImg
    newSlot = newMat.texture_slots.add()
    newSlot.texture = newTex

    obj.data.materials.append(newMat)

    romfile.seek(textureStart)
    texelSize = int(colorDepth / 8)
    dataLength = texelCount * texelSize
    textureData = romfile.read(dataLength)

    if colorDepth != 16:
        print("Warning: Only 16bit RGBA supported, input was " + str(colorDepth) + "bit " + colorFormat)
    else:
        print(str(texelSize) + " " + str(colorDepth))
        for n in range(0, dataLength, texelSize):
            oldPixel = textureData[n : n + texelSize]
            newImg.pixels[n : n + 4] = read16bitRGBA(int.from_bytes(oldPixel, "big"))


binOps = {
    ast.Add: operator.add,
    ast.Sub: operator.sub,
    ast.Mult: operator.mul,
    ast.Div: operator.truediv,
    ast.Mod: operator.mod,
    ast.LShift: operator.lshift,
    ast.RShift: operator.rshift,
    ast.RShift: operator.rshift,
    ast.BitOr: operator.or_,
    ast.BitAnd: operator.and_,
    ast.BitXor: operator.xor,
}


def math_eval(s, f3d):
    if isinstance(s, int):
        return s

    s = s.strip()
    node = ast.parse(s, mode="eval")

    def _eval(node):
        if isinstance(node, ast.Expression):
            return _eval(node.body)
        elif isinstance(node, ast.Str):
            return node.s
        elif isinstance(node, ast.Name):
            if hasattr(f3d, node.id):
                return getattr(f3d, node.id)
            else:
                return node.id
        elif isinstance(node, ast.Num):
            return node.n
        elif isinstance(node, ast.UnaryOp):
            if isinstance(node.op, ast.USub):
                return -1 * _eval(node.operand)
            elif isinstance(node.op, ast.Invert):
                return ~_eval(node.operand)
            else:
                raise Exception("Unsupported type {}".format(node.op))
        elif isinstance(node, ast.BinOp):
            return binOps[type(node.op)](_eval(node.left), _eval(node.right))
        elif isinstance(node, ast.Call):
            args = list(map(_eval, node.args))
            funcName = _eval(node.func)
            return funcName(*args)
        else:
            raise Exception("Unsupported type {}".format(node))

    return _eval(node.body)


def bytesToNormal(normal):
    return [int.from_bytes([round(value)], "big", signed=True) / 128 if value > 0 else value / 128 for value in normal]


def getTileFormat(value, f3d):
    data = math_eval(value, f3d)
    return ["G_IM_FMT_RGBA", "G_IM_FMT_YUV", "G_IM_FMT_CI", "G_IM_FMT_IA", "G_IM_FMT_I"][data]


def getTileSize(value, f3d):
    data = math_eval(value, f3d)
    return ["G_IM_SIZ_4b", "G_IM_SIZ_8b", "G_IM_SIZ_16b", "G_IM_SIZ_32b", "G_IM_SIZ_32b", "G_IM_SIZ_DD"][data]


def getTileClampMirror(value, f3d):
    data = math_eval(value, f3d)
    return [(data & f3d.G_TX_CLAMP) != 0, (data & f3d.G_TX_MIRROR) != 0]


def getTileMask(value, f3d):
    data = math_eval(value, f3d)
    return data


def getTileShift(value, f3d):
    data = math_eval(value, f3d)
    if data > 10:
        return data - 16
    else:
        return data


def renderModeMask(rendermode, cycle, blendOnly):
    nonBlend = (((1 << 13) - 1) << 3) if not blendOnly else 0
    if cycle == 1:
        return rendermode & (3 << 30 | 3 << 26 | 3 << 22 | 3 << 18 | nonBlend)
    else:
        return rendermode & (3 << 28 | 3 << 24 | 3 << 20 | 3 << 16 | nonBlend)


def convertF3DUV(value, maxSize):
    try:
        valueBytes = int.to_bytes(round(value), 2, "big", signed=True)
    except OverflowError:
        valueBytes = int.to_bytes(round(value), 2, "big", signed=False)

    return ((int.from_bytes(valueBytes, "big", signed=True) / 32) + 0.5) / (maxSize if maxSize > 0 else 1)


class F3DTextureReference:
    def __init__(self, name, width):
        self.name = name
        self.width = width


class F3DParsedCommands:
    def __init__(self, name, commands, index):
        self.name = name
        self.commands = commands
        self.index = index

    def currentCommand(self):
        return self.commands[self.index]


class F3DContext:
    def __init__(self, f3d: F3D, basePath: str, materialContext: bpy.types.Material):
        self.f3d: F3D = f3d
        self.basePath: str = basePath
        self.materialContext: bpy.types.Material = materialContext
        self.materialContext.f3d_update_flag = True  # Don't want visual updates while parsing
        # If this is not disabled, then tex_scale will auto-update on manual node update.
        self.materialContext.f3d_mat.scale_autoprop = False
        self.initContext()

    # This is separate as we want to call __init__ in clearGeometry, but don't want same behaviour for child classes
    def initContext(self):
        self.vertexBuffer: list[None | BufferVertex] = [None] * self.f3d.vert_load_size
        self.clearMaterial()
        mat: F3DMaterialProperty = self.mat()
        mat.set_combiner = False

        self.materials: list[bpy.types.Material] = []  # current material list
        self.materialDict: dict[F3DMaterialHash, bpy.types.Material] = {}  # cached materials for all imports
        self.triMatIndices: list[int] = []  # material indices per triangle
        self.materialChanged: bool = True
        self.lastMaterialIndex: bool = None

        self.vertexData: dict[str, list[F3DVert]] = {}  # c name : parsed data
        self.textureData: dict[str, bpy.types.Image] = {}  # c name : blender texture

        self.tlutAppliedTextures: str = []  # c name
        self.currentTextureName: str | None = None
        self.imagesDontApplyTlut: set[bpy.types.Image] = set()  # image

        # Determines if images in CI formats loaded from png files,
        # should have the TLUT set by the dlist applied on top of them (False),
        # or if the image file should just be loaded as is with no further change (True)
        # OoT64 and SM64 stores CI images as pngs in actual colors (with the TLUT accounted for),
        # So for now this can be always True.
        # In the future this could be an option if for example pngs for CI images were grayscale to represent the palette index.
        self.ciImageFilesStoredAsFullColor: bool = True  # determines whether to apply tlut to file or import as is

        # This macro has all the tile setting properties, so we reuse it
        self.tileSettings: list[DPSetTile] = [
            DPSetTile("G_IM_FMT_RGBA", "G_IM_SIZ_16b", 5, 0, i, 0, [False, False], 0, 0, [False, False], 0, 0)
            for i in range(8)
        ]
        self.tileSizes: list[DPSetTileSize] = [DPSetTileSize(i, 0, 0, 32, 32) for i in range(8)]

        # When a tile is loaded, store dict of tmem : texture name
        self.tmemDict: dict[int, str] = {}

        # This should be modified before parsing f3d
        self.matrixData: dict[str, mathutils.Matrix] = {}  # bone name : matrix
        self.currentTransformName: str | None = None
        self.limbToBoneName: dict[str, str] = {}  # limb name (c variable) : bone name (blender vertex group)

        # data for Mesh.from_pydata, list of BufferVertex tuples
        # use BufferVertex to also form uvs / normals / colors
        self.verts: list[F3DVert] = []
        self.limbGroups: dict[str : list[int]] = {}  # dict of groupName : vertex indices

        self.lights: Lights = Lights("lights_context")

        # Here these are ints, but when parsing the values will be normalized.
        self.lights.l = [
            Light([0, 0, 0], [0x28, 0x28, 0x28]),
            Light([0, 0, 0], [0x28, 0x28, 0x28]),
            Light([0, 0, 0], [0x28, 0x28, 0x28]),
            Light([0, 0, 0], [0x28, 0x28, 0x28]),
            Light([0, 0, 0], [0x28, 0x28, 0x28]),
            Light([0, 0, 0], [0x28, 0x28, 0x28]),
            Light([0, 0, 0], [0x28, 0x28, 0x28]),
        ]
        self.lights.a = Ambient([0, 0, 0])
        self.numLights: int = 0
        self.lightData: dict[Light, bpy.types.Object] = {}  # Light : blender light object

    """
    Restarts context, but keeps cached materials/textures.
    Warning: calls initContext, make sure to save/restore preserved fields 
    """

    def clearGeometry(self):
        savedMaterialDict = self.materialDict
        savedTextureData = self.textureData
        savedTlutAppliedTextures = self.tlutAppliedTextures
        savedImagesDontApplyTlut = self.imagesDontApplyTlut
        savedLightData = self.lightData

        self.initContext()

        self.materialDict = savedMaterialDict
        self.textureData = savedTextureData
        self.tlutAppliedTextures = savedTlutAppliedTextures
        self.imagesDontApplyTlut = savedImagesDontApplyTlut
        self.lightData = savedLightData

    def clearMaterial(self):
        mat = self.mat()

        mat.rdp_settings.sets_rendermode = False
        mat.set_prim = False
        mat.set_lights = False
        mat.set_env = False
        mat.set_blend = False
        mat.set_key = False
        mat.set_k0_5 = False

        for i in range(1, 8):
            setattr(mat, "f3d_light" + str(i), None)
        mat.tex0.tex = None
        mat.tex1.tex = None
        mat.tex0.tex_set = False
        mat.tex1.tex_set = False
        mat.tex0.autoprop = False
        mat.tex1.autoprop = False

        mat.tex0.tex_format = "RGBA16"
        mat.tex1.tex_format = "RGBA16"

        self.tmemDict = {}

        self.tileSettings = [
            DPSetTile("G_IM_FMT_RGBA", "G_IM_SIZ_16b", 5, 0, i, 0, [False, False], 0, 0, [False, False], 0, 0)
            for i in range(8)
        ]

        self.tileSizes = [DPSetTileSize(i, 0, 0, 32, 32) for i in range(8)]

        self.lights = Lights("lights_context")
        self.lights.l = [
            Light([0, 0, 0], [0x28, 0x28, 0x28]),
            Light([0, 0, 0], [0x28, 0x28, 0x28]),
            Light([0, 0, 0], [0x28, 0x28, 0x28]),
            Light([0, 0, 0], [0x28, 0x28, 0x28]),
            Light([0, 0, 0], [0x28, 0x28, 0x28]),
            Light([0, 0, 0], [0x28, 0x28, 0x28]),
            Light([0, 0, 0], [0x28, 0x28, 0x28]),
        ]
        self.lights.a = Ambient([0, 0, 0])
        self.numLights = 0

        mat.presetName = "Custom"

    def mat(self) -> F3DMaterialProperty:
        return self.materialContext.f3d_mat

    def vertexFormatPatterns(self, data):
        # position, uv, color/normal
        return [
            # decomp format
            "\{\s*\{\s*"
            + "\{([^,\}]*),([^,\}]*),([^,\}]*)\}\s*,"
            + "[^,\}]*,\s*"
            + "\{([^,\}]*),([^,\}]*)\}\s*,\s*"
            + "\{([^,\}]*),([^,\}]*),([^,\}]*),([^,\}]*)\}\s*"
            + "\}\s*\}",
            # nusys format
            "\{\s*"
            + "([^,\}]*),([^,\}]*),([^,\}]*),"
            + "[^,\}]*,"
            + "([^,\}]*),([^,\}]*),"
            + "([^,\}]*),([^,\}]*),([^,\}]*),([^,\}]*)\s*"
            + "\}",
        ]

    def addMatrix(self, name, matrix):
        self.matrixData[name] = matrix
        self.limbToBoneName[name] = name

    # For game specific instance, override this to be able to identify which verts belong to which bone.
    def setCurrentTransform(self, name, flagList="G_MTX_NOPUSH | G_MTX_LOAD | G_MTX_MODELVIEW"):
        flags = [value.strip() for value in flagList.split("|")]
        if "G_MTX_MUL" in flags:
            tempName = name + "_x_" + str(self.currentTransformName)
            self.addMatrix(tempName, self.matrixData[name] @ self.matrixData[self.currentTransformName])
            self.limbToBoneName[tempName] = tempName
            self.currentTransformName = tempName
        else:
            self.currentTransformName = name

    def getTransformedVertex(self, index: int):
        bufferVert = self.vertexBuffer[index]

        # NOTE: The groupIndex here does NOT correspond to a vertex group, but to the name of the limb (c variable)
        matrixName = bufferVert.groupIndex
        if matrixName in self.matrixData:
            transform = self.matrixData[matrixName]
        else:
            print(self.matrixData)
            raise PluginError("Transform matrix not specified for " + matrixName)

        mat = self.mat()
        f3dVert = bufferVert.f3dVert
        position = transform @ mathutils.Vector(f3dVert.position)
        if mat.tex0.tex is not None:
            texDimensions = mat.tex0.tex.size
        elif mat.tex0.use_tex_reference:
            texDimensions = mat.tex0.tex_reference_size
        elif mat.tex1.tex is not None:
            texDimensions = mat.tex1.tex.size
        elif mat.tex1.use_tex_reference:
            texDimensions = mat.tex1.tex_reference_size
        else:
            texDimensions = [32, 32]

        uv = [convertF3DUV(f3dVert.uv[i], texDimensions[i]) for i in range(2)]
        uv[1] = 1 - uv[1]

        color = [
            value / 256
            if value > 0
            else int.from_bytes(round(value).to_bytes(1, "big", signed=True), "big", signed=False) / 256
            for value in f3dVert.getColorOrNormal()
        ]

        normal = bytesToNormal(f3dVert.getColorOrNormal()[:3]) + [0]
        normal = (transform.inverted().transposed() @ mathutils.Vector(normal)).normalized()[:3]

        # NOTE: The groupIndex here does NOT correspond to a vertex group, but to the name of the limb (c variable)
        return BufferVertex(F3DVert(position, uv, color, normal), bufferVert.groupIndex, bufferVert.materialIndex)

    def addVertices(self, num, start, vertexDataName, vertexDataOffset):
        vertexData = self.vertexData[vertexDataName]

        # TODO: material index not important?
        count = math_eval(num, self.f3d)
        start = math_eval(start, self.f3d)

        if start + count > len(self.vertexBuffer):
            raise PluginError(
                "Vertex buffer of size "
                + str(len(self.vertexBuffer))
                + " too small, attempting load into "
                + str(start)
                + ", "
                + str(start + count)
            )
        for i in range(count):
            self.vertexBuffer[start + i] = BufferVertex(vertexData[vertexDataOffset + i], self.currentTransformName, 0)

    def addTriangle(self, indices, dlData):
        if self.materialChanged:
            mat = self.mat()
            region = None

            tileSettings = self.tileSettings[0]
            tileSizeSettings = self.tileSizes[0]
            if tileSettings.tmem in self.tmemDict:
                textureName = self.tmemDict[tileSettings.tmem]
                self.loadTexture(dlData, textureName, region, tileSettings, False)
                self.applyTileToMaterial(0, tileSettings, tileSizeSettings, dlData)

            tileSettings = self.tileSettings[1]
            tileSizeSettings = self.tileSizes[1]
            if tileSettings.tmem in self.tmemDict:
                textureName = self.tmemDict[tileSettings.tmem]
                self.loadTexture(dlData, textureName, region, tileSettings, False)
                self.applyTileToMaterial(1, tileSettings, tileSizeSettings, dlData)

            self.applyLights()

            self.lastMaterialIndex = self.getMaterialIndex()
            self.materialChanged = False

        verts = [self.getTransformedVertex(math_eval(index, self.f3d)) for index in indices]
        # if verts[0].groupIndex != verts[1].groupIndex or\
        # 	verts[0].groupIndex != verts[2].groupIndex or\
        # 	verts[2].groupIndex != verts[1].groupIndex:
        # 	return
        for i in range(len(verts)):
            vert = verts[i]

            # NOTE: The groupIndex here does NOT correspond to a vertex group, but to the name of the limb (c variable)
            if vert.groupIndex not in self.limbGroups:
                self.limbGroups[vert.groupIndex] = []
            self.limbGroups[vert.groupIndex].append(len(self.verts) + i)
        self.verts.extend([vert.f3dVert for vert in verts])

        for i in range(int(len(indices) / 3)):
            self.triMatIndices.append(self.lastMaterialIndex)

    # Add items to this tuple in child classes
    def getMaterialKey(self, material: bpy.types.Material):
        return material.f3d_mat.key()

    def getMaterialIndex(self):

        key = self.getMaterialKey(self.materialContext)
        if key in self.materialDict:
            material = self.materialDict[key]
            if material in self.materials:
                return self.materials.index(material)
            else:
                self.materials.append(material)
                return len(self.materials) - 1

        self.addMaterial()
        return len(self.materials) - 1

    def getImageName(self, image):
        for name, otherImage in self.textureData.items():
            if image == otherImage:
                return name
        return None

    # override this to handle applying tlut to other texture
    # ex. in oot, apply to flipbook textures
    def handleApplyTLUT(
        self,
        material: bpy.types.Material,
        texProp: TextureProperty,
        tlut: bpy.types.Image,
        index: int,
    ):
        self.applyTLUT(texProp.tex, tlut)
        self.tlutAppliedTextures.append(texProp.tex)

    # we only want to apply tlut to an existing image under specific conditions.
    # however we always want to record the changing tlut for texture references.
    def applyTLUTToIndex(self, index):
        mat = self.mat()
        texProp = getattr(mat, "tex" + str(index))
        combinerUses = all_combiner_uses(mat)

        if texProp.tex_format[:2] == "CI":
            # Only handles TLUT at 256
            tlutName = self.tmemDict[256]
            if 256 in self.tmemDict and tlutName is not None:
                tlut = self.textureData[tlutName]
                # print(f"TLUT: {tlutName}, {isinstance(tlut, F3DTextureReference)}")
                if isinstance(tlut, F3DTextureReference) or texProp.use_tex_reference:
                    if not texProp.use_tex_reference:
                        texProp.use_tex_reference = True
                        imageName = self.getImageName(texProp.tex)
                        if imageName is not None:
                            texProp.tex_reference = imageName
                        else:
                            print("Cannot find name of texture " + str(texProp.tex))

                    if isinstance(tlut, F3DTextureReference):
                        texProp.pal_reference = tlut.name
                        texProp.pal_reference_size = tlut.width
                    else:
                        texProp.pal_reference = tlutName
                        texProp.pal_reference_size = min(tlut.size[0] * tlut.size[1], 256)

                if (
                    not isinstance(tlut, F3DTextureReference)
                    and combinerUses["Texture " + str(index)]
                    and (texProp.tex is not None)
                    and texProp.tex_set
                    and (texProp.tex not in self.tlutAppliedTextures or texProp.use_tex_reference)
                    and (
                        texProp.tex not in self.imagesDontApplyTlut or not self.ciImageFilesStoredAsFullColor
                    )  # oot currently stores CI textures in full color pngs
                ):
                    # print(f"Apply tlut {tlutName} ({str(tlut)}) to {self.getImageName(texProp.tex)}")
                    # print(f"Size: {str(tlut.size[0])} x {str(tlut.size[1])}, Data: {str(len(tlut.pixels))}")
                    self.handleApplyTLUT(self.materialContext, texProp, tlut, index)
            else:
                print("Ignoring TLUT.")

    def postMaterialChanged(self):
        return

    def addMaterial(self):
        mat = self.mat()
        combinerUses = all_combiner_uses(self.mat())
        self.applyTLUTToIndex(0)
        self.applyTLUTToIndex(1)

        materialCopy = self.materialContext.copy()

        # disable flag so that we can lock it, then unlock after update
        materialCopy.f3d_update_flag = False

        with F3DMaterial_UpdateLock(materialCopy) as material:
            update_node_values_of_material(material, bpy.context)
            material.f3d_mat.presetName = "Custom"

        self.materials.append(material)
        self.materialDict[self.getMaterialKey(materialCopy)] = materialCopy
        self.materialChanged = False

        self.postMaterialChanged()

    def getSizeMacro(self, size, suffix):
        if hasattr(self.f3d, size):
            return getattr(self.f3d, size + suffix)
        else:
            return getattr(self.f3d, self.f3d.IM_SIZ[size] + suffix)

    def getImagePathFromInclude(self, path):
        if self.basePath is None:
            raise PluginError("Cannot load texture from " + path + " without any provided base path.")

        imagePath = path[:-5] + "png"
        return os.path.join(self.basePath, imagePath)

    def getVTXPathFromInclude(self, path):
        if self.basePath is None:
            raise PluginError("Cannot load VTX from " + path + " without any provided base path.")
        return os.path.join(self.basePath, path)

    def setGeoFlags(self, command, value):
        mat = self.mat()
        bitFlags = math_eval(command.params[0], self.f3d)

        if bitFlags & self.f3d.G_ZBUFFER:
            mat.rdp_settings.g_zbuffer = value
        if bitFlags & self.f3d.G_SHADE:
            mat.rdp_settings.g_shade = value
        if bitFlags & self.f3d.G_CULL_FRONT:
            mat.rdp_settings.g_cull_front = value
        if bitFlags & self.f3d.G_CULL_BACK:
            mat.rdp_settings.g_cull_back = value
        if bitFlags & self.f3d.G_FOG:
            mat.rdp_settings.g_fog = value
        if bitFlags & self.f3d.G_LIGHTING:
            mat.rdp_settings.g_lighting = value
        if bitFlags & self.f3d.G_TEXTURE_GEN:
            mat.rdp_settings.g_tex_gen = value
        if bitFlags & self.f3d.G_TEXTURE_GEN_LINEAR:
            mat.rdp_settings.g_tex_gen_linear = value
        if bitFlags & self.f3d.G_SHADING_SMOOTH:
            mat.rdp_settings.g_shade_smooth = value
        if bitFlags & self.f3d.G_CLIPPING:
            mat.rdp_settings.g_clipping = value

    def loadGeoFlags(self, command):
        mat = self.mat()

        bitFlags = math_eval(command.params[0], self.f3d)

        mat.rdp_settings.g_zbuffer = bitFlags & self.f3d.G_ZBUFFER != 0
        mat.rdp_settings.g_shade = bitFlags & self.f3d.G_SHADE != 0
        mat.rdp_settings.g_cull_front = bitFlags & self.f3d.G_CULL_FRONT != 0
        mat.rdp_settings.g_cull_back = bitFlags & self.f3d.G_CULL_BACK != 0
        mat.rdp_settings.g_fog = bitFlags & self.f3d.G_FOG != 0
        mat.rdp_settings.g_lighting = bitFlags & self.f3d.G_LIGHTING != 0
        mat.rdp_settings.g_tex_gen = bitFlags & self.f3d.G_TEXTURE_GEN != 0
        mat.rdp_settings.g_tex_gen_linear = bitFlags & self.f3d.G_TEXTURE_GEN_LINEAR != 0
        mat.rdp_settings.g_shade_smooth = bitFlags & self.f3d.G_SHADING_SMOOTH != 0
        mat.rdp_settings.g_clipping = bitFlags & self.f3d.G_CLIPPING != 0

    def setCombineLerp(self, lerp0, lerp1):
        mat = self.mat()

        if len(lerp0) < 8 or len(lerp1) < 8:
            print("Incorrect combiner param count: " + str(lerp0) + " " + str(lerp1))
            return

        lerp0 = [value.strip() for value in lerp0]
        lerp1 = [value.strip() for value in lerp1]

        # Padding since index can go up to 31
        combinerAList = ["COMBINED", "TEXEL0", "TEXEL1", "PRIMITIVE", "SHADE", "ENVIRONMENT", "1", "NOISE"] + ["0"] * 24
        combinerBList = ["COMBINED", "TEXEL0", "TEXEL1", "PRIMITIVE", "SHADE", "ENVIRONMENT", "CENTER", "K4"] + [
            "0"
        ] * 24
        combinerCList = [
            "COMBINED",
            "TEXEL0",
            "TEXEL1",
            "PRIMITIVE",
            "SHADE",
            "ENVIRONMENT",
            "SCALE",
            "COMBINED_ALPHA",
            "TEXEL0_ALPHA",
            "TEXEL1_ALPHA",
            "PRIMITIVE_ALPHA",
            "SHADE_ALPHA",
            "ENV_ALPHA",
            "LOD_FRACTION",
            "PRIM_LOD_FRAC",
            "K5",
        ] + ["0"] * 16
        combinerDList = ["COMBINED", "TEXEL0", "TEXEL1", "PRIMITIVE", "SHADE", "ENVIRONMENT", "1", "0"] + ["0"] * 24

        combinerAAlphaList = ["COMBINED", "TEXEL0", "TEXEL1", "PRIMITIVE", "SHADE", "ENVIRONMENT", "1", "0"]
        combinerBAlphaList = ["COMBINED", "TEXEL0", "TEXEL1", "PRIMITIVE", "SHADE", "ENVIRONMENT", "1", "0"]
        combinerCAlphaList = [
            "LOD_FRACTION",
            "TEXEL0",
            "TEXEL1",
            "PRIMITIVE",
            "SHADE",
            "ENVIRONMENT",
            "PRIM_LOD_FRAC",
            "0",
        ]
        combinerDAlphaList = ["COMBINED", "TEXEL0", "TEXEL1", "PRIMITIVE", "SHADE", "ENVIRONMENT", "1", "0"]

        for i in range(0, 4):
            lerp0[i] = math_eval("G_CCMUX_" + lerp0[i], self.f3d)
            lerp1[i] = math_eval("G_CCMUX_" + lerp1[i], self.f3d)

        for i in range(4, 8):
            lerp0[i] = math_eval("G_ACMUX_" + lerp0[i], self.f3d)
            lerp1[i] = math_eval("G_ACMUX_" + lerp1[i], self.f3d)

        mat.set_combiner = True
        mat.combiner1.A = combinerAList[lerp0[0]]
        mat.combiner1.B = combinerBList[lerp0[1]]
        mat.combiner1.C = combinerCList[lerp0[2]]
        mat.combiner1.D = combinerDList[lerp0[3]]
        mat.combiner1.A_alpha = combinerAAlphaList[lerp0[4]]
        mat.combiner1.B_alpha = combinerBAlphaList[lerp0[5]]
        mat.combiner1.C_alpha = combinerCAlphaList[lerp0[6]]
        mat.combiner1.D_alpha = combinerDAlphaList[lerp0[7]]

        mat.combiner2.A = combinerAList[lerp1[0]]
        mat.combiner2.B = combinerBList[lerp1[1]]
        mat.combiner2.C = combinerCList[lerp1[2]]
        mat.combiner2.D = combinerDList[lerp1[3]]
        mat.combiner2.A_alpha = combinerAAlphaList[lerp1[4]]
        mat.combiner2.B_alpha = combinerBAlphaList[lerp1[5]]
        mat.combiner2.C_alpha = combinerCAlphaList[lerp1[6]]
        mat.combiner2.D_alpha = combinerDAlphaList[lerp1[7]]

    def setCombineMode(self, command):
        if not hasattr(self.f3d, command.params[0]) or not hasattr(self.f3d, command.params[1]):
            print("Unhandled combiner mode: " + command.params[0] + ", " + command.params[1])
            return
        lerp0 = getattr(self.f3d, command.params[0])
        lerp1 = getattr(self.f3d, command.params[1])

        self.setCombineLerp(lerp0, lerp1)

    def setTLUTMode(self, index, value):
        mat = self.mat()
        texProp = getattr(mat, "tex" + str(index))
        bitData = math_eval(value, self.f3d)
        if value == self.f3d.G_TT_NONE:
            if texProp.tex_format[:2] == "CI":
                texProp.tex_format = "RGBA16"
        elif value == self.f3d.G_TT_IA16:
            texProp.ci_format = "IA16"
        else:
            texProp.ci_format = "RGBA16"

    def setOtherModeFlags(self, command):
        mat = self.mat()
        mode = math_eval(command.params[0], self.f3d)
        if mode == self.f3d.G_SETOTHERMODE_H:
            self.setOtherModeFlagsH(command)
        else:
            self.setOtherModeFlagsL(command)

    def setOtherModeFlagsH(self, command):

        otherModeH = {
            "G_MDSFT_ALPHADITHER": ["G_AD_PATTERN", "G_AD_NOTPATTERN", "G_AD_NOISE", "G_AD_DISABLE"],
            "G_MDSFT_RGBDITHER": ["G_CD_MAGICSQ", "G_CD_BAYER", "NOISE"],
            "G_MDSFT_COMBKEY": ["G_CK_NONE", "G_CK_KEY"],
            "G_MDSFT_TEXTCONV": [
                "G_TC_CONV",
                "G_TC_CONV",
                "G_TC_CONV",
                "G_TC_CONV",
                "G_TC_CONV",
                "G_TC_FILTCONV",
                "G_TC_FILT",
            ],
            "G_MDSFT_TEXTFILT": ["G_TF_POINT", "G_TF_POINT", "G_TF_BILERP", "G_TF_AVERAGE"],
            "G_MDSFT_TEXTLOD": ["G_TL_TILE", "G_TL_LOD"],
            "G_MDSFT_TEXTDETAIL": ["G_TD_CLAMP", "G_TD_SHARPEN", "G_TD_DETAIL"],
            "G_MDSFT_TEXTPERSP": ["G_TP_NONE", "G_TP_PERSP"],
            "G_MDSFT_CYCLETYPE": ["G_CYC_1CYCLE", "G_CYC_2CYCLE", "G_CYC_COPY", "G_CYC_FILL"],
            "G_MDSFT_COLORDITHER": ["G_CD_MAGICSQ", "G_CD_BAYER", "G_CD_NOISE"],
            "G_MDSFT_PIPELINE": ["G_PM_NPRIMITIVE", "G_PM_1PRIMITIVE"],
        }
        mat = self.mat()
        flags = math_eval(command.params[3], self.f3d)
        shift = math_eval(command.params[1], self.f3d)
        mask = math_eval(command.params[2], self.f3d)

        for field, fieldData in otherModeH.items():
            fieldShift = getattr(self.f3d, field)
            if fieldShift >= shift and fieldShift < shift + mask:
                setattr(
                    mat.rdp_settings,
                    field.lower(),
                    fieldData[(flags >> fieldShift) & ((1 << int(ceil(math.log(len(fieldData), 2)))) - 1)],
                )

    # This only handles commonly used render mode presets (with macros),
    # and no render modes at all with raw bit data.
    def setOtherModeFlagsL(self, command):
        otherModeL = {
            "G_MDSFT_ALPHACOMPARE": ["G_AC_NONE", "G_AC_THRESHOLD", "G_AC_THRESHOLD", "G_AC_DITHER"],
            "G_MDSFT_ZSRCSEL": ["G_ZS_PIXEL", "G_ZS_PRIM"],
        }

        mat = self.mat()
        flags = math_eval(command.params[3], self.f3d)
        shift = math_eval(command.params[1], self.f3d)
        mask = math_eval(command.params[2], self.f3d)

        for field, fieldData in otherModeL.items():
            fieldShift = getattr(self.f3d, field)
            if fieldShift >= shift and fieldShift < shift + mask:
                setattr(
                    mat.rdp_settings,
                    field.lower(),
                    fieldData[(flags >> fieldShift) & ((1 << int(ceil(math.log(len(fieldData), 2)))) - 1)],
                )

        if self.f3d.G_MDSFT_RENDERMODE >= shift and self.f3d.G_MDSFT_RENDERMODE < shift + mask:
            self.setRenderMode(flags)

    def setRenderMode(self, flags):
        mat = self.mat()
        rendermode1 = renderModeMask(flags, 1, False)
        rendermode2 = renderModeMask(flags, 2, False)

        blend1 = renderModeMask(flags, 1, True)

        rendermodeName1 = None
        rendermodeName2 = None

        # print("Render mode: " + hex(rendermode1) + ", " + hex(rendermode2))
        for name, value in vars(self.f3d).items():
            if name[:5] == "G_RM_":
                # print(name + " " + hex(value))

                if name in ["G_RM_FOG_SHADE_A", "G_RM_FOG_PRIM_A", "G_RM_PASS"]:
                    if blend1 == value:
                        rendermodeName1 = name
                else:
                    if rendermode1 == value:
                        rendermodeName1 = name
                    if rendermode2 == value:
                        rendermodeName2 = name
            if rendermodeName1 is not None and rendermodeName2 is not None:
                break

        mat.rdp_settings.sets_rendermode = True
        if rendermodeName1 is not None and rendermodeName2 is not None:
            mat.rdp_settings.rendermode_advanced_enabled = False
            mat.rdp_settings.rendermode_preset_cycle_1 = rendermodeName1
            mat.rdp_settings.rendermode_preset_cycle_2 = rendermodeName2
        else:
            mat.rdp_settings.rendermode_advanced_enabled = True

        mat.rdp_settings.aa_en = rendermode1 & self.f3d.AA_EN != 0
        mat.rdp_settings.z_cmp = rendermode1 & self.f3d.Z_CMP != 0
        mat.rdp_settings.z_upd = rendermode1 & self.f3d.Z_UPD != 0
        mat.rdp_settings.im_rd = rendermode1 & self.f3d.IM_RD != 0
        mat.rdp_settings.clr_on_cvg = rendermode1 & self.f3d.CLR_ON_CVG != 0
        mat.rdp_settings.cvg_dst = self.f3d.cvgDstDict[rendermode1 & self.f3d.CVG_DST_SAVE]
        mat.rdp_settings.zmode = self.f3d.zmodeDict[rendermode1 & self.f3d.ZMODE_DEC]
        mat.rdp_settings.cvg_x_alpha = rendermode1 & self.f3d.CVG_X_ALPHA != 0
        mat.rdp_settings.alpha_cvg_sel = rendermode1 & self.f3d.ALPHA_CVG_SEL != 0
        mat.rdp_settings.force_bl = rendermode1 & self.f3d.FORCE_BL != 0

        mat.rdp_settings.blend_p1 = self.f3d.blendColorDict[rendermode1 >> 30 & 3]
        mat.rdp_settings.blend_a1 = self.f3d.blendAlphaDict[rendermode1 >> 26 & 3]
        mat.rdp_settings.blend_m1 = self.f3d.blendColorDict[rendermode1 >> 22 & 3]
        mat.rdp_settings.blend_b1 = self.f3d.blendMixDict[rendermode1 >> 18 & 3]

        mat.rdp_settings.blend_p2 = self.f3d.blendColorDict[rendermode2 >> 28 & 3]
        mat.rdp_settings.blend_a2 = self.f3d.blendAlphaDict[rendermode2 >> 24 & 3]
        mat.rdp_settings.blend_m2 = self.f3d.blendColorDict[rendermode2 >> 20 & 3]
        mat.rdp_settings.blend_b2 = self.f3d.blendMixDict[rendermode2 >> 16 & 3]

    def gammaInverseParam(self, color):
        return [gammaInverseValue(math_eval(value, self.f3d) / 255) for value in color[:3]] + [
            math_eval(color[3], self.f3d) / 255
        ]

    def getLightIndex(self, lightIndexString):
        return math_eval(lightIndexString, self.f3d) if "LIGHT_" not in lightIndexString else int(lightIndexString[-1:])

    def getLightCount(self, lightCountString):
        return (
            math_eval(lightCountString, self.f3d)
            if "NUMLIGHTS_" not in lightCountString
            else int(lightCountString[-1:])
        )

    def getLightObj(self, light: Light):
        if light not in self.lightData:
            lightName = "Light"
            bLight = bpy.data.lights.new(lightName, "SUN")
            lightObj = bpy.data.objects.new(lightName, bLight)

            lightObj.rotation_euler = (
                mathutils.Euler((0, 0, math.pi)).to_quaternion()
                @ (
                    mathutils.Euler((math.pi / 2, 0, 0)).to_quaternion() @ mathutils.Vector(light.normal)
                ).rotation_difference(mathutils.Vector((0, 0, 1)))
            ).to_euler()
            # lightObj.rotation_euler[0] *= 1
            bLight.color = light.color

            bpy.context.scene.collection.objects.link(lightObj)
            self.lightData[light] = lightObj
        return self.lightData[light]

    def applyLights(self):
        mat = self.mat()
        allCombinerUses = all_combiner_uses(mat)
        if allCombinerUses["Shade"] and mat.rdp_settings.g_lighting and mat.set_lights:
            mat.use_default_lighting = False
            mat.ambient_light_color = tuple(self.lights.a.color[:]) + ((1,) if len(self.lights.a.color) == 3 else ())

            for i in range(self.numLights):
                lightObj = self.getLightObj(self.lights.l[i])
                setattr(mat, "f3d_light" + str(i + 1), lightObj.data)

    def setLightColor(self, data, command):
        self.mat().set_lights = True
        lightIndex = self.getLightIndex(command.params[0])
        colorData = math_eval(command.params[1], self.f3d)
        color = mathutils.Vector(
            [((colorData >> 24) & 0xFF) / 0xFF, ((colorData >> 16) & 0xFF) / 0xFF, ((colorData >> 8) & 0xFF) / 0xFF]
        )

        if lightIndex != self.numLights + 1:
            self.lights.l[lightIndex - 1].color = color
        else:
            self.lights.a.color = color

        # This is an assumption.
        if self.numLights < lightIndex - 1:
            self.numLights = lightIndex - 1

    # Assumes that any SPLight references a Lights0-9n struct instead of specific Light structs.
    def setLight(self, data, command):
        mat = self.mat()
        mat.set_lights = True

        lightReference = command.params[0]
        lightIndex = self.getLightIndex(command.params[1])

        match = re.search("([A-Za-z0-9\_]*)\.(l(\[([0-9])\])?)?(a)?", lightReference)
        if match is None:
            print(
                "Could not handle parsing of light reference: "
                + lightReference
                + ". Currently only handling Lights0-9n structs (not Light)"
            )
            return

        lightsName = match.group(1)
        lights = self.createLights(data, lightsName)

        if match.group(2) is not None:
            if match.group(3) is not None:
                lightIndex = math_eval(match.group(4), self.f3d)
            else:
                lightIndex = 0

            # This is done as an assumption, to handle models that have numLights set beforehand
            if self.numLights < lightIndex + 1:
                self.numLights = lightIndex + 1
            self.lights.l[lightIndex] = lights.l[lightIndex]
        else:
            self.lights.a = lights.a

    def setLights(self, data, command):
        mat = self.mat()
        self.mat().set_lights = True

        numLights = self.getLightCount(command.name[13])
        self.numLights = numLights

        lightsName = command.params[0]
        self.lights = self.createLights(data, lightsName)

    def createLights(self, data, lightsName):
        numLights, lightValues = parseLightsData(data, lightsName, self)
        ambientColor = mathutils.Vector(gammaInverse([value / 255 for value in lightValues[0:3]]))

        lightList = []

        for i in range(numLights):
            color = mathutils.Vector(gammaInverse([value / 255 for value in lightValues[3 + 6 * i : 3 + 6 * i + 3]]))
            direction = mathutils.Vector(bytesToNormal(lightValues[3 + 6 * i + 3 : 3 + 6 * i + 6]))
            lightList.append(Light(color, direction))

        while len(lightList) < 7:
            lightList.append(Light(mathutils.Vector([0, 0, 0]), mathutils.Vector([0x28, 0x28, 0x28])))

        # normally a and l are Ambient and Light objects,
        # but here they will be a color and blender light object array.
        lights = Lights(lightsName)
        lights.a = Ambient(ambientColor)
        lights.l = lightList

        return lights

    def getTileIndex(self, value):
        if value == "G_TX_RENDERTILE":
            return self.f3d.G_TX_RENDERTILE
        elif value == "G_TX_LOADTILE":
            return self.f3d.G_TX_LOADTILE
        else:
            return math_eval(value, self.f3d)

    def getTileSettings(self, value):
        return self.tileSettings[self.getTileIndex(value)]

    def getTileSizeSettings(self, value):
        return self.tileSizes[self.getTileIndex(value)]

    def setTileSize(self, params):
        mat = self.mat()
        tileSizeSettings = self.getTileSizeSettings(params[0])
        tileSettings = self.getTileSettings(params[0])

        dimensions = [0, 0, 0, 0]
        for i in range(1, 5):
            # match = None
            # if not isinstance(params[i], int):
            # 	match = re.search("\(([0-9]+)\s*\-\s*1\s*\)\s*<<\s*G\_TEXTURE\_IMAGE\_FRAC", params[i])
            # if match is not None:
            # 	dimensions[i - 1] = (math_eval(match.group(1), self.f3d) - 1) << self.f3d.G_TEXTURE_IMAGE_FRAC
            # else:
            # 	dimensions[i - 1] = math_eval(params[i], self.f3d)
            dimensions[i - 1] = math_eval(params[i], self.f3d)

        tileSizeSettings.uls = dimensions[0]
        tileSizeSettings.ult = dimensions[1]
        tileSizeSettings.lrs = dimensions[2]
        tileSizeSettings.lrt = dimensions[3]

    def setTile(self, params, dlData):
        tileIndex = self.getTileIndex(params[4])
        tileSettings = self.getTileSettings(params[4])
        tileSettings.fmt = getTileFormat(params[0], self.f3d)
        tileSettings.siz = getTileSize(params[1], self.f3d)
        tileSettings.line = math_eval(params[2], self.f3d)
        tileSettings.tmem = math_eval(params[3], self.f3d)
        tileSettings.palette = math_eval(params[5], self.f3d)
        tileSettings.cmt = getTileClampMirror(params[6], self.f3d)
        tileSettings.maskt = getTileMask(params[7], self.f3d)
        tileSettings.shiftt = getTileShift(params[8], self.f3d)
        tileSettings.cms = getTileClampMirror(params[9], self.f3d)
        tileSettings.masks = getTileMask(params[10], self.f3d)
        tileSettings.shifts = getTileShift(params[11], self.f3d)

        tileSizeSettings = self.getTileSizeSettings(params[4])

    def loadTile(self, params):
        tileSettings = self.getTileSettings(params[0])
        # TODO: Region parsing too hard?
        # region = [
        # 	math_eval(params[1], self.f3d) / 4,
        # 	math_eval(params[2], self.f3d) / 4,
        # 	math_eval(params[3], self.f3d) / 4,
        # 	math_eval(params[4], self.f3d) / 4
        # ]
        region = None

        # Defer texture parsing until next set tile.
        self.tmemDict[tileSettings.tmem] = self.currentTextureName
        self.materialChanged = True

    def loadMultiBlock(self, params, dlData, is4bit):
        width = math_eval(params[5], self.f3d)
        height = math_eval(params[6], self.f3d)
        siz = params[4]
        line = ((width * self.getSizeMacro(siz, "_LINE_BYTES")) + 7) >> 3 if not is4bit else ((width >> 1) + 7) >> 3
        tmem = params[1]
        tile = params[2]
        loadBlockSiz = self.getSizeMacro(siz, "_LOAD_BLOCK") if not is4bit else self.f3d.G_IM_SIZ_16b
        self.currentTextureName = params[0]
        self.setTile(
            [
                params[3],
                loadBlockSiz,
                0,
                tmem,
                "G_TX_LOADTILE",
                0,
                params[9],
                params[11],
                params[13],
                params[8],
                params[10],
                params[12],
            ],
            dlData,
        )
        # TODO: Region is ignored for now
        self.loadTile(["G_TX_LOADTILE", 0, 0, 0, 0])
        self.setTile(
            [
                params[3],
                params[4],
                line,
                tmem,
                tile,
                0,
                params[9],
                params[11],
                params[13],
                params[8],
                params[10],
                params[12],
            ],
            dlData,
        )
        self.setTileSize(
            [tile, 0, 0, (width - 1) << self.f3d.G_TEXTURE_IMAGE_FRAC, (height - 1) << self.f3d.G_TEXTURE_IMAGE_FRAC]
        )

    def loadTLUTPal(self, name, dlData, count):
        # TODO: Doesn't handle loading palettes into not tmem 256
        self.currentTextureName = name
        self.setTile([0, 0, 0, 256, "G_TX_LOADTILE", 0, 0, 0, 0, 0, 0, 0], dlData)
        self.loadTLUT(["G_TX_LOADTILE", count], dlData)

    # override this in a child context to handle texture references.
    # keep material parameter for use by parent.
    # ex. In OOT, you can call self.loadTexture() here based on texture arrays.
    def handleTextureReference(
        self,
        name: str,
        image: F3DTextureReference,
        material: bpy.types.Material,
        index: int,
        tileSettings: DPSetTile,
        data: str,
    ):
        texProp = getattr(material.f3d_mat, "tex" + str(index))
        texProp.tex = None
        texProp.use_tex_reference = True
        texProp.tex_reference = name
        size = texProp.tex_reference_size

    # add to this by overriding in a parent context, to handle clearing settings related to previous texture references.
    def handleTextureValue(self, material: bpy.types.Material, image: bpy.types.Image, index: int):
        texProp = getattr(material.f3d_mat, "tex" + str(index))
        texProp.tex = image
        texProp.use_tex_reference = False
        size = texProp.tex.size

    def applyTileToMaterial(self, index, tileSettings, tileSizeSettings, dlData: str):
        mat = self.mat()

        texProp = getattr(mat, "tex" + str(index))

        name = self.tmemDict[tileSettings.tmem]
        image = self.textureData[name]
        if isinstance(image, F3DTextureReference):
            self.handleTextureReference(name, image, self.materialContext, index, tileSettings, dlData)
        else:
            self.handleTextureValue(self.materialContext, image, index)
        texProp.tex_set = True

        if texProp.use_tex_reference:
<<<<<<< HEAD
=======

>>>>>>> 31a9680f
            # WARNING: Inferring texture size from tile size.
            texProp.tex_reference_size = [
                int(round(tileSizeSettings.lrs / (2**self.f3d.G_TEXTURE_IMAGE_FRAC) + 1)),
                int(round(tileSizeSettings.lrt / (2**self.f3d.G_TEXTURE_IMAGE_FRAC) + 1)),
            ]

        texProp.tex_format = tileSettings.fmt[8:].replace("_", "") + tileSettings.siz[8:-1].replace("_", "")

        texProp.S.clamp = tileSettings.cms[0]
        texProp.S.mirror = tileSettings.cms[1]
        texProp.S.mask = tileSettings.masks
        texProp.S.shift = tileSettings.shifts

        texProp.T.clamp = tileSettings.cmt[0]
        texProp.T.mirror = tileSettings.cmt[1]
        texProp.T.mask = tileSettings.maskt
        texProp.T.shift = tileSettings.shiftt

        texProp.S.low = round(tileSizeSettings.uls / (2**self.f3d.G_TEXTURE_IMAGE_FRAC), 3)
        texProp.T.low = round(tileSizeSettings.ult / (2**self.f3d.G_TEXTURE_IMAGE_FRAC), 3)
        texProp.S.high = round(tileSizeSettings.lrs / (2**self.f3d.G_TEXTURE_IMAGE_FRAC), 3)
        texProp.T.high = round(tileSizeSettings.lrt / (2**self.f3d.G_TEXTURE_IMAGE_FRAC), 3)

    def loadTexture(self, data, name, region, tileSettings, isLUT):
        textureName = name

        if textureName in self.textureData:
            return self.textureData[textureName]

        # region ignored?
        if isLUT:
            siz = "G_IM_SIZ_16b"
            width = 16
        else:
            siz = tileSettings.siz
            if siz == "G_IM_SIZ_4b":
                width = (tileSettings.line * 8) * 2
            else:
                width = int(ceil((tileSettings.line * 8) / self.f3d.G_IM_SIZ_VARS[siz + "_LINE_BYTES"]))

        # TODO: Textures are sometimes loaded in with different dimensions than for rendering.
        # This means width is incorrect?
        image, loadedFromImageFile = parseTextureData(
            data, textureName, self, tileSettings.fmt, siz, width, self.basePath, isLUT, self.f3d
        )
        if loadedFromImageFile:
            self.imagesDontApplyTlut.add(image)

        self.textureData[textureName] = image
        return self.textureData[textureName]

    def loadTLUT(self, params, dlData):
        tileSettings = self.getTileSettings(params[0])
        name = self.currentTextureName
        textureName = name
        self.tmemDict[tileSettings.tmem] = textureName

        tlut = self.loadTexture(dlData, textureName, [0, 0, 16, 16], tileSettings, True)
        self.materialChanged = True

    def applyTLUT(self, image, tlut):
        invalidIndicesDetected = False
        for i in range(int(len(image.pixels) / 4)):
            lutIndex = int(round(image.pixels[4 * i] * 255))
            newValues = tlut.pixels[4 * lutIndex : 4 * (lutIndex + 1)]
            if len(newValues) < 4:
                # print("Invalid LUT Index " + str(lutIndex))
                invalidIndicesDetected = True
            else:
                image.pixels[4 * i : 4 * (i + 1)] = newValues

        if invalidIndicesDetected:
            print("Invalid LUT Indices detected.")

    def processCommands(self, dlData, dlName, dlCommands):
        callStack = [F3DParsedCommands(dlName, dlCommands, 0)]
        while len(callStack) > 0:
            currentCommandList = callStack[-1]
            command = currentCommandList.currentCommand()

            if currentCommandList.index >= len(currentCommandList.commands):
                raise PluginError("Cannot handle unterminated static display lists: " + currentCommandList.name)
            elif len(callStack) > 2**16:
                raise PluginError("DL call stack larger than 2**16, assuming infinite loop: " + currentCommandList.name)

            # print(command.name + " " + str(command.params))
            if command.name == "gsSPVertex":
                vertexDataName, vertexDataOffset = getVertexDataStart(command.params[0], self.f3d)
                parseVertexData(dlData, vertexDataName, self)
                self.addVertices(command.params[1], command.params[2], vertexDataName, vertexDataOffset)
            elif command.name == "gsSPMatrix":
                self.setCurrentTransform(command.params[0], command.params[1])
            elif command.name == "gsSPPopMatrix":
                print("gsSPPopMatrix not handled.")
            elif command.name == "gsSP1Triangle":
                self.addTriangle(command.params[0:3], dlData)
            elif command.name == "gsSP2Triangles":
                self.addTriangle(command.params[0:3] + command.params[4:7], dlData)
            elif command.name == "gsSPDisplayList" or command.name[:10] == "gsSPBranch":
                newDLName = self.processDLName(command.params[0])
                if newDLName is not None:
                    newDLCommands = parseDLData(dlData, newDLName)
                    # Use -1 index so that it will be incremented to 0 at end of loop
                    parsedCommands = F3DParsedCommands(newDLName, newDLCommands, -1)
                    if command.name == "gsSPDisplayList":
                        callStack.append(parsedCommands)
                    elif command.name[:10] == "gsSPBranch":  # TODO: Handle BranchZ?
                        callStack = callStack[:-1]
                        callStack.append(parsedCommands)
            elif command.name == "gsSPEndDisplayList":
                callStack = callStack[:-1]

            # Should we parse commands into f3d_gbi classes?
            # No, because some parsing involves reading C files, which is separate.

            # Assumes macros use variable names instead of values
            mat = self.mat()
            try:
                # Material Specific Commands
                # materialChanged status will be reverted if none of these material changing commands are processed
                prevMaterialChangedStatus = self.materialChanged
                self.materialChanged = True

                if command.name == "gsSPClipRatio":
                    mat.clip_ratio = math_eval(command.params[0], self.f3d)
                elif command.name == "gsSPNumLights":
                    self.numLights = self.getLightCount(command.params[0])
                elif command.name == "gsSPLight":
                    self.setLight(dlData, command)
                elif command.name == "gsSPLightColor":
                    self.setLightColor(dlData, command)
                elif command.name[:13] == "gsSPSetLights":
                    self.setLights(dlData, command)
                elif command.name == "gsSPFogFactor":
                    pass
                elif command.name == "gsSPFogPosition":
                    mat.fog_position = [math_eval(command.params[0], self.f3d), math_eval(command.params[1], self.f3d)]
                    mat.set_fog = True
                elif command.name == "gsSPTexture" or command.name == "gsSPTextureL":
                    # scale_autoprop should always be false (set in init)
                    # This prevents issues with material caching where updating nodes on a material causes its key to change
                    if command.params[0] == 0xFFFF and command.params[1] == 0xFFFF:
                        mat.tex_scale = (1, 1)
                    else:
                        mat.tex_scale = [
                            math_eval(command.params[0], self.f3d) / (2**16),
                            math_eval(command.params[1], self.f3d) / (2**16),
                        ]
                    # command.params[2] is "lod level", and for clarity we store this is the number of mipmapped textures (which is +1)
                    mat.rdp_settings.num_textures_mipmapped = 1 + math_eval(command.params[2], self.f3d)
                elif command.name == "gsSPSetGeometryMode":
                    self.setGeoFlags(command, True)
                elif command.name == "gsSPClearGeometryMode":
                    self.setGeoFlags(command, False)
                elif command.name == "gsSPLoadGeometryMode":
                    self.loadGeoFlags(command)
                elif command.name == "gsSPSetOtherMode":
                    self.setOtherModeFlags(command)
                elif command.name == "gsDPPipelineMode":
                    mat.rdp_settings.g_mdsft_pipeline = command.params[0]
                elif command.name == "gsDPSetCycleType":
                    mat.rdp_settings.g_mdsft_cycletype = command.params[0]
                elif command.name == "gsDPSetTexturePersp":
                    mat.rdp_settings.g_mdsft_textpersp = command.params[0]
                elif command.name == "gsDPSetTextureDetail":
                    mat.rdp_settings.g_mdsft_textdetail = command.params[0]
                elif command.name == "gsDPSetTextureLOD":
                    mat.rdp_settings.g_mdsft_textlod = command.params[0]
                elif command.name == "gsDPSetTextureLUT":
                    self.setTLUTMode(0, command.params[0])
                    self.setTLUTMode(1, command.params[0])
                elif command.name == "gsDPSetTextureFilter":
                    mat.rdp_settings.g_mdsft_text_filt = command.params[0]
                elif command.name == "gsDPSetTextureConvert":
                    mat.rdp_settings.g_mdsft_textconv = command.params[0]
                elif command.name == "gsDPSetCombineKey":
                    mat.rdp_settings.g_mdsft_combkey = command.params[0]
                elif command.name == "gsDPSetColorDither":
                    mat.rdp_settings.g_mdsft_color_dither = command.params[0]
                elif command.name == "gsDPSetAlphaDither":
                    mat.rdp_settings.g_mdsft_alpha_dither = command.params[0]
                elif command.name == "gsDPSetAlphaCompare":
                    mat.rdp_settings.g_mdsft_alpha_compare = command.params[0]
                elif command.name == "gsDPSetDepthSource":
                    mat.rdp_settings.g_mdsft_zsrcsel = command.params[0]
                elif command.name == "gsDPSetRenderMode":
                    flags = math_eval(command.params[0] + " | " + command.params[1], self.f3d)
                    self.setRenderMode(flags)
                elif command.name == "gsDPSetTextureImage":
                    # Are other params necessary?
                    # The params are set in SetTile commands.
                    self.currentTextureName = command.params[3]
                elif command.name == "gsDPSetCombineMode":
                    self.setCombineMode(command)
                elif command.name == "gsDPSetCombineLERP":
                    self.setCombineLerp(command.params[0:8], command.params[8:16])
                elif command.name == "gsDPSetEnvColor":
                    mat.env_color = self.gammaInverseParam(command.params)
                    mat.set_env = True
                elif command.name == "gsDPSetBlendColor":
                    mat.blend_color = self.gammaInverseParam(command.params)
                    mat.set_blend = True
                elif command.name == "gsDPSetFogColor":
                    mat.fog_color = self.gammaInverseParam(command.params)
                    mat.set_fog = True
                elif command.name == "gsDPSetFillColor":
                    pass
                elif command.name == "gsDPSetPrimDepth":
                    pass
                elif command.name == "gsDPSetPrimColor":
                    mat.prim_lod_min = math_eval(command.params[0], self.f3d) / 255
                    mat.prim_lod_frac = math_eval(command.params[1], self.f3d) / 255
                    mat.prim_color = self.gammaInverseParam(command.params[2:6])
                    mat.set_prim = True
                elif command.name == "gsDPSetOtherMode":
                    print("gsDPSetOtherMode not handled.")
                elif command.name == "DPSetConvert":
                    mat.set_k0_5 = True
                    for i in range(6):
                        setattr(mat, "k" + str(i), gammaInverseValue(math_eval(command.params[i], self.f3d) / 255))
                elif command.name == "DPSetKeyR":
                    mat.set_key = True
                elif command.name == "DPSetKeyGB":
                    mat.set_key = True
                else:
                    self.materialChanged = prevMaterialChangedStatus

                # Texture Commands
                # Assume file texture load
                # SetTextureImage -> Load command -> Set Tile (0 or 1)

                if command.name == "gsDPSetTileSize":
                    self.setTileSize(command.params)
                elif command.name == "gsDPLoadTile":
                    self.loadTile(command.params)
                elif command.name == "gsDPSetTile":
                    self.setTile(command.params, dlData)
                elif command.name == "gsDPLoadBlock":
                    self.loadTile(command.params)
                elif command.name == "gsDPLoadTLUTCmd":
                    self.loadTLUT(command.params, dlData)

                # This all ignores S/T high/low values
                # This is pretty bad/confusing
                elif command.name[: len("gsDPLoadTextureBlock")] == "gsDPLoadTextureBlock":
                    is4bit = "4b" in command.name
                    if is4bit:
                        self.loadMultiBlock(
                            [command.params[0]]
                            + [0, "G_TX_RENDERTILE"]
                            + [command.params[1], "G_IM_SIZ_4b"]
                            + command.params[2:],
                            dlData,
                            True,
                        )
                    else:
                        self.loadMultiBlock(
                            [command.params[0]] + [0, "G_TX_RENDERTILE"] + command.params[1:], dlData, False
                        )
                elif command.name[: len("gsDPLoadMultiBlock")] == "gsDPLoadMultiBlock":
                    is4bit = "4b" in command.name
                    if is4bit:
                        self.loadMultiBlock(command.params[:4] + ["G_IM_SIZ_4b"] + command.params[4:], dlData, True)
                    else:
                        self.loadMultiBlock(command.params, dlData, False)
                elif command.name[: len("gsDPLoadTextureTile")] == "gsDPLoadTextureTile":
                    is4bit = "4b" in command.name
                    if is4bit:
                        self.loadMultiBlock(
                            [command.params[0]]
                            + [0, "G_TX_RENDERTILE"]
                            + [command.params[1], "G_IM_SIZ_4b"]
                            + command.params[2:4]
                            + command.params[9:],
                            "4b",
                            dlData,
                            True,
                        )
                    else:
                        self.loadMultiBlock(
                            [command.params[0]] + [0, "G_TX_RENDERTILE"] + command.params[1:5] + command.params[9:],
                            "4b",
                            dlData,
                            False,
                        )
                elif command.name[: len("gsDPLoadMultiTile")] == "gsDPLoadMultiTile":
                    is4bit = "4b" in command.name
                    if is4bit:
                        self.loadMultiBlock(
                            command.params[:4] + ["G_IM_SIZ_4b"] + command.params[4:6] + command.params[10:],
                            dlData,
                            True,
                        )
                    else:
                        self.loadMultiBlock(command.params[:7] + command.params[11:], dlData, False)

                # TODO: Only handles palettes at tmem = 256
                elif command.name == "gsDPLoadTLUT_pal16":
                    self.loadTLUTPal(command.params[1], dlData, 15)
                elif command.name == "gsDPLoadTLUT_pal256":
                    self.loadTLUTPal(command.params[0], dlData, 255)
                else:
                    pass

            except TypeError as e:
                print(traceback.format_exc())
                # raise Exception(e)
                # print(e)

            # Don't use currentCommandList because some commands may change that
            if len(callStack) > 0:
                callStack[-1].index += 1

    # override this to handle game specific DL calls.
    # return None to indicate DL call should be skipped.
    def processDLName(self, name):
        return name

    def deleteMaterialContext(self):
        if self.materialContext is not None:
            bpy.data.materials.remove(self.materialContext)
        else:
            raise PluginError("Attempting to delete material context that is None.")

    # if deleteMaterialContext is False, then manually call self.deleteMaterialContext() later.
    def createMesh(self, obj, removeDoubles, importNormals, callDeleteMaterialContext: bool):
        mesh = obj.data
        if len(self.verts) % 3 != 0:
            print(len(self.verts))
            raise PluginError("Number of verts in mesh not divisible by 3, currently " + str(len(self.verts)))

        triangleCount = int(len(self.verts) / 3)
        verts = [f3dVert.position for f3dVert in self.verts]
        faces = [[3 * i + j for j in range(3)] for i in range(triangleCount)]
        print("Vertices: " + str(len(self.verts)) + ", Triangles: " + str(triangleCount))

        mesh.from_pydata(vertices=verts, edges=[], faces=faces)
        uv_layer = mesh.uv_layers.new().data
        # if self.materialContext.f3d_mat.rdp_settings.g_lighting:
        alpha_layer = mesh.vertex_colors.new(name="Alpha").data
        color_layer = mesh.vertex_colors.new(name="Col").data
        # else:

        if importNormals:
            mesh.use_auto_smooth = True
            mesh.normals_split_custom_set([f3dVert.normal for f3dVert in self.verts])

        for groupName, indices in self.limbGroups.items():
            group = obj.vertex_groups.new(name=self.limbToBoneName[groupName])
            group.add(indices, 1, "REPLACE")

        for i in range(len(mesh.polygons)):
            mesh.polygons[i].material_index = self.triMatIndices[i]

        for i in range(len(mesh.loops)):
            # This should be okay, since we aren't trying to optimize vertices
            # There will be one loop for every vertex
            uv_layer[i].uv = self.verts[i].uv

            # if self.materialContext.f3d_mat.rdp_settings.g_lighting:
            color_layer[i].color = self.verts[i].color
            alpha_layer[i].color = [self.verts[i].color[3]] * 3 + [1]

        if bpy.context.mode != "OBJECT":
            bpy.ops.object.mode_set(mode="OBJECT")
        bpy.ops.object.select_all(action="DESELECT")
        obj.select_set(True)
        bpy.context.view_layer.objects.active = obj

        for material in self.materials:
            obj.data.materials.append(material)
        if not importNormals:
            bpy.ops.object.shade_smooth()
        if removeDoubles:
            bpy.ops.object.mode_set(mode="EDIT")
            bpy.ops.mesh.select_all(action="SELECT")
            bpy.ops.mesh.remove_doubles()
            bpy.ops.object.mode_set(mode="OBJECT")

        obj.location = bpy.context.scene.cursor.location

        i = 0
        for key, lightObj in self.lightData.items():
            lightObj.location = bpy.context.scene.cursor.location + mathutils.Vector((i, 0, 0))
            i += 1

        self.clearGeometry()

        if callDeleteMaterialContext:
            self.deleteMaterialContext()


class ParsedMacro:
    def __init__(self, name, params):
        self.name = name
        self.params = params


# Static DLs only

# limbName = c variable name (for parsing text)
# boneName = blender bone name (for assigning vertex groups)
# we distinguish these because there is no guarantee of bone order in blender,
# so we usually rely on alphabetical naming.
# This means changing the c variable names.
def parseF3D(
    dlData: str,
    dlName: str,
    transformMatrix: mathutils.Matrix,
    limbName: str,
    boneName: str,
    drawLayerPropName: str,
    drawLayer: str,
    f3dContext: F3DContext,
    callClearMaterial: bool,
):

    f3dContext.matrixData[limbName] = transformMatrix
    f3dContext.setCurrentTransform(limbName)
    f3dContext.limbToBoneName[limbName] = boneName
    setattr(f3dContext.mat().draw_layer, drawLayerPropName, drawLayer)

    # vertexGroup = getOrMakeVertexGroup(obj, boneName)
    # groupIndex = vertexGroup.index

    processedDLName = f3dContext.processDLName(dlName)
    if processedDLName is not None:
        dlCommands = parseDLData(dlData, processedDLName)
        f3dContext.processCommands(dlData, processedDLName, dlCommands)

    if callClearMaterial:
        f3dContext.clearMaterial()


def parseDLData(dlData, dlName):
    matchResult = re.search("Gfx\s*" + re.escape(dlName) + "\s*\[\s*\w*\s*\]\s*=\s*\{([^\}]*)\}", dlData)
    if matchResult is None:
        raise PluginError("Cannot find display list named " + dlName)

    dlCommandData = matchResult.group(1)

    # recursive regex not available in re
    # dlCommands = [(match.group(1), [param.strip() for param in match.group(2).split(",")]) for match in \
    # 	re.findall('(gs[A-Za-z0-9\_]*)\(((?>[^()]|(?R))*)\)', dlCommandData, re.DOTALL)]

    dlCommands = parseMacroList(dlCommandData)
    return dlCommands


def getVertexDataStart(vertexDataParam, f3d):
    matchResult = re.search("\&?([A-Za-z0-9\_]*)\s*(\[([^\]]*)\])?\s*(\+(.*))?", vertexDataParam)
    if matchResult is None:
        raise PluginError("SPVertex param " + vertexDataParam + " is malformed.")

    offset = 0
    if matchResult.group(3):
        offset += math_eval(matchResult.group(3), f3d)
    if matchResult.group(5):
        offset += math_eval(matchResult.group(5), f3d)

    return matchResult.group(1), offset


def parseVertexData(dlData: str, vertexDataName: str, f3dContext: F3DContext):
    if vertexDataName in f3dContext.vertexData:
        return f3dContext.vertexData[vertexDataName]

    matchResult = re.search(
        "Vtx\s*" + re.escape(vertexDataName) + "\s*\[\s*[0-9x]*\s*\]\s*=\s*\{([^;]*);", dlData, re.DOTALL
    )
    if matchResult is None:
        raise PluginError("Cannot find vertex list named " + vertexDataName)
    data = matchResult.group(1)

    pathMatch = re.search(r'\#include\s*"([^"]*)"', data)
    if pathMatch is not None:
        path = pathMatch.group(1)
        data = readFile(f3dContext.getVTXPathFromInclude(path))

    f3d = f3dContext.f3d
    patterns = f3dContext.vertexFormatPatterns(data)
    vertexData = []
    for pattern in patterns:
        # Note that color is None here, as we are just parsing vertex data.
        # The same values should be used for color and normal, but getColorOrNormal() will be used later
        # which returns whichever value is not None between the two.

        # When loaded into the vertex buffer and transformed, the actual normal/color will be calculated.
        vertexData = [
            F3DVert(
                mathutils.Vector(
                    [math_eval(match.group(1), f3d), math_eval(match.group(2), f3d), math_eval(match.group(3), f3d)]
                ),
                mathutils.Vector([math_eval(match.group(4), f3d), math_eval(match.group(5), f3d)]),
                None,
                mathutils.Vector(
                    [
                        math_eval(match.group(6), f3d),
                        math_eval(match.group(7), f3d),
                        math_eval(match.group(8), f3d),
                        math_eval(match.group(9), f3d),
                    ]
                ),
            )
            for match in re.finditer(pattern, data, re.DOTALL)
        ]
        if len(vertexData) > 0:
            break
    f3dContext.vertexData[vertexDataName] = vertexData

    return f3dContext.vertexData[vertexDataName]


def parseLightsData(lightsData, lightsName, f3dContext):
    # if lightsName in f3dContext.lightData:
    # 	return f3dContext.lightData[lightsName]

    matchResult = re.search(
        "Lights([0-9n])\s*" + re.escape(lightsName) + "\s*=\s*gdSPDefLights[0-9]\s*\(([^\)]*)\)\s*;\s*",
        lightsData,
        re.DOTALL,
    )
    if matchResult is None:
        raise PluginError("Cannot find lights data named " + lightsName)
    data = matchResult.group(2)

    values = [math_eval(value.strip(), f3dContext.f3d) for value in data.split(",")]
    if values[-1] == "":
        values = values[:-1]

    lightCount = matchResult.group(1)
    if lightCount == "n":
        lightCount = "7"
    return int(lightCount), values

    # return f3dContext.lightData[lightsName]


def RGBA16toRGBA32(value):
    return [((value >> 11) & 31) / 31, ((value >> 6) & 31) / 31, ((value >> 1) & 31) / 31, value & 1]


def IA16toRGBA32(value):
    return [((value >> 8) & 255) / 255, ((value >> 8) & 255) / 255, ((value >> 8) & 255) / 255, (value & 255) / 255]


def IA8toRGBA32(value):
    return [((value >> 4) & 15) / 15, ((value >> 4) & 15) / 15, ((value >> 4) & 15) / 15, (value & 15) / 15]


def IA4toRGBA32(value):
    return [((value >> 1) & 7) / 7, ((value >> 1) & 7) / 7, ((value >> 1) & 7) / 7, value & 1]


def I8toRGBA32(value):
    return [value / 255, value / 255, value / 255, 1]


def I4toRGBA32(value):
    return [value / 15, value / 15, value / 15, 1]


def CI8toRGBA32(value):
    return [value / 255, value / 255, value / 255, 1]


def CI4toRGBA32(value):
    return [value / 255, value / 255, value / 255, 1]


def parseTextureData(dlData, textureName, f3dContext, imageFormat, imageSize, width, basePath, isLUT, f3d):

    matchResult = re.search(
        r"([A-Za-z0-9\_]+)\s*" + re.escape(textureName) + r"\s*\[\s*[0-9a-fA-Fx]*\s*\]\s*=\s*\{([^\}]*)\s*\}\s*;\s*",
        dlData,
        re.DOTALL,
    )
    if matchResult is None:
        print("Cannot find texture named " + textureName)
        return F3DTextureReference(textureName, width), False
    data = matchResult.group(2)
    valueSize = matchResult.group(1)

    loadedFromImageFile = False

    pathMatch = re.search(r'\#include\s*"(.*?)"', data, re.DOTALL)
    if pathMatch is not None:
        path = pathMatch.group(1)
        originalImage = bpy.data.images.load(f3dContext.getImagePathFromInclude(path))
        image = originalImage.copy()
        image.pack()
        image.filepath = ""
        bpy.data.images.remove(originalImage)

        # Blender UV origin is bottom right, while N64 is top right, so we must flip LUT since we read it as data
        if isLUT:
            flippedValues = image.pixels[:]
            width, height = image.size
            for j in range(height):
                image.pixels[width * j * 4 : width * (j + 1) * 4] = flippedValues[
                    width * (height - (j + 1)) * 4 : width * (height - j) * 4
                ]

        loadedFromImageFile = True
    else:
        values = [value.strip() for value in data.split(",") if value.strip() != ""]
        newValues = []
        for value in values:
            intValue = math_eval(value, f3d)
            if valueSize == "u8" or valueSize == "s8" or valueSize == "char" or valueSize == "Texture":
                size = 1
            elif valueSize == "u16" or valueSize == "s16" or valueSize == "short":
                size = 2
            elif valueSize == "u32" or valueSize == "s32" or valueSize == "int":
                size = 4
            else:
                size = 8
            newValues.extend(int.to_bytes(intValue, size, "big")[:])
        values = newValues

        if width == 0:
            width = 16
        height = int(ceil(len(values) / (width * int(imageSize[9:-1]) / 8)))
        # print("Texture: " + str(len(values)) + ", width = " + str(width) + ", height = " + str(height))
        image = bpy.data.images.new(textureName, width, height, alpha=True)
        if imageFormat == "G_IM_FMT_RGBA":
            if imageSize == "G_IM_SIZ_16b":
                for i in range(int(len(values) / 2)):
                    image.pixels[4 * i : 4 * (i + 1)] = RGBA16toRGBA32(
                        int.from_bytes(values[2 * i : 2 * (i + 1)], "big")
                    )
            elif imageSize == "G_IM_SIZ_32b":
                image.pixels[:] = values
            else:
                print("Unhandled size for RGBA: " + str(imageSize))
        elif imageFormat == "G_IM_FMT_IA":
            if imageSize == "G_IM_SIZ_4b":
                for i in range(len(values)):
                    image.pixels[8 * i : 8 * i + 4] = IA4toRGBA32((values[i] >> 4) & 15)
                    image.pixels[8 * i + 4 : 8 * i + 8] = IA4toRGBA32(values[i] & 15)
            elif imageSize == "G_IM_SIZ_8b":
                for i in range(len(values)):
                    image.pixels[4 * i : 4 * (i + 1)] = IA8toRGBA32(values[i])
            elif imageSize == "G_IM_SIZ_16b":
                for i in range(int(len(values) / 2)):
                    image.pixels[4 * i : 4 * (i + 1)] = IA16toRGBA32(int.from_bytes(values[2 * i : 2 * (i + 1)], "big"))
            else:
                print("Unhandled size for IA: " + str(imageSize))
        elif imageFormat == "G_IM_FMT_I":
            if imageSize == "G_IM_SIZ_4b":
                for i in range(len(values)):
                    image.pixels[8 * i : 8 * i + 4] = I4toRGBA32((values[i] >> 4) & 15)
                    image.pixels[8 * i + 4 : 8 * i + 8] = I4toRGBA32(values[i] & 15)
            elif imageSize == "G_IM_SIZ_8b":
                for i in range(len(values)):
                    image.pixels[4 * i : 4 * (i + 1)] = I8toRGBA32(values[i])
            else:
                print("Unhandled size for I: " + str(imageSize))
        elif imageFormat == "G_IM_FMT_CI":
            if imageSize == "G_IM_SIZ_4b":
                for i in range(len(values)):
                    image.pixels[8 * i : 8 * i + 4] = CI4toRGBA32((values[i] >> 4) & 15)
                    image.pixels[8 * i + 4 : 8 * i + 8] = CI4toRGBA32(values[i] & 15)
            elif imageSize == "G_IM_SIZ_8b":
                for i in range(len(values)):
                    image.pixels[4 * i : 4 * (i + 1)] = CI8toRGBA32(values[i])
            else:
                print("Unhandled size for CI: " + str(imageSize))

        # Blender UV origin is bottom right, while N64 is top right, so we must flip non LUT
        if not isLUT:
            flippedValues = image.pixels[:]
            for j in range(height):
                image.pixels[width * j * 4 : width * (j + 1) * 4] = flippedValues[
                    width * (height - (j + 1)) * 4 : width * (height - j) * 4
                ]

    return image, loadedFromImageFile


def parseMacroList(data):
    end = 0
    start = 0
    isCommand = True
    commands = []
    parenthesesCount = 0

    command = None
    params = None
    while end < len(data) - 1:
        end += 1
        if data[end] == "(":
            parenthesesCount += 1
        elif data[end] == ")":
            parenthesesCount -= 1

        if isCommand and parenthesesCount > 0:
            command = data[start:end].strip()
            if command[0] == ",":
                command = command[1:].strip()
            isCommand = False
            start = end + 1

        elif not isCommand and parenthesesCount == 0:
            params = parseMacroArgs(data[start:end])
            commands.append(ParsedMacro(command, params))
            isCommand = True
            start = end + 1

    return commands


def parseMacroArgs(data):
    end = 0
    start = 0
    params = []
    parenthesesCount = 0

    while end < len(data) - 1:
        end += 1
        if data[end] == "(":
            parenthesesCount += 1
        elif data[end] == ")":
            parenthesesCount -= 1

        if (data[end] == "," or end == len(data) - 1) and parenthesesCount == 0:
            if end == len(data) - 1:
                end += 1
            param = "".join(data[start:end].split())
            params.append(param)
            start = end + 1

    return params


def getImportData(filepaths):
    data = ""
    for path in filepaths:
        if os.path.exists(path):
            data += readFile(path)

    return data


<<<<<<< HEAD
def parseMatrices(sceneData: str, f3dContext: F3DContext, importScale: float = 1):
    for match in re.finditer(rf"Mtx\s*([a-zA-Z0-9\_]+)\s*=\s*\{{(.*?)\}}\s*;", sceneData, flags=re.DOTALL):
        name = "&" + match.group(1)
        values = [hexOrDecInt(value.strip()) for value in match.group(2).split(",") if value.strip() != ""]
        trueValues = []
        for n in range(8):
            valueInt = int.from_bytes(values[n].to_bytes(4, "big", signed=True), "big", signed=False)
            valueFrac = int.from_bytes(values[n + 8].to_bytes(4, "big", signed=True), "big", signed=False)
            int1 = values[n] >> 16
            int2 = int.from_bytes((valueInt & (2**16 - 1)).to_bytes(2, "big", signed=False), "big", signed=True)
            frac1 = valueFrac >> 16
            frac2 = valueFrac & (2**16 - 1)
            trueValues.append(int1 + (frac1 / (2**16)))
            trueValues.append(int2 + (frac2 / (2**16)))

        matrix = mathutils.Matrix()
        for i in range(4):
            for j in range(4):
                matrix[j][i] = trueValues[i * 4 + j]

        f3dContext.addMatrix(name, mathutils.Matrix.Scale(importScale, 4) @ matrix)


def importMeshC(
    data: str,
    name: str,
    scale: float,
    removeDoubles: bool,
    importNormals: bool,
    drawLayer: str,
    f3dContext: F3DContext,
    callClearMaterial: bool = True,
=======
def importMeshC(
    data: str, name: str, scale: float, removeDoubles: bool, importNormals: bool, drawLayer: str, f3dContext: F3DContext
>>>>>>> 31a9680f
) -> bpy.types.Object:

    # Create new skinned mesh
    mesh = bpy.data.meshes.new(name + "_mesh")
    obj = bpy.data.objects.new(name + "_mesh", mesh)
    bpy.context.collection.objects.link(obj)

    f3dContext.mat().draw_layer.oot = drawLayer
    transformMatrix = mathutils.Matrix.Scale(1 / scale, 4)

    parseF3D(data, name, transformMatrix, name, name, "oot", drawLayer, f3dContext, True)
<<<<<<< HEAD
    f3dContext.createMesh(obj, removeDoubles, importNormals, callClearMaterial)

    applyRotation([obj], math.radians(-90), "X")
    return obj

    return obj
=======
    f3dContext.createMesh(obj, removeDoubles, importNormals, True)

    applyRotation([obj], math.radians(-90), "X")
    return obj
>>>>>>> 31a9680f


class F3D_ImportDL(bpy.types.Operator):
    # set bl_ properties
    bl_idname = "object.f3d_import_dl"
    bl_label = "Import DL"
    bl_options = {"REGISTER", "UNDO", "PRESET"}

    # Called on demand (i.e. button press, menu item)
    # Can also be called from operator search menu (Spacebar)
    def execute(self, context):
        obj = None
        if context.mode != "OBJECT":
            bpy.ops.object.mode_set(mode="OBJECT")

        try:
            name = context.scene.DLImportName
            importPath = bpy.path.abspath(context.scene.DLImportPath)
            basePath = bpy.path.abspath(context.scene.DLImportBasePath)
            scaleValue = bpy.context.scene.blenderF3DScale

            removeDoubles = context.scene.DLRemoveDoubles
            importNormals = context.scene.DLImportNormals
            drawLayer = context.scene.DLImportDrawLayer
            f3dType = context.scene.f3d_type
            isHWv1 = context.scene.isHWv1

            data = getImportData([importPath])

            importMeshC(
                data,
                name,
                scaleValue,
                removeDoubles,
                importNormals,
                drawLayer,
                F3DContext(F3D(f3dType, isHWv1), basePath, createF3DMat(None)),
            )

            self.report({"INFO"}, "Success!")
            return {"FINISHED"}

        except Exception as e:
            if context.mode != "OBJECT":
                bpy.ops.object.mode_set(mode="OBJECT")
            raisePluginError(self, e)
            return {"CANCELLED"}  # must return a set


class F3D_UL_ImportDLPathList(bpy.types.UIList):
    def draw_item(self, context, layout, data, item, icon, active_data, active_propname):
        scene = data
        fileProperty = item
        # draw_item must handle the three layout types... Usually 'DEFAULT' and 'COMPACT' can share the same code.
        if self.layout_type in {"DEFAULT", "COMPACT"}:
            # You should always start your row layout by a label (icon + text), or a non-embossed text field,
            # this will also make the row easily selectable in the list! The later also enables ctrl-click rename.
            # We use icon_value of label, as our given icon is an integer value, not an enum ID.
            # Note "data" names should never be translated!
            if ma:
                layout.prop(fileProperty, "Path", text="", emboss=False, icon_value=icon)
            else:
                layout.label(text="", translate=False, icon_value=icon)
        # 'GRID' layout type should be as compact as possible (typically a single icon!).
        elif self.layout_type in {"GRID"}:
            layout.alignment = "CENTER"
            layout.label(text="", icon_value=icon)


class F3D_ImportDLPanel(bpy.types.Panel):
    bl_idname = "F3D_PT_import_dl"
    bl_label = "F3D Importer"
    bl_space_type = "VIEW_3D"
    bl_region_type = "UI"
    bl_category = "Fast64"
    bl_options = {"DEFAULT_CLOSED"}

    @classmethod
    def poll(cls, context):
        return True

    # called every frame
    def draw(self, context):
        col = self.layout.column()

        col.operator(F3D_ImportDL.bl_idname)
        prop_split(col, context.scene, "DLImportName", "Name")
        prop_split(col, context.scene, "DLImportPath", "File")
        prop_split(col, context.scene, "DLImportBasePath", "Base Path")
        prop_split(col, context.scene, "blenderF3DScale", "Scale")
        prop_split(col, context.scene, "DLImportDrawLayer", "Draw Layer")
        col.prop(context.scene, "DLRemoveDoubles")
        col.prop(context.scene, "DLImportNormals")

        box = col.box().column()
        box.label(text="All data must be contained within file.")
        box.label(text="The only exception are pngs converted to inc.c.")

        # col.template_list('F3D_UL_ImportDLPathList', '', context.scene,
        # 	'DLImportOtherFiles', context.scene, 'DLImportOtherFilesIndex')


class ImportFileProperty(bpy.types.PropertyGroup):
    path: bpy.props.StringProperty(name="Path", subtype="FILE_PATH")


f3d_parser_classes = (
    F3D_ImportDL,
    F3D_ImportDLPanel,
    ImportFileProperty,
    F3D_UL_ImportDLPathList,
)


def f3d_parser_register():
    for cls in f3d_parser_classes:
        register_class(cls)

    bpy.types.Scene.DLImportName = bpy.props.StringProperty(name="Name")
    bpy.types.Scene.DLImportPath = bpy.props.StringProperty(name="Directory", subtype="FILE_PATH")
    bpy.types.Scene.DLImportBasePath = bpy.props.StringProperty(name="Directory", subtype="FILE_PATH")
    bpy.types.Scene.DLRemoveDoubles = bpy.props.BoolProperty(name="Remove Doubles", default=True)
    bpy.types.Scene.DLImportNormals = bpy.props.BoolProperty(name="Import Normals", default=True)
    bpy.types.Scene.DLImportDrawLayer = bpy.props.EnumProperty(name="Draw Layer", items=ootEnumDrawLayers)
    bpy.types.Scene.DLImportOtherFiles = bpy.props.CollectionProperty(type=ImportFileProperty)
    bpy.types.Scene.DLImportOtherFilesIndex = bpy.props.IntProperty()


def f3d_parser_unregister():
    for cls in reversed(f3d_parser_classes):
        unregister_class(cls)

    del bpy.types.Scene.DLImportName
    del bpy.types.Scene.DLImportPath
    del bpy.types.Scene.DLRemoveDoubles
    del bpy.types.Scene.DLImportNormals
    del bpy.types.Scene.DLImportDrawLayer
    del bpy.types.Scene.DLImportBasePath
    del bpy.types.Scene.DLImportOtherFiles
    del bpy.types.Scene.DLImportOtherFilesIndex<|MERGE_RESOLUTION|>--- conflicted
+++ resolved
@@ -1420,10 +1420,6 @@
         texProp.tex_set = True
 
         if texProp.use_tex_reference:
-<<<<<<< HEAD
-=======
-
->>>>>>> 31a9680f
             # WARNING: Inferring texture size from tile size.
             texProp.tex_reference_size = [
                 int(round(tileSizeSettings.lrs / (2**self.f3d.G_TEXTURE_IMAGE_FRAC) + 1)),
@@ -2168,7 +2164,6 @@
     return data
 
 
-<<<<<<< HEAD
 def parseMatrices(sceneData: str, f3dContext: F3DContext, importScale: float = 1):
     for match in re.finditer(rf"Mtx\s*([a-zA-Z0-9\_]+)\s*=\s*\{{(.*?)\}}\s*;", sceneData, flags=re.DOTALL):
         name = "&" + match.group(1)
@@ -2201,10 +2196,6 @@
     drawLayer: str,
     f3dContext: F3DContext,
     callClearMaterial: bool = True,
-=======
-def importMeshC(
-    data: str, name: str, scale: float, removeDoubles: bool, importNormals: bool, drawLayer: str, f3dContext: F3DContext
->>>>>>> 31a9680f
 ) -> bpy.types.Object:
 
     # Create new skinned mesh
@@ -2216,19 +2207,10 @@
     transformMatrix = mathutils.Matrix.Scale(1 / scale, 4)
 
     parseF3D(data, name, transformMatrix, name, name, "oot", drawLayer, f3dContext, True)
-<<<<<<< HEAD
     f3dContext.createMesh(obj, removeDoubles, importNormals, callClearMaterial)
 
     applyRotation([obj], math.radians(-90), "X")
     return obj
-
-    return obj
-=======
-    f3dContext.createMesh(obj, removeDoubles, importNormals, True)
-
-    applyRotation([obj], math.radians(-90), "X")
-    return obj
->>>>>>> 31a9680f
 
 
 class F3D_ImportDL(bpy.types.Operator):
