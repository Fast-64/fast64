from typing import Union
import bmesh, bpy, mathutils, pprint, re, math, traceback
from bpy.utils import register_class, unregister_class
from .f3d_gbi import *
from .f3d_material import (
    createF3DMat,
    update_preset_manual,
    all_combiner_uses,
    ootEnumDrawLayers,
    TextureProperty,
    update_node_values_of_material,
)
from .f3d_writer import BufferVertex
from ..utility import *
import ast, operator
from .f3d_material_helpers import F3DMaterial_UpdateLock

colorCombinationCommands = [
    0x03,  # load lighting data
    0xB6,  # clear geometry params
    0xB7,  # set geometry params
    0xBB,  # set texture scaling factor
    0xF3,  # set texture size
    0xF5,  # set texture properties
    0xF7,  # set fill color
    0xF8,  # set fog color
    0xFB,  # set env color
    0xFC,  # set color combination
    0xFD,  # load texture
]

drawCommands = [0x04, 0xBF]  # load vertex data  # draw triangle


def getAxisVector(enumValue):
    sign = -1 if enumValue[0] == "-" else 1
    axis = enumValue[0] if sign == 1 else enumValue[1]
    return (sign if axis == "X" else 0, sign if axis == "Y" else 0, sign if axis == "Z" else 0)


def getExportRotation(forwardAxisEnum, convertTransformMatrix):
    if "Z" in forwardAxisEnum:
        print("Z axis reserved for verticals.")
        return None
    elif forwardAxisEnum == "X":
        rightAxisEnum = "-Y"
    elif forwardAxisEnum == "-Y":
        rightAxisEnum = "-X"
    elif forwardAxisEnum == "-X":
        rightAxisEnum = "Y"
    else:
        rightAxisEnum = "X"

    forwardAxis = getAxisVector(forwardAxisEnum)
    rightAxis = getAxisVector(rightAxisEnum)

    upAxis = (0, 0, 1)

    # Z assumed to be up
    columns = [rightAxis, forwardAxis, upAxis]
    localToBlenderRotation = mathutils.Matrix(
        [[col[0] for col in columns], [col[1] for col in columns], [col[2] for col in columns]]
    ).to_quaternion()

    return convertTransformMatrix.to_quaternion() @ localToBlenderRotation


def F3DtoBlenderObject(romfile, startAddress, scene, newname, transformMatrix, segmentData, shadeSmooth):

    mesh = bpy.data.meshes.new(newname + "-mesh")
    obj = bpy.data.objects.new(newname, mesh)
    scene.collection.objects.link(obj)
    createBlankMaterial(obj)

    bMesh = bmesh.new()
    bMesh.from_mesh(mesh)

    parseF3DBinary(romfile, startAddress, scene, bMesh, obj, transformMatrix, newname, segmentData, [None] * 16 * 16)

    # bmesh.ops.rotate(bMesh, cent = [0,0,0],
    # 	matrix = blenderToSM64Rotation,
    # 	verts = bMesh.verts)
    bMesh.to_mesh(mesh)
    bMesh.free()
    mesh.update()

    if shadeSmooth:
        bpy.ops.object.select_all(action="DESELECT")
        obj.select_set(True)
        bpy.ops.object.shade_smooth()

    return obj


def cmdToPositiveInt(cmd):
    return cmd if cmd >= 0 else 256 + cmd


def parseF3DBinary(romfile, startAddress, scene, bMesh, obj, transformMatrix, groupName, segmentData, vertexBuffer):
    f3d = F3D("F3D", False)
    currentAddress = startAddress
    romfile.seek(currentAddress)
    command = romfile.read(8)

    faceSeq = bMesh.faces
    vertSeq = bMesh.verts
    uv_layer = bMesh.loops.layers.uv.verify()
    deform_layer = bMesh.verts.layers.deform.verify()
    vertexGroup = getOrMakeVertexGroup(obj, groupName)
    groupIndex = vertexGroup.index

    textureSize = [32, 32]

    currentTextureAddr = -1
    jumps = [startAddress]

    # Used for remove_double op at end
    vertList = []

    while len(jumps) > 0:
        # FD, FC, B7 (tex, shader, geomode)
        # print(format(command[0], '#04x') + ' at ' + hex(currentAddress))
        if command[0] == cmdToPositiveInt(f3d.G_TRI1):
            try:
                newVerts = interpretDrawTriangle(
                    command, vertexBuffer, faceSeq, vertSeq, uv_layer, deform_layer, groupIndex
                )
                vertList.extend(newVerts)
            except TypeError:
                print("Ignoring triangle from unloaded vertices.")

        elif command[0] == cmdToPositiveInt(f3d.G_VTX):
            interpretLoadVertices(romfile, vertexBuffer, transformMatrix, command, segmentData)

        # Note: size can usually be indicated in LoadTile / LoadBlock.
        elif command[0] == cmdToPositiveInt(f3d.G_SETTILESIZE):
            textureSize = interpretSetTileSize(int.from_bytes(command[4:8], "big"))

        elif command[0] == cmdToPositiveInt(f3d.G_DL):
            if command[1] == 0:
                jumps.append(currentAddress)
            currentAddress = decodeSegmentedAddr(command[4:8], segmentData=segmentData)
            romfile.seek(currentAddress)
            command = romfile.read(8)
            continue

        elif command[0] == cmdToPositiveInt(f3d.G_ENDDL):
            currentAddress = jumps.pop()

        elif command[0] == cmdToPositiveInt(f3d.G_SETGEOMETRYMODE):
            pass
        elif command[0] == cmdToPositiveInt(f3d.G_SETCOMBINE):
            pass

        elif command[0] == cmdToPositiveInt(f3d.G_SETTIMG):
            currentTextureAddr = interpretSetTImage(command, segmentData)

        elif command[0] == cmdToPositiveInt(f3d.G_LOADBLOCK):
            # for now only 16bit RGBA is supported.
            interpretLoadBlock(command, romfile, currentTextureAddr, textureSize, "RGBA", 16)

        elif command[0] == cmdToPositiveInt(f3d.G_SETTILE):
            interpretSetTile(int.from_bytes(command[4:8], "big"), None)

        else:
            pass
            # print(format(command[0], '#04x') + ' at ' + hex(currentAddress))

        currentAddress += 8
        romfile.seek(currentAddress)
        command = romfile.read(8)

    bmesh.ops.remove_doubles(bMesh, verts=vertList, dist=0.0001)
    return vertexBuffer


def getPosition(vertexBuffer, index):
    xStart = index * 16 + 0
    yStart = index * 16 + 2
    zStart = index * 16 + 4

    xBytes = vertexBuffer[xStart : xStart + 2]
    yBytes = vertexBuffer[yStart : yStart + 2]
    zBytes = vertexBuffer[zStart : zStart + 2]

    x = int.from_bytes(xBytes, "big", signed=True) / bpy.context.scene.blenderToSM64Scale
    y = int.from_bytes(yBytes, "big", signed=True) / bpy.context.scene.blenderToSM64Scale
    z = int.from_bytes(zBytes, "big", signed=True) / bpy.context.scene.blenderToSM64Scale

    return (x, y, z)


def getNormalorColor(vertexBuffer, index, isNormal=True):
    xByte = bytes([vertexBuffer[index * 16 + 12]])
    yByte = bytes([vertexBuffer[index * 16 + 13]])
    zByte = bytes([vertexBuffer[index * 16 + 14]])
    wByte = bytes([vertexBuffer[index * 16 + 15]])

    if isNormal:
        x = int.from_bytes(xByte, "big", signed=True)
        y = int.from_bytes(yByte, "big", signed=True)
        z = int.from_bytes(zByte, "big", signed=True)
        return (x, y, z)

    else:  # vertex color
        r = int.from_bytes(xByte, "big") / 255
        g = int.from_bytes(yByte, "big") / 255
        b = int.from_bytes(zByte, "big") / 255
        a = int.from_bytes(wByte, "big") / 255
        return (r, g, b, a)


def getUV(vertexBuffer, index, textureDimensions=[32, 32]):
    uStart = index * 16 + 8
    vStart = index * 16 + 10

    uBytes = vertexBuffer[uStart : uStart + 2]
    vBytes = vertexBuffer[vStart : vStart + 2]

    u = int.from_bytes(uBytes, "big", signed=True) / 32
    v = int.from_bytes(vBytes, "big", signed=True) / 32

    # We don't know texture size, so assume 32x32.
    u /= textureDimensions[0]
    v /= textureDimensions[1]
    v = 1 - v

    return (u, v)


def interpretSetTile(data, texture):
    clampMirrorFlags = bitMask(data, 18, 2)


def interpretSetTileSize(data):
    hVal = bitMask(data, 0, 12)
    wVal = bitMask(data, 12, 12)

    height = hVal >> 2 + 1
    width = wVal >> 2 + 1

    return (width, height)


def interpretLoadVertices(romfile, vertexBuffer, transformMatrix, command, segmentData=None):
    command = int.from_bytes(command, "big", signed=True)

    numVerts = bitMask(command, 52, 4) + 1
    startIndex = bitMask(command, 48, 4)
    dataLength = bitMask(command, 32, 16)
    segmentedAddr = bitMask(command, 0, 32)

    dataStartAddr = decodeSegmentedAddr(segmentedAddr.to_bytes(4, "big"), segmentData=segmentData)

    romfile.seek(dataStartAddr)
    data = romfile.read(dataLength)

    for i in range(numVerts):
        vert = mathutils.Vector(readVectorFromShorts(data, i * 16))
        vert = transformMatrix @ vert
        transformedVert = bytearray(6)
        writeVectorToShorts(transformedVert, 0, vert)

        start = (startIndex + i) * 16
        vertexBuffer[start : start + 6] = transformedVert
        vertexBuffer[start + 6 : start + 16] = data[i * 16 + 6 : i * 16 + 16]


# Note the divided by 0x0A, which is due to the way BF command stores indices.
# Without this the triangles are drawn incorrectly.
def interpretDrawTriangle(command, vertexBuffer, faceSeq, vertSeq, uv_layer, deform_layer, groupIndex):

    verts = [None, None, None]

    index0 = int(command[5] / 0x0A)
    index1 = int(command[6] / 0x0A)
    index2 = int(command[7] / 0x0A)

    vert0 = mathutils.Vector(getPosition(vertexBuffer, index0))
    vert1 = mathutils.Vector(getPosition(vertexBuffer, index1))
    vert2 = mathutils.Vector(getPosition(vertexBuffer, index2))

    verts[0] = vertSeq.new(vert0)
    verts[1] = vertSeq.new(vert1)
    verts[2] = vertSeq.new(vert2)

    tri = faceSeq.new(verts)

    # Assign vertex group
    for vert in tri.verts:
        vert[deform_layer][groupIndex] = 1

    loopIndex = 0
    for loop in tri.loops:
        loop[uv_layer].uv = mathutils.Vector(getUV(vertexBuffer, int(command[5 + loopIndex] / 0x0A)))
        loopIndex += 1

    return verts


def interpretSetTImage(command, levelData):
    segmentedAddr = command[4:8]
    return decodeSegmentedAddr(segmentedAddr, levelData)


def interpretLoadBlock(command, romfile, textureStart, textureSize, colorFormat, colorDepth):
    numTexels = ((int.from_bytes(command[6:8], "big")) >> 12) + 1

    # This is currently broken.
    # createNewTextureMaterial(romfile, textureStart, textureSize, numTexels, colorFormat, colorDepth, obj)


def printvbuf(vertexBuffer):
    for i in range(0, int(len(vertexBuffer) / 16)):
        print(getPosition(vertexBuffer, i))
        print(getNormalorColor(vertexBuffer, i))
        print(getUV(vertexBuffer, i))


def createBlankMaterial(obj):
    material = createF3DMat(obj)
    update_preset_manual(material, bpy.context)


def createNewTextureMaterial(romfile, textureStart, textureSize, texelCount, colorFormat, colorDepth, obj):
    newMat = bpy.data.materials.new("f3d_material")
    newTex = bpy.data.textures.new("f3d_texture", "IMAGE")
    newImg = bpy.data.images.new("f3d_texture", *textureSize, True, True)

    newTex.image = newImg
    newSlot = newMat.texture_slots.add()
    newSlot.texture = newTex

    obj.data.materials.append(newMat)

    romfile.seek(textureStart)
    texelSize = int(colorDepth / 8)
    dataLength = texelCount * texelSize
    textureData = romfile.read(dataLength)

    if colorDepth != 16:
        print("Warning: Only 16bit RGBA supported, input was " + str(colorDepth) + "bit " + colorFormat)
    else:
        print(str(texelSize) + " " + str(colorDepth))
        for n in range(0, dataLength, texelSize):
            oldPixel = textureData[n : n + texelSize]
            newImg.pixels[n : n + 4] = read16bitRGBA(int.from_bytes(oldPixel, "big"))


binOps = {
    ast.Add: operator.add,
    ast.Sub: operator.sub,
    ast.Mult: operator.mul,
    ast.Div: operator.truediv,
    ast.Mod: operator.mod,
    ast.LShift: operator.lshift,
    ast.RShift: operator.rshift,
    ast.RShift: operator.rshift,
    ast.BitOr: operator.or_,
    ast.BitAnd: operator.and_,
    ast.BitXor: operator.xor,
}


def math_eval(s, f3d):
    if isinstance(s, int):
        return s

    s = s.strip()
    node = ast.parse(s, mode="eval")

    def _eval(node):
        if isinstance(node, ast.Expression):
            return _eval(node.body)
        elif isinstance(node, ast.Str):
            return node.s
        elif isinstance(node, ast.Name):
            if hasattr(f3d, node.id):
                return getattr(f3d, node.id)
            else:
                return node.id
        elif isinstance(node, ast.Num):
            return node.n
        elif isinstance(node, ast.UnaryOp):
            if isinstance(node.op, ast.USub):
                return -1 * _eval(node.operand)
            elif isinstance(node.op, ast.Invert):
                return ~_eval(node.operand)
            else:
                raise Exception("Unsupported type {}".format(node.op))
        elif isinstance(node, ast.BinOp):
            return binOps[type(node.op)](_eval(node.left), _eval(node.right))
        elif isinstance(node, ast.Call):
            args = list(map(_eval, node.args))
            funcName = _eval(node.func)
            return funcName(*args)
        else:
            raise Exception("Unsupported type {}".format(node))

    return _eval(node.body)


def bytesToNormal(normal):
    return [int.from_bytes([value], "big", signed=True) / 128 if value > 0 else value / 128 for value in normal]


def getTileFormat(value, f3d):
    data = math_eval(value, f3d)
    return ["G_IM_FMT_RGBA", "G_IM_FMT_YUV", "G_IM_FMT_CI", "G_IM_FMT_IA", "G_IM_FMT_I"][data]


def getTileSize(value, f3d):
    data = math_eval(value, f3d)
    return ["G_IM_SIZ_4b", "G_IM_SIZ_8b", "G_IM_SIZ_16b", "G_IM_SIZ_32b", "G_IM_SIZ_32b", "G_IM_SIZ_DD"][data]


def getTileClampMirror(value, f3d):
    data = math_eval(value, f3d)
    return [(data & f3d.G_TX_CLAMP) != 0, (data & f3d.G_TX_MIRROR) != 0]


def getTileMask(value, f3d):
    data = math_eval(value, f3d)
    return data


def getTileShift(value, f3d):
    data = math_eval(value, f3d)
    if data > 10:
        return data - 16
    else:
        return data


def renderModeMask(rendermode, cycle, blendOnly):
    nonBlend = (((1 << 13) - 1) << 3) if not blendOnly else 0
    if cycle == 1:
        return rendermode & (3 << 30 | 3 << 26 | 3 << 22 | 3 << 18 | nonBlend)
    else:
        return rendermode & (3 << 28 | 3 << 24 | 3 << 20 | 3 << 16 | nonBlend)


def convertF3DUV(value, maxSize):
    try:
        valueBytes = int.to_bytes(value, 2, "big", signed=True)
    except OverflowError:
        valueBytes = int.to_bytes(value, 2, "big", signed=False)

    return ((int.from_bytes(valueBytes, "big", signed=True) / 32) + 0.5) / (maxSize if maxSize > 0 else 1)


class F3DTextureReference:
    def __init__(self, name, width):
        self.name = name
        self.width = width


class F3DParsedCommands:
    def __init__(self, name, commands, index):
        self.name = name
        self.commands = commands
        self.index = index

    def currentCommand(self):
        return self.commands[self.index]


class F3DContext:
    def __init__(self, f3d, basePath, materialContext):
        self.f3d = f3d
        self.vertexBuffer = [None] * f3d.vert_load_size
        self.basePath = basePath
        self.materialContext = materialContext
        self.materialContext.f3d_update_flag = True

        self.clearMaterial()
        mat = self.mat()
        mat.set_combiner = False

        self.materials = []  # saved materials for current mesh
        self.materialDict = {}  # key : material for all imports, not just current mesh
        self.triMatIndices = []  # material indices per triangle
        self.materialChanged = True
        self.lastMaterialIndex = None

        self.vertexData = {}  # c name : parsed data
        self.textureData = {}  # c name : blender texture

        self.tlutAppliedTextures = []  # c name
        self.currentTextureName = None
        self.imagesDontApplyTlut = set()  # image

        # Determines if images in CI formats loaded from png files,
        # should have the TLUT set by the dlist applied on top of them (False),
        # or if the image file should just be loaded as is with no further change (True)
        # OoT64 and SM64 stores CI images as pngs in actual colors (with the TLUT accounted for),
        # So for now this can be always True.
        # In the future this could be an option if for example pngs for CI images were grayscale to represent the palette index.
        self.ciImageFilesStoredAsFullColor = True  # determines whether to apply tlut to file or import as is

        # This macro has all the tile setting properties, so we reuse it
        self.tileSettings = [
            DPSetTile("G_IM_FMT_RGBA", "G_IM_SIZ_16b", 5, 0, i, 0, [False, False], 0, 0, [False, False], 0, 0)
            for i in range(8)
        ]
        self.tileSizes = [DPSetTileSize(i, 0, 0, 32, 32) for i in range(8)]

        # When a tile is loaded, store dict of tmem : texture
        self.tmemDict = {}

        # This should be modified before parsing f3d
        self.matrixData = {}  # bone name : matrix
        self.currentTransformName = None
        self.limbToBoneName = {}  # limb name (c variable) : bone name (blender vertex group)

        # data for Mesh.from_pydata, list of BufferVertex tuples
        # use BufferVertex to also form uvs / normals / colors
        self.verts = []
        self.limbGroups = {}  # dict of groupName : vertex indices

        self.lights = Lights("lights_context")
        self.lights.l = [
            Light([0, 0, 0], [0x28, 0x28, 0x28]),
            Light([0, 0, 0], [0x28, 0x28, 0x28]),
            Light([0, 0, 0], [0x28, 0x28, 0x28]),
            Light([0, 0, 0], [0x28, 0x28, 0x28]),
            Light([0, 0, 0], [0x28, 0x28, 0x28]),
            Light([0, 0, 0], [0x28, 0x28, 0x28]),
            Light([0, 0, 0], [0x28, 0x28, 0x28]),
        ]
        self.lights.a = Ambient([0, 0, 0])
        self.numLights = 0
        self.lightData = {}  # (color, normal) : list of blender light objects

    # restarts context, but keeps cached materials/textures/matrices
    def clearGeometry(self):
        self.vertexBuffer = [None] * self.f3d.vert_load_size
        self.clearMaterial()
        mat = self.mat()
        mat.set_combiner = False
        self.triMatIndices = []
        self.materialChanged = True
        self.materials = []  # self.materialDict holds cached materials
        self.lastMaterialIndex = None
        self.vertexData = {}
        self.currentTextureName = None

        self.currentTransformName = None

        self.verts = []
        self.limbGroups = {}

    def clearMaterial(self):
        mat = self.mat()

        mat.rdp_settings.sets_rendermode = False
        mat.set_prim = False
        mat.set_lights = False
        mat.set_env = False
        mat.set_blend = False
        mat.set_key = False
        mat.set_k0_5 = False

        # Common for games to preserve registers across multiple draws
        # Maybe remove this?
        # mat.prim_color = [1, 1, 1, 1]
        # mat.env_color = [1, 1, 1, 1]
        # mat.blend_color = [1, 1, 1, 1]
        for i in range(1, 8):
            setattr(mat, "f3d_light" + str(i), None)
        mat.tex0.tex = None
        mat.tex1.tex = None
        mat.tex0.tex_set = False
        mat.tex1.tex_set = False
        mat.tex0.autoprop = False
        mat.tex1.autoprop = False

        mat.tex0.tex_format = "RGBA16"
        mat.tex1.tex_format = "RGBA16"

        self.tmemDict = {}

        self.tileSettings = [
            DPSetTile("G_IM_FMT_RGBA", "G_IM_SIZ_16b", 5, 0, i, 0, [False, False], 0, 0, [False, False], 0, 0)
            for i in range(8)
        ]

        self.tileSizes = [DPSetTileSize(i, 0, 0, 32, 32) for i in range(8)]

        self.lights = Lights("lights_context")
        self.lights.l = [
            Light([0, 0, 0], [0x28, 0x28, 0x28]),
            Light([0, 0, 0], [0x28, 0x28, 0x28]),
            Light([0, 0, 0], [0x28, 0x28, 0x28]),
            Light([0, 0, 0], [0x28, 0x28, 0x28]),
            Light([0, 0, 0], [0x28, 0x28, 0x28]),
            Light([0, 0, 0], [0x28, 0x28, 0x28]),
            Light([0, 0, 0], [0x28, 0x28, 0x28]),
        ]
        self.lights.a = Ambient([0, 0, 0])
        self.numLights = 0

        mat.presetName = "Custom"

    def mat(self):
        return self.materialContext.f3d_mat

    def vertexFormatPatterns(self, data):
        # position, uv, color/normal
        return [
            # decomp format
            "\{\s*\{\s*"
            + "\{([^,\}]*),([^,\}]*),([^,\}]*)\}\s*,"
            + "[^,\}]*,\s*"
            + "\{([^,\}]*),([^,\}]*)\}\s*,\s*"
            + "\{([^,\}]*),([^,\}]*),([^,\}]*),([^,\}]*)\}\s*"
            + "\}\s*\}",
            # nusys format
            "\{\s*"
            + "([^,\}]*),([^,\}]*),([^,\}]*),"
            + "[^,\}]*,"
            + "([^,\}]*),([^,\}]*),"
            + "([^,\}]*),([^,\}]*),([^,\}]*),([^,\}]*)\s*"
            + "\}",
        ]

    def addMatrix(self, name, matrix):
        self.matrixData[name] = matrix
        self.limbToBoneName[name] = name

    # For game specific instance, override this to be able to identify which verts belong to which bone.
    def setCurrentTransform(self, name, flagList="G_MTX_NOPUSH | G_MTX_LOAD | G_MTX_MODELVIEW"):
        flags = [value.strip() for value in flagList.split("|")]
        if "G_MTX_MUL" in flags:
            tempName = name + "_x_" + str(self.currentTransformName)
            self.addMatrix(tempName, self.matrixData[name] @ self.matrixData[self.currentTransformName])
            self.limbToBoneName[tempName] = tempName
            self.currentTransformName = tempName
        else:
            self.currentTransformName = name

    def getTransformedVertex(self, index):
        bufferVert = self.vertexBuffer[index]

        # NOTE: The groupIndex here does NOT correspond to a vertex group, but to the name of the limb (c variable)
        matrixName = bufferVert.groupIndex
        if matrixName in self.matrixData:
            transform = self.matrixData[matrixName]
        else:
            print(self.matrixData)
            raise PluginError("Transform matrix not specified for " + matrixName)

        mat = self.mat()
        f3dVert = bufferVert.f3dVert
        position = transform @ mathutils.Vector(f3dVert[0])
        if mat.tex0.tex is not None:
            uv = [convertF3DUV(f3dVert[1][i], mat.tex0.tex.size[i]) for i in range(2)]
            # uv = [1 - (f3dVert[1][i] / (self.materialContext.f3d_mat.tex0.tex.size[i] * 32)) for i in range(2)]
            # uv = [((f3dVert[1][i] / 32) + 0.5) / mat.tex0.tex.size[i] for i in range(2)]
        else:
            uv = [convertF3DUV(f3dVert[1][i], 32) for i in range(2)]
            # uv = [1 - (f3dVert[1][i] / (32 * 32)) for i in range(2)]
            # uv = [((f3dVert[1][i] / 32) + 0.5) / 32 for i in range(2)]
        uv[1] = 1 - uv[1]

        color = [
            value / 256
            if value > 0
            else int.from_bytes(value.to_bytes(1, "big", signed=True), "big", signed=False) / 256
            for value in f3dVert[2]
        ]

        normal = bytesToNormal(f3dVert[2][:3]) + [0]
        normal = (transform.inverted().transposed() @ mathutils.Vector(normal)).normalized()[:3]

        # This is not usual format of f3dVert, but we need separate color/normal data.
        # NOTE: The groupIndex here does NOT correspond to a vertex group, but to the name of the limb (c variable)
        return BufferVertex([position, uv, color, normal], bufferVert.groupIndex, bufferVert.materialIndex)

    def addVertices(self, num, start, vertexDataName, vertexDataOffset):
        vertexData = self.vertexData[vertexDataName]

        # TODO: material index not important?
        count = math_eval(num, self.f3d)
        start = math_eval(start, self.f3d)

        if start + count > len(self.vertexBuffer):
            raise PluginError(
                "Vertex buffer of size "
                + len(self.vertexBuffer)
                + " too small, attempting load into "
                + str(start)
                + ", "
                + str(start + count)
            )
        for i in range(count):
            self.vertexBuffer[start + i] = BufferVertex(vertexData[vertexDataOffset + i], self.currentTransformName, 0)

    def addTriangle(self, indices, dlData):
        if self.materialChanged:
            mat = self.mat()
            region = None

            tileSettings = self.tileSettings[0]
            tileSizeSettings = self.tileSizes[0]
            if tileSettings.tmem in self.tmemDict:
                textureName = self.tmemDict[tileSettings.tmem]
                self.loadTexture(dlData, textureName, region, tileSettings, False)
                self.applyTileToMaterial(0, tileSettings, tileSizeSettings, dlData)

            tileSettings = self.tileSettings[1]
            tileSizeSettings = self.tileSizes[1]
            if tileSettings.tmem in self.tmemDict:
                textureName = self.tmemDict[tileSettings.tmem]
                self.loadTexture(dlData, textureName, region, tileSettings, False)
                self.applyTileToMaterial(1, tileSettings, tileSizeSettings, dlData)

            self.applyLights()

            self.lastMaterialIndex = self.getMaterialIndex()
            self.materialChanged = False

        verts = [self.getTransformedVertex(math_eval(index, self.f3d)) for index in indices]
        # if verts[0].groupIndex != verts[1].groupIndex or\
        # 	verts[0].groupIndex != verts[2].groupIndex or\
        # 	verts[2].groupIndex != verts[1].groupIndex:
        # 	return
        for i in range(len(verts)):
            vert = verts[i]

            # NOTE: The groupIndex here does NOT correspond to a vertex group, but to the name of the limb (c variable)
            if vert.groupIndex not in self.limbGroups:
                self.limbGroups[vert.groupIndex] = []
            self.limbGroups[vert.groupIndex].append(len(self.verts) + i)
        self.verts.extend([vert.f3dVert for vert in verts])

        for i in range(int(len(indices) / 3)):
            self.triMatIndices.append(self.lastMaterialIndex)

    def getMaterialIndex(self):
        # Custom equality operator may or may not be worse
        # for material in self.materials:
        #    if propertyGroupEquals(self.materialContext.f3d_mat, material.f3d_mat):
        #        # print(f"Found cached material: {material.name}")
        #        return self.materials.index(material)
        # if self.materialContext.f3d_mat == material.f3d_mat:
        #    return self.materials.index(material)

        key = self.materialContext.f3d_mat.key()
        if key in self.materialDict:
            material = self.materialDict[key]
            if material in self.materials:
                return self.materials.index(material)
            else:
                self.materials.append(material)
                return len(self.materials) - 1

        self.addMaterial()
        return len(self.materials) - 1

    def getImageName(self, image):
        for name, otherImage in self.textureData.items():
            if image == otherImage:
                return name
        return None

    # override this to handle applying tlut to other texture
    # ex. in oot, apply to flipbook textures
    def handleApplyTLUT(
        self,
        material: bpy.types.Material,
        texProp: TextureProperty,
        tlut: bpy.types.Image,
        index: int,
    ):
        self.applyTLUT(texProp.tex, tlut)
        self.tlutAppliedTextures.append(texProp.tex)

    # we only want to apply tlut to an existing image under specific conditions.
    # however we always want to record the changing tlut for texture references.
    def applyTLUTToIndex(self, index):
        mat = self.mat()
        texProp = getattr(mat, "tex" + str(index))
        combinerUses = all_combiner_uses(mat)

        if texProp.tex_format[:2] == "CI":
            # Only handles TLUT at 256
            tlutName = self.tmemDict[256]
            if 256 in self.tmemDict and tlutName is not None:
                tlut = self.textureData[tlutName]
                # print(f"TLUT: {tlutName}, {isinstance(tlut, F3DTextureReference)}")
                if isinstance(tlut, F3DTextureReference) or texProp.use_tex_reference:
                    if not texProp.use_tex_reference:
                        texProp.use_tex_reference = True
                        imageName = self.getImageName(texProp.tex)
                        if imageName is not None:
                            texProp.tex_reference = imageName
                        else:
                            print("Cannot find name of texture " + str(texProp.tex))

                    if isinstance(tlut, F3DTextureReference):
                        texProp.pal_reference = tlut.name
                        texProp.pal_reference_size = tlut.width
                    else:
                        texProp.pal_reference = tlutName
                        texProp.pal_reference_size = min(tlut.size[0] * tlut.size[1], 256)

                if (
                    not isinstance(tlut, F3DTextureReference)
                    and combinerUses["Texture " + str(index)]
                    and (texProp.tex is not None)
                    and texProp.tex_set
                    and (texProp.tex not in self.tlutAppliedTextures or texProp.use_tex_reference)
                    and (
                        texProp.tex not in self.imagesDontApplyTlut or not self.ciImageFilesStoredAsFullColor
                    )  # oot currently stores CI textures in full color pngs
                ):
                    # print(f"Apply tlut {tlutName} ({str(tlut)}) to {self.getImageName(texProp.tex)}")
                    # print(f"Size: {str(tlut.size[0])} x {str(tlut.size[1])}, Data: {str(len(tlut.pixels))}")
                    self.handleApplyTLUT(self.materialContext, texProp, tlut, index)
            else:
                print("Ignoring TLUT.")

    def postMaterialChanged(self):
        return

    def addMaterial(self):
        mat = self.mat()
        combinerUses = all_combiner_uses(self.mat())
        self.applyTLUTToIndex(0)
        self.applyTLUTToIndex(1)

        materialCopy = self.materialContext.copy()

        # disable flag so that we can lock it, then unlock after update
        materialCopy.f3d_update_flag = False

        with F3DMaterial_UpdateLock(materialCopy) as material:
            update_node_values_of_material(material, bpy.context)
            material.f3d_mat.presetName = "Custom"

        self.materials.append(materialCopy)
        self.materialDict[materialCopy.f3d_mat.key()] = materialCopy
        self.materialChanged = False

        self.postMaterialChanged()

    def getSizeMacro(self, size, suffix):
        if hasattr(self.f3d, size):
            return getattr(self.f3d, size + suffix)
        else:
            return getattr(self.f3d, self.f3d.IM_SIZ[size] + suffix)

    def getImagePathFromInclude(self, path):
        if self.basePath is None:
            raise PluginError("Cannot load texture from " + path + " without any provided base path.")

        imagePath = path[:-5] + "png"
        return os.path.join(self.basePath, imagePath)

    def getVTXPathFromInclude(self, path):
        if self.basePath is None:
            raise PluginError("Cannot load VTX from " + path + " without any provided base path.")
        return os.path.join(self.basePath, path)

    def setGeoFlags(self, command, value):
        mat = self.mat()
        bitFlags = math_eval(command.params[0], self.f3d)

        if bitFlags & self.f3d.G_ZBUFFER:
            mat.rdp_settings.g_zbuffer = value
        if bitFlags & self.f3d.G_SHADE:
            mat.rdp_settings.g_shade = value
        if bitFlags & self.f3d.G_CULL_FRONT:
            mat.rdp_settings.g_cull_front = value
        if bitFlags & self.f3d.G_CULL_BACK:
            mat.rdp_settings.g_cull_back = value
        if bitFlags & self.f3d.G_FOG:
            mat.rdp_settings.g_fog = value
        if bitFlags & self.f3d.G_LIGHTING:
            mat.rdp_settings.g_lighting = value
        if bitFlags & self.f3d.G_TEXTURE_GEN:
            mat.rdp_settings.g_tex_gen = value
        if bitFlags & self.f3d.G_TEXTURE_GEN_LINEAR:
            mat.rdp_settings.g_tex_gen_linear = value
        if bitFlags & self.f3d.G_SHADING_SMOOTH:
            mat.rdp_settings.g_shade_smooth = value
        if bitFlags & self.f3d.G_CLIPPING:
            mat.rdp_settings.g_clipping = value

    def loadGeoFlags(self, command):
        mat = self.mat()

        bitFlags = math_eval(command.params[0], self.f3d)

        mat.rdp_settings.g_zbuffer = bitFlags & self.f3d.G_ZBUFFER != 0
        mat.rdp_settings.g_shade = bitFlags & self.f3d.G_SHADE != 0
        mat.rdp_settings.g_cull_front = bitFlags & self.f3d.G_CULL_FRONT != 0
        mat.rdp_settings.g_cull_back = bitFlags & self.f3d.G_CULL_BACK != 0
        mat.rdp_settings.g_fog = bitFlags & self.f3d.G_FOG != 0
        mat.rdp_settings.g_lighting = bitFlags & self.f3d.G_LIGHTING != 0
        mat.rdp_settings.g_tex_gen = bitFlags & self.f3d.G_TEXTURE_GEN != 0
        mat.rdp_settings.g_tex_gen_linear = bitFlags & self.f3d.G_TEXTURE_GEN_LINEAR != 0
        mat.rdp_settings.g_shade_smooth = bitFlags & self.f3d.G_SHADING_SMOOTH != 0
        mat.rdp_settings.g_clipping = bitFlags & self.f3d.G_CLIPPING != 0

    def setCombineLerp(self, lerp0, lerp1):
        mat = self.mat()

        if len(lerp0) < 8 or len(lerp1) < 8:
            print("Incorrect combiner param count: " + str(lerp0) + " " + str(lerp1))
            return

        lerp0 = [value.strip() for value in lerp0]
        lerp1 = [value.strip() for value in lerp1]

        # Padding since index can go up to 31
        combinerAList = ["COMBINED", "TEXEL0", "TEXEL1", "PRIMITIVE", "SHADE", "ENVIRONMENT", "1", "NOISE"] + ["0"] * 24
        combinerBList = ["COMBINED", "TEXEL0", "TEXEL1", "PRIMITIVE", "SHADE", "ENVIRONMENT", "CENTER", "K4"] + [
            "0"
        ] * 24
        combinerCList = [
            "COMBINED",
            "TEXEL0",
            "TEXEL1",
            "PRIMITIVE",
            "SHADE",
            "ENVIRONMENT",
            "SCALE",
            "COMBINED_ALPHA",
            "TEXEL0_ALPHA",
            "TEXEL1_ALPHA",
            "PRIMITIVE_ALPHA",
            "SHADE_ALPHA",
            "ENV_ALPHA",
            "LOD_FRACTION",
            "PRIM_LOD_FRAC",
            "K5",
        ] + ["0"] * 16
        combinerDList = ["COMBINED", "TEXEL0", "TEXEL1", "PRIMITIVE", "SHADE", "ENVIRONMENT", "1", "0"] + ["0"] * 24

        combinerAAlphaList = ["COMBINED", "TEXEL0", "TEXEL1", "PRIMITIVE", "SHADE", "ENVIRONMENT", "1", "0"]
        combinerBAlphaList = ["COMBINED", "TEXEL0", "TEXEL1", "PRIMITIVE", "SHADE", "ENVIRONMENT", "1", "0"]
        combinerCAlphaList = [
            "LOD_FRACTION",
            "TEXEL0",
            "TEXEL1",
            "PRIMITIVE",
            "SHADE",
            "ENVIRONMENT",
            "PRIM_LOD_FRAC",
            "0",
        ]
        combinerDAlphaList = ["COMBINED", "TEXEL0", "TEXEL1", "PRIMITIVE", "SHADE", "ENVIRONMENT", "1", "0"]

        for i in range(0, 4):
            lerp0[i] = math_eval("G_CCMUX_" + lerp0[i], self.f3d)
            lerp1[i] = math_eval("G_CCMUX_" + lerp1[i], self.f3d)

        for i in range(4, 8):
            lerp0[i] = math_eval("G_ACMUX_" + lerp0[i], self.f3d)
            lerp1[i] = math_eval("G_ACMUX_" + lerp1[i], self.f3d)

        mat.set_combiner = True
        mat.combiner1.A = combinerAList[lerp0[0]]
        mat.combiner1.B = combinerBList[lerp0[1]]
        mat.combiner1.C = combinerCList[lerp0[2]]
        mat.combiner1.D = combinerDList[lerp0[3]]
        mat.combiner1.A_alpha = combinerAAlphaList[lerp0[4]]
        mat.combiner1.B_alpha = combinerBAlphaList[lerp0[5]]
        mat.combiner1.C_alpha = combinerCAlphaList[lerp0[6]]
        mat.combiner1.D_alpha = combinerDAlphaList[lerp0[7]]

        mat.combiner2.A = combinerAList[lerp1[0]]
        mat.combiner2.B = combinerBList[lerp1[1]]
        mat.combiner2.C = combinerCList[lerp1[2]]
        mat.combiner2.D = combinerDList[lerp1[3]]
        mat.combiner2.A_alpha = combinerAAlphaList[lerp1[4]]
        mat.combiner2.B_alpha = combinerBAlphaList[lerp1[5]]
        mat.combiner2.C_alpha = combinerCAlphaList[lerp1[6]]
        mat.combiner2.D_alpha = combinerDAlphaList[lerp1[7]]

    def setCombineMode(self, command):
        if not hasattr(self.f3d, command.params[0]) or not hasattr(self.f3d, command.params[1]):
            print("Unhandled combiner mode: " + command.params[0] + ", " + command.params[1])
            return
        lerp0 = getattr(self.f3d, command.params[0])
        lerp1 = getattr(self.f3d, command.params[1])

        self.setCombineLerp(lerp0, lerp1)

    def setTLUTMode(self, index, value):
        mat = self.mat()
        texProp = getattr(mat, "tex" + str(index))
        bitData = math_eval(value, self.f3d)
        if value == self.f3d.G_TT_NONE:
            if texProp.tex_format[:2] == "CI":
                texProp.tex_format = "RGBA16"
        elif value == self.f3d.G_TT_IA16:
            texProp.ci_format = "IA16"
        else:
            texProp.ci_format = "RGBA16"

    def setOtherModeFlags(self, command):
        mat = self.mat()
        mode = math_eval(command.params[0], self.f3d)
        if mode == self.f3d.G_SETOTHERMODE_H:
            self.setOtherModeFlagsH(command)
        else:
            self.setOtherModeFlagsL(command)

    def setOtherModeFlagsH(self, command):

        otherModeH = {
            "G_MDSFT_ALPHADITHER": ["G_AD_PATTERN", "G_AD_NOTPATTERN", "G_AD_NOISE", "G_AD_DISABLE"],
            "G_MDSFT_RGBDITHER": ["G_CD_MAGICSQ", "G_CD_BAYER", "NOISE"],
            "G_MDSFT_COMBKEY": ["G_CK_NONE", "G_CK_KEY"],
            "G_MDSFT_TEXTCONV": [
                "G_TC_CONV",
                "G_TC_CONV",
                "G_TC_CONV",
                "G_TC_CONV",
                "G_TC_CONV",
                "G_TC_FILTCONV",
                "G_TC_FILT",
            ],
            "G_MDSFT_TEXTFILT": ["G_TF_POINT", "G_TF_POINT", "G_TF_BILERP", "G_TF_AVERAGE"],
            "G_MDSFT_TEXTLOD": ["G_TL_TILE", "G_TL_LOD"],
            "G_MDSFT_TEXTDETAIL": ["G_TD_CLAMP", "G_TD_SHARPEN", "G_TD_DETAIL"],
            "G_MDSFT_TEXTPERSP": ["G_TP_NONE", "G_TP_PERSP"],
            "G_MDSFT_CYCLETYPE": ["G_CYC_1CYCLE", "G_CYC_2CYCLE", "G_CYC_COPY", "G_CYC_FILL"],
            "G_MDSFT_COLORDITHER": ["G_CD_MAGICSQ", "G_CD_BAYER", "G_CD_NOISE"],
            "G_MDSFT_PIPELINE": ["G_PM_NPRIMITIVE", "G_PM_1PRIMITIVE"],
        }
        mat = self.mat()
        flags = math_eval(command.params[3], self.f3d)
        shift = math_eval(command.params[1], self.f3d)
        mask = math_eval(command.params[2], self.f3d)

        for field, fieldData in otherModeH.items():
            fieldShift = getattr(self.f3d, field)
            if fieldShift >= shift and fieldShift < shift + mask:
                setattr(
                    mat.rdp_settings,
                    field.lower(),
                    fieldData[(flags >> fieldShift) & ((1 << int(ceil(math.log(len(fieldData), 2)))) - 1)],
                )

    # This only handles commonly used render mode presets (with macros),
    # and no render modes at all with raw bit data.
    def setOtherModeFlagsL(self, command):
        otherModeL = {
            "G_MDSFT_ALPHACOMPARE": ["G_AC_NONE", "G_AC_THRESHOLD", "G_AC_THRESHOLD", "G_AC_DITHER"],
            "G_MDSFT_ZSRCSEL": ["G_ZS_PIXEL", "G_ZS_PRIM"],
        }

        mat = self.mat()
        flags = math_eval(command.params[3], self.f3d)
        shift = math_eval(command.params[1], self.f3d)
        mask = math_eval(command.params[2], self.f3d)

        for field, fieldData in otherModeL.items():
            fieldShift = getattr(self.f3d, field)
            if fieldShift >= shift and fieldShift < shift + mask:
                setattr(
                    mat.rdp_settings,
                    field.lower(),
                    fieldData[(flags >> fieldShift) & ((1 << int(ceil(math.log(len(fieldData), 2)))) - 1)],
                )

        if self.f3d.G_MDSFT_RENDERMODE >= shift and self.f3d.G_MDSFT_RENDERMODE < shift + mask:
            self.setRenderMode(flags)

    def setRenderMode(self, flags):
        mat = self.mat()
        rendermode1 = renderModeMask(flags, 1, False)
        rendermode2 = renderModeMask(flags, 2, False)

        blend1 = renderModeMask(flags, 1, True)

        rendermodeName1 = None
        rendermodeName2 = None

        # print("Render mode: " + hex(rendermode1) + ", " + hex(rendermode2))
        for name, value in vars(self.f3d).items():
            if name[:5] == "G_RM_":
                # print(name + " " + hex(value))

                if name in ["G_RM_FOG_SHADE_A", "G_RM_FOG_PRIM_A", "G_RM_PASS"]:
                    if blend1 == value:
                        rendermodeName1 = name
                else:
                    if rendermode1 == value:
                        rendermodeName1 = name
                    if rendermode2 == value:
                        rendermodeName2 = name
            if rendermodeName1 is not None and rendermodeName2 is not None:
                break

        mat.rdp_settings.sets_rendermode = True
        if rendermodeName1 is not None and rendermodeName2 is not None:
            mat.rdp_settings.rendermode_advanced_enabled = False
            mat.rdp_settings.rendermode_preset_cycle_1 = rendermodeName1
            mat.rdp_settings.rendermode_preset_cycle_2 = rendermodeName2
        else:
            mat.rdp_settings.rendermode_advanced_enabled = True

        mat.rdp_settings.aa_en = rendermode1 & self.f3d.AA_EN != 0
        mat.rdp_settings.z_cmp = rendermode1 & self.f3d.Z_CMP != 0
        mat.rdp_settings.z_upd = rendermode1 & self.f3d.Z_UPD != 0
        mat.rdp_settings.im_rd = rendermode1 & self.f3d.IM_RD != 0
        mat.rdp_settings.clr_on_cvg = rendermode1 & self.f3d.CLR_ON_CVG != 0
        mat.rdp_settings.cvg_dst = self.f3d.cvgDstDict[rendermode1 & self.f3d.CVG_DST_SAVE]
        mat.rdp_settings.zmode = self.f3d.zmodeDict[rendermode1 & self.f3d.ZMODE_DEC]
        mat.rdp_settings.cvg_x_alpha = rendermode1 & self.f3d.CVG_X_ALPHA != 0
        mat.rdp_settings.alpha_cvg_sel = rendermode1 & self.f3d.ALPHA_CVG_SEL != 0
        mat.rdp_settings.force_bl = rendermode1 & self.f3d.FORCE_BL != 0

        mat.rdp_settings.blend_p1 = self.f3d.blendColorDict[rendermode1 >> 30 & 3]
        mat.rdp_settings.blend_a1 = self.f3d.blendAlphaDict[rendermode1 >> 26 & 3]
        mat.rdp_settings.blend_m1 = self.f3d.blendColorDict[rendermode1 >> 22 & 3]
        mat.rdp_settings.blend_b1 = self.f3d.blendMixDict[rendermode1 >> 18 & 3]

        mat.rdp_settings.blend_p2 = self.f3d.blendColorDict[rendermode2 >> 28 & 3]
        mat.rdp_settings.blend_a2 = self.f3d.blendAlphaDict[rendermode2 >> 24 & 3]
        mat.rdp_settings.blend_m2 = self.f3d.blendColorDict[rendermode2 >> 20 & 3]
        mat.rdp_settings.blend_b2 = self.f3d.blendMixDict[rendermode2 >> 16 & 3]

    def gammaInverseParam(self, color):
        return [gammaInverseValue(math_eval(value, self.f3d) / 255) for value in color[:3]] + [
            math_eval(color[3], self.f3d) / 255
        ]

    def getLightIndex(self, lightIndexString):
        return math_eval(lightIndexString, self.f3d) if "LIGHT_" not in lightIndexString else int(lightIndexString[-1:])

    def getLightCount(self, lightCountString):
        return (
            math_eval(lightCountString, self.f3d)
            if "NUMLIGHTS_" not in lightCountString
            else int(lightCountString[-1:])
        )

    def getLightObj(self, light):
        lightKey = (tuple(light.color), tuple(light.normal))
        if lightKey not in self.lightData:
            lightName = "Light"
            bLight = bpy.data.lights.new(lightName, "SUN")
            lightObj = bpy.data.objects.new(lightName, bLight)

            lightObj.rotation_euler = (
                mathutils.Euler((0, 0, math.pi)).to_quaternion()
                @ (
                    mathutils.Euler((math.pi / 2, 0, 0)).to_quaternion() @ mathutils.Vector(light.normal)
                ).rotation_difference(mathutils.Vector((0, 0, 1)))
            ).to_euler()
            # lightObj.rotation_euler[0] *= 1
            bLight.color = light.color

            bpy.context.scene.collection.objects.link(lightObj)
            self.lightData[lightKey] = lightObj
        return self.lightData[lightKey]

    def applyLights(self):
        mat = self.mat()
        allCombinerUses = all_combiner_uses(mat)
        if allCombinerUses["Shade"] and mat.rdp_settings.g_lighting and mat.set_lights:
            mat.use_default_lighting = False
            mat.ambient_light_color = self.lights.a.color + ([1] if len(self.lights.a.color) == 3 else [])

            for i in range(self.numLights):
                lightObj = self.getLightObj(self.lights.l[i])
                setattr(mat, "f3d_light" + str(i + 1), lightObj.data)

    def setLightColor(self, data, command):
        self.mat().set_lights = True
        lightIndex = self.getLightIndex(command.params[0])
        colorData = math_eval(command.params[1], self.f3d)
        color = [((colorData >> 24) & 0xFF) / 0xFF, ((colorData >> 16) & 0xFF) / 0xFF, ((colorData >> 8) & 0xFF) / 0xFF]

        if lightIndex != self.numLights + 1:
            self.lights.l[lightIndex - 1].color = color
        else:
            self.lights.a.color = color

        # This is an assumption.
        if self.numLights < lightIndex - 1:
            self.numLights = lightIndex - 1

    # Assumes that any SPLight references a Lights0-9n struct instead of specific Light structs.
    def setLight(self, data, command):
        mat = self.mat()
        mat.set_lights = True

        lightReference = command.params[0]
        lightIndex = self.getLightIndex(command.params[1])

        match = re.search("([A-Za-z0-9\_]*)\.(l(\[([0-9])\])?)?(a)?", lightReference)
        if match is None:
            print(
                "Could not handle parsing of light reference: "
                + lightReference
                + ". Currently only handling Lights0-9n structs (not Light)"
            )
            return

        lightsName = match.group(1)
        lights = self.createLights(data, lightsName)

        if match.group(2) is not None:
            if match.group(3) is not None:
                lightIndex = math_eval(match.group(4), self.f3d)
            else:
                lightIndex = 0

            # This is done as an assumption, to handle models that have numLights set beforehand
            if self.numLights < lightIndex + 1:
                self.numLights = lightIndex + 1
            self.lights.l[lightIndex] = lights.l[lightIndex]
        else:
            self.lights.a = lights.a

    def setLights(self, data, command):
        mat = self.mat()
        self.mat().set_lights = True

        numLights = self.getLightCount(command.name[13])
        self.numLights = numLights

        lightsName = command.params[0]
        self.lights = self.createLights(data, lightsName)

    def createLights(self, data, lightsName):
        numLights, lightValues = parseLightsData(data, lightsName, self)
        ambientColor = gammaInverse([value / 255 for value in lightValues[0:3]])

        lightList = []

        for i in range(numLights):
            color = gammaInverse([value / 255 for value in lightValues[3 + 6 * i : 3 + 6 * i + 3]])
            direction = bytesToNormal(lightValues[3 + 6 * i + 3 : 3 + 6 * i + 6])
            lightList.append(Light(color, direction))

        while len(lightList) < 7:
            lightList.append(Light([0, 0, 0], [0x28, 0x28, 0x28]))

        # normally a and l are Ambient and Light objects,
        # but here they will be a color and blender light object array.
        lights = Lights(lightsName)
        lights.a = Ambient(ambientColor)
        lights.l = lightList

        return lights

    def getTileIndex(self, value):
        if value == "G_TX_RENDERTILE":
            return self.f3d.G_TX_RENDERTILE
        elif value == "G_TX_LOADTILE":
            return self.f3d.G_TX_LOADTILE
        else:
            return math_eval(value, self.f3d)

    def getTileSettings(self, value):
        return self.tileSettings[self.getTileIndex(value)]

    def getTileSizeSettings(self, value):
        return self.tileSizes[self.getTileIndex(value)]

    def setTileSize(self, params):
        mat = self.mat()
        tileSizeSettings = self.getTileSizeSettings(params[0])
        tileSettings = self.getTileSettings(params[0])

        dimensions = [0, 0, 0, 0]
        for i in range(1, 5):
            # match = None
            # if not isinstance(params[i], int):
            # 	match = re.search("\(([0-9]+)\s*\-\s*1\s*\)\s*<<\s*G\_TEXTURE\_IMAGE\_FRAC", params[i])
            # if match is not None:
            # 	dimensions[i - 1] = (math_eval(match.group(1), self.f3d) - 1) << self.f3d.G_TEXTURE_IMAGE_FRAC
            # else:
            # 	dimensions[i - 1] = math_eval(params[i], self.f3d)
            dimensions[i - 1] = math_eval(params[i], self.f3d)

        tileSizeSettings.uls = dimensions[0]
        tileSizeSettings.ult = dimensions[1]
        tileSizeSettings.lrs = dimensions[2]
        tileSizeSettings.lrt = dimensions[3]

    def setTile(self, params, dlData):
        tileIndex = self.getTileIndex(params[4])
        tileSettings = self.getTileSettings(params[4])
        tileSettings.fmt = getTileFormat(params[0], self.f3d)
        tileSettings.siz = getTileSize(params[1], self.f3d)
        tileSettings.line = math_eval(params[2], self.f3d)
        tileSettings.tmem = math_eval(params[3], self.f3d)
        tileSettings.palette = math_eval(params[5], self.f3d)
        tileSettings.cmt = getTileClampMirror(params[6], self.f3d)
        tileSettings.maskt = getTileMask(params[7], self.f3d)
        tileSettings.shiftt = getTileShift(params[8], self.f3d)
        tileSettings.cms = getTileClampMirror(params[9], self.f3d)
        tileSettings.masks = getTileMask(params[10], self.f3d)
        tileSettings.shifts = getTileShift(params[11], self.f3d)

        tileSizeSettings = self.getTileSizeSettings(params[4])

    def loadTile(self, params):
        tileSettings = self.getTileSettings(params[0])
        # TODO: Region parsing too hard?
        # region = [
        # 	math_eval(params[1], self.f3d) / 4,
        # 	math_eval(params[2], self.f3d) / 4,
        # 	math_eval(params[3], self.f3d) / 4,
        # 	math_eval(params[4], self.f3d) / 4
        # ]
        region = None

        # Defer texture parsing until next set tile.
        self.tmemDict[tileSettings.tmem] = self.currentTextureName
        self.materialChanged = True

    def loadMultiBlock(self, params, dlData, is4bit):
        width = math_eval(params[5], self.f3d)
        height = math_eval(params[6], self.f3d)
        siz = params[4]
        line = ((width * self.getSizeMacro(siz, "_LINE_BYTES")) + 7) >> 3 if not is4bit else ((width >> 1) + 7) >> 3
        tmem = params[1]
        tile = params[2]
        loadBlockSiz = self.getSizeMacro(siz, "_LOAD_BLOCK") if not is4bit else self.f3d.G_IM_SIZ_16b
        self.currentTextureName = params[0]
        self.setTile(
            [
                params[3],
                loadBlockSiz,
                0,
                tmem,
                "G_TX_LOADTILE",
                0,
                params[9],
                params[11],
                params[13],
                params[8],
                params[10],
                params[12],
            ],
            dlData,
        )
        # TODO: Region is ignored for now
        self.loadTile(["G_TX_LOADTILE", 0, 0, 0, 0])
        self.setTile(
            [
                params[3],
                params[4],
                line,
                tmem,
                tile,
                0,
                params[9],
                params[11],
                params[13],
                params[8],
                params[10],
                params[12],
            ],
            dlData,
        )
        self.setTileSize(
            [tile, 0, 0, (width - 1) << self.f3d.G_TEXTURE_IMAGE_FRAC, (height - 1) << self.f3d.G_TEXTURE_IMAGE_FRAC]
        )

    def loadTLUTPal(self, name, dlData, count):
        # TODO: Doesn't handle loading palettes into not tmem 256
        self.currentTextureName = name
        self.setTile([0, 0, 0, 256, "G_TX_LOADTILE", 0, 0, 0, 0, 0, 0, 0], dlData)
        self.loadTLUT(["G_TX_LOADTILE", count], dlData)

    # override this in a parent context to handle texture references.
    # keep material parameter for use by parent.
    # ex. In OOT, you can call self.loadTexture() here based on texture arrays.
    def handleTextureReference(
        self,
        name: str,
        image: F3DTextureReference,
        material: bpy.types.Material,
        index: int,
        tileSettings: DPSetTile,
        data: str,
    ):
        texProp = getattr(material.f3d_mat, "tex" + str(index))
        texProp.tex = None
        texProp.use_tex_reference = True
        texProp.tex_reference = name
        size = texProp.tex_reference_size

    # add to this by overriding in a parent context, to handle clearing settings related to previous texture references.
    def handleTextureValue(self, material: bpy.types.Material, image: bpy.types.Image, index: int):
        texProp = getattr(material.f3d_mat, "tex" + str(index))
        texProp.tex = image
        texProp.use_tex_reference = False
        size = texProp.tex.size

    def applyTileToMaterial(self, index, tileSettings, tileSizeSettings, dlData: str):
        mat = self.mat()

        texProp = getattr(mat, "tex" + str(index))

        name = self.tmemDict[tileSettings.tmem]
        image = self.textureData[name]
        if isinstance(image, F3DTextureReference):
            self.handleTextureReference(name, image, self.materialContext, index, tileSettings, dlData)
        else:
            self.handleTextureValue(self.materialContext, image, index)
        texProp.tex_set = True

        if texProp.use_tex_reference:
            # WARNING: Inferring texture size from tile size.
            texProp.tex_reference_size = [
                int(round(tileSizeSettings.lrs / (2**self.f3d.G_TEXTURE_IMAGE_FRAC) + 1)),
                int(round(tileSizeSettings.lrt / (2**self.f3d.G_TEXTURE_IMAGE_FRAC) + 1)),
            ]

        texProp.tex_format = tileSettings.fmt[8:].replace("_", "") + tileSettings.siz[8:-1].replace("_", "")

        texProp.S.clamp = tileSettings.cms[0]
        texProp.S.mirror = tileSettings.cms[1]
        texProp.S.mask = tileSettings.masks
        texProp.S.shift = tileSettings.shifts

        texProp.T.clamp = tileSettings.cmt[0]
        texProp.T.mirror = tileSettings.cmt[1]
        texProp.T.mask = tileSettings.maskt
        texProp.T.shift = tileSettings.shiftt

        texProp.S.low = round(tileSizeSettings.uls / (2**self.f3d.G_TEXTURE_IMAGE_FRAC), 3)
        texProp.T.low = round(tileSizeSettings.ult / (2**self.f3d.G_TEXTURE_IMAGE_FRAC), 3)
        texProp.S.high = round(tileSizeSettings.lrs / (2**self.f3d.G_TEXTURE_IMAGE_FRAC), 3)
        texProp.T.high = round(tileSizeSettings.lrt / (2**self.f3d.G_TEXTURE_IMAGE_FRAC), 3)

    def loadTexture(self, data, name, region, tileSettings, isLUT):
        textureName = name

        if textureName in self.textureData:
            return self.textureData[textureName]

        # region ignored?
        if isLUT:
            siz = "G_IM_SIZ_16b"
            width = 16
        else:
            siz = tileSettings.siz
            if siz == "G_IM_SIZ_4b":
                width = (tileSettings.line * 8) * 2
            else:
                width = int(ceil((tileSettings.line * 8) / self.f3d.G_IM_SIZ_VARS[siz + "_LINE_BYTES"]))

        # TODO: Textures are sometimes loaded in with different dimensions than for rendering.
        # This means width is incorrect?
        image, loadedFromImageFile = parseTextureData(
            data, textureName, self, tileSettings.fmt, siz, width, self.basePath, isLUT, self.f3d
        )
        if loadedFromImageFile:
            self.imagesDontApplyTlut.add(image)

        self.textureData[textureName] = image
        return self.textureData[textureName]

    def loadTLUT(self, params, dlData):
        tileSettings = self.getTileSettings(params[0])
        name = self.currentTextureName
        textureName = name
        self.tmemDict[tileSettings.tmem] = textureName

        tlut = self.loadTexture(dlData, textureName, [0, 0, 16, 16], tileSettings, True)
        self.materialChanged = True

    def applyTLUT(self, image, tlut):
        invalidIndicesDetected = False
        for i in range(int(len(image.pixels) / 4)):
            lutIndex = int(round(image.pixels[4 * i] * 255))
            newValues = tlut.pixels[4 * lutIndex : 4 * (lutIndex + 1)]
            if len(newValues) < 4:
                # print("Invalid LUT Index " + str(lutIndex))
                invalidIndicesDetected = True
            else:
                image.pixels[4 * i : 4 * (i + 1)] = newValues

        if invalidIndicesDetected:
            print("Invalid LUT Indices detected.")

    def processCommands(self, dlData, dlName, dlCommands):
        callStack = [F3DParsedCommands(dlName, dlCommands, 0)]
        while len(callStack) > 0:
            currentCommandList = callStack[-1]
            command = currentCommandList.currentCommand()

            if currentCommandList.index >= len(currentCommandList.commands):
                raise PluginError("Cannot handle unterminated static display lists: " + currentCommandList.name)
            elif len(callStack) > 2**16:
                raise PluginError("DL call stack larger than 2**16, assuming infinite loop: " + currentCommandList.name)

            # print(command.name + " " + str(command.params))
            if command.name == "gsSPVertex":
                vertexDataName, vertexDataOffset = getVertexDataStart(command.params[0], self.f3d)
                parseVertexData(dlData, vertexDataName, self)
                self.addVertices(command.params[1], command.params[2], vertexDataName, vertexDataOffset)
            elif command.name == "gsSPMatrix":
                self.setCurrentTransform(command.params[0], command.params[1])
            elif command.name == "gsSPPopMatrix":
                print("gsSPPopMatrix not handled.")
            elif command.name == "gsSP1Triangle":
                self.addTriangle(command.params[0:3], dlData)
            elif command.name == "gsSP2Triangles":
                self.addTriangle(command.params[0:3] + command.params[4:7], dlData)
            elif command.name == "gsSPDisplayList" or command.name[:10] == "gsSPBranch":
                newDLName = self.processDLName(command.params[0])
                if newDLName is not None:
                    newDLCommands = parseDLData(dlData, newDLName)
                    # Use -1 index so that it will be incremented to 0 at end of loop
                    parsedCommands = F3DParsedCommands(newDLName, newDLCommands, -1)
                    if command.name == "gsSPDisplayList":
                        callStack.append(parsedCommands)
                    elif command.name[:10] == "gsSPBranch":  # TODO: Handle BranchZ?
                        callStack = callStack[:-1]
                        callStack.append(parsedCommands)
            elif command.name == "gsSPEndDisplayList":
                callStack = callStack[:-1]

            # Should we parse commands into f3d_gbi classes?
            # No, because some parsing involves reading C files, which is separate.

            # Assumes macros use variable names instead of values
            mat = self.mat()
            try:
                # Material Specific Commands
                # materialChanged status will be reverted if none of these material changing commands are processed
                prevMaterialChangedStatus = self.materialChanged
                self.materialChanged = True

                if command.name == "gsSPClipRatio":
                    mat.clip_ratio = math_eval(command.params[0], self.f3d)
                elif command.name == "gsSPNumLights":
                    self.numLights = self.getLightCount(command.name[1])
                elif command.name == "gsSPLight":
                    self.setLight(dlData, command)
                elif command.name == "gsSPLightColor":
                    self.setLightColor(dlData, command)
                elif command.name[:13] == "gsSPSetLights":
                    self.setLights(dlData, command)
                elif command.name == "gsSPFogFactor":
                    pass
                elif command.name == "gsSPFogPosition":
                    mat.fog_position = [math_eval(command.params[0], self.f3d), math_eval(command.params[1], self.f3d)]
                    mat.set_fog = True
                elif command.name == "gsSPTexture" or command.name == "gsSPTextureL":
                    mat.tex_scale = [
                        math_eval(command.params[0], self.f3d) / (2**16),
                        math_eval(command.params[1], self.f3d) / (2**16),
                    ]
                elif command.name == "gsSPSetGeometryMode":
                    self.setGeoFlags(command, True)
                elif command.name == "gsSPClearGeometryMode":
                    self.setGeoFlags(command, False)
                elif command.name == "gsSPLoadGeometryMode":
                    self.loadGeoFlags(command)
                elif command.name == "gsSPSetOtherMode":
                    self.setOtherModeFlags(command)
                elif command.name == "gsDPPipelineMode":
                    mat.rdp_settings.g_mdsft_pipeline = command.params[0]
                elif command.name == "gsDPSetCycleType":
                    mat.rdp_settings.g_mdsft_cycletype = command.params[0]
                elif command.name == "gsDPSetTexturePersp":
                    mat.rdp_settings.g_mdsft_textpersp = command.params[0]
                elif command.name == "gsDPSetTextureDetail":
                    mat.rdp_settings.g_mdsft_textdetail = command.params[0]
                elif command.name == "gsDPSetTextureLOD":
                    mat.rdp_settings.g_mdsft_textlod = command.params[0]
                elif command.name == "gsDPSetTextureLUT":
                    self.setTLUTMode(0, command.params[0])
                    self.setTLUTMode(1, command.params[0])
                elif command.name == "gsDPSetTextureFilter":
                    mat.rdp_settings.g_mdsft_text_filt = command.params[0]
                elif command.name == "gsDPSetTextureConvert":
                    mat.rdp_settings.g_mdsft_textconv = command.params[0]
                elif command.name == "gsDPSetCombineKey":
                    mat.rdp_settings.g_mdsft_combkey = command.params[0]
                elif command.name == "gsDPSetColorDither":
                    mat.rdp_settings.g_mdsft_color_dither = command.params[0]
                elif command.name == "gsDPSetAlphaDither":
                    mat.rdp_settings.g_mdsft_alpha_dither = command.params[0]
                elif command.name == "gsDPSetAlphaCompare":
                    mat.rdp_settings.g_mdsft_alpha_compare = command.params[0]
                elif command.name == "gsDPSetDepthSource":
                    mat.rdp_settings.g_mdsft_zsrcsel = command.params[0]
                elif command.name == "gsDPSetRenderMode":
                    flags = math_eval(command.params[0] + " | " + command.params[1], self.f3d)
                    self.setRenderMode(flags)
                elif command.name == "gsDPSetTextureImage":
                    # Are other params necessary?
                    # The params are set in SetTile commands.
                    self.currentTextureName = command.params[3]
                elif command.name == "gsDPSetCombineMode":
                    self.setCombineMode(command)
                elif command.name == "gsDPSetCombineLERP":
                    self.setCombineLerp(command.params[0:8], command.params[8:16])
                elif command.name == "gsDPSetEnvColor":
                    mat.env_color = self.gammaInverseParam(command.params)
                    mat.set_env = True
                elif command.name == "gsDPSetBlendColor":
                    mat.blend_color = self.gammaInverseParam(command.params)
                    mat.set_blend = True
                elif command.name == "gsDPSetFogColor":
                    mat.fog_color = self.gammaInverseParam(command.params)
                    mat.set_fog = True
                elif command.name == "gsDPSetFillColor":
                    pass
                elif command.name == "gsDPSetPrimDepth":
                    pass
                elif command.name == "gsDPSetPrimColor":
                    mat.prim_lod_min = math_eval(command.params[0], self.f3d) / 255
                    mat.prim_lod_frac = math_eval(command.params[1], self.f3d) / 255
                    mat.prim_color = self.gammaInverseParam(command.params[2:6])
                    mat.set_prim = True
                elif command.name == "gsDPSetOtherMode":
                    print("gsDPSetOtherMode not handled.")
                elif command.name == "DPSetConvert":
                    mat.set_k0_5 = True
                    for i in range(6):
                        setattr(mat, "k" + str(i), gammaInverseValue(math_eval(command.params[i], self.f3d) / 255))
                elif command.name == "DPSetKeyR":
                    mat.set_key = True
                elif command.name == "DPSetKeyGB":
                    mat.set_key = True
                else:
                    self.materialChanged = prevMaterialChangedStatus

                # Texture Commands
                # Assume file texture load
                # SetTextureImage -> Load command -> Set Tile (0 or 1)

                if command.name == "gsDPSetTileSize":
                    self.setTileSize(command.params)
                elif command.name == "gsDPLoadTile":
                    self.loadTile(command.params)
                elif command.name == "gsDPSetTile":
                    self.setTile(command.params, dlData)
                elif command.name == "gsDPLoadBlock":
                    self.loadTile(command.params)
                elif command.name == "gsDPLoadTLUTCmd":
                    self.loadTLUT(command.params, dlData)

                # This all ignores S/T high/low values
                # This is pretty bad/confusing
                elif command.name[: len("gsDPLoadTextureBlock")] == "gsDPLoadTextureBlock":
                    is4bit = "4b" in command.name
                    if is4bit:
                        self.loadMultiBlock(
                            [command.params[0]]
                            + [0, "G_TX_RENDERTILE"]
                            + [command.params[1], "G_IM_SIZ_4b"]
                            + command.params[2:],
                            dlData,
                            True,
                        )
                    else:
                        self.loadMultiBlock(
                            [command.params[0]] + [0, "G_TX_RENDERTILE"] + command.params[1:], dlData, False
                        )
                elif command.name[: len("gsDPLoadMultiBlock")] == "gsDPLoadMultiBlock":
                    is4bit = "4b" in command.name
                    if is4bit:
                        self.loadMultiBlock(command.params[:4] + ["G_IM_SIZ_4b"] + command.params[4:], dlData, True)
                    else:
                        self.loadMultiBlock(command.params, dlData, False)
                elif command.name[: len("gsDPLoadTextureTile")] == "gsDPLoadTextureTile":
                    is4bit = "4b" in command.name
                    if is4bit:
                        self.loadMultiBlock(
                            [command.params[0]]
                            + [0, "G_TX_RENDERTILE"]
                            + [command.params[1], "G_IM_SIZ_4b"]
                            + command.params[2:4]
                            + command.params[9:],
                            "4b",
                            dlData,
                            True,
                        )
                    else:
                        self.loadMultiBlock(
                            [command.params[0]] + [0, "G_TX_RENDERTILE"] + command.params[1:5] + command.params[9:],
                            "4b",
                            dlData,
                            False,
                        )
                elif command.name[: len("gsDPLoadMultiTile")] == "gsDPLoadMultiTile":
                    is4bit = "4b" in command.name
                    if is4bit:
                        self.loadMultiBlock(
                            command.params[:4] + ["G_IM_SIZ_4b"] + command.params[4:6] + command.params[10:],
                            dlData,
                            True,
                        )
                    else:
                        self.loadMultiBlock(command.params[:7] + command.params[11:], dlData, False)

                # TODO: Only handles palettes at tmem = 256
                elif command.name == "gsDPLoadTLUT_pal16":
                    self.loadTLUTPal(command.params[1], dlData, 15)
                elif command.name == "gsDPLoadTLUT_pal256":
                    self.loadTLUTPal(command.params[0], dlData, 255)
                else:
                    pass

            except TypeError as e:
                print(traceback.format_exc())
                # raise Exception(e)
                # print(e)

            # Don't use currentCommandList because some commands may change that
            if len(callStack) > 0:
                callStack[-1].index += 1

    # override this to handle game specific DL calls.
    # return None to indicate DL call should be skipped.
    def processDLName(self, name):
        return name

    def deleteMaterialContext(self):
        if self.materialContext is not None:
            bpy.data.materials.remove(self.materialContext)
        else:
            raise PluginError("Attempting to delete material context that is None.")

    # if deleteMaterialContext is False, then manually call self.deleteMaterialContext() later.
    def createMesh(self, obj, removeDoubles, importNormals, deleteMaterialContext: bool):
        mesh = obj.data
        if len(self.verts) % 3 != 0:
            print(len(self.verts))
            raise PluginError("Number of verts in mesh not divisible by 3, currently " + str(len(self.verts)))

        triangleCount = int(len(self.verts) / 3)
        verts = [f3dVert[0] for f3dVert in self.verts]
        faces = [[3 * i + j for j in range(3)] for i in range(triangleCount)]
        print("Vertices: " + str(len(self.verts)) + ", Triangles: " + str(triangleCount))

        mesh.from_pydata(vertices=verts, edges=[], faces=faces)
        uv_layer = mesh.uv_layers.new().data
        # if self.materialContext.f3d_mat.rdp_settings.g_lighting:
        alpha_layer = mesh.vertex_colors.new(name="Alpha").data
        color_layer = mesh.vertex_colors.new(name="Col").data
        # else:

        if importNormals:
            mesh.use_auto_smooth = True
            mesh.normals_split_custom_set([f3dVert[3] for f3dVert in self.verts])

        for groupName, indices in self.limbGroups.items():
            group = obj.vertex_groups.new(name=self.limbToBoneName[groupName])
            group.add(indices, 1, "REPLACE")

        for i in range(len(mesh.polygons)):
            mesh.polygons[i].material_index = self.triMatIndices[i]

        for i in range(len(mesh.loops)):
            # This should be okay, since we aren't trying to optimize vertices
            # There will be one loop for every vertex
            uv_layer[i].uv = self.verts[i][1]

            # if self.materialContext.f3d_mat.rdp_settings.g_lighting:
            color_layer[i].color = self.verts[i][2]
            alpha_layer[i].color = [self.verts[i][2][3]] * 3 + [1]

        if bpy.context.mode != "OBJECT":
            bpy.ops.object.mode_set(mode="OBJECT")
        bpy.ops.object.select_all(action="DESELECT")
        obj.select_set(True)
        bpy.context.view_layer.objects.active = obj

        for material in self.materials:
            obj.data.materials.append(material)
        if not importNormals:
            bpy.ops.object.shade_smooth()
        if removeDoubles:
            bpy.ops.object.mode_set(mode="EDIT")
            bpy.ops.mesh.select_all(action="SELECT")
            bpy.ops.mesh.remove_doubles()
            bpy.ops.object.mode_set(mode="OBJECT")

        if deleteMaterialContext:
            self.deleteMaterialContext()
        self.clearGeometry()

        obj.location = bpy.context.scene.cursor.location

        i = 0
        for key, lightObj in self.lightData.items():
            lightObj.location = bpy.context.scene.cursor.location + mathutils.Vector((i, 0, 0))
            i += 1


class ParsedMacro:
    def __init__(self, name, params):
        self.name = name
        self.params = params


# Static DLs only

# limbName = c variable name (for parsing text)
# boneName = blender bone name (for assigning vertex groups)
# we distinguish these because there is no guarantee of bone order in blender,
# so we usually rely on alphabetical naming.
# This means changing the c variable names.
def parseF3D(
    dlData,
    dlName,
    obj,
    transformMatrix,
    limbName,
    boneName,
    drawLayerPropName,
    drawLayer,
    f3dContext,
):

    f3dContext.matrixData[limbName] = transformMatrix
    f3dContext.setCurrentTransform(limbName)
    f3dContext.limbToBoneName[limbName] = boneName
    setattr(f3dContext.mat().draw_layer, drawLayerPropName, drawLayer)

    # vertexGroup = getOrMakeVertexGroup(obj, boneName)
    # groupIndex = vertexGroup.index

<<<<<<< HEAD
    dlCommands = parseDLData(dlData, dlName)
    f3dContext.processCommands(dlData, dlName, dlCommands)
    f3dContext.clearMaterial()
=======
    processedDLName = f3dContext.processDLName(dlName)
    if processedDLName is not None:
        dlCommands = parseDLData(dlData, processedDLName)
        f3dContext.processCommands(dlData, processedDLName, dlCommands)
>>>>>>> 07c371e6


def parseDLData(dlData, dlName):
    matchResult = re.search("Gfx\s*" + re.escape(dlName) + "\s*\[\s*\w*\s*\]\s*=\s*\{([^\}]*)\}", dlData)
    if matchResult is None:
        raise PluginError("Cannot find display list named " + dlName)

    dlCommandData = matchResult.group(1)

    # recursive regex not available in re
    # dlCommands = [(match.group(1), [param.strip() for param in match.group(2).split(",")]) for match in \
    # 	re.findall('(gs[A-Za-z0-9\_]*)\(((?>[^()]|(?R))*)\)', dlCommandData, re.DOTALL)]

    dlCommands = parseMacroList(dlCommandData)
    return dlCommands


def getVertexDataStart(vertexDataParam, f3d):
    matchResult = re.search("\&?([A-Za-z0-9\_]*)\s*(\[([^\]]*)\])?\s*(\+(.*))?", vertexDataParam)
    if matchResult is None:
        raise PluginError("SPVertex param " + vertexDataParam + " is malformed.")

    offset = 0
    if matchResult.group(3):
        offset += math_eval(matchResult.group(3), f3d)
    if matchResult.group(5):
        offset += math_eval(matchResult.group(5), f3d)

    return matchResult.group(1), offset


def parseVertexData(dlData, vertexDataName, f3dContext):
    if vertexDataName in f3dContext.vertexData:
        return f3dContext.vertexData[vertexDataName]

    matchResult = re.search(
        "Vtx\s*" + re.escape(vertexDataName) + "\s*\[\s*[0-9x]*\s*\]\s*=\s*\{([^;]*);", dlData, re.DOTALL
    )
    if matchResult is None:
        raise PluginError("Cannot find vertex list named " + vertexDataName)
    data = matchResult.group(1)

    pathMatch = re.search(r'\#include\s*"([^"]*)"', data)
    if pathMatch is not None:
        path = pathMatch.group(1)
        data = readFile(f3dContext.getVTXPathFromInclude(path))

    f3d = f3dContext.f3d
    patterns = f3dContext.vertexFormatPatterns(data)
    vertexData = []
    for pattern in patterns:
        vertexData = [
            (
                [math_eval(match.group(1), f3d), math_eval(match.group(2), f3d), math_eval(match.group(3), f3d)],
                [math_eval(match.group(4), f3d), math_eval(match.group(5), f3d)],
                [
                    math_eval(match.group(6), f3d),
                    math_eval(match.group(7), f3d),
                    math_eval(match.group(8), f3d),
                    math_eval(match.group(9), f3d),
                ],
            )
            for match in re.finditer(pattern, data, re.DOTALL)
        ]
        if len(vertexData) > 0:
            break
    f3dContext.vertexData[vertexDataName] = vertexData

    return f3dContext.vertexData[vertexDataName]


def parseLightsData(lightsData, lightsName, f3dContext):
    # if lightsName in f3dContext.lightData:
    # 	return f3dContext.lightData[lightsName]

    matchResult = re.search(
        "Lights([0-9n])\s*" + re.escape(lightsName) + "\s*=\s*gdSPDefLights[0-9]\s*\(([^\)]*)\)\s*;\s*",
        lightsData,
        re.DOTALL,
    )
    if matchResult is None:
        raise PluginError("Cannot find lights data named " + lightsName)
    data = matchResult.group(2)

    values = [math_eval(value.strip(), f3dContext.f3d) for value in data.split(",")]
    if values[-1] == "":
        values = values[:-1]

    lightCount = matchResult.group(1)
    if lightCount == "n":
        lightCount = "7"
    return int(lightCount), values

    # return f3dContext.lightData[lightsName]


def RGBA16toRGBA32(value):
    return [((value >> 11) & 31) / 31, ((value >> 6) & 31) / 31, ((value >> 1) & 31) / 31, value & 1]


def IA16toRGBA32(value):
    return [((value >> 8) & 255) / 255, ((value >> 8) & 255) / 255, ((value >> 8) & 255) / 255, (value & 255) / 255]


def IA8toRGBA32(value):
    return [((value >> 4) & 15) / 15, ((value >> 4) & 15) / 15, ((value >> 4) & 15) / 15, (value & 15) / 15]


def IA4toRGBA32(value):
    return [((value >> 1) & 7) / 7, ((value >> 1) & 7) / 7, ((value >> 1) & 7) / 7, value & 1]


def I8toRGBA32(value):
    return [value / 255, value / 255, value / 255, 1]


def I4toRGBA32(value):
    return [value / 15, value / 15, value / 15, 1]


def CI8toRGBA32(value):
    return [value / 255, value / 255, value / 255, 1]


def CI4toRGBA32(value):
    return [value / 255, value / 255, value / 255, 1]


def parseTextureData(dlData, textureName, f3dContext, imageFormat, imageSize, width, basePath, isLUT, f3d):

    matchResult = re.search(
        r"([A-Za-z0-9\_]+)\s*" + re.escape(textureName) + r"\s*\[\s*[0-9a-fA-Fx]*\s*\]\s*=\s*\{([^\}]*)\s*\}\s*;\s*",
        dlData,
        re.DOTALL,
    )
    if matchResult is None:
        print("Cannot find texture named " + textureName)
        return F3DTextureReference(textureName, width), False
    data = matchResult.group(2)
    valueSize = matchResult.group(1)

    loadedFromImageFile = False

    pathMatch = re.search(r'\#include\s*"(.*?)"', data, re.DOTALL)
    if pathMatch is not None:
        path = pathMatch.group(1)
        originalImage = bpy.data.images.load(f3dContext.getImagePathFromInclude(path))
        image = originalImage.copy()
        image.pack()
        image.filepath = ""
        bpy.data.images.remove(originalImage)

        # Blender UV origin is bottom right, while N64 is top right, so we must flip LUT since we read it as data
        if isLUT:
            flippedValues = image.pixels[:]
            width, height = image.size
            for j in range(height):
                image.pixels[width * j * 4 : width * (j + 1) * 4] = flippedValues[
                    width * (height - (j + 1)) * 4 : width * (height - j) * 4
                ]

        loadedFromImageFile = True
    else:
        values = [value.strip() for value in data.split(",") if value.strip() != ""]
        newValues = []
        for value in values:
            intValue = math_eval(value, f3d)
            if valueSize == "u8" or valueSize == "s8" or valueSize == "char" or valueSize == "Texture":
                size = 1
            elif valueSize == "u16" or valueSize == "s16" or valueSize == "short":
                size = 2
            elif valueSize == "u32" or valueSize == "s32" or valueSize == "int":
                size = 4
            else:
                size = 8
            newValues.extend(int.to_bytes(intValue, size, "big")[:])
        values = newValues

        if width == 0:
            width = 16
        height = int(ceil(len(values) / (width * int(imageSize[9:-1]) / 8)))
        # print("Texture: " + str(len(values)) + ", width = " + str(width) + ", height = " + str(height))
        image = bpy.data.images.new(textureName, width, height, alpha=True)
        if imageFormat == "G_IM_FMT_RGBA":
            if imageSize == "G_IM_SIZ_16b":
                for i in range(int(len(values) / 2)):
                    image.pixels[4 * i : 4 * (i + 1)] = RGBA16toRGBA32(
                        int.from_bytes(values[2 * i : 2 * (i + 1)], "big")
                    )
            elif imageSize == "G_IM_SIZ_32b":
                image.pixels[:] = values
            else:
                print("Unhandled size for RGBA: " + str(imageSize))
        elif imageFormat == "G_IM_FMT_IA":
            if imageSize == "G_IM_SIZ_4b":
                for i in range(len(values)):
                    image.pixels[8 * i : 8 * i + 4] = IA4toRGBA32((values[i] >> 4) & 15)
                    image.pixels[8 * i + 4 : 8 * i + 8] = IA4toRGBA32(values[i] & 15)
            elif imageSize == "G_IM_SIZ_8b":
                for i in range(len(values)):
                    image.pixels[4 * i : 4 * (i + 1)] = IA8toRGBA32(values[i])
            elif imageSize == "G_IM_SIZ_16b":
                for i in range(int(len(values) / 2)):
                    image.pixels[4 * i : 4 * (i + 1)] = IA16toRGBA32(int.from_bytes(values[2 * i : 2 * (i + 1)], "big"))
            else:
                print("Unhandled size for IA: " + str(imageSize))
        elif imageFormat == "G_IM_FMT_I":
            if imageSize == "G_IM_SIZ_4b":
                for i in range(len(values)):
                    image.pixels[8 * i : 8 * i + 4] = I4toRGBA32((values[i] >> 4) & 15)
                    image.pixels[8 * i + 4 : 8 * i + 8] = I4toRGBA32(values[i] & 15)
            elif imageSize == "G_IM_SIZ_8b":
                for i in range(len(values)):
                    image.pixels[4 * i : 4 * (i + 1)] = I8toRGBA32(values[i])
            else:
                print("Unhandled size for I: " + str(imageSize))
        elif imageFormat == "G_IM_FMT_CI":
            if imageSize == "G_IM_SIZ_4b":
                for i in range(len(values)):
                    image.pixels[8 * i : 8 * i + 4] = CI4toRGBA32((values[i] >> 4) & 15)
                    image.pixels[8 * i + 4 : 8 * i + 8] = CI4toRGBA32(values[i] & 15)
            elif imageSize == "G_IM_SIZ_8b":
                for i in range(len(values)):
                    image.pixels[4 * i : 4 * (i + 1)] = CI8toRGBA32(values[i])
            else:
                print("Unhandled size for CI: " + str(imageSize))

        # Blender UV origin is bottom right, while N64 is top right, so we must flip non LUT
        if not isLUT:
            flippedValues = image.pixels[:]
            for j in range(height):
                image.pixels[width * j * 4 : width * (j + 1) * 4] = flippedValues[
                    width * (height - (j + 1)) * 4 : width * (height - j) * 4
                ]

    return image, loadedFromImageFile


def parseMacroList(data):
    end = 0
    start = 0
    isCommand = True
    commands = []
    parenthesesCount = 0

    command = None
    params = None
    while end < len(data) - 1:
        end += 1
        if data[end] == "(":
            parenthesesCount += 1
        elif data[end] == ")":
            parenthesesCount -= 1

        if isCommand and parenthesesCount > 0:
            command = data[start:end].strip()
            if command[0] == ",":
                command = command[1:].strip()
            isCommand = False
            start = end + 1

        elif not isCommand and parenthesesCount == 0:
            params = parseMacroArgs(data[start:end])
            commands.append(ParsedMacro(command, params))
            isCommand = True
            start = end + 1

    return commands


def parseMacroArgs(data):
    end = 0
    start = 0
    params = []
    parenthesesCount = 0

    while end < len(data) - 1:
        end += 1
        if data[end] == "(":
            parenthesesCount += 1
        elif data[end] == ")":
            parenthesesCount -= 1

        if (data[end] == "," or end == len(data) - 1) and parenthesesCount == 0:
            if end == len(data) - 1:
                end += 1
            param = "".join(data[start:end].split())
            params.append(param)
            start = end + 1

    return params


def getImportData(filepaths):
    data = ""
    for path in filepaths:
        if os.path.exists(path):
            data += readFile(path)

    return data


def parseMatrices(sceneData: str, f3dContext: F3DContext, importScale: float = 1):
    for match in re.finditer(rf"Mtx\s*([a-zA-Z0-9\_]+)\s*=\s*\{{(.*?)\}}\s*;", sceneData, flags=re.DOTALL):
        name = "&" + match.group(1)
        values = [hexOrDecInt(value.strip()) for value in match.group(2).split(",") if value.strip() != ""]
        trueValues = []
        for n in range(8):
            valueInt = int.from_bytes(values[n].to_bytes(4, "big", signed=True), "big", signed=False)
            valueFrac = int.from_bytes(values[n + 8].to_bytes(4, "big", signed=True), "big", signed=False)
            int1 = values[n] >> 16
            int2 = int.from_bytes((valueInt & (2**16 - 1)).to_bytes(2, "big", signed=False), "big", signed=True)
            frac1 = valueFrac >> 16
            frac2 = valueFrac & (2**16 - 1)
            trueValues.append(int1 + (frac1 / (2**16)))
            trueValues.append(int2 + (frac2 / (2**16)))

        matrix = mathutils.Matrix()
        for i in range(4):
            for j in range(4):
                matrix[j][i] = trueValues[i * 4 + j]

        f3dContext.addMatrix(name, mathutils.Matrix.Scale(importScale, 4) @ matrix)


def importMeshC(data, name, scale, removeDoubles, importNormals, drawLayer, f3dContext, deleteMaterialContext=True):

    # Create new skinned mesh
    mesh = bpy.data.meshes.new(name + "_mesh")
    obj = bpy.data.objects.new(name + "_mesh", mesh)
    bpy.context.collection.objects.link(obj)

    f3dContext.mat().draw_layer.oot = drawLayer
    transformMatrix = mathutils.Matrix.Scale(1 / scale, 4)

    parseF3D(data, name, obj, transformMatrix, name, name, "oot", drawLayer, f3dContext)
    f3dContext.createMesh(obj, removeDoubles, importNormals, deleteMaterialContext)

    applyRotation([obj], math.radians(-90), "X")

    return obj


class F3D_ImportDL(bpy.types.Operator):
    # set bl_ properties
    bl_idname = "object.f3d_import_dl"
    bl_label = "Import DL"
    bl_options = {"REGISTER", "UNDO", "PRESET"}

    # Called on demand (i.e. button press, menu item)
    # Can also be called from operator search menu (Spacebar)
    def execute(self, context):
        obj = None
        if context.mode != "OBJECT":
            bpy.ops.object.mode_set(mode="OBJECT")

        try:
            name = context.scene.DLImportName
            importPath = bpy.path.abspath(context.scene.DLImportPath)
            basePath = bpy.path.abspath(context.scene.DLImportBasePath)
            scaleValue = bpy.context.scene.blenderF3DScale

            removeDoubles = context.scene.DLRemoveDoubles
            importNormals = context.scene.DLImportNormals
            drawLayer = context.scene.DLImportDrawLayer
            f3dType = context.scene.f3d_type
            isHWv1 = context.scene.isHWv1

            data = getImportData([importPath])

            importMeshC(
                data,
                name,
                scaleValue,
                removeDoubles,
                importNormals,
                drawLayer,
                F3DContext(F3D(f3dType, isHWv1), basePath, createF3DMat(None)),
            )

            self.report({"INFO"}, "Success!")
            return {"FINISHED"}

        except Exception as e:
            if context.mode != "OBJECT":
                bpy.ops.object.mode_set(mode="OBJECT")
            raisePluginError(self, e)
            return {"CANCELLED"}  # must return a set


class F3D_UL_ImportDLPathList(bpy.types.UIList):
    def draw_item(self, context, layout, data, item, icon, active_data, active_propname):
        scene = data
        fileProperty = item
        # draw_item must handle the three layout types... Usually 'DEFAULT' and 'COMPACT' can share the same code.
        if self.layout_type in {"DEFAULT", "COMPACT"}:
            # You should always start your row layout by a label (icon + text), or a non-embossed text field,
            # this will also make the row easily selectable in the list! The later also enables ctrl-click rename.
            # We use icon_value of label, as our given icon is an integer value, not an enum ID.
            # Note "data" names should never be translated!
            if ma:
                layout.prop(fileProperty, "Path", text="", emboss=False, icon_value=icon)
            else:
                layout.label(text="", translate=False, icon_value=icon)
        # 'GRID' layout type should be as compact as possible (typically a single icon!).
        elif self.layout_type in {"GRID"}:
            layout.alignment = "CENTER"
            layout.label(text="", icon_value=icon)


class F3D_ImportDLPanel(bpy.types.Panel):
    bl_idname = "F3D_PT_import_dl"
    bl_label = "F3D Importer"
    bl_space_type = "VIEW_3D"
    bl_region_type = "UI"
    bl_category = "Fast64"
    bl_options = {"DEFAULT_CLOSED"}

    @classmethod
    def poll(cls, context):
        return True

    # called every frame
    def draw(self, context):
        col = self.layout.column()

        col.operator(F3D_ImportDL.bl_idname)
        prop_split(col, context.scene, "DLImportName", "Name")
        prop_split(col, context.scene, "DLImportPath", "File")
        prop_split(col, context.scene, "DLImportBasePath", "Base Path")
        prop_split(col, context.scene, "blenderF3DScale", "Scale")
        prop_split(col, context.scene, "DLImportDrawLayer", "Draw Layer")
        col.prop(context.scene, "DLRemoveDoubles")
        col.prop(context.scene, "DLImportNormals")

        box = col.box().column()
        box.label(text="All data must be contained within file.")
        box.label(text="The only exception are pngs converted to inc.c.")

        # col.template_list('F3D_UL_ImportDLPathList', '', context.scene,
        # 	'DLImportOtherFiles', context.scene, 'DLImportOtherFilesIndex')


class ImportFileProperty(bpy.types.PropertyGroup):
    path: bpy.props.StringProperty(name="Path", subtype="FILE_PATH")


f3d_parser_classes = (
    F3D_ImportDL,
    F3D_ImportDLPanel,
    ImportFileProperty,
    F3D_UL_ImportDLPathList,
)


def f3d_parser_register():
    for cls in f3d_parser_classes:
        register_class(cls)

    bpy.types.Scene.DLImportName = bpy.props.StringProperty(name="Name")
    bpy.types.Scene.DLImportPath = bpy.props.StringProperty(name="Directory", subtype="FILE_PATH")
    bpy.types.Scene.DLImportBasePath = bpy.props.StringProperty(name="Directory", subtype="FILE_PATH")
    bpy.types.Scene.DLRemoveDoubles = bpy.props.BoolProperty(name="Remove Doubles", default=True)
    bpy.types.Scene.DLImportNormals = bpy.props.BoolProperty(name="Import Normals", default=True)
    bpy.types.Scene.DLImportDrawLayer = bpy.props.EnumProperty(name="Draw Layer", items=ootEnumDrawLayers)
    bpy.types.Scene.DLImportOtherFiles = bpy.props.CollectionProperty(type=ImportFileProperty)
    bpy.types.Scene.DLImportOtherFilesIndex = bpy.props.IntProperty()


def f3d_parser_unregister():
    for cls in reversed(f3d_parser_classes):
        unregister_class(cls)

    del bpy.types.Scene.DLImportName
    del bpy.types.Scene.DLImportPath
    del bpy.types.Scene.DLRemoveDoubles
    del bpy.types.Scene.DLImportNormals
    del bpy.types.Scene.DLImportDrawLayer
    del bpy.types.Scene.DLImportBasePath
    del bpy.types.Scene.DLImportOtherFiles
    del bpy.types.Scene.DLImportOtherFilesIndex<|MERGE_RESOLUTION|>--- conflicted
+++ resolved
@@ -1830,16 +1830,10 @@
     # vertexGroup = getOrMakeVertexGroup(obj, boneName)
     # groupIndex = vertexGroup.index
 
-<<<<<<< HEAD
-    dlCommands = parseDLData(dlData, dlName)
-    f3dContext.processCommands(dlData, dlName, dlCommands)
-    f3dContext.clearMaterial()
-=======
     processedDLName = f3dContext.processDLName(dlName)
     if processedDLName is not None:
         dlCommands = parseDLData(dlData, processedDLName)
         f3dContext.processCommands(dlData, processedDLName, dlCommands)
->>>>>>> 07c371e6
 
 
 def parseDLData(dlData, dlName):
