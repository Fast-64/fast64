from typing import Union
import functools
import bpy, bmesh, mathutils, os, re, copy, math
from math import pi, ceil
from io import BytesIO
from bpy.utils import register_class, unregister_class

from .f3d_enums import *
from .f3d_constants import *
from .f3d_material import (
    all_combiner_uses,
    getMaterialScrollDimensions,
    getTmemWordUsage,
    getTmemMax,
    bitSizeDict,
    texBitSizeOf,
    texFormatOf,
    TextureProperty,
)
from .f3d_gbi import *
from .f3d_gbi import _DPLoadTextureBlock

from ..utility import *


def getColorLayer(mesh: bpy.types.Mesh, layer="Col"):
    if layer in mesh.attributes and getattr(mesh.attributes[layer], "data", None):
        return mesh.attributes[layer].data
    if layer in mesh.vertex_colors:
        return mesh.vertex_colors[layer].data
    return None


def getEdgeToFaceDict(mesh):
    edgeDict = {}
    for face in mesh.loop_triangles:
        for edgeKey in face.edge_keys:
            if edgeKey not in edgeDict:
                edgeDict[edgeKey] = []
            if face not in edgeDict[edgeKey]:
                edgeDict[edgeKey].append(face)
    return edgeDict


def getVertToFaceDict(mesh):
    vertDict = {}
    for face in mesh.loop_triangles:
        for vertIndex in face.vertices:
            if vertIndex not in vertDict:
                vertDict[vertIndex] = []
            if face not in vertDict[vertIndex]:
                vertDict[vertIndex].append(face)
    return vertDict


def getLoopFromVert(inputIndex, face):
    for i in range(len(face.vertices)):
        if face.vertices[i] == inputIndex:
            return face.loops[i]


class VertexGroupInfo:
    def __init__(self):
        self.vertexGroups = {}  # vertex index : vertex group
        self.vertexGroupToLimb = {}


class MeshInfo:
    def __init__(self):
        self.vert = {}  # all faces connected to a vert
        self.edge = {}  # all faces connected to an edge
        self.f3dVert = {}  # f3d vertex of a given loop
        self.edgeValid = {}  # bool given two faces
        self.validNeighbors = {}  # all neighbors of a face with a valid connecting edge
        self.texDimensions = {}  # texture dimensions for each material

        self.vertexGroupInfo = None


def getInfoDict(obj):
    fixLargeUVs(obj)
    obj.data.calc_loop_triangles()
    obj.data.calc_normals_split()
    if len(obj.data.materials) == 0:
        raise PluginError("Mesh does not have any Fast3D materials.")

    infoDict = MeshInfo()

    vertDict = infoDict.vert
    edgeDict = infoDict.edge
    f3dVertDict = infoDict.f3dVert
    edgeValidDict = infoDict.edgeValid
    validNeighborDict = infoDict.validNeighbors

    mesh: bpy.types.Mesh = obj.data
    uv_data: bpy.types.bpy_prop_collection | list[bpy.types.MeshUVLoop] = None
    if len(obj.data.uv_layers) == 0:
        uv_data = obj.data.uv_layers.new().data
    else:
        uv_data = None
        for uv_layer in obj.data.uv_layers:
            if uv_layer.name == "UVMap":
                uv_data = uv_layer.data
        if uv_data is None:
            raise PluginError("Object '" + obj.name + "' does not have a UV layer named 'UVMap.'")
    for face in mesh.loop_triangles:
        validNeighborDict[face] = []
        material = obj.material_slots[face.material_index].material
        if material is None:
            raise PluginError("There are some faces on your mesh that are assigned to an empty material slot.")
        for vertIndex in face.vertices:
            if vertIndex not in vertDict:
                vertDict[vertIndex] = []
            if face not in vertDict[vertIndex]:
                vertDict[vertIndex].append(face)
        for edgeKey in face.edge_keys:
            if edgeKey not in edgeDict:
                edgeDict[edgeKey] = []
            if face not in edgeDict[edgeKey]:
                edgeDict[edgeKey].append(face)

        for loopIndex in face.loops:
            convertInfo = LoopConvertInfo(
                uv_data, obj, isLightingDisabled(obj.material_slots[face.material_index].material)
            )
            f3dVertDict[loopIndex] = getF3DVert(mesh.loops[loopIndex], face, convertInfo, mesh)
    for face in mesh.loop_triangles:
        for edgeKey in face.edge_keys:
            for otherFace in edgeDict[edgeKey]:
                if otherFace == face:
                    continue
                if (otherFace, face) not in edgeValidDict and (face, otherFace) not in edgeValidDict:
                    edgeValid = (
                        f3dVertDict[getLoopFromVert(edgeKey[0], face)]
                        == f3dVertDict[getLoopFromVert(edgeKey[0], otherFace)]
                        and f3dVertDict[getLoopFromVert(edgeKey[1], face)]
                        == f3dVertDict[getLoopFromVert(edgeKey[1], otherFace)]
                    )
                    edgeValidDict[(otherFace, face)] = edgeValid
                    if edgeValid:
                        validNeighborDict[face].append(otherFace)
                        validNeighborDict[otherFace].append(face)
    return infoDict


def fixLargeUVs(obj):
    mesh = obj.data
    if len(obj.data.uv_layers) == 0:
        uv_data = obj.data.uv_layers.new().data
    else:
        uv_data = None
        for uv_layer in obj.data.uv_layers:
            if uv_layer.name == "UVMap":
                uv_data = uv_layer.data
        if uv_data is None:
            raise PluginError("Object '" + obj.name + "' does not have a UV layer named 'UVMap.'")

    texSizeDict = {}
    if len(obj.data.materials) == 0:
        raise PluginError(f"{obj.name}: This object needs an f3d material on it.")

        # Don't get tex dimensions here, as it also processes unused materials.
        # texSizeDict[material] = getTexDimensions(material)

    for polygon in mesh.polygons:
        material = obj.material_slots[polygon.material_index].material
        if material is None:
            raise PluginError("There are some faces on your mesh that are assigned to an empty material slot.")

        if material not in texSizeDict:
            texSizeDict[material] = getTexDimensions(material)
        if material.f3d_mat.use_large_textures:
            continue

        f3dMat = material.f3d_mat

        UVinterval = [
            2 if f3dMat.tex0.S.mirror or f3dMat.tex1.S.mirror else 1,
            2 if f3dMat.tex0.T.mirror or f3dMat.tex1.T.mirror else 1,
        ]

        size = texSizeDict[material]
        if size[0] == 0 or size[1] == 0:
            continue
        cellSize = [1024 / size[0], 1024 / size[1]]
        minUV, maxUV = findUVBounds(polygon, uv_data)
        uvOffset = [0, 0]

        for i in range(2):

            # Move any UVs close to or straddling edge
            minDiff = (-cellSize[i] + 2) - minUV[i]
            if minDiff > 0:
                applyOffset(minUV, maxUV, uvOffset, ceil(minDiff / UVinterval[i]) * UVinterval[i], i)

            maxDiff = maxUV[i] - (cellSize[i] - 1)
            if maxDiff > 0:
                applyOffset(minUV, maxUV, uvOffset, -ceil(maxDiff / UVinterval[i]) * UVinterval[i], i)

        for loopIndex in polygon.loop_indices:
            newUV = (uv_data[loopIndex].uv[0] + uvOffset[0], uv_data[loopIndex].uv[1] + uvOffset[1])
            uv_data[loopIndex].uv = newUV


def applyOffset(minUV, maxUV, uvOffset, offset, i):
    minUV[i] += offset
    maxUV[i] += offset
    uvOffset[i] += offset


def findUVBounds(polygon, uv_data):
    minUV = [None, None]
    maxUV = [None, None]
    for loopIndex in polygon.loop_indices:
        uv = uv_data[loopIndex].uv
        for i in range(2):
            minUV[i] = uv[i] if minUV[i] is None else min(minUV[i], uv[i])
            maxUV[i] = uv[i] if maxUV[i] is None else max(maxUV[i], uv[i])
    return minUV, maxUV


class TileLoad:
    def __init__(self, texFormat, twoTextures, texDimensions):
        self.sl = None
        self.sh = None
        self.tl = None
        self.th = None

        self.texFormat = texFormat
        self.twoTextures = twoTextures
        self.texDimensions = texDimensions
        self.tmemMax = getTmemMax(texFormat)

    def getLow(self, value):
        return int(max(math.floor(value), 0))

    def getHigh(self, value, field):
        # 1024 wraps around to 0
        # -1 is because the high value is (max value - 1)
        # ex. 32 pixel width -> high = 31
        return int(min(math.ceil(value), min(self.texDimensions[field], 1024)) - 1)

    def tryAppend(self, other):
        return self.appendTile(other.sl, other.sh, other.tl, other.th)

    def appendTile(self, sl, sh, tl, th):
        new_sl = min(sl, self.sl)
        new_sh = max(sh, self.sh)
        new_tl = min(tl, self.tl)
        new_th = max(th, self.th)
        newWidth = abs(new_sl - new_sh) + 1
        newHeight = abs(new_tl - new_th) + 1

        tmemUsage = getTmemWordUsage(self.texFormat, newWidth, newHeight) * 8 * (2 if self.twoTextures else 1)

        if tmemUsage > self.tmemMax:
            return False
        else:
            self.sl = new_sl
            self.sh = new_sh
            self.tl = new_tl
            self.th = new_th
            return True

    def tryAdd(self, points):
        if len(points) == 0:
            return True

        sl = self.getLow(points[0][0])
        sh = self.getHigh(points[0][0], 0)
        tl = self.getLow(points[0][1])
        th = self.getHigh(points[0][1], 1)

        if self.sl is None:
            self.sl = sl
            self.sh = sh
            self.tl = tl
            self.th = th

        for point in points:
            sl = min(self.getLow(point[0]), sl)
            sh = max(self.getHigh(point[0], 0), sh)
            tl = min(self.getLow(point[1]), tl)
            th = max(self.getHigh(point[1], 1), th)

        return self.appendTile(sl, sh, tl, th)

    def getDimensions(self):
        return [abs(self.sl - self.sh) + 1, abs(self.tl - self.th) + 1]


def saveMeshWithLargeTexturesByFaces(
    material,
    faces,
    fModel,
    fMesh,
    obj,
    drawLayer,
    convertTextureData,
    currentGroupIndex,
    triConverterInfo,
    existingVertData,
    matRegionDict,
    lastMaterialName,
):
    """
    lastMaterialName is for optimization; set it to None to disable optimization.
    """

    if len(faces) == 0:
        print("0 Faces Provided.")
        return

    if material.mat_ver > 3:
        f3dMat = material.f3d_mat
    else:
        f3dMat = material

    fMaterial, texDimensions = saveOrGetF3DMaterial(material, fModel, obj, drawLayer, convertTextureData)
    isPointSampled = isTexturePointSampled(material)
    exportVertexColors = isLightingDisabled(material)
    uv_data = obj.data.uv_layers["UVMap"].data
    convertInfo = LoopConvertInfo(uv_data, obj, exportVertexColors)

    if fMaterial.largeTextureIndex == 0:
        texFormat = f3dMat.tex0.tex_format
        otherTex = f3dMat.tex1
        otherTextureIndex = 1
    else:
        texFormat = f3dMat.tex1.tex_format
        otherTex = f3dMat.tex0
        otherTextureIndex = 0

    twoTextures = fMaterial.texturesLoaded[0] and fMaterial.texturesLoaded[1]
    tileLoads = {}
    faceTileLoads = {}
    for face in faces:
        uvs = [UVtoST(obj, loopIndex, uv_data, texDimensions, isPointSampled) for loopIndex in face.loops]

        faceTileLoad = TileLoad(texFormat, twoTextures, texDimensions)
        faceTileLoads[face] = faceTileLoad
        if not faceTileLoad.tryAdd(uvs):
            raise PluginError(
                "Large texture material "
                + str(material.name)
                + " has a triangle that is too large to fit in a single tile load."
            )

        added = False
        for tileLoad, sortedFaces in tileLoads.items():
            if tileLoad.tryAppend(faceTileLoad):
                sortedFaces.append(face)
                added = True
                break
        if not added:
            tileLoads[faceTileLoad] = [face]

    tileLoads = list(tileLoads.items())

    if material.name != lastMaterialName:
        fMesh.add_material_call(fMaterial)
    triGroup = fMesh.tri_group_new(fMaterial)
    fMesh.draw.commands.append(SPDisplayList(triGroup.triList))

    # For materials with tex0 and tex1, if the other texture can fit into a single tile load,
    # we load it once at the beginning only.
    otherTexSingleLoad = False
    if fMaterial.texturesLoaded[otherTextureIndex]:
        tmem = getTmemWordUsage(otherTex.tex_format, otherTex.tex.size[0], otherTex.tex.size[1]) * 8
        if tmem <= getTmemMax(otherTex.tex_format):
            otherTexSingleLoad = True
            # nextTmem = 0
            # revertCommands = GfxList("temp", GfxListTag.Draw, fModel.DLFormat) # Unhandled?
            # texDimensions, nextTmem = \
            # 	saveTextureIndex(material.name, fModel, fMaterial, triGroup.triList, revertCommands, otherTex, 0, nextTmem,
            # 		None, False, None, True, True)

    # saveGeometry(obj, triList, fMesh.vertexList, bFaces,
    # 	bMesh, texDimensions, transformMatrix, isPointSampled, isFlatShaded,
    # 	exportVertexColors, fModel.f3d)
    currentGroupIndex = None
    for tileLoad, tileFaces in tileLoads:
        revertCommands = GfxList("temp", GfxListTag.Draw, fModel.DLFormat)
        nextTmem = 0
        triGroup.triList.commands.append(DPPipeSync())
        if fMaterial.texturesLoaded[0] and not (otherTextureIndex == 0 and otherTexSingleLoad):
            texDimensions0, nextTmem = saveTextureIndex(
                material.name,
                fModel,
                fMaterial,
                triGroup.triList,
                revertCommands,
                f3dMat.tex0,
                0,
                nextTmem,
                None,
                False,
                [tileLoad, None],
                True,
                False,
            )
        if fMaterial.texturesLoaded[1] and not (otherTextureIndex == 1 and otherTexSingleLoad):
            texDimensions1, nextTmem = saveTextureIndex(
                material.name,
                fModel,
                fMaterial,
                triGroup.triList,
                revertCommands,
                f3dMat.tex1,
                1,
                nextTmem,
                None,
                False,
                [None, tileLoad],
                True,
                False,
            )

        triConverter = TriangleConverter(
            triConverterInfo,
            texDimensions,
            material,
            currentGroupIndex,
            triGroup.triList,
            triGroup.vertexList,
            copy.deepcopy(existingVertData),
            copy.deepcopy(matRegionDict),
        )

        currentGroupIndex = saveTriangleStrip(triConverter, tileFaces, obj.data, False)

        if len(revertCommands.commands) > 0:
            fMesh.draw.commands.extend(revertCommands.commands)

    triGroup.triList.commands.append(SPEndDisplayList())

    if fMaterial.revert is not None:
        fMesh.draw.commands.append(SPDisplayList(fMaterial.revert))

    return currentGroupIndex


# Make sure to set original_name before calling this
# used when duplicating an object
def saveStaticModel(
    triConverterInfo, fModel, obj, transformMatrix, ownerName, convertTextureData, revertMatAtEnd, drawLayerField
):
    if len(obj.data.polygons) == 0:
        return None

    # checkForF3DMaterial(obj)

    facesByMat = {}
    for face in obj.data.loop_triangles:
        if face.material_index not in facesByMat:
            facesByMat[face.material_index] = []
        facesByMat[face.material_index].append(face)

    fMeshes = {}
    for material_index, faces in facesByMat.items():
        material = obj.material_slots[material_index].material

        if drawLayerField is not None and material.mat_ver > 3:
            drawLayer = getattr(material.f3d_mat.draw_layer, drawLayerField)
            drawLayerName = drawLayer
        else:
            drawLayer = fModel.getDrawLayerV3(obj)
            drawLayerName = None

        if drawLayer not in fMeshes:
            fMesh = fModel.addMesh(obj.original_name, ownerName, drawLayerName, False, obj)
            fMeshes[drawLayer] = fMesh

            if obj.use_f3d_culling and (fModel.f3d.F3DEX_GBI or fModel.f3d.F3DEX_GBI_2):
                addCullCommand(obj, fMesh, transformMatrix, fModel.matWriteMethod)
        else:
            fMesh = fMeshes[drawLayer]

        checkForF3dMaterialInFaces(obj, material)
        fMaterial, texDimensions = saveOrGetF3DMaterial(material, fModel, obj, drawLayer, convertTextureData)

        if fMaterial.useLargeTextures:
            saveMeshWithLargeTexturesByFaces(
                material,
                faces,
                fModel,
                fMesh,
                obj,
                drawLayer,
                convertTextureData,
                None,
                triConverterInfo,
                None,
                None,
                None,
            )
        else:
            saveMeshByFaces(
                material,
                faces,
                fModel,
                fMesh,
                obj,
                drawLayer,
                convertTextureData,
                None,
                triConverterInfo,
                None,
                None,
                None,
            )

    for drawLayer, fMesh in fMeshes.items():
        if revertMatAtEnd:
            fModel.onEndDraw(fMesh, obj)
            revertMatAndEndDraw(fMesh.draw, [])
        else:
            fModel.endDraw(fMesh, obj)
    return fMeshes


def addCullCommand(obj, fMesh, transformMatrix, matWriteMethod):
    fMesh.add_cull_vtx()
    # if the object has a specifically set culling bounds, use that instead
    for vertexPos in obj.get("culling_bounds", obj.bound_box):
        # Most other fields of convertVertexData are unnecessary for bounding box verts
        fMesh.cullVertexList.vertices.append(
            convertVertexData(
                obj.data,
                mathutils.Vector(vertexPos),
                [0, 0],
                mathutils.Vector([0, 0, 0, 0]),
                [32, 32],
                transformMatrix,
                False,
                False,
            )
        )

    if matWriteMethod == GfxMatWriteMethod.WriteDifferingAndRevert:
        defaults = bpy.context.scene.world.rdp_defaults
        if defaults.g_lighting:
            cullCommands = [
                SPClearGeometryMode(["G_LIGHTING"]),
                SPVertex(fMesh.cullVertexList, 0, 8, 0),
                SPSetGeometryMode(["G_LIGHTING"]),
                SPCullDisplayList(0, 7),
            ]
        else:
            cullCommands = [SPVertex(fMesh.cullVertexList, 0, 8, 0), SPCullDisplayList(0, 7)]
    elif matWriteMethod == GfxMatWriteMethod.WriteAll:
        cullCommands = [
            SPClearGeometryMode(["G_LIGHTING"]),
            SPVertex(fMesh.cullVertexList, 0, 8, 0),
            SPCullDisplayList(0, 7),
        ]
    else:
        raise PluginError("Unhandled material write method for f3d culling: " + str(matWriteMethod))
    fMesh.draw.commands = cullCommands + fMesh.draw.commands


def exportF3DCommon(obj, fModel, transformMatrix, includeChildren, name, DLFormat, convertTextureData):
    tempObj, meshList = combineObjects(obj, includeChildren, None, None)
    try:
        drawLayer = fModel.getDrawLayerV3(tempObj)
        infoDict = getInfoDict(tempObj)
        triConverterInfo = TriangleConverterInfo(tempObj, None, fModel.f3d, transformMatrix, infoDict)
        fMesh = saveStaticModel(
            triConverterInfo, fModel, tempObj, transformMatrix, name, convertTextureData, True, None
        )[drawLayer]
        cleanupCombineObj(tempObj, meshList)
        obj.select_set(True)
        bpy.context.view_layer.objects.active = obj
    except Exception as e:
        cleanupCombineObj(tempObj, meshList)
        obj.select_set(True)
        bpy.context.view_layer.objects.active = obj
        raise Exception(str(e))

    return fMesh


def checkForF3dMaterialInFaces(obj, material):
    if not material.is_f3d:
        raise PluginError(
            "Material '"
            + material.name
            + "' on object '"
            + obj.name
            + "' is not a Fast3D material. Replace it with a Fast3D material."
        )


def checkForF3DMaterial(obj):
    if len(obj.material_slots) == 0:
        raise PluginError(obj.name + " has no Fast3D material. Make sure to add a Fast3D material to it.")
    for materialSlot in obj.material_slots:
        if materialSlot.material is None or not materialSlot.material.is_f3d:
            raise PluginError(
                obj.name
                + " has either empty material slots "
                + "or non-Fast3D materials. Remove any regular blender materials / empty slots."
            )


def revertMatAndEndDraw(gfxList, otherCommands):
    gfxList.commands.extend(
        [
            DPPipeSync(),
            SPSetGeometryMode(["G_LIGHTING"]),
            SPClearGeometryMode(["G_TEXTURE_GEN"]),
            DPSetCombineMode(*S_SHADED_SOLID),
            SPTexture(0xFFFF, 0xFFFF, 0, 0, 0),
        ]
        + otherCommands
    )

    if gfxList.DLFormat != DLFormat.Dynamic:
        gfxList.commands.append(SPEndDisplayList())


def getCommonEdge(face1, face2, mesh):
    for edgeKey1 in face1.edge_keys:
        for edgeKey2 in face2.edge_keys:
            if edgeKey1 == edgeKey2:
                return edgeKey1
    raise PluginError("No common edge between faces " + str(face1.index) + " and " + str(face2.index))


def edgeValid(edgeValidDict, face, otherFace):
    if (face, otherFace) in edgeValidDict:
        return edgeValidDict[(face, otherFace)]
    else:
        return edgeValidDict[(otherFace, face)]


def getLowestUnvisitedNeighborCountFace(unvisitedFaces, infoDict):
    lowestNeighborFace = unvisitedFaces[0]
    lowestNeighborCount = len(infoDict.validNeighbors[lowestNeighborFace])
    for face in unvisitedFaces:
        neighborCount = len(infoDict.validNeighbors[face])
        if neighborCount < lowestNeighborCount:
            lowestNeighborFace = face
            lowestNeighborCount = neighborCount
    return lowestNeighborFace


def getNextNeighborFace(faces, face, lastEdgeKey, visitedFaces, possibleFaces, infoDict):

    if lastEdgeKey is not None:
        handledEdgeKeys = [lastEdgeKey]
        nextEdgeKey = face.edge_keys[(face.edge_keys.index(lastEdgeKey) + 1) % 3]
    else:
        handledEdgeKeys = []
        nextEdgeKey = face.edge_keys[0]

    nextFaceAndEdge = (None, None)
    while nextEdgeKey not in handledEdgeKeys:
        for linkedFace in infoDict.edge[nextEdgeKey]:
            if linkedFace == face or linkedFace not in faces:
                continue
            elif edgeValid(infoDict.edgeValid, linkedFace, face) and linkedFace not in visitedFaces:
                if nextFaceAndEdge[0] is None:
                    # print(nextLoop.face)
                    nextFaceAndEdge = (linkedFace, nextEdgeKey)
                else:
                    # Move face to front of queue
                    if linkedFace in possibleFaces:
                        possibleFaces.remove(linkedFace)
                    possibleFaces.insert(0, linkedFace)
        handledEdgeKeys.append(nextEdgeKey)
        nextEdgeKey = face.edge_keys[(face.edge_keys.index(nextEdgeKey) + 1) % 3]
    return nextFaceAndEdge


def saveTriangleStrip(triConverter, faces, mesh, terminateDL):
    visitedFaces = []
    unvisitedFaces = copy.copy(faces)
    possibleFaces = []
    lastEdgeKey = None
    infoDict = triConverter.triConverterInfo.infoDict
    neighborFace = getLowestUnvisitedNeighborCountFace(unvisitedFaces, infoDict)

    while len(visitedFaces) < len(faces):
        # print(str(len(visitedFaces)) + " " + str(len(bFaces)))
        if neighborFace is None:
            if len(possibleFaces) > 0:
                # print("get neighbor from queue")
                neighborFace = possibleFaces[0]
                lastEdgeKey = None
                possibleFaces = []
            else:
                # print('get new neighbor')
                neighborFace = getLowestUnvisitedNeighborCountFace(unvisitedFaces, infoDict)
                lastEdgeKey = None

        triConverter.addFace(neighborFace)
        if neighborFace in visitedFaces:
            raise PluginError("Repeated face")
        visitedFaces.append(neighborFace)
        unvisitedFaces.remove(neighborFace)
        if neighborFace in possibleFaces:
            possibleFaces.remove(neighborFace)
        for otherFace in infoDict.validNeighbors[neighborFace]:
            infoDict.validNeighbors[otherFace].remove(neighborFace)

        neighborFace, lastEdgeKey = getNextNeighborFace(
            faces, neighborFace, lastEdgeKey, visitedFaces, possibleFaces, infoDict
        )

    triConverter.finish(terminateDL)
    return triConverter.currentGroupIndex


# Necessary for UV half pixel offset (see 13.7.5.3)
def isTexturePointSampled(material):
    f3dMat = material.f3d_mat

    return f3dMat.rdp_settings.g_mdsft_text_filt == "G_TF_POINT"


def isLightingDisabled(material):
    f3dMat = material.f3d_mat
    return not f3dMat.rdp_settings.g_lighting


# Necessary as G_SHADE_SMOOTH actually does nothing
def checkIfFlatShaded(material):
    if material.mat_ver > 3:
        f3dMat = material.f3d_mat
    else:
        f3dMat = material
    return not f3dMat.rdp_settings.g_shade_smooth


def saveMeshByFaces(
    material,
    faces,
    fModel,
    fMesh,
    obj,
    drawLayer,
    convertTextureData,
    currentGroupIndex,
    triConverterInfo,
    existingVertData,
    matRegionDict,
    lastMaterialName,
):
    """
    lastMaterialName is for optimization; set it to None to disable optimization.
    """

    if len(faces) == 0:
        print("0 Faces Provided.")
        return
    fMaterial, texDimensions = saveOrGetF3DMaterial(material, fModel, obj, drawLayer, convertTextureData)
    isPointSampled = isTexturePointSampled(material)
    exportVertexColors = isLightingDisabled(material)
    uv_data = obj.data.uv_layers["UVMap"].data
    convertInfo = LoopConvertInfo(uv_data, obj, exportVertexColors)

    if material.name != lastMaterialName:
        fMesh.add_material_call(fMaterial)
    triGroup = fMesh.tri_group_new(fMaterial)
    fMesh.draw.commands.append(SPDisplayList(triGroup.triList))

    triConverter = TriangleConverter(
        triConverterInfo,
        texDimensions,
        material,
        currentGroupIndex,
        triGroup.triList,
        triGroup.vertexList,
        copy.deepcopy(existingVertData),
        copy.deepcopy(matRegionDict),
    )

    currentGroupIndex = saveTriangleStrip(triConverter, faces, obj.data, True)

    if fMaterial.revert is not None:
        fMesh.draw.commands.append(SPDisplayList(fMaterial.revert))

    return currentGroupIndex


def get8bitRoundedNormal(loop: bpy.types.MeshLoop, mesh):
    alpha_layer = getColorLayer(mesh, "Alpha")

    if alpha_layer is not None:
        normalizedAColor = alpha_layer[loop.index].color
        if is3_2_or_above():
            normalizedAColor = gammaCorrect(normalizedAColor)
        normalizedA = colorToLuminance(normalizedAColor[0:3])
    else:
        normalizedA = 1

    # Don't round, as this may move UV toward UV bounds.
    return mathutils.Vector(
        (int(loop.normal[0] * 128) / 128, int(loop.normal[1] * 128) / 128, int(loop.normal[2] * 128) / 128, normalizedA)
    )


class LoopConvertInfo:
    def __init__(self, uv_data: bpy.types.bpy_prop_collection | list[bpy.types.MeshUVLoop], obj, exportVertexColors):
        self.uv_data: bpy.types.bpy_prop_collection | list[bpy.types.MeshUVLoop] = uv_data
        self.obj = obj
        self.exportVertexColors = exportVertexColors


def getNewIndices(existingIndices, bufferStart):
    n = bufferStart
    newIndices = []
    for index in existingIndices:
        if index is None:
            newIndices.append(n)
            n += 1
        else:
            newIndices.append(index)
    return newIndices


# Color and normal are separate, since for parsing, the normal must be transformed into
# bone/object space while the color should just be a regular conversion.
class F3DVert:
    def __init__(
        self,
        position: mathutils.Vector,
        uv: mathutils.Vector,
        color: mathutils.Vector | None,  # 4 components
        normal: mathutils.Vector | None,  # 4 components
    ):
        self.position: mathutils.Vector = position
        self.uv: mathutils.Vector = uv
        self.color: mathutils.Vector | None = color
        self.normal: mathutils.Vector | None = normal

    def __eq__(self, other):
        if not isinstance(other, F3DVert):
            return False
        return (
            self.position == other.position
            and self.uv == other.uv
            and self.color == other.color
            and self.normal == other.normal
        )

    def getColorOrNormal(self):
        if self.color is None and self.normal is None:
            raise PluginError("An F3D vert has neither a color or a normal.")
        elif self.color is not None:
            return self.color
        else:
            return self.normal


# groupIndex is either a vertex group (writing), or name of c variable identifying a transform group, like a limb (parsing)
class BufferVertex:
    def __init__(self, f3dVert: F3DVert, groupIndex: int | str, materialIndex: int):
        self.f3dVert: F3DVert = f3dVert
        self.groupIndex: int | str = groupIndex
        self.materialIndex: int = materialIndex

    def __eq__(self, other):
        if not isinstance(other, BufferVertex):
            return False
        return (
            self.f3dVert == other.f3dVert
            and self.groupIndex == other.groupIndex
            and self.materialIndex == other.materialIndex
        )


class TriangleConverterInfo:
    def __init__(self, obj, armature, f3d, transformMatrix, infoDict):
        self.infoDict = infoDict
        self.vertexGroupInfo = self.infoDict.vertexGroupInfo
        self.armature = armature
        self.obj = obj
        self.mesh = obj.data
        self.f3d = f3d
        self.transformMatrix = transformMatrix

        # Caching names
        self.groupNames = {}

    def getMatrixAddrFromGroup(self, groupIndex):
        raise PluginError(
            "TriangleConverterInfo must be extended with getMatrixAddrFromGroup implemented for game specific uses."
        )

    def getTransformMatrix(self, groupIndex):
        if self.armature is None or groupIndex is None:
            groupMatrix = mathutils.Matrix.Identity(4)
        else:
            if groupIndex not in self.groupNames:
                self.groupNames[groupIndex] = getGroupNameFromIndex(self.obj, groupIndex)
            name = self.groupNames[groupIndex]
            if name not in self.armature.bones:
                print("Vertex group " + name + " not found in bones.")
                groupMatrix = mathutils.Matrix.Identity(4)
            else:
                groupMatrix = self.armature.bones[name].matrix_local.inverted()
        return self.transformMatrix @ groupMatrix


# existingVertexData is used for cases where we want to assume the presence of vertex data
# loaded in from a previous matrix transform (ex. sm64 skinning)
class TriangleConverter:
    def __init__(
        self,
        triConverterInfo: TriangleConverterInfo,
        texDimensions: tuple[int, int],
        material: bpy.types.Material,
        currentGroupIndex,
        triList,
        vtxList,
        existingVertexData: list[BufferVertex],
        existingVertexMaterialRegions,
    ):
        self.triConverterInfo = triConverterInfo
        self.currentGroupIndex = currentGroupIndex
        self.originalGroupIndex = currentGroupIndex

        # Existing data assumed to be already loaded in.
        self.vertBuffer: list[BufferVertex] = []
        if existingVertexData is not None:
            self.vertBuffer: list[BufferVertex] = existingVertexData
        self.existingVertexMaterialRegions = existingVertexMaterialRegions
        self.bufferStart = len(self.vertBuffer)
        self.vertexBufferTriangles = []  # [(index0, index1, index2)]

        self.triList = triList
        self.vtxList = vtxList

        isPointSampled = isTexturePointSampled(material)
        exportVertexColors = isLightingDisabled(material)
        uv_data = triConverterInfo.obj.data.uv_layers["UVMap"].data
        self.convertInfo = LoopConvertInfo(uv_data, triConverterInfo.obj, exportVertexColors)
        self.texDimensions = texDimensions
        self.isPointSampled = isPointSampled
        self.exportVertexColors = exportVertexColors
        self.tex_scale = material.f3d_mat.tex_scale

    def vertInBuffer(self, bufferVert, material_index):
        if self.existingVertexMaterialRegions is None:
            return bufferVert in self.vertBuffer
        else:
            if material_index in self.existingVertexMaterialRegions:
                matRegion = self.existingVertexMaterialRegions[material_index]
                if bufferVert in self.vertBuffer[matRegion[0] : matRegion[1]]:
                    return True

            return bufferVert in self.vertBuffer[self.bufferStart :]

    def getSortedBuffer(self) -> dict[int, list[BufferVertex]]:
        limbVerts: dict[int, list[BufferVertex]] = {}
        for bufferVert in self.vertBuffer[self.bufferStart :]:
            if bufferVert.groupIndex not in limbVerts:
                limbVerts[bufferVert.groupIndex] = []
            limbVerts[bufferVert.groupIndex].append(bufferVert)

        return limbVerts

    def processGeometry(self):
        # Sort verts by limb index, then load current limb verts
        bufferStart = self.bufferStart
        bufferEnd = self.bufferStart
        limbVerts = self.getSortedBuffer()

        if self.currentGroupIndex in limbVerts:
            currentLimbVerts = limbVerts[self.currentGroupIndex]
            self.vertBuffer = self.vertBuffer[: self.bufferStart] + currentLimbVerts
            self.triList.commands.append(
                SPVertex(self.vtxList, len(self.vtxList.vertices), len(currentLimbVerts), self.bufferStart)
            )
            bufferEnd += len(currentLimbVerts)
            del limbVerts[self.currentGroupIndex]

            # Save vertices
            for bufferVert in self.vertBuffer[bufferStart:bufferEnd]:
                self.vtxList.vertices.append(
                    convertVertexData(
                        self.triConverterInfo.mesh,
                        bufferVert.f3dVert.position,
                        bufferVert.f3dVert.uv,
                        bufferVert.f3dVert.getColorOrNormal(),
                        self.texDimensions,
                        self.triConverterInfo.getTransformMatrix(bufferVert.groupIndex),
                        self.isPointSampled,
                        self.exportVertexColors,
                        tex_scale=self.tex_scale,
                    )
                )

            bufferStart = bufferEnd
        else:
            self.vertBuffer = self.vertBuffer[: self.bufferStart]

        # Load other limb verts
        for groupIndex, bufferVerts in limbVerts.items():
            if groupIndex != self.currentGroupIndex:
                self.triList.commands.append(
                    SPMatrix(self.triConverterInfo.getMatrixAddrFromGroup(groupIndex), "G_MTX_LOAD")
                )
                self.currentGroupIndex = groupIndex
            self.triList.commands.append(
                SPVertex(self.vtxList, len(self.vtxList.vertices), len(bufferVerts), bufferStart)
            )

            self.vertBuffer += bufferVerts
            bufferEnd += len(bufferVerts)

            # Save vertices
            for bufferVert in self.vertBuffer[bufferStart:bufferEnd]:
                self.vtxList.vertices.append(
                    convertVertexData(
                        self.triConverterInfo.mesh,
                        bufferVert.f3dVert.position,
                        bufferVert.f3dVert.uv,
                        bufferVert.f3dVert.getColorOrNormal(),
                        self.texDimensions,
                        self.triConverterInfo.getTransformMatrix(bufferVert.groupIndex),
                        self.isPointSampled,
                        self.exportVertexColors,
                        tex_scale=self.tex_scale,
                    )
                )

            bufferStart = bufferEnd

        # Load triangles
        self.triList.commands.extend(
            createTriangleCommands(self.vertexBufferTriangles, self.vertBuffer, self.triConverterInfo.f3d.F3DEX_GBI)
        )

    def addFace(self, face):
        triIndices = []
        addedVerts = []  # verts added to existing vertexBuffer
        allVerts = []  # all verts not in 'untouched' buffer region

        for loopIndex in face.loops:
            loop = self.triConverterInfo.mesh.loops[loopIndex]
            vertexGroup = (
                self.triConverterInfo.vertexGroupInfo.vertexGroups[loop.vertex_index]
                if self.triConverterInfo.vertexGroupInfo is not None
                else None
            )
            bufferVert = BufferVertex(
                getF3DVert(loop, face, self.convertInfo, self.triConverterInfo.mesh), vertexGroup, face.material_index
            )
            triIndices.append(bufferVert)
            if not self.vertInBuffer(bufferVert, face.material_index):
                addedVerts.append(bufferVert)

            if bufferVert not in self.vertBuffer[: self.bufferStart]:
                allVerts.append(bufferVert)

        # We care only about load size, since loading is what takes up time.
        # Even if vert_buffer is larger, its still another load to fill it.
        if len(self.vertBuffer) + len(addedVerts) > self.triConverterInfo.f3d.vert_load_size:
            self.processGeometry()
            self.vertBuffer = self.vertBuffer[: self.bufferStart] + allVerts
            self.vertexBufferTriangles = [triIndices]
        else:
            self.vertBuffer.extend(addedVerts)
            self.vertexBufferTriangles.append(triIndices)

    def finish(self, terminateDL):
        if len(self.vertexBufferTriangles) > 0:
            self.processGeometry()

        # if self.originalGroupIndex != self.currentGroupIndex:
        # 	self.triList.commands.append(SPMatrix(getMatrixAddrFromGroup(self.originalGroupIndex), "G_MTX_LOAD"))
        if terminateDL:
            self.triList.commands.append(SPEndDisplayList())


def getF3DVert(loop: bpy.types.MeshLoop, face, convertInfo: LoopConvertInfo, mesh: bpy.types.Mesh):
    position: mathutils.Vector = mesh.vertices[loop.vertex_index].co.copy().freeze()
    # N64 is -Y, Blender is +Y
    uv: mathutils.Vector = convertInfo.uv_data[loop.index].uv.copy()
    uv[:] = [field if not math.isnan(field) else 0 for field in uv]
    uv[1] = 1 - uv[1]
    uv = uv.freeze()
    color, normal = getLoopColorOrNormal(
        loop, face, convertInfo.obj.data, convertInfo.obj, convertInfo.exportVertexColors
    )

    return F3DVert(position, uv, color, normal)


def getLoopNormal(loop: bpy.types.MeshLoop, face, mesh, isFlatShaded):
    # This is a workaround for flat shading not working well.
    # Since we support custom blender normals we can now ignore this.
    # if isFlatShaded:
    # 	normal = -face.normal #???
    # else:
    # 	normal = -loop.normal #???
    # return get8bitRoundedNormal(normal).freeze()
    return get8bitRoundedNormal(loop, mesh).freeze()


"""
def getLoopNormalCreased(bLoop, obj):
	edges = obj.data.edges
	centerVert = bLoop.vert

	availableFaces = []
	visitedFaces = [bLoop.face]
	connectedFaces = getConnectedFaces(bLoop.face, bLoop.vert)
	if len(connectedFaces) == 0:
		return bLoop.calc_normal()

	for face in connectedFaces:
		availableFaces.append(FaceWeight(face, bLoop.face, 1))

	curNormal = bLoop.calc_normal() * bLoop.calc_angle()
	while len(availableFaces) > 0:
		nextFaceWeight = getHighestFaceWeight(availableFaces)
		curNormal += getWeightedNormalAndMoveToNextFace(
			nextFaceWeight, visitedFaces, availableFaces, centerVert, edges)

	return curNormal.normalized()

def getConnectedFaces(bFace, bVert):
	connectedFaces = []
	for face in bVert.link_faces:
		if face == bFace:
			continue
		for edge in face.edges:
			if bFace in edge.link_faces:
				connectedFaces.append(face)
	return connectedFaces

# returns false if not enough faces to check for creasing
def getNextFace(faceWeight, bVert, visitedFaces, availableFaces):
	connectedFaces = getConnectedFaces(faceWeight.face, bVert)
	visitedFaces.append(faceWeight.face)

	newFaceFound = False
	nextPrevFace = faceWeight.face
	for face in connectedFaces:
		if face in visitedFaces:
			continue
		elif not newFaceFound:
			newFaceFound = True
			faceWeight.prevFace = faceWeight.face
			faceWeight.face = face
		else:
			availableFaces.append(FaceWeight(face, nextPrevFace,
				faceWeight.weight))

	if not newFaceFound:
		availableFaces.remove(faceWeight)

	removedFaceWeights = []
	for otherFaceWeight in availableFaces:
		if otherFaceWeight.face in visitedFaces:
			removedFaceWeights.append(otherFaceWeight)
	for removedFaceWeight in removedFaceWeights:
		availableFaces.remove(removedFaceWeight)

def getLoopFromFaceVert(bFace, bVert):
	for loop in bFace.loops:
		if loop.vert == bVert:
			return loop
	return None

def getEdgeBetweenFaces(faceWeight):
	face1 = faceWeight.face
	face2 = faceWeight.prevFace
	for edge1 in face1.edges:
		for edge2 in face2.edges:
			if edge1 == edge2:
				return edge1
	return None

class FaceWeight:
	def __init__(self, face, prevFace, weight):
		self.face = face
		self.prevFace = prevFace
		self.weight = weight

def getWeightedNormalAndMoveToNextFace(selectFaceWeight, visitedFaces,
	availableFaces, centerVert, edges):
	selectLoop = getLoopFromFaceVert(selectFaceWeight.face, centerVert)
	edgeIndex = getEdgeBetweenFaces(selectFaceWeight).index

	# Ignore triangulated faces
	if edgeIndex < len(edges):
		selectFaceWeight.weight *= 1 - edges[edgeIndex].crease

	getNextFace(selectFaceWeight, centerVert, visitedFaces, availableFaces)
	return selectLoop.calc_normal() * selectLoop.calc_angle() * \
		selectFaceWeight.weight

def getHighestFaceWeight(faceWeights):
	highestFaceWeight = faceWeights[0]
	for faceWeight in faceWeights[1:]:
		if faceWeight.weight > highestFaceWeight.weight:
			highestFaceWeight = faceWeight
	return highestFaceWeight
"""


def UVtoST(obj, loopIndex, uv_data, texDimensions, isPointSampled):
    uv = uv_data[loopIndex].uv.copy()
    uv[1] = 1 - uv[1]
    loopUV = uv.freeze()

    pixelOffset = 0 if isPointSampled else 0.5
    return [
        convertFloatToFixed16(loopUV[0] * texDimensions[0] - pixelOffset) / 32,
        convertFloatToFixed16(loopUV[1] * texDimensions[1] - pixelOffset) / 32,
    ]


def convertVertexData(
    mesh,
    loopPos,
    loopUV,
    loopColorOrNormal,
    texDimensions,
    transformMatrix,
    isPointSampled,
    exportVertexColors,
    tex_scale=(1, 1),
):
    # Position (8 bytes)
    position = [int(round(floatValue)) for floatValue in (transformMatrix @ loopPos)]

    # UV (4 bytes)
    # For F3D, Bilinear samples the point from the center of the pixel.
    # However, Point samples from the corner.
    # Thus we add 0.5 to the UV only if bilinear filtering.
    # see section 13.7.5.3 in programming manual.
    pixelOffset = (
        (0, 0)
        if (isPointSampled or tex_scale[0] == 0 or tex_scale[1] == 0)
        else (0.5 / tex_scale[0], 0.5 / tex_scale[1])
    )

    uv = [
        convertFloatToFixed16(loopUV[0] * texDimensions[0] - pixelOffset[0]),
        convertFloatToFixed16(loopUV[1] * texDimensions[1] - pixelOffset[1]),
    ]

    # Color/Normal (4 bytes)
    if exportVertexColors:
        colorOrNormal = [scaleToU8(c).to_bytes(1, "big")[0] for c in loopColorOrNormal]
    else:
        # normal transformed correctly.
        normal = (transformMatrix.inverted().transposed() @ loopColorOrNormal).normalized()
        colorOrNormal = [
            int(round(normal[0] * 127)).to_bytes(1, "big", signed=True)[0],
            int(round(normal[1] * 127)).to_bytes(1, "big", signed=True)[0],
            int(round(normal[2] * 127)).to_bytes(1, "big", signed=True)[0],
            scaleToU8(loopColorOrNormal[3]).to_bytes(1, "big")[0],
        ]

    return Vtx(position, uv, colorOrNormal)


@functools.lru_cache(0)
def is3_2_or_above():
    return bpy.app.version[0] >= 3 and bpy.app.version[1] >= 2


def getLoopColor(loop: bpy.types.MeshLoop, mesh, mat_ver):

    color_layer = getColorLayer(mesh, layer="Col")
    alpha_layer = getColorLayer(mesh, layer="Alpha")

    if color_layer is not None:
        # Apparently already gamma corrected to linear
        normalizedRGB = color_layer[loop.index].color
        if is3_2_or_above():
            normalizedRGB = gammaCorrect(normalizedRGB)
    else:
        normalizedRGB = [1, 1, 1]
    if alpha_layer is not None:
        normalizedAColor = alpha_layer[loop.index].color
        if is3_2_or_above():
            normalizedAColor = gammaCorrect(normalizedAColor)
        normalizedA = colorToLuminance(normalizedAColor[0:3])
    else:
        normalizedA = 1

    return mathutils.Vector((normalizedRGB[0], normalizedRGB[1], normalizedRGB[2], normalizedA))


def getLoopColorOrNormal(
    loop: bpy.types.MeshLoop, face, mesh: bpy.types.Mesh, obj: bpy.types.Object, exportVertexColors: bool
) -> tuple[mathutils.Vector, None] | tuple[None, mathutils.Vector]:
    material = obj.material_slots[face.material_index].material
    isFlatShaded = checkIfFlatShaded(material)
    if exportVertexColors:
        return getLoopColor(loop, mesh, material.mat_ver), None
    else:
        return None, getLoopNormal(loop, face, mesh, isFlatShaded)


def createTriangleCommands(triangles, vertexBuffer, useSP2Triangle):
    triangles = copy.deepcopy(triangles)
    commands = []
    if useSP2Triangle:
        while len(triangles) > 0:
            if len(triangles) >= 2:
                commands.append(
                    SP2Triangles(
                        vertexBuffer.index(triangles[0][0]),
                        vertexBuffer.index(triangles[0][1]),
                        vertexBuffer.index(triangles[0][2]),
                        0,
                        vertexBuffer.index(triangles[1][0]),
                        vertexBuffer.index(triangles[1][1]),
                        vertexBuffer.index(triangles[1][2]),
                        0,
                    )
                )
                triangles = triangles[2:]
            else:
                commands.append(
                    SP1Triangle(
                        vertexBuffer.index(triangles[0][0]),
                        vertexBuffer.index(triangles[0][1]),
                        vertexBuffer.index(triangles[0][2]),
                        0,
                    )
                )
                triangles = []
    else:
        while len(triangles) > 0:
            commands.append(
                SP1Triangle(
                    vertexBuffer.index(triangles[0][0]),
                    vertexBuffer.index(triangles[0][1]),
                    vertexBuffer.index(triangles[0][2]),
                    0,
                )
            )
            triangles = triangles[1:]

    return commands


# white diffuse, grey ambient, normal = (1,1,1)
defaultLighting = [
    (mathutils.Vector((1, 1, 1)), mathutils.Vector((1, 1, 1)).normalized()),
    (mathutils.Vector((0.5, 0.5, 0.5)), mathutils.Vector((1, 1, 1)).normalized()),
]


def getTexDimensions(material):
    f3dMat = material.f3d_mat

    texDimensions0 = None
    texDimensions1 = None
    useDict = all_combiner_uses(f3dMat)
    if useDict["Texture 0"] and f3dMat.tex0.tex_set:
        if f3dMat.tex0.use_tex_reference:
            texDimensions0 = f3dMat.tex0.tex_reference_size
        else:
            if f3dMat.tex0.tex is None:
                raise PluginError('In material "' + material.name + '", a texture has not been set.')
            texDimensions0 = f3dMat.tex0.tex.size[0], f3dMat.tex0.tex.size[1]
    if useDict["Texture 1"] and f3dMat.tex1.tex_set:
        if f3dMat.tex1.use_tex_reference:
            texDimensions1 = f3dMat.tex1.tex_reference_size
        else:
            if f3dMat.tex1.tex is None:
                raise PluginError('In material "' + material.name + '", a texture has not been set.')
            texDimensions1 = f3dMat.tex1.tex.size[0], f3dMat.tex1.tex.size[1]

    if texDimensions0 is not None and texDimensions1 is not None:
        texDimensions = texDimensions0 if f3dMat.uv_basis == "TEXEL0" else texDimensions1
    elif texDimensions0 is not None:
        texDimensions = texDimensions0
    elif texDimensions1 is not None:
        texDimensions = texDimensions1
    else:
        texDimensions = [32, 32]
    return texDimensions

def saveOrGetF3DMaterial(material, fModel, obj, drawLayer, convertTextureData):
    if material.mat_ver > 3:
        f3dMat = material.f3d_mat
    else:
        f3dMat = material

    #check if fMaterial is already used in this area and on this model
    areaKey = fModel.global_data.getCurrentAreaKey(f3dMat)
    areaIndex = fModel.global_data.current_area_index

    if f3dMat.rdp_settings.set_rendermode:
        materialKey = (material, drawLayer, areaKey)
    else:
        materialKey = (material, None, areaKey)

    materialItem = fModel.getMaterialAndHandleShared(materialKey)
    #if fMaterial already was created by fModel, return that fMaterial
    if materialItem is not None:
        return materialItem

    #create the new fMaterial
    if len(obj.data.materials) == 0:
        raise PluginError("Mesh must have at least one material.")
    materialName = (
        fModel.name
        + "_"
        + toAlnum(material.name)
        + (("_layer" + str(drawLayer)) if f3dMat.rdp_settings.set_rendermode and drawLayer is not None else "")
        + (("_area" + str(areaIndex)) if f3dMat.set_fog and f3dMat.use_global_fog and areaKey is not None else "")
    )
    fMaterial = fModel.construct_fMaterial(materialName, fModel.DLFormat) #DL format is static or dynamic
    fMaterial.material.commands.append(DPPipeSync())
    fMaterial.revert.commands.append(DPPipeSync())

    if not material.is_f3d:
        raise PluginError("Material named " + material.name + " is not an F3D material.")

    
    fMaterial.getScrollData(material, getMaterialScrollDimensions(f3dMat))

    if f3dMat.set_combiner:
        if f3dMat.rdp_settings.g_mdsft_cycletype == "G_CYC_2CYCLE":
            fMaterial.material.commands.append(
                DPSetCombineMode(
                    f3dMat.combiner1.A,
                    f3dMat.combiner1.B,
                    f3dMat.combiner1.C,
                    f3dMat.combiner1.D,
                    f3dMat.combiner1.A_alpha,
                    f3dMat.combiner1.B_alpha,
                    f3dMat.combiner1.C_alpha,
                    f3dMat.combiner1.D_alpha,
                    f3dMat.combiner2.A,
                    f3dMat.combiner2.B,
                    f3dMat.combiner2.C,
                    f3dMat.combiner2.D,
                    f3dMat.combiner2.A_alpha,
                    f3dMat.combiner2.B_alpha,
                    f3dMat.combiner2.C_alpha,
                    f3dMat.combiner2.D_alpha,
                )
            )
        else:
            fMaterial.material.commands.append(
                DPSetCombineMode(
                    f3dMat.combiner1.A,
                    f3dMat.combiner1.B,
                    f3dMat.combiner1.C,
                    f3dMat.combiner1.D,
                    f3dMat.combiner1.A_alpha,
                    f3dMat.combiner1.B_alpha,
                    f3dMat.combiner1.C_alpha,
                    f3dMat.combiner1.D_alpha,
                    f3dMat.combiner1.A,
                    f3dMat.combiner1.B,
                    f3dMat.combiner1.C,
                    f3dMat.combiner1.D,
                    f3dMat.combiner1.A_alpha,
                    f3dMat.combiner1.B_alpha,
                    f3dMat.combiner1.C_alpha,
                    f3dMat.combiner1.D_alpha,
                )
            )

    #checks for fog already set in the global data and in that area (sm64 terminology really)
    if f3dMat.set_fog:
        if f3dMat.use_global_fog and fModel.global_data.getCurrentAreaData() is not None:
            fogData = fModel.global_data.getCurrentAreaData().fog_data
            fog_position = fogData.position
            fog_color = fogData.color
        else:
            fog_position = f3dMat.fog_position
            fog_color = f3dMat.fog_color
        # TODO: (V5) update fog color to reverse gamma corrected for V3/V4 upgrades
        corrected_color = exportColor(fog_color[0:3]) + [scaleToU8(fog_color[3])]
        fMaterial.material.commands.extend(
            [
                DPSetFogColor(*corrected_color),
                SPFogPosition(fog_position[0], fog_position[1]),
            ]
        )

    useDict = all_combiner_uses(f3dMat)

    #default render modes by draw layer are deprecated, should use world default settings instead
    # if drawLayer is not None:
        # defaultRM = fModel.getRenderMode(drawLayer)
    # else:
    defaultRM = None

    #set the geo/other mode flags based on world defaults and f3d version
    defaults = bpy.context.scene.world.rdp_defaults
    if fModel.f3d.F3DEX_GBI_2:
        saveGeoModeDefinitionF3DEX2(fMaterial, f3dMat.rdp_settings, defaults, fModel.matWriteMethod)
    else:
        saveGeoModeDefinition(fMaterial, f3dMat.rdp_settings, defaults, fModel.matWriteMethod)
    saveOtherModeHDefinition(fMaterial, f3dMat.rdp_settings, defaults, fModel.f3d._HW_VERSION_1, fModel.matWriteMethod)
    saveOtherModeLDefinition(fMaterial, f3dMat.rdp_settings, defaults, defaultRM, fModel.matWriteMethod)
    saveOtherDefinition(fMaterial, f3dMat, defaults)

    # Set scale
    s = int(min(round(f3dMat.tex_scale[0] * 0x10000), 0xFFFF))
    t = int(min(round(f3dMat.tex_scale[1] * 0x10000), 0xFFFF))
    if f3dMat.rdp_settings.g_mdsft_textlod == 'G_TL_LOD':
        fMaterial.material.commands.append(SPTexture(s, t, f3dMat.rdp_settings.num_textures_mipmapped - 1, fModel.f3d.G_TX_RENDERTILE, 1))
    else:
        fMaterial.material.commands.append(SPTexture(s, t, 0, fModel.f3d.G_TX_RENDERTILE, 1))

    # Save textures
    texDimensions0 = None
    texDimensions1 = None
    nextTmem = 0
    useLargeTextures = material.mat_ver > 3 and f3dMat.use_large_textures
    if useDict["Texture 0"] and f3dMat.tex0.tex_set:
        if f3dMat.tex0.tex is None and not f3dMat.tex0.use_tex_reference:
            raise PluginError('In material "' + material.name + '", a texture has not been set.')

        fMaterial.useLargeTextures = useLargeTextures
        fMaterial.texturesLoaded[0] = True
        texDimensions0, nextTmem = fModel.onTextureSave(
            material.name,
            fModel,
            fMaterial,
            fMaterial.material,
            fMaterial.revert,
            f3dMat.tex0,
            0,
            nextTmem,
            None,
            convertTextureData,
            None,
            True,
            True,
        )

    # If the texture in both texels is the same then it can be rewritten to the same location in tmem
    # This allows for a texture that fills tmem to still be used for both texel0 and texel1
    if f3dMat.tex0.tex == f3dMat.tex1.tex:
        if nextTmem >= (512 if f3dMat.tex0.tex_format[:2] != "CI" else 256):
            nextTmem = 0

    if useDict["Texture 1"] and f3dMat.tex1.tex_set:
        if f3dMat.tex1.tex is None and not f3dMat.tex1.use_tex_reference:
            raise PluginError('In material "' + material.name + '", a texture has not been set.')

        fMaterial.useLargeTextures = useLargeTextures
        fMaterial.texturesLoaded[1] = True
        texDimensions1, nextTmem = fModel.onTextureSave(
            material.name,
            fModel,
            fMaterial,
            fMaterial.material,
            fMaterial.revert,
            f3dMat.tex1,
            1,
            nextTmem,
            None,
            convertTextureData,
            None,
            True,
            True,
        )

    # Used so we know how to convert normalized UVs when saving verts.
    if texDimensions0 is not None and texDimensions1 is not None:
        if f3dMat.uv_basis == "TEXEL0":
            texDimensions = texDimensions0
            fMaterial.largeTextureIndex = 0
        else:
            texDimensions = texDimensions1
            fMaterial.largeTextureIndex = 1

    elif texDimensions0 is not None:
        texDimensions = texDimensions0
        fMaterial.largeTextureIndex = 0
    elif texDimensions1 is not None:
        texDimensions = texDimensions1
        fMaterial.largeTextureIndex = 1
    else:
        texDimensions = [32, 32]

    nodes = material.node_tree.nodes
    if useDict["Primitive"] and f3dMat.set_prim:
        color = exportColor(f3dMat.prim_color[0:3]) + [scaleToU8(f3dMat.prim_color[3])]
        fMaterial.material.commands.append(
            DPSetPrimColor(scaleToU8(f3dMat.prim_lod_min), scaleToU8(f3dMat.prim_lod_frac), *color)
        )

    if useDict["Environment"] and f3dMat.set_env:
        color = exportColor(f3dMat.env_color[0:3]) + [scaleToU8(f3dMat.env_color[3])]
        fMaterial.material.commands.append(DPSetEnvColor(*color))

    # Checking for f3dMat.rdp_settings.g_lighting here will prevent accidental exports,
    # There may be some edge case where this isn't desired.
    if useDict["Shade"] and f3dMat.set_lights and f3dMat.rdp_settings.g_lighting:
        fLights = saveLightsDefinition(fModel, fMaterial, f3dMat, materialName + "_lights")
        fMaterial.material.commands.extend([SPSetLights(fLights)])  # TODO: handle synching: NO NEED?

    if useDict["Key"] and f3dMat.set_key:
        if material.mat_ver == 4:
            center = f3dMat.key_center
        else:
            center = nodes["Chroma Key Center"].outputs[0].default_value
        scale = f3dMat.key_scale
        width = f3dMat.key_width
        fMaterial.material.commands.extend(
            [
                DPSetCombineKey("G_CK_KEY"),
                # TODO: Add UI handling width
                DPSetKeyR(int(center[0] * 255), int(scale[0] * 255), int(width[0] * 2**8)),
                DPSetKeyGB(
                    int(center[1] * 255),
                    int(scale[1] * 255),
                    int(width[1] * 2**8),
                    int(center[2] * 255),
                    int(scale[2] * 255),
                    int(width[2] * 2**8),
                ),
            ]
        )

    # all k0-5 set at once
    # make sure to handle this in node shader
    # or don't, who cares
    if useDict["Convert"] and f3dMat.set_k0_5:
        fMaterial.material.commands.extend(
            [
                DPSetTextureConvert("G_TC_FILTCONV"),  # TODO: allow filter option
                DPSetConvert(
                    int(f3dMat.k0 * 255),
                    int(f3dMat.k1 * 255),
                    int(f3dMat.k2 * 255),
                    int(f3dMat.k3 * 255),
                    int(f3dMat.k4 * 255),
                    int(f3dMat.k5 * 255),
                ),
            ]
        )

<<<<<<< HEAD
    #does nothing by default, only exists for override
    fModel.onMaterialCommandsBuilt(fMaterial.material, fMaterial.revert, material, drawLayer)
=======
    fModel.onMaterialCommandsBuilt(fMaterial, material, drawLayer)
>>>>>>> 3a6dacca

    # End Display List
    # For dynamic calls, materials will be called as functions and should not end the DL.
    if fModel.DLFormat == DLFormat.Static:
        fMaterial.material.commands.append(SPEndDisplayList())

    # revertMatAndEndDraw(fMaterial.revert)
    if len(fMaterial.revert.commands) > 1:  # 1 being the pipe sync
        if fMaterial.DLFormat == DLFormat.Static:
            fMaterial.revert.commands.append(SPEndDisplayList())
    else:
        fMaterial.revert = None

    materialKey = (
        material,
        (drawLayer if f3dMat.rdp_settings.set_rendermode else None),
        fModel.global_data.getCurrentAreaKey(f3dMat),
    )
    fModel.materials[materialKey] = (fMaterial, texDimensions)

    return fMaterial, texDimensions

<<<<<<< HEAD
#gets the proper image props and type of image and sends it to constructor function
=======

def getTextureName(texProp: TextureProperty, fModelName: str, overrideName: str) -> str:
    tex = texProp.tex
    texFormat = texProp.tex_format
    if not texProp.use_tex_reference:
        if tex.filepath == "":
            name = tex.name
        else:
            name = tex.filepath
    else:
        name = texProp.tex_reference
    texName = (
        fModelName
        + "_"
        + (getNameFromPath(name, True) + "_" + texFormat.lower() if overrideName is None else overrideName)
    )

    return texName


def getTextureNameTexRef(texProp: TextureProperty, fModelName: str) -> str:
    texFormat = texProp.tex_format
    name = texProp.tex_reference
    texName = fModelName + "_" + (getNameFromPath(name, True) + "_" + texFormat.lower())

    return texName


>>>>>>> 3a6dacca
def saveTextureIndex(
    propName,
    fModel,
    fMaterial,
    loadTexGfx,
    revertTexGfx,
    texProp,
    index,
    tmem,
    overrideName,
    convertTextureData,
    tileSettingsOverride,
    loadTextures,
    loadPalettes,
):
    tex = texProp.tex

    if tex is not None and (tex.size[0] == 0 or tex.size[1] == 0):
        raise PluginError(
            "Image " + tex.name + " has either a 0 width or height; image may have been removed from original location."
        )

    if not texProp.use_tex_reference:
        if tex is None:
            raise PluginError("In " + propName + ", no texture is selected.")
        elif len(tex.pixels) == 0:
            raise PluginError(
                "Could not load missing texture: "
                + tex.name
                + ". Make sure this texture has not been deleted or moved on disk."
            )

    texFormat = texProp.tex_format
    isCITexture = texFormat[:2] == "CI"
    palFormat = texProp.ci_format if isCITexture else ""

    texName = getTextureName(texProp, fModel.name, overrideName)

    if tileSettingsOverride is not None:
        tileSettings = tileSettingsOverride[index]
        width, height = tileSettings.getDimensions()
        setTLUTMode = False
    else:
        tileSettings = None
        if texProp.use_tex_reference:
            width, height = texProp.tex_reference_size
        else:
            width, height = tex.size
        setTLUTMode = fModel.matWriteMethod == GfxMatWriteMethod.WriteAll

    nextTmem = tmem + getTmemWordUsage(texFormat, width, height)

    if not (bpy.context.scene.ignoreTextureRestrictions or fMaterial.useLargeTextures):
        if nextTmem > (512 if texFormat[:2] != "CI" else 256):
            raise PluginError(
                'Error in "'
                + propName
                + '": Textures are too big. Max TMEM size is 4k '
                + "bytes, ex. 2 32x32 RGBA 16 bit textures.\nNote that texture width will be internally padded to 64 bit boundaries."
            )
    if width > 1024 or height > 1024:
        raise PluginError('Error in "' + propName + '": Any side of an image cannot be greater ' + "than 1024.")

    if tileSettings is None:
        clamp_S = texProp.S.clamp
        mirror_S = texProp.S.mirror
        tex_SL = texProp.S.low
        tex_SH = texProp.S.high
        mask_S = texProp.S.mask
        shift_S = texProp.S.shift

        clamp_T = texProp.T.clamp
        mirror_T = texProp.T.mirror
        tex_TL = texProp.T.low
        tex_TH = texProp.T.high
        mask_T = texProp.T.mask
        shift_T = texProp.T.shift

    else:
        clamp_S = True
        mirror_S = False
        tex_SL = tileSettings.sl
        tex_SH = tileSettings.sh
        mask_S = 0
        shift_S = 0

        clamp_T = True
        mirror_T = False
        tex_TL = tileSettings.tl
        tex_TH = tileSettings.th
        mask_T = 0
        shift_T = 0

    if isCITexture:
        if texProp.use_tex_reference:
            fImage = FImage(texProp.tex_reference, None, None, width, height, None, False)
            fPalette = FImage(texProp.pal_reference, None, None, 1, texProp.pal_reference_size, None, False)
        else:
            # fPalette should be an fImage here, since sharedPalette is None
            fImage, fPalette, alreadyExists = saveOrGetPaletteAndImageDefinition(
                fMaterial, fModel, tex, texName, texFormat, palFormat, convertTextureData, None
            )

        if loadPalettes:
            savePaletteLoading(
                loadTexGfx, revertTexGfx, fPalette, palFormat, 0, fPalette.height, fModel.f3d, fModel.matWriteMethod
            )
    else:
        if texProp.use_tex_reference:
            fImage = FImage(texProp.tex_reference, None, None, width, height, None, False)
        else:
            fImage = saveOrGetTextureDefinition(fMaterial, fModel, tex, texName, texFormat, convertTextureData)

    if setTLUTMode and not isCITexture:
        loadTexGfx.commands.append(DPSetTextureLUT("G_TT_NONE"))
    if loadTextures:
        saveTextureLoading(
            fMaterial,
            fImage,
            loadTexGfx,
            clamp_S,
            mirror_S,
            clamp_T,
            mirror_T,
            mask_S,
            mask_T,
            shift_S,
            shift_T,
            tex_SL,
            tex_TL,
            tex_SH,
            tex_TH,
            texFormat,
            index,
            fModel.f3d,
            tmem,
        )
    texDimensions = fImage.width, fImage.height
    # fImage = saveTextureDefinition(fModel, tex, texName,
    # 	texFormatOf[texFormat], texBitSizeOf[texFormat])
    # fModel.textures[texName] = fImage

    return texDimensions, nextTmem


# texIndex: 0 for texture0, 1 for texture1
def saveTextureLoading(
    fMaterial,
    fImage,
    loadTexGfx,
    clamp_S,
    mirror_S,
    clamp_T,
    mirror_T,
    mask_S,
    mask_T,
    shift_S,
    shift_T,
    SL,
    TL,
    SH,
    TH,
    tex_format,
    texIndex,
    f3d: F3D,
    tmem,
):
    cms = [("G_TX_CLAMP" if clamp_S else "G_TX_WRAP"), ("G_TX_MIRROR" if mirror_S else "G_TX_NOMIRROR")]
    cmt = [("G_TX_CLAMP" if clamp_T else "G_TX_WRAP"), ("G_TX_MIRROR" if mirror_T else "G_TX_NOMIRROR")]
    masks = mask_S
    maskt = mask_T
    shifts = shift_S if shift_S >= 0 else (shift_S + 16)
    shiftt = shift_T if shift_T >= 0 else (shift_T + 16)

    # print('Low ' + str(SL) + ' ' + str(TL))
    sl = int(SL * (2**f3d.G_TEXTURE_IMAGE_FRAC))
    tl = int(TL * (2**f3d.G_TEXTURE_IMAGE_FRAC))
    sh = int(SH * (2**f3d.G_TEXTURE_IMAGE_FRAC))
    th = int(TH * (2**f3d.G_TEXTURE_IMAGE_FRAC))

    fmt = texFormatOf[tex_format]
    siz = texBitSizeOf[tex_format]
    pal = 0 if fmt[:2] != "CI" else 0  # handle palettes

    # texelsPerWord = int(round(64 / bitSizeDict[siz]))
    useLoadBlock = not fImage.isLargeTexture and isPowerOf2(fImage.width) and isPowerOf2(fImage.height)

    # LoadTile will pad rows to 64 bit word alignment, while
    # LoadBlock assumes this is already done.

    # These commands are basically DPLoadMultiBlock/Tile,
    # except for the load tile index which will be 6 instead of 7 for render tile = 1.
    # This may be unnecessary, but at this point DPLoadMultiBlock/Tile is not implemented yet
    # so it would be extra work for the same outcome.
    base_width = int(fImage.width)
    if fImage.isLargeTexture:
        # TODO: Use width of block to load
        base_width = int(SH - SL)

    if siz == "G_IM_SIZ_4b":
        sl2 = int(SL * (2 ** (f3d.G_TEXTURE_IMAGE_FRAC - 1)))
        sh2 = int(SH * (2 ** (f3d.G_TEXTURE_IMAGE_FRAC - 1)))

        dxt = f3d.CALC_DXT_4b(fImage.width)
        line = (((base_width + 1) >> 1) + 7) >> 3

        if useLoadBlock:
            loadTexGfx.commands.extend(
                [
                    DPTileSync(),  # added in
                    DPSetTextureImage(fmt, "G_IM_SIZ_16b", 1, fImage),
                    DPSetTile(
                        fmt,
                        "G_IM_SIZ_16b",
                        0,
                        tmem,
                        f3d.G_TX_LOADTILE - texIndex,
                        0,
                        cmt,
                        maskt,
                        shiftt,
                        cms,
                        masks,
                        shifts,
                    ),
                    DPLoadSync(),
                    DPLoadBlock(
                        f3d.G_TX_LOADTILE - texIndex, 0, 0, (((fImage.width) * (fImage.height) + 3) >> 2) - 1, dxt
                    ),
                ]
            )
        else:
            loadTexGfx.commands.extend(
                [
                    DPTileSync(),  # added in
                    DPSetTextureImage(fmt, "G_IM_SIZ_8b", fImage.width >> 1, fImage),
                    DPSetTile(
                        fmt,
                        "G_IM_SIZ_8b",
                        line,
                        tmem,
                        f3d.G_TX_LOADTILE - texIndex,
                        0,
                        cmt,
                        maskt,
                        shiftt,
                        cms,
                        masks,
                        shifts,
                    ),
                    DPLoadSync(),
                    DPLoadTile(f3d.G_TX_LOADTILE - texIndex, sl2, tl, sh2, th),
                ]
            )

    else:
        dxt = f3d.CALC_DXT(fImage.width, f3d.G_IM_SIZ_VARS[siz + "_BYTES"])
        # Note that _LINE_BYTES and _TILE_BYTES variables are the same.
        line = int((base_width * f3d.G_IM_SIZ_VARS[siz + "_LINE_BYTES"]) + 7) >> 3

        if useLoadBlock:
            loadTexGfx.commands.extend(
                [
                    DPTileSync(),  # added in
                    # Load Block version
                    DPSetTextureImage(fmt, siz + "_LOAD_BLOCK", 1, fImage),
                    DPSetTile(
                        fmt,
                        siz + "_LOAD_BLOCK",
                        0,
                        tmem,
                        f3d.G_TX_LOADTILE - texIndex,
                        0,
                        cmt,
                        maskt,
                        shiftt,
                        cms,
                        masks,
                        shifts,
                    ),
                    DPLoadSync(),
                    DPLoadBlock(
                        f3d.G_TX_LOADTILE - texIndex,
                        0,
                        0,
                        (
                            ((fImage.width) * (fImage.height) + f3d.G_IM_SIZ_VARS[siz + "_INCR"])
                            >> f3d.G_IM_SIZ_VARS[siz + "_SHIFT"]
                        )
                        - 1,
                        dxt,
                    ),
                ]
            )
        else:
            loadTexGfx.commands.extend(
                [
                    DPTileSync(),  # added in
                    # Load Tile version
                    DPSetTextureImage(fmt, siz, fImage.width, fImage),
                    DPSetTile(
                        fmt, siz, line, tmem, f3d.G_TX_LOADTILE - texIndex, 0, cmt, maskt, shiftt, cms, masks, shifts
                    ),
                    DPLoadSync(),
                    DPLoadTile(f3d.G_TX_LOADTILE - texIndex, sl, tl, sh, th),
                ]
            )  # added in

    tileSizeCommand = DPSetTileSize(f3d.G_TX_RENDERTILE + texIndex, sl, tl, sh, th)
    loadTexGfx.commands.extend(
        [
            DPPipeSync(),
            DPSetTile(
                fmt, siz, line, tmem, f3d.G_TX_RENDERTILE + texIndex, pal, cmt, maskt, shiftt, cms, masks, shifts
            ),
            tileSizeCommand,
        ]
    )  # added in)

    # hasattr check for FTexRect
    if hasattr(fMaterial, "tileSizeCommands"):
        fMaterial.tileSizeCommands[f3d.G_TX_RENDERTILE + texIndex] = tileSizeCommand


# palette stored in upper half of TMEM (words 256-511)
# pal is palette number (0-16), for CI8 always set to 0
def savePaletteLoading(loadTexGfx, revertTexGfx, fPalette, palFormat, pal, colorCount, f3d, matWriteMethod):
    palFmt = texFormatOf[palFormat]
    cms = ["G_TX_WRAP", "G_TX_NOMIRROR"]
    cmt = ["G_TX_WRAP", "G_TX_NOMIRROR"]

    loadTexGfx.commands.append(DPSetTextureLUT("G_TT_RGBA16" if palFmt == "G_IM_FMT_RGBA" else "G_TT_IA16"))
    if matWriteMethod == GfxMatWriteMethod.WriteDifferingAndRevert:
        revertTexGfx.commands.append(DPSetTextureLUT("G_TT_NONE"))

    if not f3d._HW_VERSION_1:
        loadTexGfx.commands.extend(
            [
                DPSetTextureImage(palFmt, "G_IM_SIZ_16b", 1, fPalette),
                DPTileSync(),
                DPSetTile("0", "0", 0, (256 + (((pal) & 0xF) * 16)), f3d.G_TX_LOADTILE, 0, cmt, 0, 0, cms, 0, 0),
                DPLoadSync(),
                DPLoadTLUTCmd(f3d.G_TX_LOADTILE, colorCount - 1),
                DPPipeSync(),
            ]
        )
    else:
        loadTexGfx.commands.extend(
            [
                _DPLoadTextureBlock(
                    fPalette,
                    (256 + (((pal) & 0xF) * 16)),
                    palFmt,
                    "G_IM_SIZ_16b",
                    4 * colorCount,
                    1,
                    pal,
                    cms,
                    cmt,
                    0,
                    0,
                    0,
                    0,
                )
            ]
        )


class FSharedPalette:
    def __init__(self, name):
        self.name = name
        self.palette = []


def saveOrGetPaletteOnlyDefinition(
    fMaterial: FMaterial,
    fModel: FModel,
    image: bpy.types.Image,
    imageName: str,
    texFmt: str,
    palFmt: str,
    convertTextureData: bool,
    palette: list[int],
) -> FImage:

    palFormat = texFormatOf[palFmt]
    paletteName = checkDuplicateTextureName(fModel, toAlnum(imageName) + "_pal_" + palFmt.lower())
    paletteKey = (image, (palFmt, "PAL"))
    paletteFilename = getNameFromPath(imageName, True) + "." + fModel.getTextureSuffixFromFormat(texFmt) + ".pal"

    fPalette = FImage(
        paletteName,
        palFormat,
        "G_IM_SIZ_16b",
        1,
        len(palette),
        paletteFilename,
        convertTextureData,
    )

    if fMaterial.useLargeTextures:
        fPalette.isLargeTexture = True

    if convertTextureData:
        for color in palette:
            fPalette.data.extend(color.to_bytes(2, "big"))

    # print(f"Palette data: {paletteName} - length {len(fPalette.data)}")

    fModel.addTexture(paletteKey, fPalette, fMaterial)
    return fPalette


def imageAlreadyExists(fModel: FModel, image: bpy.types.Image, texFmt: str, palFmt: str) -> bool:
    texFormat = texFormatOf[texFmt]
    palFormat = texFormatOf[palFmt]
    bitSize = texBitSizeOf[texFmt]
    # If image already loaded, return that data.
    imageKey = (image, (texFmt, palFmt))
    fImage, fPalette = fModel.getTextureAndHandleShared(imageKey)
    return fImage is not None


def saveOrGetPaletteAndImageDefinition(
    fMaterial, fModelOrTexRect, image, imageName, texFmt, palFmt, convertTextureData, sharedPalette: FSharedPalette
) -> tuple[FImage, FImage, bool]:
    texFormat = texFormatOf[texFmt]
    palFormat = texFormatOf[palFmt]
    bitSize = texBitSizeOf[texFmt]
    # If image already loaded, return that data.
    imageKey = (image, (texFmt, palFmt))
    fImage, fPalette = fModelOrTexRect.getTextureAndHandleShared(imageKey)
    if fImage is not None:
        # print(f"Image already exists")
        return fImage, fPalette, True

    # print(f"Size: {str(image.size[0])} x {str(image.size[1])}, Data: {str(len(image.pixels))}")
    if sharedPalette is not None:
        palette = sharedPalette.palette
    else:
        palette = []
    texture = []
    maxColors = 16 if bitSize == "G_IM_SIZ_4b" else 256
    if convertTextureData:
        # N64 is -Y, Blender is +Y
        pixels = image.pixels[:]
        for j in reversed(range(image.size[1])):
            for i in range(image.size[0]):
                color = [1, 1, 1, 1]
                for field in range(image.channels):
                    color[field] = pixels[(j * image.size[0] + i) * image.channels + field]
                if palFormat == "G_IM_FMT_RGBA":
                    pixelColor = getRGBA16Tuple(color)
                elif palFormat == "G_IM_FMT_IA":
                    pixelColor = getIA16Tuple(color)
                else:
                    raise PluginError("Invalid combo: " + palFormat + ", " + bitSize)

                if pixelColor not in palette:
                    palette.append(pixelColor)
                    if len(palette) > maxColors:
                        raise PluginError(
                            "Texture "
                            + imageName
                            + " has more than "
                            + str(maxColors)
                            + " colors, or is part of a shared palette with too many colors."
                        )
                texture.append(palette.index(pixelColor))

    if image.filepath == "":
        name = image.name
    else:
        name = image.filepath
    filename = getNameFromPath(name, True) + "." + fModelOrTexRect.getTextureSuffixFromFormat(texFmt) + ".inc.c"

    # paletteFilename = getNameFromPath(name, True) + '.' + \
    # 	fModelOrTexRect.getTextureSuffixFromFormat(palFmt) + '.inc.c'
    fImage = FImage(
        checkDuplicateTextureName(fModelOrTexRect, toAlnum(imageName)),
        texFormat,
        bitSize,
        image.size[0],
        image.size[1],
        filename,
        convertTextureData,
    )

    if fMaterial.useLargeTextures:
        fImage.isLargeTexture = True

    # paletteImage = bpy.data.images.new(paletteName, 1, len(palette))
    # paletteImage.pixels = palette
    # paletteImage.filepath = paletteFilename

    if convertTextureData:
        if bitSize == "G_IM_SIZ_4b":
            fImage.data = compactNibbleArray(texture, image.size[0], image.size[1])
        else:
            fImage.data = bytearray(texture)

    fModelOrTexRect.addTexture((image, (texFmt, palFmt)), fImage, fMaterial)

    # For shared palettes, paletteName should be the same for the same imageName until
    # the next saveOrGetPaletteOnlyDefinition
    # Make sure paletteName is read here before saveOrGetPaletteOnlyDefinition is called.
    paletteName = checkDuplicateTextureName(fModelOrTexRect, toAlnum(imageName) + "_pal_" + palFmt.lower())

    if sharedPalette is None:
        fPalette = saveOrGetPaletteOnlyDefinition(
            fMaterial, fModelOrTexRect, image, imageName, texFmt, palFmt, convertTextureData, palette
        )
        paletteKey = (image, (palFmt, "PAL"))
        fImage.paletteKey = paletteKey
    else:
        fPalette = None
        fImage.paletteKey = None

    return fImage, fPalette, False  # , paletteImage


def compactNibbleArray(texture, width, height):
    nibbleData = bytearray(0)
    dataSize = int(width * height / 2)

    nibbleData = [((texture[i * 2] & 0xF) << 4) | (texture[i * 2 + 1] & 0xF) for i in range(dataSize)]

    if (width * height) % 2 == 1:
        nibbleData.append((texture[-1] & 0xF) << 4)

    return bytearray(nibbleData)


def checkDuplicateTextureName(fModelOrTexRect, name):
    names = []
    for info, texture in fModelOrTexRect.textures.items():
        names.append(texture.name)
    while name in names:
        name = name + "_copy"
    return name


def saveOrGetTextureDefinition(fMaterial, fModel, image: bpy.types.Image, imageName, texFormat, convertTextureData):
    fmt = texFormatOf[texFormat]
    bitSize = texBitSizeOf[texFormat]

    # If image already loaded, return that data.
    imageKey = (image, (texFormat, "NONE"))
    fImage, fPalette = fModel.getTextureAndHandleShared(imageKey)
    if fImage is not None:
        return fImage

    if image.filepath == "":
        name = image.name
    else:
        name = image.filepath
    filename = getNameFromPath(name, True) + "." + fModel.getTextureSuffixFromFormat(texFormat) + ".inc.c"

    fImage = FImage(
        checkDuplicateTextureName(fModel, toAlnum(imageName)),
        fmt,
        bitSize,
        image.size[0],
        image.size[1],
        filename,
        convertTextureData,
    )
    if fMaterial.useLargeTextures:
        fImage.isLargeTexture = True

    if convertTextureData:
        pixels = image.pixels[:]
        print(f"Converting texture data for {filename}")
        if fmt == "G_IM_FMT_RGBA":
            if bitSize == "G_IM_SIZ_16b":
                # fImage.data = bytearray([byteVal for doubleByte in [
                # 	(((int(image.pixels[(j * image.size[0] + i) * image.channels + 0] * 0x1F) & 0x1F) << 11) | \
                # 	((int(image.pixels[(j * image.size[0] + i) * image.channels + 1] * 0x1F) & 0x1F) << 6) | \
                # 	((int(image.pixels[(j * image.size[0] + i) * image.channels + 2] * 0x1F) & 0x1F) << 1) | \
                # 	(1 if image.pixels[(j * image.size[0] + i) * image.channels + 3] > 0.5 else 0)
                # 	).to_bytes(2, 'big')
                # 	for j in reversed(range(image.size[1])) for i in range(image.size[0])] for byteVal in doubleByte])

                fImage.data = bytearray(
                    [
                        byteVal
                        for doubleByte in [
                            (
                                (
                                    (
                                        (int(round(pixels[(j * image.size[0] + i) * image.channels + 0] * 0x1F)) & 0x1F)
                                        << 3
                                    )
                                    | (
                                        (int(round(pixels[(j * image.size[0] + i) * image.channels + 1] * 0x1F)) & 0x1F)
                                        >> 2
                                    )
                                ),
                                (
                                    (
                                        (int(round(pixels[(j * image.size[0] + i) * image.channels + 1] * 0x1F)) & 0x03)
                                        << 6
                                    )
                                    | (
                                        (int(round(pixels[(j * image.size[0] + i) * image.channels + 2] * 0x1F)) & 0x1F)
                                        << 1
                                    )
                                    | (1 if pixels[(j * image.size[0] + i) * image.channels + 3] > 0.5 else 0)
                                ),
                            )
                            for j in reversed(range(image.size[1]))
                            for i in range(image.size[0])
                        ]
                        for byteVal in doubleByte
                    ]
                )
            elif bitSize == "G_IM_SIZ_32b":
                fImage.data = bytearray(
                    [
                        int(round(pixels[(j * image.size[0] + i) * image.channels + field] * 0xFF)) & 0xFF
                        for j in reversed(range(image.size[1]))
                        for i in range(image.size[0])
                        for field in range(image.channels)
                    ]
                )
            else:
                raise PluginError("Invalid combo: " + fmt + ", " + bitSize)

        elif fmt == "G_IM_FMT_YUV":
            raise PluginError("YUV not yet implemented.")
            if bitSize == "G_IM_SIZ_16b":
                pass
            else:
                raise PluginError("Invalid combo: " + fmt + ", " + bitSize)

        elif fmt == "G_IM_FMT_CI":
            raise PluginError("CI not yet implemented.")

        elif fmt == "G_IM_FMT_IA":
            if bitSize == "G_IM_SIZ_4b":
                fImage.data = bytearray(
                    [
                        (
                            (
                                int(
                                    round(
                                        colorToLuminance(
                                            pixels[
                                                (j * image.size[0] + i)
                                                * image.channels : (j * image.size[0] + i)
                                                * image.channels
                                                + 3
                                            ]
                                        )
                                        * 0x7
                                    )
                                )
                                & 0x7
                            )
                            << 1
                        )
                        | (1 if pixels[(j * image.size[0] + i) * image.channels + 3] > 0.5 else 0)
                        for j in reversed(range(image.size[1]))
                        for i in range(image.size[0])
                    ]
                )
            elif bitSize == "G_IM_SIZ_8b":
                fImage.data = bytearray(
                    [
                        (
                            (
                                int(
                                    round(
                                        colorToLuminance(
                                            pixels[
                                                (j * image.size[0] + i)
                                                * image.channels : (j * image.size[0] + i)
                                                * image.channels
                                                + 3
                                            ]
                                        )
                                        * 0xF
                                    )
                                )
                                & 0xF
                            )
                            << 4
                        )
                        | (int(round(pixels[(j * image.size[0] + i) * image.channels + 3] * 0xF)) & 0xF)
                        for j in reversed(range(image.size[1]))
                        for i in range(image.size[0])
                    ]
                )
            elif bitSize == "G_IM_SIZ_16b":
                fImage.data = bytearray(
                    [
                        byteVal
                        for doubleByte in [
                            (
                                int(
                                    round(
                                        colorToLuminance(
                                            pixels[
                                                (j * image.size[0] + i)
                                                * image.channels : (j * image.size[0] + i)
                                                * image.channels
                                                + 3
                                            ]
                                        )
                                        * 0xFF
                                    )
                                )
                                & 0xFF,
                                int(round(pixels[(j * image.size[0] + i) * image.channels + 3] * 0xFF)) & 0xFF,
                            )
                            for j in reversed(range(image.size[1]))
                            for i in range(image.size[0])
                        ]
                        for byteVal in doubleByte
                    ]
                )
            else:
                raise PluginError("Invalid combo: " + fmt + ", " + bitSize)
        elif fmt == "G_IM_FMT_I":
            if bitSize == "G_IM_SIZ_4b":
                fImage.data = bytearray(
                    [
                        int(
                            round(
                                colorToLuminance(
                                    pixels[
                                        (j * image.size[0] + i)
                                        * image.channels : (j * image.size[0] + i)
                                        * image.channels
                                        + 3
                                    ]
                                )
                                * 0xF
                            )
                        )
                        & 0xF
                        for j in reversed(range(image.size[1]))
                        for i in range(image.size[0])
                    ]
                )
            elif bitSize == "G_IM_SIZ_8b":
                fImage.data = bytearray(
                    [
                        int(
                            round(
                                colorToLuminance(
                                    pixels[
                                        (j * image.size[0] + i)
                                        * image.channels : (j * image.size[0] + i)
                                        * image.channels
                                        + 3
                                    ]
                                )
                                * 0xFF
                            )
                        )
                        & 0xFF
                        for j in reversed(range(image.size[1]))
                        for i in range(image.size[0])
                    ]
                )
            else:
                raise PluginError("Invalid combo: " + fmt + ", " + bitSize)
        else:
            raise PluginError("Invalid image format " + fmt)

        # We stored 4bit values in byte arrays, now to convert
        if bitSize == "G_IM_SIZ_4b":
            fImage.data = compactNibbleArray(fImage.data, image.size[0], image.size[1])

    print("Finished converting.")
    fModel.addTexture((image, (texFormat, "NONE")), fImage, fMaterial)

    return fImage


def saveLightsDefinition(fModel, fMaterial, material, lightsName):
    lights = fModel.getLightAndHandleShared(lightsName)
    if lights is not None:
        return lights

    lights = Lights(toAlnum(lightsName))

    if material.use_default_lighting:
        lights.a = Ambient(exportColor(material.ambient_light_color))
        lights.l.append(Light(exportColor(material.default_light_color), [0x28, 0x28, 0x28]))
    else:
        lights.a = Ambient(exportColor(material.ambient_light_color))

        if material.f3d_light1 is not None:
            addLightDefinition(material, material.f3d_light1, lights)
        if material.f3d_light2 is not None:
            addLightDefinition(material, material.f3d_light2, lights)
        if material.f3d_light3 is not None:
            addLightDefinition(material, material.f3d_light3, lights)
        if material.f3d_light4 is not None:
            addLightDefinition(material, material.f3d_light4, lights)
        if material.f3d_light5 is not None:
            addLightDefinition(material, material.f3d_light5, lights)
        if material.f3d_light6 is not None:
            addLightDefinition(material, material.f3d_light6, lights)
        if material.f3d_light7 is not None:
            addLightDefinition(material, material.f3d_light7, lights)

    if lightsName in fModel.lights:
        raise PluginError("Duplicate light name.")
    fModel.addLight(lightsName, lights, fMaterial)
    return lights


def addLightDefinition(mat, f3d_light, fLights):
    lightObj = lightDataToObj(f3d_light)
    fLights.l.append(
        Light(
            exportColor(f3d_light.color),
            normToSigned8Vector(getObjDirectionVec(lightObj, True)),
        )
    )


def saveBitGeoF3DEX2(value, defaultValue, flagName, geo, matWriteMethod):
    if value != defaultValue or matWriteMethod == GfxMatWriteMethod.WriteAll:
        if value:
            geo.setFlagList.append(flagName)
        else:
            geo.clearFlagList.append(flagName)


def saveGeoModeDefinitionF3DEX2(fMaterial, settings, defaults, matWriteMethod):
    geo = SPGeometryMode([], [])

    saveBitGeoF3DEX2(settings.g_zbuffer, defaults.g_zbuffer, "G_ZBUFFER", geo, matWriteMethod)
    saveBitGeoF3DEX2(settings.g_shade, defaults.g_shade, "G_SHADE", geo, matWriteMethod)
    saveBitGeoF3DEX2(settings.g_cull_front, defaults.g_cull_front, "G_CULL_FRONT", geo, matWriteMethod)
    saveBitGeoF3DEX2(settings.g_cull_back, defaults.g_cull_back, "G_CULL_BACK", geo, matWriteMethod)
    saveBitGeoF3DEX2(settings.g_fog, defaults.g_fog, "G_FOG", geo, matWriteMethod)
    saveBitGeoF3DEX2(settings.g_lighting, defaults.g_lighting, "G_LIGHTING", geo, matWriteMethod)

    # make sure normals are saved correctly.
    saveBitGeoF3DEX2(settings.g_tex_gen, defaults.g_tex_gen, "G_TEXTURE_GEN", geo, matWriteMethod)
    saveBitGeoF3DEX2(settings.g_tex_gen_linear, defaults.g_tex_gen_linear, "G_TEXTURE_GEN_LINEAR", geo, matWriteMethod)
    saveBitGeoF3DEX2(settings.g_shade_smooth, defaults.g_shade_smooth, "G_SHADING_SMOOTH", geo, matWriteMethod)
    saveBitGeoF3DEX2(settings.g_clipping, defaults.g_clipping, "G_CLIPPING", geo, matWriteMethod)

    if len(geo.clearFlagList) != 0 or len(geo.setFlagList) != 0:
        if len(geo.clearFlagList) == 0:
            geo.clearFlagList.append("0")
        elif len(geo.setFlagList) == 0:
            geo.setFlagList.append("0")

        if matWriteMethod == GfxMatWriteMethod.WriteAll:
            fMaterial.material.commands.append(SPLoadGeometryMode(geo.setFlagList))
        else:
            fMaterial.material.commands.append(geo)
            fMaterial.revert.commands.append(SPGeometryMode(geo.setFlagList, geo.clearFlagList))


def saveBitGeo(value, defaultValue, flagName, setGeo, clearGeo, matWriteMethod):
    if value != defaultValue or matWriteMethod == GfxMatWriteMethod.WriteAll:
        if value:
            setGeo.flagList.append(flagName)
        else:
            clearGeo.flagList.append(flagName)


def saveGeoModeDefinition(fMaterial, settings, defaults, matWriteMethod):
    setGeo = SPSetGeometryMode([])
    clearGeo = SPClearGeometryMode([])

    saveBitGeo(settings.g_zbuffer, defaults.g_zbuffer, "G_ZBUFFER", setGeo, clearGeo, matWriteMethod)
    saveBitGeo(settings.g_shade, defaults.g_shade, "G_SHADE", setGeo, clearGeo, matWriteMethod)
    saveBitGeo(settings.g_cull_front, defaults.g_cull_front, "G_CULL_FRONT", setGeo, clearGeo, matWriteMethod)
    saveBitGeo(settings.g_cull_back, defaults.g_cull_back, "G_CULL_BACK", setGeo, clearGeo, matWriteMethod)
    saveBitGeo(settings.g_fog, defaults.g_fog, "G_FOG", setGeo, clearGeo, matWriteMethod)
    saveBitGeo(settings.g_lighting, defaults.g_lighting, "G_LIGHTING", setGeo, clearGeo, matWriteMethod)

    # make sure normals are saved correctly.
    saveBitGeo(settings.g_tex_gen, defaults.g_tex_gen, "G_TEXTURE_GEN", setGeo, clearGeo, matWriteMethod)
    saveBitGeo(
        settings.g_tex_gen_linear, defaults.g_tex_gen_linear, "G_TEXTURE_GEN_LINEAR", setGeo, clearGeo, matWriteMethod
    )
    saveBitGeo(settings.g_shade_smooth, defaults.g_shade_smooth, "G_SHADING_SMOOTH", setGeo, clearGeo, matWriteMethod)
    if bpy.context.scene.f3d_type == "F3DEX_GBI_2" or bpy.context.scene.f3d_type == "F3DEX_GBI":
        saveBitGeo(settings.g_clipping, defaults.g_clipping, "G_CLIPPING", setGeo, clearGeo, matWriteMethod)

    if len(setGeo.flagList) > 0:
        fMaterial.material.commands.append(setGeo)
        if matWriteMethod == GfxMatWriteMethod.WriteDifferingAndRevert:
            fMaterial.revert.commands.append(SPClearGeometryMode(setGeo.flagList))
    if len(clearGeo.flagList) > 0:
        fMaterial.material.commands.append(clearGeo)
        if matWriteMethod == GfxMatWriteMethod.WriteDifferingAndRevert:
            fMaterial.revert.commands.append(SPSetGeometryMode(clearGeo.flagList))


def saveModeSetting(fMaterial, value, defaultValue, cmdClass):
    if value != defaultValue:
        fMaterial.material.commands.append(cmdClass(value))
        fMaterial.revert.commands.append(cmdClass(defaultValue))


def saveOtherModeHDefinition(fMaterial, settings, defaults, isHWv1, matWriteMethod):
    if matWriteMethod == GfxMatWriteMethod.WriteAll:
        saveOtherModeHDefinitionAll(fMaterial, settings, defaults, isHWv1)
    elif matWriteMethod == GfxMatWriteMethod.WriteDifferingAndRevert:
        saveOtherModeHDefinitionIndividual(fMaterial, settings, defaults, isHWv1)
    else:
        raise PluginError("Unhandled material write method: " + str(matWriteMethod))


def saveOtherModeHDefinitionAll(fMaterial, settings, defaults, isHWv1):
    cmd = SPSetOtherMode("G_SETOTHERMODE_H", 4, 20, [])
    cmd.flagList.append(settings.g_mdsft_alpha_dither)
    if not isHWv1:
        cmd.flagList.append(settings.g_mdsft_rgb_dither)
        cmd.flagList.append(settings.g_mdsft_combkey)
    cmd.flagList.append(settings.g_mdsft_textconv)
    cmd.flagList.append(settings.g_mdsft_text_filt)
    cmd.flagList.append(settings.g_mdsft_textlod)
    cmd.flagList.append(settings.g_mdsft_textdetail)
    cmd.flagList.append(settings.g_mdsft_textpersp)
    cmd.flagList.append(settings.g_mdsft_cycletype)
    if isHWv1:
        cmd.flagList.append(settings.g_mdsft_color_dither)
    cmd.flagList.append(settings.g_mdsft_pipeline)

    fMaterial.material.commands.append(cmd)


def saveOtherModeHDefinitionIndividual(fMaterial, settings, defaults, isHWv1):
    saveModeSetting(fMaterial, settings.g_mdsft_alpha_dither, defaults.g_mdsft_alpha_dither, DPSetAlphaDither)

    if not isHWv1:
        saveModeSetting(fMaterial, settings.g_mdsft_rgb_dither, defaults.g_mdsft_rgb_dither, DPSetColorDither)

        saveModeSetting(fMaterial, settings.g_mdsft_combkey, defaults.g_mdsft_combkey, DPSetCombineKey)

    saveModeSetting(fMaterial, settings.g_mdsft_textconv, defaults.g_mdsft_textconv, DPSetTextureConvert)

    saveModeSetting(fMaterial, settings.g_mdsft_text_filt, defaults.g_mdsft_text_filt, DPSetTextureFilter)

    # saveModeSetting(fMaterial, settings.g_mdsft_textlut,
    # 	defaults.g_mdsft_textlut, DPSetTextureLUT)

    saveModeSetting(fMaterial, settings.g_mdsft_textlod, defaults.g_mdsft_textlod, DPSetTextureLOD)

    saveModeSetting(fMaterial, settings.g_mdsft_textdetail, defaults.g_mdsft_textdetail, DPSetTextureDetail)

    saveModeSetting(fMaterial, settings.g_mdsft_textpersp, defaults.g_mdsft_textpersp, DPSetTexturePersp)

    saveModeSetting(fMaterial, settings.g_mdsft_cycletype, defaults.g_mdsft_cycletype, DPSetCycleType)

    if isHWv1:
        saveModeSetting(fMaterial, settings.g_mdsft_color_dither, defaults.g_mdsft_color_dither, DPSetColorDither)

    saveModeSetting(fMaterial, settings.g_mdsft_pipeline, defaults.g_mdsft_pipeline, DPPipelineMode)


def saveOtherModeLDefinition(fMaterial, settings, defaults, defaultRenderMode, matWriteMethod):
    if matWriteMethod == GfxMatWriteMethod.WriteAll:
        saveOtherModeLDefinitionAll(fMaterial, settings, defaults, defaultRenderMode)
    elif matWriteMethod == GfxMatWriteMethod.WriteDifferingAndRevert:
        saveOtherModeLDefinitionIndividual(fMaterial, settings, defaults, defaultRenderMode)
    else:
        raise PluginError("Unhandled material write method: " + str(matWriteMethod))


def saveOtherModeLDefinitionAll(fMaterial: FMaterial, settings, defaults, defaultRenderMode):
    if not settings.set_rendermode and defaultRenderMode is None:
        cmd = SPSetOtherMode("G_SETOTHERMODE_L", 0, 3, [])
        cmd.flagList.append(settings.g_mdsft_alpha_compare)
        cmd.flagList.append(settings.g_mdsft_zsrcsel)

    else:
        cmd = SPSetOtherMode("G_SETOTHERMODE_L", 0, 32, [])
        cmd.flagList.append(settings.g_mdsft_alpha_compare)
        cmd.flagList.append(settings.g_mdsft_zsrcsel)

        if settings.set_rendermode:
            flagList, blendList = getRenderModeFlagList(settings, fMaterial)
            cmd.flagList.extend(flagList)
            if blendList is not None:
                cmd.flagList.extend(
                    [
                        "GBL_c1("
                        + blendList[0]
                        + ", "
                        + blendList[1]
                        + ", "
                        + blendList[2]
                        + ", "
                        + blendList[3]
                        + ")",
                        "GBL_c2("
                        + blendList[4]
                        + ", "
                        + blendList[5]
                        + ", "
                        + blendList[6]
                        + ", "
                        + blendList[7]
                        + ")",
                    ]
                )
        else:
            cmd.flagList.extend(defaultRenderMode)

    fMaterial.material.commands.append(cmd)

    if settings.g_mdsft_zsrcsel == "G_ZS_PRIM":
        fMaterial.material.commands.append(DPSetPrimDepth(z=settings.prim_depth.z, dz=settings.prim_depth.dz))
        fMaterial.revert.commands.append(DPSetPrimDepth())


def saveOtherModeLDefinitionIndividual(fMaterial, settings, defaults, defaultRenderMode):
    saveModeSetting(fMaterial, settings.g_mdsft_alpha_compare, defaults.g_mdsft_alpha_compare, DPSetAlphaCompare)

    saveModeSetting(fMaterial, settings.g_mdsft_zsrcsel, defaults.g_mdsft_zsrcsel, DPSetDepthSource)

    if settings.g_mdsft_zsrcsel == "G_ZS_PRIM":
        fMaterial.material.commands.append(DPSetPrimDepth(z=settings.prim_depth.z, dz=settings.prim_depth.dz))
        fMaterial.revert.commands.append(DPSetPrimDepth())

    if settings.set_rendermode:
        flagList, blendList = getRenderModeFlagList(settings, fMaterial)
        renderModeSet = DPSetRenderMode(flagList, blendList)

        fMaterial.material.commands.append(renderModeSet)
        if defaultRenderMode is not None:
            fMaterial.revert.commands.append(DPSetRenderMode(defaultRenderMode, None))


def getRenderModeFlagList(settings, fMaterial):
    flagList = []
    blendList = None
    # cycle independent

    if not settings.rendermode_advanced_enabled:
        fMaterial.renderModeUseDrawLayer = [
            settings.rendermode_preset_cycle_1 == "Use Draw Layer",
            settings.rendermode_preset_cycle_2 == "Use Draw Layer",
        ]

        if settings.g_mdsft_cycletype == "G_CYC_2CYCLE":
            flagList = [settings.rendermode_preset_cycle_1, settings.rendermode_preset_cycle_2]
        else:
            cycle2 = settings.rendermode_preset_cycle_1 + "2"
            if cycle2 not in [value[0] for value in enumRenderModesCycle2]:
                cycle2 = "G_RM_NOOP"
            flagList = [settings.rendermode_preset_cycle_1, cycle2]
    else:
        if settings.g_mdsft_cycletype == "G_CYC_2CYCLE":
            blendList = [
                settings.blend_p1,
                settings.blend_a1,
                settings.blend_m1,
                settings.blend_b1,
                settings.blend_p2,
                settings.blend_a2,
                settings.blend_m2,
                settings.blend_b2,
            ]
        else:
            blendList = [
                settings.blend_p1,
                settings.blend_a1,
                settings.blend_m1,
                settings.blend_b1,
                settings.blend_p1,
                settings.blend_a1,
                settings.blend_m1,
                settings.blend_b1,
            ]

        if settings.aa_en:
            flagList.append("AA_EN")
        if settings.z_cmp:
            flagList.append("Z_CMP")
        if settings.z_upd:
            flagList.append("Z_UPD")
        if settings.im_rd:
            flagList.append("IM_RD")
        if settings.clr_on_cvg:
            flagList.append("CLR_ON_CVG")

        flagList.append(settings.cvg_dst)
        flagList.append(settings.zmode)

        if settings.cvg_x_alpha:
            flagList.append("CVG_X_ALPHA")
        if settings.alpha_cvg_sel:
            flagList.append("ALPHA_CVG_SEL")
        if settings.force_bl:
            flagList.append("FORCE_BL")

    return flagList, blendList


def saveOtherDefinition(fMaterial, material, defaults):
    settings = material.rdp_settings
    if settings.clip_ratio != defaults.clip_ratio:
        fMaterial.material.commands.append(SPClipRatio(settings.clip_ratio))
        fMaterial.revert.commands.append(SPClipRatio(defaults.clip_ratio))

    if material.set_blend:
        fMaterial.material.commands.append(
            DPSetBlendColor(
                int(material.blend_color[0] * 255),
                int(material.blend_color[1] * 255),
                int(material.blend_color[2] * 255),
                int(material.blend_color[3] * 255),
            )
        )


enumMatWriteMethod = [
    ("Differing", "Write Differing And Revert", "Write Differing And Revert"),
    ("All", "Write All", "Write All"),
]

matWriteMethodEnumDict = {"Differing": GfxMatWriteMethod.WriteDifferingAndRevert, "All": GfxMatWriteMethod.WriteAll}


def getWriteMethodFromEnum(enumVal):
    if enumVal not in matWriteMethodEnumDict:
        raise PluginError("Enum value " + str(enumVal) + " not found in material write method dict.")
    else:
        return matWriteMethodEnumDict[enumVal]


def exportF3DtoC(
    dirPath, obj, DLFormat, transformMatrix, f3dType, isHWv1, texDir, savePNG, texSeparate, name, matWriteMethod
):

    fModel = FModel(f3dType, isHWv1, name, DLFormat, matWriteMethod)
    fMesh = exportF3DCommon(obj, fModel, transformMatrix, True, name, DLFormat, not savePNG)

    modelDirPath = os.path.join(dirPath, toAlnum(name))

    if not os.path.exists(modelDirPath):
        os.makedirs(modelDirPath)

    gfxFormatter = GfxFormatter(ScrollMethod.Vertex, 64)
    exportData = fModel.to_c(TextureExportSettings(texSeparate, savePNG, texDir, modelDirPath), gfxFormatter)
    staticData = exportData.staticData
    dynamicData = exportData.dynamicData
    texC = exportData.textureData

    if DLFormat == DLFormat.Static:
        staticData.append(dynamicData)
    else:
        geoString = writeMaterialFiles(
            dirPath,
            modelDirPath,
            '#include "actors/' + toAlnum(name) + '/header.h"',
            '#include "actors/' + toAlnum(name) + '/material.inc.h"',
            dynamicData.header,
            dynamicData.source,
            "",
            True,
        )

    if texSeparate:
        texCFile = open(os.path.join(modelDirPath, "texture.inc.c"), "w", newline="\n")
        texCFile.write(texC.source)
        texCFile.close()

    writeCData(staticData, os.path.join(modelDirPath, "header.h"), os.path.join(modelDirPath, "model.inc.c"))


def removeDL(sourcePath, headerPath, DLName):
    DLDataC = readFile(sourcePath)
    originalDataC = DLDataC

    DLDataH = readFile(headerPath)
    originalDataH = DLDataH

    matchResult = re.search(
        "Gfx\s*" + re.escape(DLName) + "\s*\[\s*[0-9x]*\s*\]\s*=\s*\{([^}]*)}\s*;\s*", DLDataC, re.DOTALL
    )
    if matchResult is not None:
        DLDataC = DLDataC[: matchResult.start(0)] + DLDataC[matchResult.end(0) :]

    headerMatch = getDeclaration(DLDataH, DLName)
    if headerMatch is not None:
        DLDataH = DLDataH[: headerMatch.start(0)] + DLDataH[headerMatch.end(0) :]

    if DLDataC != originalDataC:
        writeFile(sourcePath, DLDataC)

    if DLDataH != originalDataH:
        writeFile(headerPath, DLDataH)


class F3D_ExportDL(bpy.types.Operator):
    # set bl_ properties
    bl_idname = "object.f3d_export_dl"
    bl_label = "Export Display List"
    bl_options = {"REGISTER", "UNDO", "PRESET"}

    # Called on demand (i.e. button press, menu item)
    # Can also be called from operator search menu (Spacebar)
    def execute(self, context):
        if context.mode != "OBJECT":
            bpy.ops.object.mode_set(mode="OBJECT")
        try:
            allObjs = context.selected_objects
            if len(allObjs) == 0:
                raise PluginError("No objects selected.")
            obj = context.selected_objects[0]
            if not isinstance(obj.data, bpy.types.Mesh):
                raise PluginError("Object is not a mesh.")

            scaleValue = bpy.context.scene.blenderF3DScale
            finalTransform = mathutils.Matrix.Diagonal(mathutils.Vector((scaleValue, scaleValue, scaleValue))).to_4x4()

        except Exception as e:
            raisePluginError(self, e)
            return {"CANCELLED"}

        try:
            applyRotation([obj], math.radians(90), "X")

            exportPath = bpy.path.abspath(context.scene.DLExportPath)
            dlFormat = DLFormat.Static if context.scene.DLExportisStatic else DLFormat.Dynamic
            f3dType = context.scene.f3d_type
            isHWv1 = context.scene.isHWv1
            texDir = bpy.context.scene.DLTexDir
            savePNG = bpy.context.scene.saveTextures
            separateTexDef = bpy.context.scene.DLSeparateTextureDef
            DLName = bpy.context.scene.DLName
            matWriteMethod = getWriteMethodFromEnum(context.scene.matWriteMethod)

            exportF3DtoC(
                exportPath,
                obj,
                dlFormat,
                finalTransform,
                f3dType,
                isHWv1,
                texDir,
                savePNG,
                separateTexDef,
                DLName,
                matWriteMethod,
            )

            self.report({"INFO"}, "Success!")

            applyRotation([obj], math.radians(-90), "X")
            return {"FINISHED"}  # must return a set

        except Exception as e:
            if context.mode != "OBJECT":
                bpy.ops.object.mode_set(mode="OBJECT")
            applyRotation([obj], math.radians(-90), "X")

            raisePluginError(self, e)
            return {"CANCELLED"}  # must return a set


class F3D_ExportDLPanel(bpy.types.Panel):
    bl_idname = "F3D_PT_export_dl"
    bl_label = "F3D Exporter"
    bl_space_type = "VIEW_3D"
    bl_region_type = "UI"
    bl_category = "Fast64"
    bl_options = {"DEFAULT_CLOSED"}

    @classmethod
    def poll(cls, context):
        return True

    # called every frame
    def draw(self, context):
        col = self.layout.column()
        col.operator(F3D_ExportDL.bl_idname)

        prop_split(col, context.scene, "DLName", "Name")
        prop_split(col, context.scene, "DLExportPath", "Export Path")
        prop_split(col, context.scene, "blenderF3DScale", "Scale")
        prop_split(col, context.scene, "matWriteMethod", "Material Write Method")
        col.prop(context.scene, "DLExportisStatic")

        if context.scene.saveTextures:
            prop_split(col, context.scene, "DLTexDir", "Texture Include Path")
            col.prop(context.scene, "DLSeparateTextureDef")


f3d_writer_classes = (
    F3D_ExportDL,
    F3D_ExportDLPanel,
)


def f3d_writer_register():
    for cls in f3d_writer_classes:
        register_recursive(cls)

    bpy.types.Scene.matWriteMethod = bpy.props.EnumProperty(items=enumMatWriteMethod)


def f3d_writer_unregister():
    for cls in reversed(f3d_writer_classes):
        unregister_class(cls)

    del bpy.types.Scene.matWriteMethod<|MERGE_RESOLUTION|>--- conflicted
+++ resolved
@@ -1642,12 +1642,8 @@
             ]
         )
 
-<<<<<<< HEAD
     #does nothing by default, only exists for override
-    fModel.onMaterialCommandsBuilt(fMaterial.material, fMaterial.revert, material, drawLayer)
-=======
     fModel.onMaterialCommandsBuilt(fMaterial, material, drawLayer)
->>>>>>> 3a6dacca
 
     # End Display List
     # For dynamic calls, materials will be called as functions and should not end the DL.
@@ -1670,9 +1666,6 @@
 
     return fMaterial, texDimensions
 
-<<<<<<< HEAD
-#gets the proper image props and type of image and sends it to constructor function
-=======
 
 def getTextureName(texProp: TextureProperty, fModelName: str, overrideName: str) -> str:
     tex = texProp.tex
@@ -1701,7 +1694,7 @@
     return texName
 
 
->>>>>>> 3a6dacca
+#gets the proper image props and type of image and sends it to constructor function
 def saveTextureIndex(
     propName,
     fModel,
