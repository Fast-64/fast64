--- conflicted
+++ resolved
@@ -2774,12 +2774,8 @@
 
 
 def saveOtherModeLDefinitionAll(fMaterial: FMaterial, settings, defaults, defaultRenderMode):
-<<<<<<< HEAD
     render_mode = settings.render_mode
-    if not render_mode.set_rendermode and defaultRenderMode is None:
-=======
-    if not settings.set_rendermode:
->>>>>>> dc11a0ae
+    if not render_mode.set_rendermode:
         cmd = SPSetOtherMode("G_SETOTHERMODE_L", 0, 3, [])
         cmd.flagList.append(settings.g_mdsft_alpha_compare)
         cmd.flagList.append(settings.g_mdsft_zsrcsel)
