--- conflicted
+++ resolved
@@ -2776,7 +2776,6 @@
 
 
 def saveOtherModeLDefinitionAll(fMaterial: FMaterial, settings, defaults, defaultRenderMode, f3d):
-<<<<<<< HEAD
     render_mode = settings.render_mode
     is_f3d_old = all((not f3d.F3DEX_GBI, not f3d.F3DEX_GBI_2, not f3d.F3DLP_GBI))
     if not render_mode.set_rendermode:
@@ -2788,18 +2787,6 @@
         cmd = SPSetOtherMode("G_SETOTHERMODE_L", 0, 32 - is_f3d_old, [])
         cmd.flagList.append(render_mode.g_mdsft_alpha_compare)
         cmd.flagList.append(render_mode.g_mdsft_zsrcsel)
-=======
-    is_f3d_old = all((not f3d.F3DEX_GBI, not f3d.F3DEX_GBI_2, not f3d.F3DLP_GBI))
-    if not settings.set_rendermode:
-        cmd = SPSetOtherMode("G_SETOTHERMODE_L", 0, 3 - is_f3d_old, [])
-        cmd.flagList.append(settings.g_mdsft_alpha_compare)
-        cmd.flagList.append(settings.g_mdsft_zsrcsel)
-
-    else:
-        cmd = SPSetOtherMode("G_SETOTHERMODE_L", 0, 32 - is_f3d_old, [])
-        cmd.flagList.append(settings.g_mdsft_alpha_compare)
-        cmd.flagList.append(settings.g_mdsft_zsrcsel)
->>>>>>> 75feca1f
 
         if render_mode.set_rendermode:
             flagList, blendList = getRenderModeFlagList(render_mode, fMaterial)
@@ -2832,13 +2819,8 @@
 
     fMaterial.mat_only_DL.commands.append(cmd)
 
-<<<<<<< HEAD
     if render_mode.g_mdsft_zsrcsel == "G_ZS_PRIM":
         fMaterial.mat_only_DL.commands.append(DPSetPrimDepth(z=render_mode.prim_depth.z, dz=render_mode.prim_depth.dz))
-=======
-    if settings.g_mdsft_zsrcsel == "G_ZS_PRIM":
-        fMaterial.mat_only_DL.commands.append(DPSetPrimDepth(z=settings.prim_depth.z, dz=settings.prim_depth.dz))
->>>>>>> 75feca1f
         fMaterial.revert.commands.append(DPSetPrimDepth())
 
 
