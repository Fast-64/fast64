from typing import Union
import functools
import bpy, mathutils, os, re, copy, math
from math import ceil
from bpy.utils import register_class, unregister_class

from .f3d_enums import *
from .f3d_constants import *
from .f3d_material import (
    all_combiner_uses,
    getMaterialScrollDimensions,
    isTexturePointSampled,
    isLightingDisabled,
    checkIfFlatShaded,
)
from .f3d_texture_writer import MultitexManager, TileLoad, maybeSaveSingleLargeTextureSetup
from .f3d_gbi import *
<<<<<<< HEAD
=======
from .f3d_gbi import _DPLoadTextureBlock
from .f3d_bleed import BleedGraphics
>>>>>>> 7259fd11

from ..utility import *


def getColorLayer(mesh: bpy.types.Mesh, layer="Col"):
    if layer in mesh.attributes and getattr(mesh.attributes[layer], "data", None):
        return mesh.attributes[layer].data
    if layer in mesh.vertex_colors:
        return mesh.vertex_colors[layer].data
    return None


def getEdgeToFaceDict(mesh):
    edgeDict = {}
    for face in mesh.loop_triangles:
        for edgeKey in face.edge_keys:
            if edgeKey not in edgeDict:
                edgeDict[edgeKey] = []
            if face not in edgeDict[edgeKey]:
                edgeDict[edgeKey].append(face)
    return edgeDict


def getVertToFaceDict(mesh):
    vertDict = {}
    for face in mesh.loop_triangles:
        for vertIndex in face.vertices:
            if vertIndex not in vertDict:
                vertDict[vertIndex] = []
            if face not in vertDict[vertIndex]:
                vertDict[vertIndex].append(face)
    return vertDict


def getLoopFromVert(inputIndex, face):
    for i in range(len(face.vertices)):
        if face.vertices[i] == inputIndex:
            return face.loops[i]


class VertexGroupInfo:
    def __init__(self):
        self.vertexGroups = {}  # vertex index : vertex group
        self.vertexGroupToLimb = {}


class MeshInfo:
    def __init__(self):
        self.vert = {}  # all faces connected to a vert
        self.edge = {}  # all faces connected to an edge
        self.f3dVert = {}  # f3d vertex of a given loop
        self.edgeValid = {}  # bool given two faces
        self.validNeighbors = {}  # all neighbors of a face with a valid connecting edge
        self.texDimensions = {}  # texture dimensions for each material

        self.vertexGroupInfo = None


def getInfoDict(obj):
    fixLargeUVs(obj)
    obj.data.calc_loop_triangles()
    obj.data.calc_normals_split()
    if len(obj.data.materials) == 0:
        raise PluginError("Mesh does not have any Fast3D materials.")

    infoDict = MeshInfo()

    vertDict = infoDict.vert
    edgeDict = infoDict.edge
    f3dVertDict = infoDict.f3dVert
    edgeValidDict = infoDict.edgeValid
    validNeighborDict = infoDict.validNeighbors

    mesh: bpy.types.Mesh = obj.data
    uv_data: bpy.types.bpy_prop_collection | list[bpy.types.MeshUVLoop] = None
    if len(obj.data.uv_layers) == 0:
        uv_data = obj.data.uv_layers.new().data
    else:
        uv_data = None
        for uv_layer in obj.data.uv_layers:
            if uv_layer.name == "UVMap":
                uv_data = uv_layer.data
        if uv_data is None:
            raise PluginError("Object '" + obj.name + "' does not have a UV layer named 'UVMap.'")
    for face in mesh.loop_triangles:
        validNeighborDict[face] = []
        material = obj.material_slots[face.material_index].material
        if material is None:
            raise PluginError("There are some faces on your mesh that are assigned to an empty material slot.")
        for vertIndex in face.vertices:
            if vertIndex not in vertDict:
                vertDict[vertIndex] = []
            if face not in vertDict[vertIndex]:
                vertDict[vertIndex].append(face)
        for edgeKey in face.edge_keys:
            if edgeKey not in edgeDict:
                edgeDict[edgeKey] = []
            if face not in edgeDict[edgeKey]:
                edgeDict[edgeKey].append(face)

        for loopIndex in face.loops:
            convertInfo = LoopConvertInfo(
                uv_data, obj, isLightingDisabled(obj.material_slots[face.material_index].material)
            )
            f3dVertDict[loopIndex] = getF3DVert(mesh.loops[loopIndex], face, convertInfo, mesh)
    for face in mesh.loop_triangles:
        for edgeKey in face.edge_keys:
            for otherFace in edgeDict[edgeKey]:
                if otherFace == face:
                    continue
                if (otherFace, face) not in edgeValidDict and (face, otherFace) not in edgeValidDict:
                    edgeValid = (
                        f3dVertDict[getLoopFromVert(edgeKey[0], face)]
                        == f3dVertDict[getLoopFromVert(edgeKey[0], otherFace)]
                        and f3dVertDict[getLoopFromVert(edgeKey[1], face)]
                        == f3dVertDict[getLoopFromVert(edgeKey[1], otherFace)]
                    )
                    edgeValidDict[(otherFace, face)] = edgeValid
                    if edgeValid:
                        validNeighborDict[face].append(otherFace)
                        validNeighborDict[otherFace].append(face)
    return infoDict


def fixLargeUVs(obj):
    mesh = obj.data
    if len(obj.data.uv_layers) == 0:
        uv_data = obj.data.uv_layers.new().data
    else:
        uv_data = None
        for uv_layer in obj.data.uv_layers:
            if uv_layer.name == "UVMap":
                uv_data = uv_layer.data
        if uv_data is None:
            raise PluginError("Object '" + obj.name + "' does not have a UV layer named 'UVMap.'")

    texSizeDict = {}
    if len(obj.data.materials) == 0:
        raise PluginError(f"{obj.name}: This object needs an f3d material on it.")

        # Don't get tex dimensions here, as it also processes unused materials.
        # texSizeDict[material] = getTexDimensions(material)

    for polygon in mesh.polygons:
        material = obj.material_slots[polygon.material_index].material
        if material is None:
            raise PluginError("There are some faces on your mesh that are assigned to an empty material slot.")

        if material not in texSizeDict:
            texSizeDict[material] = getTexDimensions(material)
        if material.f3d_mat.use_large_textures:
            continue

        f3dMat = material.f3d_mat

        UVinterval = [
            2 if f3dMat.tex0.S.mirror or f3dMat.tex1.S.mirror else 1,
            2 if f3dMat.tex0.T.mirror or f3dMat.tex1.T.mirror else 1,
        ]

        size = texSizeDict[material]
        if size[0] == 0 or size[1] == 0:
            continue
        cellSize = [1024 / size[0], 1024 / size[1]]
        minUV, maxUV = findUVBounds(polygon, uv_data)
        uvOffset = [0, 0]

        for i in range(2):

            # Move any UVs close to or straddling edge
            minDiff = (-cellSize[i] + 2) - minUV[i]
            if minDiff > 0:
                applyOffset(minUV, maxUV, uvOffset, ceil(minDiff / UVinterval[i]) * UVinterval[i], i)

            maxDiff = maxUV[i] - (cellSize[i] - 1)
            if maxDiff > 0:
                applyOffset(minUV, maxUV, uvOffset, -ceil(maxDiff / UVinterval[i]) * UVinterval[i], i)

        for loopIndex in polygon.loop_indices:
            newUV = (uv_data[loopIndex].uv[0] + uvOffset[0], uv_data[loopIndex].uv[1] + uvOffset[1])
            uv_data[loopIndex].uv = newUV


def applyOffset(minUV, maxUV, uvOffset, offset, i):
    minUV[i] += offset
    maxUV[i] += offset
    uvOffset[i] += offset


def findUVBounds(polygon, uv_data):
    minUV = [None, None]
    maxUV = [None, None]
    for loopIndex in polygon.loop_indices:
        uv = uv_data[loopIndex].uv
        for i in range(2):
            minUV[i] = uv[i] if minUV[i] is None else min(minUV[i], uv[i])
            maxUV[i] = uv[i] if maxUV[i] is None else max(maxUV[i], uv[i])
    return minUV, maxUV


def saveMeshWithLargeTexturesByFaces(
    material,
    faces,
    fModel,
    fMesh,
    obj,
    drawLayer,
    convertTextureData,
    currentGroupIndex,
    triConverterInfo,
    existingVertData,
    matRegionDict,
    lastMaterialName,
):
    """
    lastMaterialName is for optimization; set it to None to disable optimization.
    """

    if len(faces) == 0:
        print("0 Faces Provided.")
        return

    if material.mat_ver > 3:
        f3dMat = material.f3d_mat
    else:
        f3dMat = material

    fMaterial, texDimensions = saveOrGetF3DMaterial(material, fModel, obj, drawLayer, convertTextureData)

    fImage0 = fImage1 = None
    if fMaterial.imageKey[0] is not None:
        fImage0 = fModel.getTextureAndHandleShared(fMaterial.imageKey[0])
    if fMaterial.imageKey[1] is not None:
        fImage1 = fModel.getTextureAndHandleShared(fMaterial.imageKey[1])

    tileLoads = []
    for face in faces:
        faceTileLoad = TileLoad(material, fMaterial, texDimensions)
        faceTileLoad.initWithFace(obj, face)

        for tileLoad in tileLoads:
            if tileLoad.trySubsume(faceTileLoad):
                break
        else:
            tileLoads.append(faceTileLoad)

    if material.name != lastMaterialName:
        fMesh.add_material_call(fMaterial)
    triGroup = fMesh.tri_group_new(fMaterial)
    fMesh.draw.commands.append(SPDisplayList(triGroup.triList))

    currentGroupIndex = None
    curImgSet = None
    curTileLines = [0 for _ in range(8)]
    for tileLoad in tileLoads:
        revertCommands = GfxList("temp", GfxListTag.Draw, fModel.DLFormat)
        # Need load sync because if some tris are not drawn by the RSP due to being
        # off screen, can run directly from one load tile into another with no sync,
        # potentially corrupting TMEM
        triGroup.triList.commands.append(DPLoadSync())
        curImgSet = maybeSaveSingleLargeTextureSetup(
            0,
            fMaterial,
            fModel,
            fImage0,
            triGroup.triList,
            f3dMat.tex0,
            texDimensions,
            tileLoad,
            curImgSet,
            curTileLines,
        )
        curImgSet = maybeSaveSingleLargeTextureSetup(
            1,
            fMaterial,
            fModel,
            fImage1,
            triGroup.triList,
            f3dMat.tex1,
            texDimensions,
            tileLoad,
            curImgSet,
            curTileLines,
        )

        triConverter = TriangleConverter(
            triConverterInfo,
            texDimensions,
            material,
            currentGroupIndex,
            triGroup.triList,
            triGroup.vertexList,
            copy.deepcopy(existingVertData),
            copy.deepcopy(matRegionDict),
        )

        currentGroupIndex = saveTriangleStrip(triConverter, tileLoad.faces, tileLoad.offsets, obj.data, False)

        if len(revertCommands.commands) > 0:
            fMesh.draw.commands.extend(revertCommands.commands)

        firstFace = False

    triGroup.triList.commands.append(SPEndDisplayList())
   
    if fMaterial.revert is not None:
        fMesh.draw.commands.append(SPDisplayList(fMaterial.revert))

    return currentGroupIndex


# Make sure to set original_name before calling this
# used when duplicating an object
def saveStaticModel(
    triConverterInfo, fModel, obj, transformMatrix, ownerName, convertTextureData, revertMatAtEnd, drawLayerField
):
    if len(obj.data.polygons) == 0:
        return None

    # checkForF3DMaterial(obj)

    facesByMat = {}
    for face in obj.data.loop_triangles:
        if face.material_index not in facesByMat:
            facesByMat[face.material_index] = []
        facesByMat[face.material_index].append(face)

    fMeshes = {}
    for material_index, faces in facesByMat.items():
        material = obj.material_slots[material_index].material

        if drawLayerField is not None and material.mat_ver > 3:
            drawLayer = getattr(material.f3d_mat.draw_layer, drawLayerField)
            drawLayerName = drawLayer
        else:
            drawLayer = fModel.getDrawLayerV3(obj)
            drawLayerName = None

        if drawLayer not in fMeshes:
            fMesh = fModel.addMesh(obj.original_name, ownerName, drawLayerName, False, obj)
            fMeshes[drawLayer] = fMesh

            if obj.use_f3d_culling and (fModel.f3d.F3DEX_GBI or fModel.f3d.F3DEX_GBI_2):
                addCullCommand(obj, fMesh, transformMatrix, fModel.matWriteMethod)
        else:
            fMesh = fMeshes[drawLayer]

        checkForF3dMaterialInFaces(obj, material)
        fMaterial, texDimensions = saveOrGetF3DMaterial(material, fModel, obj, drawLayer, convertTextureData)

        if fMaterial.isTexLarge[0] or fMaterial.isTexLarge[1]:
            saveMeshWithLargeTexturesByFaces(
                material,
                faces,
                fModel,
                fMesh,
                obj,
                drawLayer,
                convertTextureData,
                None,
                triConverterInfo,
                None,
                None,
                None,
            )
        else:
            saveMeshByFaces(
                material,
                faces,
                fModel,
                fMesh,
                obj,
                drawLayer,
                convertTextureData,
                None,
                triConverterInfo,
                None,
                None,
                None,
            )

    for drawLayer, fMesh in fMeshes.items():
        if revertMatAtEnd:
            revertMatAndEndDraw(fMesh.draw, [])
        else:
            fModel.endDraw(fMesh, obj)
    return fMeshes


def addCullCommand(obj, fMesh, transformMatrix, matWriteMethod):
    fMesh.add_cull_vtx()
    # if the object has a specifically set culling bounds, use that instead
    for vertexPos in obj.get("culling_bounds", obj.bound_box):
        # Most other fields of convertVertexData are unnecessary for bounding box verts
        fMesh.cullVertexList.vertices.append(
            convertVertexData(
                obj.data,
                mathutils.Vector(vertexPos),
                [0, 0],
                None,
                mathutils.Vector([0, 0, 0, 0]),
                [32, 32],
                transformMatrix,
                False,
                False,
            )
        )

    if matWriteMethod == GfxMatWriteMethod.WriteDifferingAndRevert:
        defaults = bpy.context.scene.world.rdp_defaults
        if defaults.g_lighting:
            cullCommands = [
                SPClearGeometryMode(["G_LIGHTING"]),
                SPVertex(fMesh.cullVertexList, 0, 8, 0),
                SPSetGeometryMode(["G_LIGHTING"]),
                SPCullDisplayList(0, 7),
            ]
        else:
            cullCommands = [SPVertex(fMesh.cullVertexList, 0, 8, 0), SPCullDisplayList(0, 7)]
    elif matWriteMethod == GfxMatWriteMethod.WriteAll:
        cullCommands = [
            SPClearGeometryMode(["G_LIGHTING"]),
            SPVertex(fMesh.cullVertexList, 0, 8, 0),
            SPSetGeometryMode(["G_LIGHTING"]),
            SPCullDisplayList(0, 7),
        ]
    else:
        raise PluginError("Unhandled material write method for f3d culling: " + str(matWriteMethod))
    fMesh.draw.commands = cullCommands + fMesh.draw.commands


def exportF3DCommon(obj, fModel, transformMatrix, includeChildren, name, DLFormat, convertTextureData):
    tempObj, meshList = combineObjects(obj, includeChildren, None, None)
    try:
        infoDict = getInfoDict(tempObj)
        triConverterInfo = TriangleConverterInfo(tempObj, None, fModel.f3d, transformMatrix, infoDict)
        fMeshes = saveStaticModel(
            triConverterInfo, fModel, tempObj, transformMatrix, name, convertTextureData, True, None
        )
        cleanupCombineObj(tempObj, meshList)
        obj.select_set(True)
        bpy.context.view_layer.objects.active = obj
    except Exception as e:
        cleanupCombineObj(tempObj, meshList)
        obj.select_set(True)
        bpy.context.view_layer.objects.active = obj
        raise Exception(str(e))

    return fMeshes


def checkForF3dMaterialInFaces(obj, material):
    if not material.is_f3d:
        raise PluginError(
            "Material '"
            + material.name
            + "' on object '"
            + obj.name
            + "' is not a Fast3D material. Replace it with a Fast3D material."
        )


def checkForF3DMaterial(obj):
    if len(obj.material_slots) == 0:
        raise PluginError(obj.name + " has no Fast3D material. Make sure to add a Fast3D material to it.")
    for materialSlot in obj.material_slots:
        if materialSlot.material is None or not materialSlot.material.is_f3d:
            raise PluginError(
                obj.name
                + " has either empty material slots "
                + "or non-Fast3D materials. Remove any regular blender materials / empty slots."
            )


def revertMatAndEndDraw(gfxList, otherCommands):
    gfxList.commands.extend(
        [
            DPPipeSync(),
            SPSetGeometryMode(["G_LIGHTING"]),
            SPClearGeometryMode(["G_TEXTURE_GEN"]),
            DPSetCombineMode(*S_SHADED_SOLID),
            SPTexture(0xFFFF, 0xFFFF, 0, 0, 0),
        ]
        + otherCommands
    )

    if gfxList.DLFormat != DLFormat.Dynamic:
        gfxList.commands.append(SPEndDisplayList())


def getCommonEdge(face1, face2, mesh):
    for edgeKey1 in face1.edge_keys:
        for edgeKey2 in face2.edge_keys:
            if edgeKey1 == edgeKey2:
                return edgeKey1
    raise PluginError("No common edge between faces " + str(face1.index) + " and " + str(face2.index))


def edgeValid(edgeValidDict, face, otherFace):
    if (face, otherFace) in edgeValidDict:
        return edgeValidDict[(face, otherFace)]
    else:
        return edgeValidDict[(otherFace, face)]


def getLowestUnvisitedNeighborCountFace(unvisitedFaces, infoDict):
    lowestNeighborFace = unvisitedFaces[0]
    lowestNeighborCount = len(infoDict.validNeighbors[lowestNeighborFace])
    for face in unvisitedFaces:
        neighborCount = len(infoDict.validNeighbors[face])
        if neighborCount < lowestNeighborCount:
            lowestNeighborFace = face
            lowestNeighborCount = neighborCount
    return lowestNeighborFace


def getNextNeighborFace(faces, face, lastEdgeKey, visitedFaces, possibleFaces, infoDict):
    if lastEdgeKey is not None:
        handledEdgeKeys = [lastEdgeKey]
        nextEdgeKey = face.edge_keys[(face.edge_keys.index(lastEdgeKey) + 1) % 3]
    else:
        handledEdgeKeys = []
        nextEdgeKey = face.edge_keys[0]

    nextFaceAndEdge = (None, None)
    while nextEdgeKey not in handledEdgeKeys:
        for linkedFace in infoDict.edge[nextEdgeKey]:
            if linkedFace == face or linkedFace not in faces:
                continue
            elif edgeValid(infoDict.edgeValid, linkedFace, face) and linkedFace not in visitedFaces:
                if nextFaceAndEdge[0] is None:
                    # print(nextLoop.face)
                    nextFaceAndEdge = (linkedFace, nextEdgeKey)
                else:
                    # Move face to front of queue
                    if linkedFace in possibleFaces:
                        possibleFaces.remove(linkedFace)
                    possibleFaces.insert(0, linkedFace)
        handledEdgeKeys.append(nextEdgeKey)
        nextEdgeKey = face.edge_keys[(face.edge_keys.index(nextEdgeKey) + 1) % 3]
    return nextFaceAndEdge


def saveTriangleStrip(triConverter, faces, faceSTOffsets, mesh, terminateDL):
    visitedFaces = []
    unvisitedFaces = copy.copy(faces)
    possibleFaces = []
    lastEdgeKey = None
    infoDict = triConverter.triConverterInfo.infoDict
    neighborFace = getLowestUnvisitedNeighborCountFace(unvisitedFaces, infoDict)

    while len(visitedFaces) < len(faces):
        # print(str(len(visitedFaces)) + " " + str(len(bFaces)))
        if neighborFace is None:
            if len(possibleFaces) > 0:
                # print("get neighbor from queue")
                neighborFace = possibleFaces[0]
                lastEdgeKey = None
                possibleFaces = []
            else:
                # print('get new neighbor')
                neighborFace = getLowestUnvisitedNeighborCountFace(unvisitedFaces, infoDict)
                lastEdgeKey = None

        stOffset = None if faceSTOffsets is None else faceSTOffsets[faces.index(neighborFace)]
        triConverter.addFace(neighborFace, stOffset)
        if neighborFace in visitedFaces:
            raise PluginError("Repeated face")
        visitedFaces.append(neighborFace)
        unvisitedFaces.remove(neighborFace)
        if neighborFace in possibleFaces:
            possibleFaces.remove(neighborFace)
        for otherFace in infoDict.validNeighbors[neighborFace]:
            infoDict.validNeighbors[otherFace].remove(neighborFace)

        neighborFace, lastEdgeKey = getNextNeighborFace(
            faces, neighborFace, lastEdgeKey, visitedFaces, possibleFaces, infoDict
        )

    triConverter.finish(terminateDL)
    return triConverter.currentGroupIndex


def saveMeshByFaces(
    material,
    faces,
    fModel,
    fMesh,
    obj,
    drawLayer,
    convertTextureData,
    currentGroupIndex,
    triConverterInfo,
    existingVertData,
    matRegionDict,
    lastMaterialName,
):
    """
    lastMaterialName is for optimization; set it to None to disable optimization.
    """

    if len(faces) == 0:
        print("0 Faces Provided.")
        return
    fMaterial, texDimensions = saveOrGetF3DMaterial(material, fModel, obj, drawLayer, convertTextureData)

    if material.name != lastMaterialName:
        fMesh.add_material_call(fMaterial)
    triGroup = fMesh.tri_group_new(fMaterial)
    fMesh.draw.commands.append(SPDisplayList(triGroup.triList))

    triConverter = TriangleConverter(
        triConverterInfo,
        texDimensions,
        material,
        currentGroupIndex,
        triGroup.triList,
        triGroup.vertexList,
        copy.deepcopy(existingVertData),
        copy.deepcopy(matRegionDict),
    )

    currentGroupIndex = saveTriangleStrip(triConverter, faces, None, obj.data, True)

    if fMaterial.revert is not None:
        fMesh.draw.commands.append(SPDisplayList(fMaterial.revert))

    return currentGroupIndex


def get8bitRoundedNormal(loop: bpy.types.MeshLoop, mesh):
    alpha_layer = getColorLayer(mesh, "Alpha")

    if alpha_layer is not None:
        normalizedAColor = alpha_layer[loop.index].color
        if is3_2_or_above():
            normalizedAColor = gammaCorrect(normalizedAColor)
        normalizedA = colorToLuminance(normalizedAColor[0:3])
    else:
        normalizedA = 1

    # Don't round, as this may move UV toward UV bounds.
    return mathutils.Vector(
        (int(loop.normal[0] * 128) / 128, int(loop.normal[1] * 128) / 128, int(loop.normal[2] * 128) / 128, normalizedA)
    )


class LoopConvertInfo:
    def __init__(self, uv_data: bpy.types.bpy_prop_collection | list[bpy.types.MeshUVLoop], obj, exportVertexColors):
        self.uv_data: bpy.types.bpy_prop_collection | list[bpy.types.MeshUVLoop] = uv_data
        self.obj = obj
        self.exportVertexColors = exportVertexColors


def getNewIndices(existingIndices, bufferStart):
    n = bufferStart
    newIndices = []
    for index in existingIndices:
        if index is None:
            newIndices.append(n)
            n += 1
        else:
            newIndices.append(index)
    return newIndices


# Color and normal are separate, since for parsing, the normal must be transformed into
# bone/object space while the color should just be a regular conversion.
class F3DVert:
    def __init__(
        self,
        position: mathutils.Vector,
        uv: mathutils.Vector,
        color: mathutils.Vector | None,  # 4 components
        normal: mathutils.Vector | None,  # 4 components
    ):
        self.position: mathutils.Vector = position
        self.uv: mathutils.Vector = uv
        self.stOffset: tuple(int, int) | None = None
        self.color: mathutils.Vector | None = color
        self.normal: mathutils.Vector | None = normal

    def __eq__(self, other):
        if not isinstance(other, F3DVert):
            return False
        return (
            self.position == other.position
            and self.uv == other.uv
            and self.stOffset == other.stOffset
            and self.color == other.color
            and self.normal == other.normal
        )

    def getColorOrNormal(self):
        if self.color is None and self.normal is None:
            raise PluginError("An F3D vert has neither a color or a normal.")
        elif self.color is not None:
            return self.color
        else:
            return self.normal


# groupIndex is either a vertex group (writing), or name of c variable identifying a transform group, like a limb (parsing)
class BufferVertex:
    def __init__(self, f3dVert: F3DVert, groupIndex: int | str, materialIndex: int):
        self.f3dVert: F3DVert = f3dVert
        self.groupIndex: int | str = groupIndex
        self.materialIndex: int = materialIndex

    def __eq__(self, other):
        if not isinstance(other, BufferVertex):
            return False
        return (
            self.f3dVert == other.f3dVert
            and self.groupIndex == other.groupIndex
            and self.materialIndex == other.materialIndex
        )


class TriangleConverterInfo:
    def __init__(self, obj, armature, f3d, transformMatrix, infoDict):
        self.infoDict = infoDict
        self.vertexGroupInfo = self.infoDict.vertexGroupInfo
        self.armature = armature
        self.obj = obj
        self.mesh = obj.data
        self.f3d = f3d
        self.transformMatrix = transformMatrix

        # Caching names
        self.groupNames = {}

    def getMatrixAddrFromGroup(self, groupIndex):
        raise PluginError(
            "TriangleConverterInfo must be extended with getMatrixAddrFromGroup implemented for game specific uses."
        )

    def getTransformMatrix(self, groupIndex):
        if self.armature is None or groupIndex is None:
            groupMatrix = mathutils.Matrix.Identity(4)
        else:
            if groupIndex not in self.groupNames:
                self.groupNames[groupIndex] = getGroupNameFromIndex(self.obj, groupIndex)
            name = self.groupNames[groupIndex]
            if name not in self.armature.bones:
                print("Vertex group " + name + " not found in bones.")
                groupMatrix = mathutils.Matrix.Identity(4)
            else:
                groupMatrix = self.armature.bones[name].matrix_local.inverted()
        return self.transformMatrix @ groupMatrix


# existingVertexData is used for cases where we want to assume the presence of vertex data
# loaded in from a previous matrix transform (ex. sm64 skinning)
class TriangleConverter:
    def __init__(
        self,
        triConverterInfo: TriangleConverterInfo,
        texDimensions: tuple[int, int],
        material: bpy.types.Material,
        currentGroupIndex,
        triList,
        vtxList,
        existingVertexData: list[BufferVertex],
        existingVertexMaterialRegions,
    ):
        self.triConverterInfo = triConverterInfo
        self.currentGroupIndex = currentGroupIndex
        self.originalGroupIndex = currentGroupIndex

        # Existing data assumed to be already loaded in.
        self.vertBuffer: list[BufferVertex] = []
        if existingVertexData is not None:
            self.vertBuffer: list[BufferVertex] = existingVertexData
        self.existingVertexMaterialRegions = existingVertexMaterialRegions
        self.bufferStart = len(self.vertBuffer)
        self.vertexBufferTriangles = []  # [(index0, index1, index2)]

        self.triList = triList
        self.vtxList = vtxList

        exportVertexColors = isLightingDisabled(material)
        uv_data = triConverterInfo.obj.data.uv_layers["UVMap"].data
        self.convertInfo = LoopConvertInfo(uv_data, triConverterInfo.obj, exportVertexColors)
        self.texDimensions = texDimensions
        self.isPointSampled = isTexturePointSampled(material)
        self.exportVertexColors = exportVertexColors
        self.tex_scale = material.f3d_mat.tex_scale

    def vertInBuffer(self, bufferVert, material_index):
        if self.existingVertexMaterialRegions is None:
            return bufferVert in self.vertBuffer
        else:
            if material_index in self.existingVertexMaterialRegions:
                matRegion = self.existingVertexMaterialRegions[material_index]
                if bufferVert in self.vertBuffer[matRegion[0] : matRegion[1]]:
                    return True

            return bufferVert in self.vertBuffer[self.bufferStart :]

    def getSortedBuffer(self) -> dict[int, list[BufferVertex]]:
        limbVerts: dict[int, list[BufferVertex]] = {}
        for bufferVert in self.vertBuffer[self.bufferStart :]:
            if bufferVert.groupIndex not in limbVerts:
                limbVerts[bufferVert.groupIndex] = []
            limbVerts[bufferVert.groupIndex].append(bufferVert)

        return limbVerts

    def processGeometry(self):
        # Sort verts by limb index, then load current limb verts
        bufferStart = self.bufferStart
        bufferEnd = self.bufferStart
        limbVerts = self.getSortedBuffer()

        if self.currentGroupIndex in limbVerts:
            currentLimbVerts = limbVerts[self.currentGroupIndex]
            self.vertBuffer = self.vertBuffer[: self.bufferStart] + currentLimbVerts
            self.triList.commands.append(
                SPVertex(self.vtxList, len(self.vtxList.vertices), len(currentLimbVerts), self.bufferStart)
            )
            bufferEnd += len(currentLimbVerts)
            del limbVerts[self.currentGroupIndex]

            # Save vertices
            for bufferVert in self.vertBuffer[bufferStart:bufferEnd]:
                self.vtxList.vertices.append(
                    convertVertexData(
                        self.triConverterInfo.mesh,
                        bufferVert.f3dVert.position,
                        bufferVert.f3dVert.uv,
                        bufferVert.f3dVert.stOffset,
                        bufferVert.f3dVert.getColorOrNormal(),
                        self.texDimensions,
                        self.triConverterInfo.getTransformMatrix(bufferVert.groupIndex),
                        self.isPointSampled,
                        self.exportVertexColors,
                        tex_scale=self.tex_scale,
                    )
                )

            bufferStart = bufferEnd
        else:
            self.vertBuffer = self.vertBuffer[: self.bufferStart]

        # Load other limb verts
        for groupIndex, bufferVerts in limbVerts.items():
            if groupIndex != self.currentGroupIndex:
                self.triList.commands.append(
                    SPMatrix(self.triConverterInfo.getMatrixAddrFromGroup(groupIndex), "G_MTX_LOAD")
                )
                self.currentGroupIndex = groupIndex
            self.triList.commands.append(
                SPVertex(self.vtxList, len(self.vtxList.vertices), len(bufferVerts), bufferStart)
            )

            self.vertBuffer += bufferVerts
            bufferEnd += len(bufferVerts)

            # Save vertices
            for bufferVert in self.vertBuffer[bufferStart:bufferEnd]:
                self.vtxList.vertices.append(
                    convertVertexData(
                        self.triConverterInfo.mesh,
                        bufferVert.f3dVert.position,
                        bufferVert.f3dVert.uv,
                        bufferVert.f3dVert.stOffset,
                        bufferVert.f3dVert.getColorOrNormal(),
                        self.texDimensions,
                        self.triConverterInfo.getTransformMatrix(bufferVert.groupIndex),
                        self.isPointSampled,
                        self.exportVertexColors,
                        tex_scale=self.tex_scale,
                    )
                )

            bufferStart = bufferEnd

        # Load triangles
        self.triList.commands.extend(
            createTriangleCommands(self.vertexBufferTriangles, self.vertBuffer, self.triConverterInfo.f3d.F3DEX_GBI)
        )

    def addFace(self, face, stOffset):
        triIndices = []
        addedVerts = []  # verts added to existing vertexBuffer
        allVerts = []  # all verts not in 'untouched' buffer region

        for loopIndex in face.loops:
            loop = self.triConverterInfo.mesh.loops[loopIndex]
            vertexGroup = (
                self.triConverterInfo.vertexGroupInfo.vertexGroups[loop.vertex_index]
                if self.triConverterInfo.vertexGroupInfo is not None
                else None
            )
            bufferVert = BufferVertex(
                getF3DVert(loop, face, self.convertInfo, self.triConverterInfo.mesh), vertexGroup, face.material_index
            )
            bufferVert.f3dVert.stOffset = stOffset
            triIndices.append(bufferVert)
            if not self.vertInBuffer(bufferVert, face.material_index):
                addedVerts.append(bufferVert)

            if bufferVert not in self.vertBuffer[: self.bufferStart]:
                allVerts.append(bufferVert)

        # We care only about load size, since loading is what takes up time.
        # Even if vert_buffer is larger, its still another load to fill it.
        if len(self.vertBuffer) + len(addedVerts) > self.triConverterInfo.f3d.vert_load_size:
            self.processGeometry()
            self.vertBuffer = self.vertBuffer[: self.bufferStart] + allVerts
            self.vertexBufferTriangles = [triIndices]
        else:
            self.vertBuffer.extend(addedVerts)
            self.vertexBufferTriangles.append(triIndices)

    def finish(self, terminateDL):
        if len(self.vertexBufferTriangles) > 0:
            self.processGeometry()

        # if self.originalGroupIndex != self.currentGroupIndex:
        # 	self.triList.commands.append(SPMatrix(getMatrixAddrFromGroup(self.originalGroupIndex), "G_MTX_LOAD"))
        if terminateDL:
            self.triList.commands.append(SPEndDisplayList())


def getF3DVert(loop: bpy.types.MeshLoop, face, convertInfo: LoopConvertInfo, mesh: bpy.types.Mesh):
    position: mathutils.Vector = mesh.vertices[loop.vertex_index].co.copy().freeze()
    # N64 is -Y, Blender is +Y
    uv: mathutils.Vector = convertInfo.uv_data[loop.index].uv.copy()
    uv[:] = [field if not math.isnan(field) else 0 for field in uv]
    uv[1] = 1 - uv[1]
    uv = uv.freeze()
    color, normal = getLoopColorOrNormal(
        loop, face, convertInfo.obj.data, convertInfo.obj, convertInfo.exportVertexColors
    )

    return F3DVert(position, uv, color, normal)


def getLoopNormal(loop: bpy.types.MeshLoop, face, mesh, isFlatShaded):
    # This is a workaround for flat shading not working well.
    # Since we support custom blender normals we can now ignore this.
    # if isFlatShaded:
    # 	normal = -face.normal #???
    # else:
    # 	normal = -loop.normal #???
    # return get8bitRoundedNormal(normal).freeze()
    return get8bitRoundedNormal(loop, mesh).freeze()


"""
def getLoopNormalCreased(bLoop, obj):
	edges = obj.data.edges
	centerVert = bLoop.vert

	availableFaces = []
	visitedFaces = [bLoop.face]
	connectedFaces = getConnectedFaces(bLoop.face, bLoop.vert)
	if len(connectedFaces) == 0:
		return bLoop.calc_normal()

	for face in connectedFaces:
		availableFaces.append(FaceWeight(face, bLoop.face, 1))

	curNormal = bLoop.calc_normal() * bLoop.calc_angle()
	while len(availableFaces) > 0:
		nextFaceWeight = getHighestFaceWeight(availableFaces)
		curNormal += getWeightedNormalAndMoveToNextFace(
			nextFaceWeight, visitedFaces, availableFaces, centerVert, edges)

	return curNormal.normalized()

def getConnectedFaces(bFace, bVert):
	connectedFaces = []
	for face in bVert.link_faces:
		if face == bFace:
			continue
		for edge in face.edges:
			if bFace in edge.link_faces:
				connectedFaces.append(face)
	return connectedFaces

# returns false if not enough faces to check for creasing
def getNextFace(faceWeight, bVert, visitedFaces, availableFaces):
	connectedFaces = getConnectedFaces(faceWeight.face, bVert)
	visitedFaces.append(faceWeight.face)

	newFaceFound = False
	nextPrevFace = faceWeight.face
	for face in connectedFaces:
		if face in visitedFaces:
			continue
		elif not newFaceFound:
			newFaceFound = True
			faceWeight.prevFace = faceWeight.face
			faceWeight.face = face
		else:
			availableFaces.append(FaceWeight(face, nextPrevFace,
				faceWeight.weight))

	if not newFaceFound:
		availableFaces.remove(faceWeight)

	removedFaceWeights = []
	for otherFaceWeight in availableFaces:
		if otherFaceWeight.face in visitedFaces:
			removedFaceWeights.append(otherFaceWeight)
	for removedFaceWeight in removedFaceWeights:
		availableFaces.remove(removedFaceWeight)

def getLoopFromFaceVert(bFace, bVert):
	for loop in bFace.loops:
		if loop.vert == bVert:
			return loop
	return None

def getEdgeBetweenFaces(faceWeight):
	face1 = faceWeight.face
	face2 = faceWeight.prevFace
	for edge1 in face1.edges:
		for edge2 in face2.edges:
			if edge1 == edge2:
				return edge1
	return None

class FaceWeight:
	def __init__(self, face, prevFace, weight):
		self.face = face
		self.prevFace = prevFace
		self.weight = weight

def getWeightedNormalAndMoveToNextFace(selectFaceWeight, visitedFaces,
	availableFaces, centerVert, edges):
	selectLoop = getLoopFromFaceVert(selectFaceWeight.face, centerVert)
	edgeIndex = getEdgeBetweenFaces(selectFaceWeight).index

	# Ignore triangulated faces
	if edgeIndex < len(edges):
		selectFaceWeight.weight *= 1 - edges[edgeIndex].crease

	getNextFace(selectFaceWeight, centerVert, visitedFaces, availableFaces)
	return selectLoop.calc_normal() * selectLoop.calc_angle() * \
		selectFaceWeight.weight

def getHighestFaceWeight(faceWeights):
	highestFaceWeight = faceWeights[0]
	for faceWeight in faceWeights[1:]:
		if faceWeight.weight > highestFaceWeight.weight:
			highestFaceWeight = faceWeight
	return highestFaceWeight
"""


def convertVertexData(
    mesh,
    loopPos,
    loopUV,
    stOffset,
    loopColorOrNormal,
    texDimensions,
    transformMatrix,
    isPointSampled,
    exportVertexColors,
    tex_scale=(1, 1),
):
    # Position (8 bytes)
    position = [int(round(floatValue)) for floatValue in (transformMatrix @ loopPos)]

    # UV (4 bytes)
    # For F3D, Bilinear samples the point from the center of the pixel.
    # However, Point samples from the corner.
    # Thus we add 0.5 to the UV only if bilinear filtering.
    # see section 13.7.5.3 in programming manual.
    pixelOffset = (
        (0, 0)
        if (isPointSampled or tex_scale[0] == 0 or tex_scale[1] == 0)
        else (0.5 / tex_scale[0], 0.5 / tex_scale[1])
    )
    pixelOffset = stOffset if stOffset is not None else pixelOffset

    uv = [
        convertFloatToFixed16(loopUV[0] * texDimensions[0] - pixelOffset[0]),
        convertFloatToFixed16(loopUV[1] * texDimensions[1] - pixelOffset[1]),
    ]

    # Color/Normal (4 bytes)
    if exportVertexColors:
        colorOrNormal = [scaleToU8(c).to_bytes(1, "big")[0] for c in loopColorOrNormal]
    else:
        # normal transformed correctly.
        normal = (transformMatrix.inverted().transposed() @ loopColorOrNormal).normalized()
        colorOrNormal = [
            int(round(normal[0] * 127)).to_bytes(1, "big", signed=True)[0],
            int(round(normal[1] * 127)).to_bytes(1, "big", signed=True)[0],
            int(round(normal[2] * 127)).to_bytes(1, "big", signed=True)[0],
            scaleToU8(loopColorOrNormal[3]).to_bytes(1, "big")[0],
        ]

    return Vtx(position, uv, colorOrNormal)


@functools.lru_cache(0)
def is3_2_or_above():
    return bpy.app.version[0] >= 3 and bpy.app.version[1] >= 2


def getLoopColor(loop: bpy.types.MeshLoop, mesh, mat_ver):

    color_layer = getColorLayer(mesh, layer="Col")
    alpha_layer = getColorLayer(mesh, layer="Alpha")

    if color_layer is not None:
        # Apparently already gamma corrected to linear
        normalizedRGB = color_layer[loop.index].color
        if is3_2_or_above():
            normalizedRGB = gammaCorrect(normalizedRGB)
    else:
        normalizedRGB = [1, 1, 1]
    if alpha_layer is not None:
        normalizedAColor = alpha_layer[loop.index].color
        if is3_2_or_above():
            normalizedAColor = gammaCorrect(normalizedAColor)
        normalizedA = colorToLuminance(normalizedAColor[0:3])
    else:
        normalizedA = 1

    return mathutils.Vector((normalizedRGB[0], normalizedRGB[1], normalizedRGB[2], normalizedA))


def getLoopColorOrNormal(
    loop: bpy.types.MeshLoop, face, mesh: bpy.types.Mesh, obj: bpy.types.Object, exportVertexColors: bool
) -> tuple[mathutils.Vector, None] | tuple[None, mathutils.Vector]:
    material = obj.material_slots[face.material_index].material
    isFlatShaded = checkIfFlatShaded(material)
    if exportVertexColors:
        return getLoopColor(loop, mesh, material.mat_ver), None
    else:
        return None, getLoopNormal(loop, face, mesh, isFlatShaded)


def createTriangleCommands(triangles, vertexBuffer, useSP2Triangle):
    triangles = copy.deepcopy(triangles)
    commands = []
    if useSP2Triangle:
        while len(triangles) > 0:
            if len(triangles) >= 2:
                commands.append(
                    SP2Triangles(
                        vertexBuffer.index(triangles[0][0]),
                        vertexBuffer.index(triangles[0][1]),
                        vertexBuffer.index(triangles[0][2]),
                        0,
                        vertexBuffer.index(triangles[1][0]),
                        vertexBuffer.index(triangles[1][1]),
                        vertexBuffer.index(triangles[1][2]),
                        0,
                    )
                )
                triangles = triangles[2:]
            else:
                commands.append(
                    SP1Triangle(
                        vertexBuffer.index(triangles[0][0]),
                        vertexBuffer.index(triangles[0][1]),
                        vertexBuffer.index(triangles[0][2]),
                        0,
                    )
                )
                triangles = []
    else:
        while len(triangles) > 0:
            commands.append(
                SP1Triangle(
                    vertexBuffer.index(triangles[0][0]),
                    vertexBuffer.index(triangles[0][1]),
                    vertexBuffer.index(triangles[0][2]),
                    0,
                )
            )
            triangles = triangles[1:]

    return commands


# white diffuse, grey ambient, normal = (1,1,1)
defaultLighting = [
    (mathutils.Vector((1, 1, 1)), mathutils.Vector((1, 1, 1)).normalized()),
    (mathutils.Vector((0.5, 0.5, 0.5)), mathutils.Vector((1, 1, 1)).normalized()),
]


def getTexDimensions(material):
    f3dMat = material.f3d_mat

    texDimensions0 = None
    texDimensions1 = None
    useDict = all_combiner_uses(f3dMat)
    if useDict["Texture 0"] and f3dMat.tex0.tex_set:
        if f3dMat.tex0.use_tex_reference:
            texDimensions0 = f3dMat.tex0.tex_reference_size
        else:
            if f3dMat.tex0.tex is None:
                raise PluginError('In material "' + material.name + '", a texture has not been set.')
            texDimensions0 = f3dMat.tex0.tex.size[0], f3dMat.tex0.tex.size[1]
    if useDict["Texture 1"] and f3dMat.tex1.tex_set:
        if f3dMat.tex1.use_tex_reference:
            texDimensions1 = f3dMat.tex1.tex_reference_size
        else:
            if f3dMat.tex1.tex is None:
                raise PluginError('In material "' + material.name + '", a texture has not been set.')
            texDimensions1 = f3dMat.tex1.tex.size[0], f3dMat.tex1.tex.size[1]

    if texDimensions0 is not None and texDimensions1 is not None:
        texDimensions = texDimensions0 if f3dMat.uv_basis == "TEXEL0" else texDimensions1
    elif texDimensions0 is not None:
        texDimensions = texDimensions0
    elif texDimensions1 is not None:
        texDimensions = texDimensions1
    else:
        texDimensions = [32, 32]
    return texDimensions


def saveOrGetF3DMaterial(material, fModel, obj, drawLayer, convertTextureData):
    print(f"Writing material {material.name}")
    if material.mat_ver > 3:
        f3dMat = material.f3d_mat
    else:
        f3dMat = material

    areaKey = fModel.global_data.getCurrentAreaKey(f3dMat)
    areaIndex = fModel.global_data.current_area_index

    if f3dMat.rdp_settings.set_rendermode:
        materialKey = (material, drawLayer, areaKey)
    else:
        materialKey = (material, None, areaKey)

    materialItem = fModel.getMaterialAndHandleShared(materialKey)
    if materialItem is not None:
        return materialItem

    if len(obj.data.materials) == 0:
        raise PluginError("Mesh must have at least one material.")
    materialName = (
        fModel.name
        + "_"
        + toAlnum(material.name)
        + (("_layer" + str(drawLayer)) if f3dMat.rdp_settings.set_rendermode and drawLayer is not None else "")
        + (("_area" + str(areaIndex)) if f3dMat.set_fog and f3dMat.use_global_fog and areaKey is not None else "")
    )
    fMaterial = fModel.addMaterial(materialName)
    fMaterial.mat_only_DL.commands.append(DPPipeSync())
    fMaterial.revert.commands.append(DPPipeSync())

    if not material.is_f3d:
        raise PluginError("Material named " + material.name + " is not an F3D material.")

    fMaterial.getScrollData(material, getMaterialScrollDimensions(f3dMat))

    if f3dMat.set_combiner:
        if f3dMat.rdp_settings.g_mdsft_cycletype == "G_CYC_2CYCLE":
            fMaterial.mat_only_DL.commands.append(
                DPSetCombineMode(
                    f3dMat.combiner1.A,
                    f3dMat.combiner1.B,
                    f3dMat.combiner1.C,
                    f3dMat.combiner1.D,
                    f3dMat.combiner1.A_alpha,
                    f3dMat.combiner1.B_alpha,
                    f3dMat.combiner1.C_alpha,
                    f3dMat.combiner1.D_alpha,
                    f3dMat.combiner2.A,
                    f3dMat.combiner2.B,
                    f3dMat.combiner2.C,
                    f3dMat.combiner2.D,
                    f3dMat.combiner2.A_alpha,
                    f3dMat.combiner2.B_alpha,
                    f3dMat.combiner2.C_alpha,
                    f3dMat.combiner2.D_alpha,
                )
            )
        else:
            fMaterial.mat_only_DL.commands.append(
                DPSetCombineMode(
                    f3dMat.combiner1.A,
                    f3dMat.combiner1.B,
                    f3dMat.combiner1.C,
                    f3dMat.combiner1.D,
                    f3dMat.combiner1.A_alpha,
                    f3dMat.combiner1.B_alpha,
                    f3dMat.combiner1.C_alpha,
                    f3dMat.combiner1.D_alpha,
                    f3dMat.combiner1.A,
                    f3dMat.combiner1.B,
                    f3dMat.combiner1.C,
                    f3dMat.combiner1.D,
                    f3dMat.combiner1.A_alpha,
                    f3dMat.combiner1.B_alpha,
                    f3dMat.combiner1.C_alpha,
                    f3dMat.combiner1.D_alpha,
                )
            )

    if f3dMat.set_fog:
        if f3dMat.use_global_fog and fModel.global_data.getCurrentAreaData() is not None:
            fogData = fModel.global_data.getCurrentAreaData().fog_data
            fog_position = fogData.position
            fog_color = fogData.color
        else:
            fog_position = f3dMat.fog_position
            fog_color = f3dMat.fog_color
        # TODO: (V5) update fog color to reverse gamma corrected for V3/V4 upgrades
        corrected_color = exportColor(fog_color[0:3]) + [scaleToU8(fog_color[3])]
        fMaterial.mat_only_DL.commands.extend(
            [
                DPSetFogColor(*corrected_color),
                SPFogPosition(fog_position[0], fog_position[1]),
            ]
        )

    useDict = all_combiner_uses(f3dMat)
    multitexManager = MultitexManager(material, fMaterial, fModel)

    # Set othermode
    if drawLayer is not None:
        defaultRM = fModel.getRenderMode(drawLayer)
    else:
        defaultRM = None

    defaults = bpy.context.scene.world.rdp_defaults
    if fModel.f3d.F3DEX_GBI_2:
        saveGeoModeDefinitionF3DEX2(fMaterial, f3dMat.rdp_settings, defaults, fModel.matWriteMethod)
    else:
        saveGeoModeDefinition(fMaterial, f3dMat.rdp_settings, defaults, fModel.matWriteMethod)
<<<<<<< HEAD
    saveOtherModeHDefinition(
        fMaterial,
        f3dMat.rdp_settings,
        multitexManager.getTT(),
        defaults,
        fModel.f3d._HW_VERSION_1,
        fModel.matWriteMethod,
    )
    saveOtherModeLDefinition(fMaterial, f3dMat.rdp_settings, defaults, defaultRM, fModel.matWriteMethod)
=======
    saveOtherModeHDefinition(fMaterial, f3dMat.rdp_settings, defaults, fModel.f3d._HW_VERSION_1, fModel.matWriteMethod, fModel.f3d)
    saveOtherModeLDefinition(fMaterial, f3dMat.rdp_settings, defaults, defaultRM, fModel.matWriteMethod, fModel.f3d)
>>>>>>> 7259fd11
    saveOtherDefinition(fMaterial, f3dMat, defaults)

    # Set scale
    s = int(min(round(f3dMat.tex_scale[0] * 0x10000), 0xFFFF))
    t = int(min(round(f3dMat.tex_scale[1] * 0x10000), 0xFFFF))
    if f3dMat.rdp_settings.g_mdsft_textlod == "G_TL_LOD":
        fMaterial.mat_only_DL.commands.append(
            SPTexture(s, t, f3dMat.rdp_settings.num_textures_mipmapped - 1, fModel.f3d.G_TX_RENDERTILE, 1)
        )
    else:
        fMaterial.mat_only_DL.commands.append(SPTexture(s, t, 0, fModel.f3d.G_TX_RENDERTILE, 1))

<<<<<<< HEAD
    # Write textures
    multitexManager.writeAll(material, fMaterial, fModel, convertTextureData)
=======
    # Save textures
    texDimensions0 = None
    texDimensions1 = None
    nextTmem = 0

    useLargeTextures = material.mat_ver > 3 and f3dMat.use_large_textures

    useTex0 = useDict["Texture 0"] and f3dMat.tex0.tex_set
    isTex0CI = f3dMat.tex0.tex_format[:2] == "CI"
    useTex1 = useDict["Texture 1"] and f3dMat.tex1.tex_set
    isTex1CI = f3dMat.tex1.tex_format[:2] == "CI"

    useSharedCIPalette = (
        useTex0
        and useTex1
        and isTex0CI
        and isTex1CI
        and not f3dMat.tex0.use_tex_reference
        and not f3dMat.tex1.use_tex_reference
        and f3dMat.tex0.tex_format == f3dMat.tex1.tex_format
        and f3dMat.tex0.ci_format == f3dMat.tex1.ci_format
    )

    # Without shared palette: (load pal0 -> load tex0) or (load pal1 -> load tex1)
    # with shared palette: load pal -> load tex0 -> load tex1
    if useSharedCIPalette:
        sharedPalette = FSharedPalette(getSharedPaletteName(f3dMat))

        # dummy lists to be appended in later
        loadGfx = [GfxList(None, None, fModel.DLFormat), GfxList(None, None, fModel.DLFormat)]
        revertGfx = GfxList(None, None, fModel.DLFormat)
    else:
        sharedPalette = None
        loadGfx = [fMaterial.getTexturesGfxList(0), fMaterial.getTexturesGfxList(1)]
        revertGfx = fMaterial.revert

    imageKey0, imageKey1 = getImageKeys(f3dMat, useSharedCIPalette)

    if useTex0:
        if f3dMat.tex0.tex is None and not f3dMat.tex0.use_tex_reference:
            raise PluginError('In material "' + material.name + '", a texture has not been set.')

        fMaterial.useLargeTextures = useLargeTextures
        fMaterial.texturesLoaded[0] = True
        texDimensions0, nextTmem, fImage0 = saveTextureIndex(
            material,
            material.name,
            fModel,
            fMaterial,
            loadGfx[0],
            revertGfx,
            f3dMat.tex0,
            0,
            nextTmem,
            None,
            convertTextureData,
            None,
            True,
            True,
            sharedPalette,
            imageKey0,
        )

    # If the texture in both texels is the same then it can be rewritten to the same location in tmem
    # This allows for a texture that fills tmem to still be used for both texel0 and texel1
    if f3dMat.tex0.tex == f3dMat.tex1.tex:
        if nextTmem >= (512 if f3dMat.tex0.tex_format[:2] != "CI" else 256):
            nextTmem = 0

    if useTex1:
        if f3dMat.tex1.tex is None and not f3dMat.tex1.use_tex_reference:
            raise PluginError('In material "' + material.name + '", a texture has not been set.')

        fMaterial.useLargeTextures = useLargeTextures
        fMaterial.texturesLoaded[1] = True
        texDimensions1, nextTmem, fImage1 = saveTextureIndex(
            material,
            material.name,
            fModel,
            fMaterial,
            loadGfx[1],
            revertGfx,
            f3dMat.tex1,
            1,
            nextTmem,
            None,
            convertTextureData,
            None,
            True,
            True,
            sharedPalette,
            imageKey1,
        )

    if useSharedCIPalette:
        texFormat = f3dMat.tex0.tex_format
        palFormat = f3dMat.tex0.ci_format

        fPalette, paletteKey = saveOrGetPaletteOnlyDefinition(
            fMaterial,
            fModel,
            [f3dMat.tex0.tex, f3dMat.tex1.tex],
            sharedPalette.name,
            texFormat,
            palFormat,
            convertTextureData,
            sharedPalette.palette,
        )
        savePaletteLoading(
            fMaterial.mat_only_DL,
            fMaterial.revert,
            fPalette,
            palFormat,
            0,
            fPalette.height,
            fModel.f3d,
            fModel.matWriteMethod,
        )

        # Append these commands after palette loading commands
        fMaterial.getTexturesGfxList(0).commands.extend(loadGfx[0].commands)
        fMaterial.getTexturesGfxList(1).commands.extend(loadGfx[1].commands)
        fMaterial.revert.commands.extend(revertGfx.commands)

        fImage0.paletteKey = paletteKey
        fImage1.paletteKey = paletteKey

    # Used so we know how to convert normalized UVs when saving verts.
    if texDimensions0 is not None and texDimensions1 is not None:
        if f3dMat.uv_basis == "TEXEL0":
            texDimensions = texDimensions0
            fMaterial.largeTextureIndex = 0
        else:
            texDimensions = texDimensions1
            fMaterial.largeTextureIndex = 1

    elif texDimensions0 is not None:
        texDimensions = texDimensions0
        fMaterial.largeTextureIndex = 0
    elif texDimensions1 is not None:
        texDimensions = texDimensions1
        fMaterial.largeTextureIndex = 1
    else:
        texDimensions = [32, 32]
>>>>>>> 7259fd11

    # Write colors
    nodes = material.node_tree.nodes
    if useDict["Primitive"] and f3dMat.set_prim:
        color = exportColor(f3dMat.prim_color[0:3]) + [scaleToU8(f3dMat.prim_color[3])]
        fMaterial.mat_only_DL.commands.append(
            DPSetPrimColor(scaleToU8(f3dMat.prim_lod_min), scaleToU8(f3dMat.prim_lod_frac), *color)
        )

    if useDict["Environment"] and f3dMat.set_env:
        color = exportColor(f3dMat.env_color[0:3]) + [scaleToU8(f3dMat.env_color[3])]
        fMaterial.mat_only_DL.commands.append(DPSetEnvColor(*color))

    # Checking for f3dMat.rdp_settings.g_lighting here will prevent accidental exports,
    # There may be some edge case where this isn't desired.
    if useDict["Shade"] and f3dMat.set_lights and f3dMat.rdp_settings.g_lighting:
        fLights = saveLightsDefinition(fModel, fMaterial, f3dMat, materialName + "_lights")
        fMaterial.mat_only_DL.commands.extend([SPSetLights(fLights)])  # TODO: handle synching: NO NEED?

    if useDict["Key"] and f3dMat.set_key:
        if material.mat_ver == 4:
            center = f3dMat.key_center
        else:
            center = nodes["Chroma Key Center"].outputs[0].default_value
        scale = f3dMat.key_scale
        width = f3dMat.key_width
        fMaterial.mat_only_DL.commands.extend(
            [
                DPSetCombineKey("G_CK_KEY"),
                # TODO: Add UI handling width
                DPSetKeyR(int(center[0] * 255), int(scale[0] * 255), int(width[0] * 2**8)),
                DPSetKeyGB(
                    int(center[1] * 255),
                    int(scale[1] * 255),
                    int(width[1] * 2**8),
                    int(center[2] * 255),
                    int(scale[2] * 255),
                    int(width[2] * 2**8),
                ),
            ]
        )

    # all k0-5 set at once
    # make sure to handle this in node shader
    # or don't, who cares
    if useDict["Convert"] and f3dMat.set_k0_5:
        fMaterial.mat_only_DL.commands.extend(
            [
                DPSetTextureConvert("G_TC_FILTCONV"),  # TODO: allow filter option
                DPSetConvert(
                    int(f3dMat.k0 * 255),
                    int(f3dMat.k1 * 255),
                    int(f3dMat.k2 * 255),
                    int(f3dMat.k3 * 255),
                    int(f3dMat.k4 * 255),
                    int(f3dMat.k5 * 255),
                ),
            ]
        )

    fModel.onMaterialCommandsBuilt(fMaterial, material, drawLayer)

    # End Display List
    # For dynamic calls, materials will be called as functions and should not end the DL.
    if fModel.DLFormat == DLFormat.Static:
        fMaterial.material.commands.append(SPEndDisplayList())

    # revertMatAndEndDraw(fMaterial.revert)
    if len(fMaterial.revert.commands) > 1:  # 1 being the pipe sync
        if fMaterial.DLFormat == DLFormat.Static:
            fMaterial.revert.commands.append(SPEndDisplayList())
    else:
        fMaterial.revert = None

    texDimensions = multitexManager.getTexDimensions()
    materialKey = (
        material,
        (drawLayer if f3dMat.rdp_settings.set_rendermode else None),
        fModel.global_data.getCurrentAreaKey(f3dMat),
    )
    fModel.materials[materialKey] = (fMaterial, texDimensions)

    return fMaterial, texDimensions


<<<<<<< HEAD
=======
def getTextureName(texProp: TextureProperty, fModelName: str, overrideName: str) -> str:
    tex = texProp.tex
    texFormat = texProp.tex_format
    if not texProp.use_tex_reference:
        if tex.filepath == "":
            name = tex.name
        else:
            name = tex.filepath
    else:
        name = texProp.tex_reference
    texName = (
        fModelName
        + "_"
        + (getNameFromPath(name, True) + "_" + texFormat.lower() if overrideName is None else overrideName)
    )

    return texName


def getSharedPaletteName(f3dMat: F3DMaterialProperty):
    image0 = f3dMat.tex0.tex
    image1 = f3dMat.tex1.tex
    texFormat = f3dMat.tex0.tex_format.lower()
    tex0Name = getNameFromPath(image0.filepath if image0.filepath != "" else image0.name, True)
    tex1Name = getNameFromPath(image1.filepath if image1.filepath != "" else image1.name, True)

    return f"{tex0Name}_x_{tex1Name}_{texFormat}_pal"


def getTextureNameTexRef(texProp: TextureProperty, fModelName: str) -> str:
    texFormat = texProp.tex_format
    name = texProp.tex_reference
    texName = fModelName + "_" + (getNameFromPath(name, True) + "_" + texFormat.lower())

    return texName


def saveTextureIndex(
    material: bpy.types.Material,
    propName: str,
    fModel: FModel,
    fMaterial: FMaterial,
    loadTexGfx: GfxList,
    revertTexGfx: GfxList,
    texProp: TextureProperty,
    index: int,
    tmem: int,
    overrideName: str,
    convertTextureData: bool,
    tileSettingsOverride,
    loadTextures: bool,
    loadPalettes: bool,
    sharedPalette: FSharedPalette,
    imageKey: FImageKey,
) -> tuple[list[int], int, FImage]:
    tex = texProp.tex

    if tex is not None and (tex.size[0] == 0 or tex.size[1] == 0):
        raise PluginError(
            "Image " + tex.name + " has either a 0 width or height; image may have been removed from original location."
        )

    if not texProp.use_tex_reference:
        if tex is None:
            raise PluginError("In " + propName + ", no texture is selected.")
        elif len(tex.pixels) == 0:
            raise PluginError(
                "Could not load missing texture: "
                + tex.name
                + ". Make sure this texture has not been deleted or moved on disk."
            )

    texFormat = texProp.tex_format
    isCITexture = texFormat[:2] == "CI"
    palFormat = texProp.ci_format if isCITexture else ""

    texName = getTextureName(texProp, fModel.name, overrideName)

    if tileSettingsOverride is not None:
        tileSettings = tileSettingsOverride[index]
        width, height = tileSettings.getDimensions()
        setTLUTMode = False
    else:
        tileSettings = None
        if texProp.use_tex_reference:
            width, height = texProp.tex_reference_size
        else:
            width, height = tex.size
        setTLUTMode = fModel.matWriteMethod == GfxMatWriteMethod.WriteAll

    nextTmem = tmem + getTmemWordUsage(texFormat, width, height)

    if not (bpy.context.scene.ignoreTextureRestrictions or fMaterial.useLargeTextures):
        if nextTmem > (512 if texFormat[:2] != "CI" else 256):
            raise PluginError(
                'Error in "'
                + propName
                + '": Textures are too big. Max TMEM size is 4k '
                + "bytes, ex. 2 32x32 RGBA 16 bit textures.\nNote that texture width will be internally padded to 64 bit boundaries."
            )
    if width > 1024 or height > 1024:
        raise PluginError('Error in "' + propName + '": Any side of an image cannot be greater ' + "than 1024.")

    if tileSettings is None:
        clamp_S = texProp.S.clamp
        mirror_S = texProp.S.mirror
        tex_SL = texProp.S.low
        tex_SH = texProp.S.high
        mask_S = texProp.S.mask
        shift_S = texProp.S.shift

        clamp_T = texProp.T.clamp
        mirror_T = texProp.T.mirror
        tex_TL = texProp.T.low
        tex_TH = texProp.T.high
        mask_T = texProp.T.mask
        shift_T = texProp.T.shift

    else:
        clamp_S = True
        mirror_S = False
        tex_SL = tileSettings.sl
        tex_SH = tileSettings.sh
        mask_S = 0
        shift_S = 0

        clamp_T = True
        mirror_T = False
        tex_TL = tileSettings.tl
        tex_TH = tileSettings.th
        mask_T = 0
        shift_T = 0

    if isCITexture:
        if texProp.use_tex_reference:
            fImage = FImage(texProp.tex_reference, None, None, width, height, None, False)
            fPalette = fModel.processTexRefCITextures(fMaterial, material, index)
        else:
            # fPalette should be an fImage here, since sharedPalette is None
            fImage, fPalette, alreadyExists = saveOrGetPaletteAndImageDefinition(
                fMaterial,
                fModel,
                tex,
                texName,
                texFormat,
                palFormat,
                convertTextureData,
                sharedPalette,
                imageKey,
            )

        if loadPalettes and sharedPalette is None:
            savePaletteLoading(
                loadTexGfx, revertTexGfx, fPalette, palFormat, 0, fPalette.height, fModel.f3d, fModel.matWriteMethod
            )
    else:
        if texProp.use_tex_reference:
            fImage = FImage(texProp.tex_reference, None, None, width, height, None, False)
            fModel.processTexRefNonCITextures(fMaterial, material, index)
        else:
            fImage = saveOrGetTextureDefinition(fMaterial, fModel, tex, texName, texFormat, convertTextureData)

    if setTLUTMode and not isCITexture:
        loadTexGfx.commands.append(DPSetTextureLUT("G_TT_NONE"))
    if loadTextures:
        saveTextureLoading(
            fMaterial,
            fImage,
            loadTexGfx,
            clamp_S,
            mirror_S,
            clamp_T,
            mirror_T,
            mask_S,
            mask_T,
            shift_S,
            shift_T,
            tex_SL,
            tex_TL,
            tex_SH,
            tex_TH,
            texFormat,
            index,
            fModel.f3d,
            tmem,
        )
    texDimensions = fImage.width, fImage.height
    # fImage = saveTextureDefinition(fModel, tex, texName,
    # 	texFormatOf[texFormat], texBitSizeOf[texFormat])
    # fModel.textures[texName] = fImage

    return texDimensions, nextTmem, fImage


# texIndex: 0 for texture0, 1 for texture1
def saveTextureLoading(
    fMaterial,
    fImage,
    loadTexGfx,
    clamp_S,
    mirror_S,
    clamp_T,
    mirror_T,
    mask_S,
    mask_T,
    shift_S,
    shift_T,
    SL,
    TL,
    SH,
    TH,
    tex_format,
    texIndex,
    f3d: F3D,
    tmem,
):
    cms = [("G_TX_CLAMP" if clamp_S else "G_TX_WRAP"), ("G_TX_MIRROR" if mirror_S else "G_TX_NOMIRROR")]
    cmt = [("G_TX_CLAMP" if clamp_T else "G_TX_WRAP"), ("G_TX_MIRROR" if mirror_T else "G_TX_NOMIRROR")]
    masks = mask_S
    maskt = mask_T
    shifts = shift_S if shift_S >= 0 else (shift_S + 16)
    shiftt = shift_T if shift_T >= 0 else (shift_T + 16)

    # print('Low ' + str(SL) + ' ' + str(TL))
    sl = int(SL * (2**f3d.G_TEXTURE_IMAGE_FRAC))
    tl = int(TL * (2**f3d.G_TEXTURE_IMAGE_FRAC))
    sh = int(SH * (2**f3d.G_TEXTURE_IMAGE_FRAC))
    th = int(TH * (2**f3d.G_TEXTURE_IMAGE_FRAC))

    fmt = texFormatOf[tex_format]
    siz = texBitSizeOf[tex_format]
    pal = 0 if fmt[:2] != "CI" else 0  # handle palettes

    # texelsPerWord = int(round(64 / bitSizeDict[siz]))
    useLoadBlock = not fImage.isLargeTexture and isPowerOf2(fImage.width) and isPowerOf2(fImage.height)

    # LoadTile will pad rows to 64 bit word alignment, while
    # LoadBlock assumes this is already done.

    # These commands are basically DPLoadMultiBlock/Tile,
    # except for the load tile index which will be 6 instead of 7 for render tile = 1.
    # This may be unnecessary, but at this point DPLoadMultiBlock/Tile is not implemented yet
    # so it would be extra work for the same outcome.
    base_width = int(fImage.width)
    if fImage.isLargeTexture:
        # TODO: Use width of block to load
        base_width = int(SH - SL)

    if siz == "G_IM_SIZ_4b":
        sl2 = int(SL * (2 ** (f3d.G_TEXTURE_IMAGE_FRAC - 1)))
        sh2 = int(SH * (2 ** (f3d.G_TEXTURE_IMAGE_FRAC - 1)))

        dxt = f3d.CALC_DXT_4b(fImage.width)
        line = (((base_width + 1) >> 1) + 7) >> 3

        if useLoadBlock:
            loadTexGfx.commands.extend(
                [
                    DPSetTextureImage(fmt, "G_IM_SIZ_16b", 1, fImage),
                    DPSetTile(
                        fmt,
                        "G_IM_SIZ_16b",
                        0,
                        tmem,
                        f3d.G_TX_LOADTILE - texIndex,
                        0,
                        cmt,
                        maskt,
                        shiftt,
                        cms,
                        masks,
                        shifts,
                    ),
                    DPLoadBlock(
                        f3d.G_TX_LOADTILE - texIndex, 0, 0, (((fImage.width) * (fImage.height) + 3) >> 2) - 1, dxt
                    ),
                ]
            )
        else:
            loadTexGfx.commands.extend(
                [
                    DPSetTextureImage(fmt, "G_IM_SIZ_8b", fImage.width >> 1, fImage),
                    DPSetTile(
                        fmt,
                        "G_IM_SIZ_8b",
                        line,
                        tmem,
                        f3d.G_TX_LOADTILE - texIndex,
                        0,
                        cmt,
                        maskt,
                        shiftt,
                        cms,
                        masks,
                        shifts,
                    ),
                    DPLoadTile(f3d.G_TX_LOADTILE - texIndex, sl2, tl, sh2, th),
                ]
            )

    else:
        dxt = f3d.CALC_DXT(fImage.width, f3d.G_IM_SIZ_VARS[siz + "_BYTES"])
        # Note that _LINE_BYTES and _TILE_BYTES variables are the same.
        line = int((base_width * f3d.G_IM_SIZ_VARS[siz + "_LINE_BYTES"]) + 7) >> 3

        if useLoadBlock:
            loadTexGfx.commands.extend(
                [
                    # Load Block version
                    DPSetTextureImage(fmt, siz + "_LOAD_BLOCK", 1, fImage),
                    DPSetTile(
                        fmt,
                        siz + "_LOAD_BLOCK",
                        0,
                        tmem,
                        f3d.G_TX_LOADTILE - texIndex,
                        0,
                        cmt,
                        maskt,
                        shiftt,
                        cms,
                        masks,
                        shifts,
                    ),
                    DPLoadBlock(
                        f3d.G_TX_LOADTILE - texIndex,
                        0,
                        0,
                        (
                            ((fImage.width) * (fImage.height) + f3d.G_IM_SIZ_VARS[siz + "_INCR"])
                            >> f3d.G_IM_SIZ_VARS[siz + "_SHIFT"]
                        )
                        - 1,
                        dxt,
                    ),
                ]
            )
        else:
            loadTexGfx.commands.extend(
                [
                    # Load Tile version
                    DPSetTextureImage(fmt, siz, fImage.width, fImage),
                    DPSetTile(
                        fmt, siz, line, tmem, f3d.G_TX_LOADTILE - texIndex, 0, cmt, maskt, shiftt, cms, masks, shifts
                    ),
                    DPLoadTile(f3d.G_TX_LOADTILE - texIndex, sl, tl, sh, th),
                ]
            )  # added in

    # Tag tile size command for tile scrolling
    tileSizeCommand = DPSetTileSize(f3d.G_TX_RENDERTILE + texIndex, sl, tl, sh, th)
    tileSizeCommand.tags |= GfxTag.TileScroll0 if texIndex == 0 else GfxTag.TileScroll1
    tileSizeCommand.fMaterial = fMaterial

    loadTexGfx.commands.extend(
        [
            DPSetTile(
                fmt, siz, line, tmem, f3d.G_TX_RENDERTILE + texIndex, pal, cmt, maskt, shiftt, cms, masks, shifts
            ),
            tileSizeCommand,
        ]
    )  # added in)

    # hasattr check for FTexRect
    if hasattr(fMaterial, "tileSizeCommands"):
        fMaterial.tileSizeCommands[f3d.G_TX_RENDERTILE + texIndex] = tileSizeCommand


# palette stored in upper half of TMEM (words 256-511)
# pal is palette number (0-16), for CI8 always set to 0
def savePaletteLoading(loadTexGfx, revertTexGfx, fPalette, palFormat, pal, colorCount, f3d, matWriteMethod):
    palFmt = texFormatOf[palFormat]
    cms = ["G_TX_WRAP", "G_TX_NOMIRROR"]
    cmt = ["G_TX_WRAP", "G_TX_NOMIRROR"]

    loadTexGfx.commands.append(DPSetTextureLUT("G_TT_RGBA16" if palFmt == "G_IM_FMT_RGBA" else "G_TT_IA16"))
    if matWriteMethod == GfxMatWriteMethod.WriteDifferingAndRevert:
        revertTexGfx.commands.append(DPSetTextureLUT("G_TT_NONE"))

    if not f3d._HW_VERSION_1:
        loadTexGfx.commands.extend(
            [
                DPSetTextureImage(palFmt, "G_IM_SIZ_16b", 1, fPalette),
                DPSetTile("0", "0", 0, (256 + (((pal) & 0xF) * 16)), f3d.G_TX_LOADTILE, 0, cmt, 0, 0, cms, 0, 0),
                DPLoadTLUTCmd(f3d.G_TX_LOADTILE, colorCount - 1),
                DPLoadSync(),
            ]
        )
    else:
        loadTexGfx.commands.extend(
            [
                _DPLoadTextureBlock(
                    fPalette,
                    (256 + (((pal) & 0xF) * 16)),
                    palFmt,
                    "G_IM_SIZ_16b",
                    4 * colorCount,
                    1,
                    pal,
                    cms,
                    cmt,
                    0,
                    0,
                    0,
                    0,
                )
            ]
        )


def saveOrGetPaletteOnlyDefinition(
    fMaterial: FMaterial,
    fModel: FModel,
    images: list[bpy.types.Image],
    imageName: str,
    texFmt: str,
    palFmt: str,
    convertTextureData: bool,
    palette: list[int],
) -> tuple[FImage, tuple[bpy.types.Image, tuple[str, str]]]:

    palFormat = texFormatOf[palFmt]
    paletteName = checkDuplicateTextureName(fModel, toAlnum(imageName) + "_pal_" + palFmt.lower())
    paletteKey = FPaletteKey(palFmt, images)
    paletteFilename = getNameFromPath(imageName, True) + "." + fModel.getTextureSuffixFromFormat(texFmt) + ".pal"

    fPalette = FImage(
        paletteName,
        palFormat,
        "G_IM_SIZ_16b",
        1,
        len(palette),
        paletteFilename,
        convertTextureData,
    )

    if fMaterial.useLargeTextures:
        fPalette.isLargeTexture = True

    if convertTextureData:
        for color in palette:
            fPalette.data.extend(color.to_bytes(2, "big"))

    # print(f"Palette data: {paletteName} - length {len(fPalette.data)}")

    fModel.addTexture(paletteKey, fPalette, fMaterial)
    return fPalette, paletteKey


def saveOrGetPaletteAndImageDefinition(
    fMaterial,
    fModelOrTexRect,
    image,
    imageName,
    texFmt,
    palFmt,
    convertTextureData,
    sharedPalette: FSharedPalette,
    imageKey: FImageKey,
) -> tuple[FImage, FImage, bool]:
    texFormat = texFormatOf[texFmt]
    palFormat = texFormatOf[palFmt]
    bitSize = texBitSizeOf[texFmt]
    # If image already loaded, return that data.
    fImage, fPalette = fModelOrTexRect.getTextureAndHandleShared(imageKey)
    if fImage is not None:
        # print(f"Image already exists")
        return fImage, fPalette, True

    # print(f"Size: {str(image.size[0])} x {str(image.size[1])}, Data: {str(len(image.pixels))}")
    if sharedPalette is not None:
        palette = sharedPalette.palette
    else:
        palette = []
    texture = []
    maxColors = 16 if bitSize == "G_IM_SIZ_4b" else 256
    if convertTextureData:
        # N64 is -Y, Blender is +Y
        pixels = image.pixels[:]
        for j in reversed(range(image.size[1])):
            for i in range(image.size[0]):
                color = [1, 1, 1, 1]
                for field in range(image.channels):
                    color[field] = pixels[(j * image.size[0] + i) * image.channels + field]
                if palFormat == "G_IM_FMT_RGBA":
                    pixelColor = getRGBA16Tuple(color)
                elif palFormat == "G_IM_FMT_IA":
                    pixelColor = getIA16Tuple(color)
                else:
                    raise PluginError("Invalid combo: " + palFormat + ", " + bitSize)

                if pixelColor not in palette:
                    palette.append(pixelColor)
                    if len(palette) > maxColors:
                        raise PluginError(
                            "Texture "
                            + imageName
                            + " has more than "
                            + str(maxColors)
                            + " colors, or is part of a shared palette with too many colors."
                        )
                texture.append(palette.index(pixelColor))

    if image.filepath == "":
        name = image.name
    else:
        name = image.filepath
    filename = getNameFromPath(name, True) + "." + fModelOrTexRect.getTextureSuffixFromFormat(texFmt) + ".inc.c"

    # paletteFilename = getNameFromPath(name, True) + '.' + \
    # 	fModelOrTexRect.getTextureSuffixFromFormat(palFmt) + '.inc.c'
    fImage = FImage(
        checkDuplicateTextureName(fModelOrTexRect, toAlnum(imageName)),
        texFormat,
        bitSize,
        image.size[0],
        image.size[1],
        filename,
        convertTextureData,
    )

    if fMaterial.useLargeTextures:
        fImage.isLargeTexture = True

    # paletteImage = bpy.data.images.new(paletteName, 1, len(palette))
    # paletteImage.pixels = palette
    # paletteImage.filepath = paletteFilename

    if convertTextureData:
        if bitSize == "G_IM_SIZ_4b":
            fImage.data = compactNibbleArray(texture, image.size[0], image.size[1])
        else:
            fImage.data = bytearray(texture)

    fModelOrTexRect.addTexture(imageKey, fImage, fMaterial)

    # For shared palettes, paletteName should be the same for the same imageName until
    # the next saveOrGetPaletteOnlyDefinition
    # Make sure paletteName is read here before saveOrGetPaletteOnlyDefinition is called.
    paletteName = checkDuplicateTextureName(fModelOrTexRect, toAlnum(imageName) + "_pal_" + palFmt.lower())

    if sharedPalette is None:
        fPalette, paletteKey = saveOrGetPaletteOnlyDefinition(
            fMaterial, fModelOrTexRect, [image], imageName, texFmt, palFmt, convertTextureData, palette
        )
        fImage.paletteKey = paletteKey
    else:
        fPalette = None
        fImage.paletteKey = None

    return fImage, fPalette, False  # , paletteImage


def compactNibbleArray(texture, width, height):
    nibbleData = bytearray(0)
    dataSize = int(width * height / 2)

    nibbleData = [((texture[i * 2] & 0xF) << 4) | (texture[i * 2 + 1] & 0xF) for i in range(dataSize)]

    if (width * height) % 2 == 1:
        nibbleData.append((texture[-1] & 0xF) << 4)

    return bytearray(nibbleData)


def checkDuplicateTextureName(fModelOrTexRect, name):
    names = []
    for _, fImage in fModelOrTexRect.textures.items():
        names.append(fImage.name)
    while name in names:
        name = name + "_copy"
    return name


def saveOrGetTextureDefinition(fMaterial, fModel, image: bpy.types.Image, imageName, texFormat, convertTextureData):
    fmt = texFormatOf[texFormat]
    bitSize = texBitSizeOf[texFormat]

    # If image already loaded, return that data.
    # We use NONE here for pal format since this function is only to be called for non-ci textures.
    imageKey = FImageKey(image, texFormat, "NONE")
    fImage, fPalette = fModel.getTextureAndHandleShared(imageKey)
    if fImage is not None:
        return fImage

    if image.filepath == "":
        name = image.name
    else:
        name = image.filepath
    filename = getNameFromPath(name, True) + "." + fModel.getTextureSuffixFromFormat(texFormat) + ".inc.c"

    fImage = FImage(
        checkDuplicateTextureName(fModel, toAlnum(imageName)),
        fmt,
        bitSize,
        image.size[0],
        image.size[1],
        filename,
        convertTextureData,
    )
    if fMaterial.useLargeTextures:
        fImage.isLargeTexture = True

    if convertTextureData:
        pixels = image.pixels[:]
        # print(f"Converting texture data for {filename}")
        if fmt == "G_IM_FMT_RGBA":
            if bitSize == "G_IM_SIZ_16b":
                # fImage.data = bytearray([byteVal for doubleByte in [
                # 	(((int(image.pixels[(j * image.size[0] + i) * image.channels + 0] * 0x1F) & 0x1F) << 11) | \
                # 	((int(image.pixels[(j * image.size[0] + i) * image.channels + 1] * 0x1F) & 0x1F) << 6) | \
                # 	((int(image.pixels[(j * image.size[0] + i) * image.channels + 2] * 0x1F) & 0x1F) << 1) | \
                # 	(1 if image.pixels[(j * image.size[0] + i) * image.channels + 3] > 0.5 else 0)
                # 	).to_bytes(2, 'big')
                # 	for j in reversed(range(image.size[1])) for i in range(image.size[0])] for byteVal in doubleByte])

                fImage.data = bytearray(
                    [
                        byteVal
                        for doubleByte in [
                            (
                                (
                                    (
                                        (int(round(pixels[(j * image.size[0] + i) * image.channels + 0] * 0x1F)) & 0x1F)
                                        << 3
                                    )
                                    | (
                                        (int(round(pixels[(j * image.size[0] + i) * image.channels + 1] * 0x1F)) & 0x1F)
                                        >> 2
                                    )
                                ),
                                (
                                    (
                                        (int(round(pixels[(j * image.size[0] + i) * image.channels + 1] * 0x1F)) & 0x03)
                                        << 6
                                    )
                                    | (
                                        (int(round(pixels[(j * image.size[0] + i) * image.channels + 2] * 0x1F)) & 0x1F)
                                        << 1
                                    )
                                    | (1 if pixels[(j * image.size[0] + i) * image.channels + 3] > 0.5 else 0)
                                ),
                            )
                            for j in reversed(range(image.size[1]))
                            for i in range(image.size[0])
                        ]
                        for byteVal in doubleByte
                    ]
                )
            elif bitSize == "G_IM_SIZ_32b":
                fImage.data = bytearray(
                    [
                        int(round(pixels[(j * image.size[0] + i) * image.channels + field] * 0xFF)) & 0xFF
                        for j in reversed(range(image.size[1]))
                        for i in range(image.size[0])
                        for field in range(image.channels)
                    ]
                )
            else:
                raise PluginError("Invalid combo: " + fmt + ", " + bitSize)

        elif fmt == "G_IM_FMT_YUV":
            raise PluginError("YUV not yet implemented.")
            if bitSize == "G_IM_SIZ_16b":
                pass
            else:
                raise PluginError("Invalid combo: " + fmt + ", " + bitSize)

        elif fmt == "G_IM_FMT_CI":
            raise PluginError("CI not yet implemented.")

        elif fmt == "G_IM_FMT_IA":
            if bitSize == "G_IM_SIZ_4b":
                fImage.data = bytearray(
                    [
                        (
                            (
                                int(
                                    round(
                                        colorToLuminance(
                                            pixels[
                                                (j * image.size[0] + i)
                                                * image.channels : (j * image.size[0] + i)
                                                * image.channels
                                                + 3
                                            ]
                                        )
                                        * 0x7
                                    )
                                )
                                & 0x7
                            )
                            << 1
                        )
                        | (1 if pixels[(j * image.size[0] + i) * image.channels + 3] > 0.5 else 0)
                        for j in reversed(range(image.size[1]))
                        for i in range(image.size[0])
                    ]
                )
            elif bitSize == "G_IM_SIZ_8b":
                fImage.data = bytearray(
                    [
                        (
                            (
                                int(
                                    round(
                                        colorToLuminance(
                                            pixels[
                                                (j * image.size[0] + i)
                                                * image.channels : (j * image.size[0] + i)
                                                * image.channels
                                                + 3
                                            ]
                                        )
                                        * 0xF
                                    )
                                )
                                & 0xF
                            )
                            << 4
                        )
                        | (int(round(pixels[(j * image.size[0] + i) * image.channels + 3] * 0xF)) & 0xF)
                        for j in reversed(range(image.size[1]))
                        for i in range(image.size[0])
                    ]
                )
            elif bitSize == "G_IM_SIZ_16b":
                fImage.data = bytearray(
                    [
                        byteVal
                        for doubleByte in [
                            (
                                int(
                                    round(
                                        colorToLuminance(
                                            pixels[
                                                (j * image.size[0] + i)
                                                * image.channels : (j * image.size[0] + i)
                                                * image.channels
                                                + 3
                                            ]
                                        )
                                        * 0xFF
                                    )
                                )
                                & 0xFF,
                                int(round(pixels[(j * image.size[0] + i) * image.channels + 3] * 0xFF)) & 0xFF,
                            )
                            for j in reversed(range(image.size[1]))
                            for i in range(image.size[0])
                        ]
                        for byteVal in doubleByte
                    ]
                )
            else:
                raise PluginError("Invalid combo: " + fmt + ", " + bitSize)
        elif fmt == "G_IM_FMT_I":
            if bitSize == "G_IM_SIZ_4b":
                fImage.data = bytearray(
                    [
                        int(
                            round(
                                colorToLuminance(
                                    pixels[
                                        (j * image.size[0] + i)
                                        * image.channels : (j * image.size[0] + i)
                                        * image.channels
                                        + 3
                                    ]
                                )
                                * 0xF
                            )
                        )
                        & 0xF
                        for j in reversed(range(image.size[1]))
                        for i in range(image.size[0])
                    ]
                )
            elif bitSize == "G_IM_SIZ_8b":
                fImage.data = bytearray(
                    [
                        int(
                            round(
                                colorToLuminance(
                                    pixels[
                                        (j * image.size[0] + i)
                                        * image.channels : (j * image.size[0] + i)
                                        * image.channels
                                        + 3
                                    ]
                                )
                                * 0xFF
                            )
                        )
                        & 0xFF
                        for j in reversed(range(image.size[1]))
                        for i in range(image.size[0])
                    ]
                )
            else:
                raise PluginError("Invalid combo: " + fmt + ", " + bitSize)
        else:
            raise PluginError("Invalid image format " + fmt)

        # We stored 4bit values in byte arrays, now to convert
        if bitSize == "G_IM_SIZ_4b":
            fImage.data = compactNibbleArray(fImage.data, image.size[0], image.size[1])

    print("Finished converting.")
    fModel.addTexture(imageKey, fImage, fMaterial)

    return fImage


>>>>>>> 7259fd11
def saveLightsDefinition(fModel, fMaterial, material, lightsName):
    lights = fModel.getLightAndHandleShared(lightsName)
    if lights is not None:
        return lights

    lights = Lights(toAlnum(lightsName))

    if material.use_default_lighting:
        lights.a = Ambient(exportColor(material.ambient_light_color))
        lights.l.append(Light(exportColor(material.default_light_color), [0x28, 0x28, 0x28]))
    else:
        lights.a = Ambient(exportColor(material.ambient_light_color))

        if material.f3d_light1 is not None:
            addLightDefinition(material, material.f3d_light1, lights)
        if material.f3d_light2 is not None:
            addLightDefinition(material, material.f3d_light2, lights)
        if material.f3d_light3 is not None:
            addLightDefinition(material, material.f3d_light3, lights)
        if material.f3d_light4 is not None:
            addLightDefinition(material, material.f3d_light4, lights)
        if material.f3d_light5 is not None:
            addLightDefinition(material, material.f3d_light5, lights)
        if material.f3d_light6 is not None:
            addLightDefinition(material, material.f3d_light6, lights)
        if material.f3d_light7 is not None:
            addLightDefinition(material, material.f3d_light7, lights)

    if lightsName in fModel.lights:
        raise PluginError("Duplicate light name.")
    fModel.addLight(lightsName, lights, fMaterial)
    return lights


def addLightDefinition(mat, f3d_light, fLights):
    lightObj = lightDataToObj(f3d_light)
    fLights.l.append(
        Light(
            exportColor(f3d_light.color),
            normToSigned8Vector(getObjDirectionVec(lightObj, True)),
        )
    )


def saveBitGeoF3DEX2(value, defaultValue, flagName, geo, matWriteMethod):
    if value != defaultValue or matWriteMethod == GfxMatWriteMethod.WriteAll:
        if value:
            geo.setFlagList.append(flagName)
        else:
            geo.clearFlagList.append(flagName)


def saveGeoModeDefinitionF3DEX2(fMaterial, settings, defaults, matWriteMethod):
    geo = SPGeometryMode([], [])

    saveBitGeoF3DEX2(settings.g_zbuffer, defaults.g_zbuffer, "G_ZBUFFER", geo, matWriteMethod)
    saveBitGeoF3DEX2(settings.g_shade, defaults.g_shade, "G_SHADE", geo, matWriteMethod)
    saveBitGeoF3DEX2(settings.g_cull_front, defaults.g_cull_front, "G_CULL_FRONT", geo, matWriteMethod)
    saveBitGeoF3DEX2(settings.g_cull_back, defaults.g_cull_back, "G_CULL_BACK", geo, matWriteMethod)
    saveBitGeoF3DEX2(settings.g_fog, defaults.g_fog, "G_FOG", geo, matWriteMethod)
    saveBitGeoF3DEX2(settings.g_lighting, defaults.g_lighting, "G_LIGHTING", geo, matWriteMethod)

    # make sure normals are saved correctly.
    saveBitGeoF3DEX2(settings.g_tex_gen, defaults.g_tex_gen, "G_TEXTURE_GEN", geo, matWriteMethod)
    saveBitGeoF3DEX2(settings.g_tex_gen_linear, defaults.g_tex_gen_linear, "G_TEXTURE_GEN_LINEAR", geo, matWriteMethod)
    saveBitGeoF3DEX2(settings.g_shade_smooth, defaults.g_shade_smooth, "G_SHADING_SMOOTH", geo, matWriteMethod)
    saveBitGeoF3DEX2(settings.g_clipping, defaults.g_clipping, "G_CLIPPING", geo, matWriteMethod)

    if len(geo.clearFlagList) != 0 or len(geo.setFlagList) != 0:
        if len(geo.clearFlagList) == 0:
            geo.clearFlagList.append("0")
        elif len(geo.setFlagList) == 0:
            geo.setFlagList.append("0")

        if matWriteMethod == GfxMatWriteMethod.WriteAll:
            fMaterial.mat_only_DL.commands.append(SPLoadGeometryMode(geo.setFlagList))
        else:
            fMaterial.mat_only_DL.commands.append(geo)
            fMaterial.revert.commands.append(SPGeometryMode(geo.setFlagList, geo.clearFlagList))


def saveBitGeo(value, defaultValue, flagName, setGeo, clearGeo, matWriteMethod):
    if value != defaultValue or matWriteMethod == GfxMatWriteMethod.WriteAll:
        if value:
            setGeo.flagList.append(flagName)
        else:
            clearGeo.flagList.append(flagName)


def saveGeoModeDefinition(fMaterial, settings, defaults, matWriteMethod):
    setGeo = SPSetGeometryMode([])
    clearGeo = SPClearGeometryMode([])

    saveBitGeo(settings.g_zbuffer, defaults.g_zbuffer, "G_ZBUFFER", setGeo, clearGeo, matWriteMethod)
    saveBitGeo(settings.g_shade, defaults.g_shade, "G_SHADE", setGeo, clearGeo, matWriteMethod)
    saveBitGeo(settings.g_cull_front, defaults.g_cull_front, "G_CULL_FRONT", setGeo, clearGeo, matWriteMethod)
    saveBitGeo(settings.g_cull_back, defaults.g_cull_back, "G_CULL_BACK", setGeo, clearGeo, matWriteMethod)
    saveBitGeo(settings.g_fog, defaults.g_fog, "G_FOG", setGeo, clearGeo, matWriteMethod)
    saveBitGeo(settings.g_lighting, defaults.g_lighting, "G_LIGHTING", setGeo, clearGeo, matWriteMethod)

    # make sure normals are saved correctly.
    saveBitGeo(settings.g_tex_gen, defaults.g_tex_gen, "G_TEXTURE_GEN", setGeo, clearGeo, matWriteMethod)
    saveBitGeo(
        settings.g_tex_gen_linear, defaults.g_tex_gen_linear, "G_TEXTURE_GEN_LINEAR", setGeo, clearGeo, matWriteMethod
    )
    saveBitGeo(settings.g_shade_smooth, defaults.g_shade_smooth, "G_SHADING_SMOOTH", setGeo, clearGeo, matWriteMethod)
    if bpy.context.scene.f3d_type == "F3DEX_GBI_2" or bpy.context.scene.f3d_type == "F3DEX_GBI":
        saveBitGeo(settings.g_clipping, defaults.g_clipping, "G_CLIPPING", setGeo, clearGeo, matWriteMethod)

    if len(setGeo.flagList) > 0:
        fMaterial.mat_only_DL.commands.append(setGeo)
        if matWriteMethod == GfxMatWriteMethod.WriteDifferingAndRevert:
            fMaterial.revert.commands.append(SPClearGeometryMode(setGeo.flagList))
    if len(clearGeo.flagList) > 0:
        fMaterial.mat_only_DL.commands.append(clearGeo)
        if matWriteMethod == GfxMatWriteMethod.WriteDifferingAndRevert:
            fMaterial.revert.commands.append(SPSetGeometryMode(clearGeo.flagList))


def saveModeSetting(fMaterial, value, defaultValue, cmdClass):
    if value != defaultValue:
        fMaterial.mat_only_DL.commands.append(cmdClass(value))
        fMaterial.revert.commands.append(cmdClass(defaultValue))


<<<<<<< HEAD
def saveOtherModeHDefinition(fMaterial, settings, tlut, defaults, isHWv1, matWriteMethod):
    if matWriteMethod == GfxMatWriteMethod.WriteAll:
        saveOtherModeHDefinitionAll(fMaterial, settings, tlut, defaults, isHWv1)
=======
def saveOtherModeHDefinition(fMaterial, settings, defaults, isHWv1, matWriteMethod, f3d):
    if matWriteMethod == GfxMatWriteMethod.WriteAll:
        saveOtherModeHDefinitionAll(fMaterial, settings, defaults, isHWv1, f3d)
>>>>>>> 7259fd11
    elif matWriteMethod == GfxMatWriteMethod.WriteDifferingAndRevert:
        saveOtherModeHDefinitionIndividual(fMaterial, settings, tlut, defaults, isHWv1)
    else:
        raise PluginError("Unhandled material write method: " + str(matWriteMethod))


<<<<<<< HEAD
def saveOtherModeHDefinitionAll(fMaterial, settings, tlut, defaults, isHWv1):
    cmd = SPSetOtherMode("G_SETOTHERMODE_H", 4, 20, [])
=======
def saveOtherModeHDefinitionAll(fMaterial, settings, defaults, isHWv1, f3d):
    is_f3d_old = all((not f3d.F3DEX_GBI, not f3d.F3DEX_GBI_2, not f3d.F3DLP_GBI))
    cmd = SPSetOtherMode("G_SETOTHERMODE_H", 4, 20 - is_f3d_old, [])
>>>>>>> 7259fd11
    cmd.flagList.append(settings.g_mdsft_alpha_dither)
    if not isHWv1:
        cmd.flagList.append(settings.g_mdsft_rgb_dither)
        cmd.flagList.append(settings.g_mdsft_combkey)
    cmd.flagList.append(settings.g_mdsft_textconv)
    cmd.flagList.append(settings.g_mdsft_text_filt)
    cmd.flagList.append(tlut)
    cmd.flagList.append(settings.g_mdsft_textlod)
    cmd.flagList.append(settings.g_mdsft_textdetail)
    cmd.flagList.append(settings.g_mdsft_textpersp)
    cmd.flagList.append(settings.g_mdsft_cycletype)
    if isHWv1:
        cmd.flagList.append(settings.g_mdsft_color_dither)
    cmd.flagList.append(settings.g_mdsft_pipeline)

    fMaterial.mat_only_DL.commands.append(cmd)


def saveOtherModeHDefinitionIndividual(fMaterial, settings, tlut, defaults, isHWv1):
    saveModeSetting(fMaterial, settings.g_mdsft_alpha_dither, defaults.g_mdsft_alpha_dither, DPSetAlphaDither)

    if not isHWv1:
        saveModeSetting(fMaterial, settings.g_mdsft_rgb_dither, defaults.g_mdsft_rgb_dither, DPSetColorDither)

        saveModeSetting(fMaterial, settings.g_mdsft_combkey, defaults.g_mdsft_combkey, DPSetCombineKey)

    saveModeSetting(fMaterial, settings.g_mdsft_textconv, defaults.g_mdsft_textconv, DPSetTextureConvert)

    saveModeSetting(fMaterial, settings.g_mdsft_text_filt, defaults.g_mdsft_text_filt, DPSetTextureFilter)

    saveModeSetting(fMaterial, tlut, "G_TT_NONE", DPSetTextureLUT)

    saveModeSetting(fMaterial, settings.g_mdsft_textlod, defaults.g_mdsft_textlod, DPSetTextureLOD)

    saveModeSetting(fMaterial, settings.g_mdsft_textdetail, defaults.g_mdsft_textdetail, DPSetTextureDetail)

    saveModeSetting(fMaterial, settings.g_mdsft_textpersp, defaults.g_mdsft_textpersp, DPSetTexturePersp)

    saveModeSetting(fMaterial, settings.g_mdsft_cycletype, defaults.g_mdsft_cycletype, DPSetCycleType)

    if isHWv1:
        saveModeSetting(fMaterial, settings.g_mdsft_color_dither, defaults.g_mdsft_color_dither, DPSetColorDither)

    saveModeSetting(fMaterial, settings.g_mdsft_pipeline, defaults.g_mdsft_pipeline, DPPipelineMode)


def saveOtherModeLDefinition(fMaterial, settings, defaults, defaultRenderMode, matWriteMethod, f3d):
    if matWriteMethod == GfxMatWriteMethod.WriteAll:
        saveOtherModeLDefinitionAll(fMaterial, settings, defaults, defaultRenderMode, f3d)
    elif matWriteMethod == GfxMatWriteMethod.WriteDifferingAndRevert:
        saveOtherModeLDefinitionIndividual(fMaterial, settings, defaults, defaultRenderMode)
    else:
        raise PluginError("Unhandled material write method: " + str(matWriteMethod))


def saveOtherModeLDefinitionAll(fMaterial: FMaterial, settings, defaults, defaultRenderMode, f3d):
    is_f3d_old = all((not f3d.F3DEX_GBI, not f3d.F3DEX_GBI_2, not f3d.F3DLP_GBI))
    if not settings.set_rendermode:
        cmd = SPSetOtherMode("G_SETOTHERMODE_L", 0, 3 - is_f3d_old, [])
        cmd.flagList.append(settings.g_mdsft_alpha_compare)
        cmd.flagList.append(settings.g_mdsft_zsrcsel)

    else:
        cmd = SPSetOtherMode("G_SETOTHERMODE_L", 0, 32 - is_f3d_old, [])
        cmd.flagList.append(settings.g_mdsft_alpha_compare)
        cmd.flagList.append(settings.g_mdsft_zsrcsel)

        if settings.set_rendermode:
            flagList, blendList = getRenderModeFlagList(settings, fMaterial)
            cmd.flagList.extend(flagList)
            if blendList is not None:
                cmd.flagList.extend(
                    [
                        "GBL_c1("
                        + blendList[0]
                        + ", "
                        + blendList[1]
                        + ", "
                        + blendList[2]
                        + ", "
                        + blendList[3]
                        + ")",
                        "GBL_c2("
                        + blendList[4]
                        + ", "
                        + blendList[5]
                        + ", "
                        + blendList[6]
                        + ", "
                        + blendList[7]
                        + ")",
                    ]
                )
        else:
            cmd.flagList.extend(defaultRenderMode)

    fMaterial.mat_only_DL.commands.append(cmd)

    if settings.g_mdsft_zsrcsel == "G_ZS_PRIM":
        fMaterial.mat_only_DL.commands.append(DPSetPrimDepth(z=settings.prim_depth.z, dz=settings.prim_depth.dz))
        fMaterial.revert.commands.append(DPSetPrimDepth())


def saveOtherModeLDefinitionIndividual(fMaterial, settings, defaults, defaultRenderMode):
    saveModeSetting(fMaterial, settings.g_mdsft_alpha_compare, defaults.g_mdsft_alpha_compare, DPSetAlphaCompare)

    saveModeSetting(fMaterial, settings.g_mdsft_zsrcsel, defaults.g_mdsft_zsrcsel, DPSetDepthSource)

    if settings.g_mdsft_zsrcsel == "G_ZS_PRIM":
        fMaterial.mat_only_DL.commands.append(DPSetPrimDepth(z=settings.prim_depth.z, dz=settings.prim_depth.dz))
        fMaterial.revert.commands.append(DPSetPrimDepth())

    if settings.set_rendermode:
        flagList, blendList = getRenderModeFlagList(settings, fMaterial)
        renderModeSet = DPSetRenderMode(flagList, blendList)

        fMaterial.mat_only_DL.commands.append(renderModeSet)
        if defaultRenderMode is not None:
            fMaterial.revert.commands.append(DPSetRenderMode(defaultRenderMode, None))


def getRenderModeFlagList(settings, fMaterial):
    flagList = []
    blendList = None
    # cycle independent

    if not settings.rendermode_advanced_enabled:
        fMaterial.renderModeUseDrawLayer = [
            settings.rendermode_preset_cycle_1 == "Use Draw Layer",
            settings.rendermode_preset_cycle_2 == "Use Draw Layer",
        ]

        if settings.g_mdsft_cycletype == "G_CYC_2CYCLE":
            flagList = [settings.rendermode_preset_cycle_1, settings.rendermode_preset_cycle_2]
        else:
            cycle2 = settings.rendermode_preset_cycle_1 + "2"
            if cycle2 not in [value[0] for value in enumRenderModesCycle2]:
                cycle2 = "G_RM_NOOP"
            flagList = [settings.rendermode_preset_cycle_1, cycle2]
    else:
        if settings.g_mdsft_cycletype == "G_CYC_2CYCLE":
            blendList = [
                settings.blend_p1,
                settings.blend_a1,
                settings.blend_m1,
                settings.blend_b1,
                settings.blend_p2,
                settings.blend_a2,
                settings.blend_m2,
                settings.blend_b2,
            ]
        else:
            blendList = [
                settings.blend_p1,
                settings.blend_a1,
                settings.blend_m1,
                settings.blend_b1,
                settings.blend_p1,
                settings.blend_a1,
                settings.blend_m1,
                settings.blend_b1,
            ]

        if settings.aa_en:
            flagList.append("AA_EN")
        if settings.z_cmp:
            flagList.append("Z_CMP")
        if settings.z_upd:
            flagList.append("Z_UPD")
        if settings.im_rd:
            flagList.append("IM_RD")
        if settings.clr_on_cvg:
            flagList.append("CLR_ON_CVG")

        flagList.append(settings.cvg_dst)
        flagList.append(settings.zmode)

        if settings.cvg_x_alpha:
            flagList.append("CVG_X_ALPHA")
        if settings.alpha_cvg_sel:
            flagList.append("ALPHA_CVG_SEL")
        if settings.force_bl:
            flagList.append("FORCE_BL")

    return flagList, blendList


def saveOtherDefinition(fMaterial, material, defaults):
    settings = material.rdp_settings
    if settings.clip_ratio != defaults.clip_ratio:
        fMaterial.mat_only_DL.commands.append(SPClipRatio(settings.clip_ratio))
        fMaterial.revert.commands.append(SPClipRatio(defaults.clip_ratio))

    if material.set_blend:
        fMaterial.mat_only_DL.commands.append(
            DPSetBlendColor(
                int(material.blend_color[0] * 255),
                int(material.blend_color[1] * 255),
                int(material.blend_color[2] * 255),
                int(material.blend_color[3] * 255),
            )
        )


enumMatWriteMethod = [
    ("Differing", "Write Differing And Revert", "Write Differing And Revert"),
    ("All", "Write All", "Write All"),
]

matWriteMethodEnumDict = {"Differing": GfxMatWriteMethod.WriteDifferingAndRevert, "All": GfxMatWriteMethod.WriteAll}


def getWriteMethodFromEnum(enumVal):
    if enumVal not in matWriteMethodEnumDict:
        raise PluginError("Enum value " + str(enumVal) + " not found in material write method dict.")
    else:
        return matWriteMethodEnumDict[enumVal]


def exportF3DtoC(
    dirPath, obj, DLFormat, transformMatrix, f3dType, isHWv1, texDir, savePNG, texSeparate, name, matWriteMethod
):

    inline = bpy.context.scene.exportInlineF3D
    fModel = FModel(f3dType, isHWv1, name, DLFormat, matWriteMethod if not inline else GfxMatWriteMethod.WriteAll)
    fMeshes = exportF3DCommon(obj, fModel, transformMatrix, True, name, DLFormat, not savePNG)

    if inline:
        bleed_gfx = BleedGraphics()
        bleed_gfx.bleed_fModel(fModel, fMeshes)

    modelDirPath = os.path.join(dirPath, toAlnum(name))

    if not os.path.exists(modelDirPath):
        os.makedirs(modelDirPath)

    gfxFormatter = GfxFormatter(ScrollMethod.Vertex, 64, None)
    exportData = fModel.to_c(TextureExportSettings(texSeparate, savePNG, texDir, modelDirPath), gfxFormatter)
    staticData = exportData.staticData
    dynamicData = exportData.dynamicData
    texC = exportData.textureData

    if DLFormat == DLFormat.Static:
        staticData.append(dynamicData)
    else:
        geoString = writeMaterialFiles(
            dirPath,
            modelDirPath,
            '#include "actors/' + toAlnum(name) + '/header.h"',
            '#include "actors/' + toAlnum(name) + '/material.inc.h"',
            dynamicData.header,
            dynamicData.source,
            "",
            True,
        )

    if texSeparate:
        texCFile = open(os.path.join(modelDirPath, "texture.inc.c"), "w", newline="\n")
        texCFile.write(texC.source)
        texCFile.close()

    writeCData(staticData, os.path.join(modelDirPath, "header.h"), os.path.join(modelDirPath, "model.inc.c"))


def removeDL(sourcePath, headerPath, DLName):
    DLDataC = readFile(sourcePath)
    originalDataC = DLDataC

    DLDataH = readFile(headerPath)
    originalDataH = DLDataH

    matchResult = re.search(
        "Gfx\s*" + re.escape(DLName) + "\s*\[\s*[0-9x]*\s*\]\s*=\s*\{([^}]*)}\s*;\s*", DLDataC, re.DOTALL
    )
    if matchResult is not None:
        DLDataC = DLDataC[: matchResult.start(0)] + DLDataC[matchResult.end(0) :]

    headerMatch = getDeclaration(DLDataH, DLName)
    if headerMatch is not None:
        DLDataH = DLDataH[: headerMatch.start(0)] + DLDataH[headerMatch.end(0) :]

    if DLDataC != originalDataC:
        writeFile(sourcePath, DLDataC)

    if DLDataH != originalDataH:
        writeFile(headerPath, DLDataH)


class F3D_ExportDL(bpy.types.Operator):
    # set bl_ properties
    bl_idname = "object.f3d_export_dl"
    bl_label = "Export Display List"
    bl_options = {"REGISTER", "UNDO", "PRESET"}

    # Called on demand (i.e. button press, menu item)
    # Can also be called from operator search menu (Spacebar)
    def execute(self, context):
        if context.mode != "OBJECT":
            bpy.ops.object.mode_set(mode="OBJECT")
        try:
            allObjs = context.selected_objects
            if len(allObjs) == 0:
                raise PluginError("No objects selected.")
            obj = context.selected_objects[0]
            if not isinstance(obj.data, bpy.types.Mesh):
                raise PluginError("Object is not a mesh.")

            scaleValue = bpy.context.scene.blenderF3DScale
            finalTransform = mathutils.Matrix.Diagonal(mathutils.Vector((scaleValue, scaleValue, scaleValue))).to_4x4()

        except Exception as e:
            raisePluginError(self, e)
            return {"CANCELLED"}

        try:
            applyRotation([obj], math.radians(90), "X")

            exportPath = bpy.path.abspath(context.scene.DLExportPath)
            dlFormat = DLFormat.Static if context.scene.DLExportisStatic else DLFormat.Dynamic
            f3dType = context.scene.f3d_type
            isHWv1 = context.scene.isHWv1
            texDir = bpy.context.scene.DLTexDir
            savePNG = bpy.context.scene.saveTextures
            separateTexDef = bpy.context.scene.DLSeparateTextureDef
            DLName = bpy.context.scene.DLName
            matWriteMethod = getWriteMethodFromEnum(context.scene.matWriteMethod)

            exportF3DtoC(
                exportPath,
                obj,
                dlFormat,
                finalTransform,
                f3dType,
                isHWv1,
                texDir,
                savePNG,
                separateTexDef,
                DLName,
                matWriteMethod,
            )

            self.report({"INFO"}, "Success!")

            applyRotation([obj], math.radians(-90), "X")
            return {"FINISHED"}  # must return a set

        except Exception as e:
            if context.mode != "OBJECT":
                bpy.ops.object.mode_set(mode="OBJECT")
            applyRotation([obj], math.radians(-90), "X")

            raisePluginError(self, e)
            return {"CANCELLED"}  # must return a set


class F3D_ExportDLPanel(bpy.types.Panel):
    bl_idname = "F3D_PT_export_dl"
    bl_label = "F3D Exporter"
    bl_space_type = "VIEW_3D"
    bl_region_type = "UI"
    bl_category = "Fast64"
    bl_options = {"DEFAULT_CLOSED"}

    @classmethod
    def poll(cls, context):
        return True

    # called every frame
    def draw(self, context):
        col = self.layout.column()
        col.operator(F3D_ExportDL.bl_idname)

        prop_split(col, context.scene, "DLName", "Name")
        prop_split(col, context.scene, "DLExportPath", "Export Path")
        prop_split(col, context.scene, "blenderF3DScale", "Scale")
        prop_split(col, context.scene, "matWriteMethod", "Material Write Method")
        col.prop(context.scene, "DLExportisStatic")

        if context.scene.saveTextures:
            prop_split(col, context.scene, "DLTexDir", "Texture Include Path")
            col.prop(context.scene, "DLSeparateTextureDef")


f3d_writer_classes = (
    F3D_ExportDL,
    F3D_ExportDLPanel,
)


def f3d_writer_register():
    for cls in f3d_writer_classes:
        register_class(cls)

    bpy.types.Scene.matWriteMethod = bpy.props.EnumProperty(items=enumMatWriteMethod)


def f3d_writer_unregister():
    for cls in reversed(f3d_writer_classes):
        unregister_class(cls)

    del bpy.types.Scene.matWriteMethod<|MERGE_RESOLUTION|>--- conflicted
+++ resolved
@@ -15,11 +15,7 @@
 )
 from .f3d_texture_writer import MultitexManager, TileLoad, maybeSaveSingleLargeTextureSetup
 from .f3d_gbi import *
-<<<<<<< HEAD
-=======
-from .f3d_gbi import _DPLoadTextureBlock
 from .f3d_bleed import BleedGraphics
->>>>>>> 7259fd11
 
 from ..utility import *
 
@@ -1356,7 +1352,6 @@
         saveGeoModeDefinitionF3DEX2(fMaterial, f3dMat.rdp_settings, defaults, fModel.matWriteMethod)
     else:
         saveGeoModeDefinition(fMaterial, f3dMat.rdp_settings, defaults, fModel.matWriteMethod)
-<<<<<<< HEAD
     saveOtherModeHDefinition(
         fMaterial,
         f3dMat.rdp_settings,
@@ -1364,12 +1359,9 @@
         defaults,
         fModel.f3d._HW_VERSION_1,
         fModel.matWriteMethod,
+        fModel.f3d
     )
-    saveOtherModeLDefinition(fMaterial, f3dMat.rdp_settings, defaults, defaultRM, fModel.matWriteMethod)
-=======
-    saveOtherModeHDefinition(fMaterial, f3dMat.rdp_settings, defaults, fModel.f3d._HW_VERSION_1, fModel.matWriteMethod, fModel.f3d)
     saveOtherModeLDefinition(fMaterial, f3dMat.rdp_settings, defaults, defaultRM, fModel.matWriteMethod, fModel.f3d)
->>>>>>> 7259fd11
     saveOtherDefinition(fMaterial, f3dMat, defaults)
 
     # Set scale
@@ -1382,155 +1374,8 @@
     else:
         fMaterial.mat_only_DL.commands.append(SPTexture(s, t, 0, fModel.f3d.G_TX_RENDERTILE, 1))
 
-<<<<<<< HEAD
     # Write textures
     multitexManager.writeAll(material, fMaterial, fModel, convertTextureData)
-=======
-    # Save textures
-    texDimensions0 = None
-    texDimensions1 = None
-    nextTmem = 0
-
-    useLargeTextures = material.mat_ver > 3 and f3dMat.use_large_textures
-
-    useTex0 = useDict["Texture 0"] and f3dMat.tex0.tex_set
-    isTex0CI = f3dMat.tex0.tex_format[:2] == "CI"
-    useTex1 = useDict["Texture 1"] and f3dMat.tex1.tex_set
-    isTex1CI = f3dMat.tex1.tex_format[:2] == "CI"
-
-    useSharedCIPalette = (
-        useTex0
-        and useTex1
-        and isTex0CI
-        and isTex1CI
-        and not f3dMat.tex0.use_tex_reference
-        and not f3dMat.tex1.use_tex_reference
-        and f3dMat.tex0.tex_format == f3dMat.tex1.tex_format
-        and f3dMat.tex0.ci_format == f3dMat.tex1.ci_format
-    )
-
-    # Without shared palette: (load pal0 -> load tex0) or (load pal1 -> load tex1)
-    # with shared palette: load pal -> load tex0 -> load tex1
-    if useSharedCIPalette:
-        sharedPalette = FSharedPalette(getSharedPaletteName(f3dMat))
-
-        # dummy lists to be appended in later
-        loadGfx = [GfxList(None, None, fModel.DLFormat), GfxList(None, None, fModel.DLFormat)]
-        revertGfx = GfxList(None, None, fModel.DLFormat)
-    else:
-        sharedPalette = None
-        loadGfx = [fMaterial.getTexturesGfxList(0), fMaterial.getTexturesGfxList(1)]
-        revertGfx = fMaterial.revert
-
-    imageKey0, imageKey1 = getImageKeys(f3dMat, useSharedCIPalette)
-
-    if useTex0:
-        if f3dMat.tex0.tex is None and not f3dMat.tex0.use_tex_reference:
-            raise PluginError('In material "' + material.name + '", a texture has not been set.')
-
-        fMaterial.useLargeTextures = useLargeTextures
-        fMaterial.texturesLoaded[0] = True
-        texDimensions0, nextTmem, fImage0 = saveTextureIndex(
-            material,
-            material.name,
-            fModel,
-            fMaterial,
-            loadGfx[0],
-            revertGfx,
-            f3dMat.tex0,
-            0,
-            nextTmem,
-            None,
-            convertTextureData,
-            None,
-            True,
-            True,
-            sharedPalette,
-            imageKey0,
-        )
-
-    # If the texture in both texels is the same then it can be rewritten to the same location in tmem
-    # This allows for a texture that fills tmem to still be used for both texel0 and texel1
-    if f3dMat.tex0.tex == f3dMat.tex1.tex:
-        if nextTmem >= (512 if f3dMat.tex0.tex_format[:2] != "CI" else 256):
-            nextTmem = 0
-
-    if useTex1:
-        if f3dMat.tex1.tex is None and not f3dMat.tex1.use_tex_reference:
-            raise PluginError('In material "' + material.name + '", a texture has not been set.')
-
-        fMaterial.useLargeTextures = useLargeTextures
-        fMaterial.texturesLoaded[1] = True
-        texDimensions1, nextTmem, fImage1 = saveTextureIndex(
-            material,
-            material.name,
-            fModel,
-            fMaterial,
-            loadGfx[1],
-            revertGfx,
-            f3dMat.tex1,
-            1,
-            nextTmem,
-            None,
-            convertTextureData,
-            None,
-            True,
-            True,
-            sharedPalette,
-            imageKey1,
-        )
-
-    if useSharedCIPalette:
-        texFormat = f3dMat.tex0.tex_format
-        palFormat = f3dMat.tex0.ci_format
-
-        fPalette, paletteKey = saveOrGetPaletteOnlyDefinition(
-            fMaterial,
-            fModel,
-            [f3dMat.tex0.tex, f3dMat.tex1.tex],
-            sharedPalette.name,
-            texFormat,
-            palFormat,
-            convertTextureData,
-            sharedPalette.palette,
-        )
-        savePaletteLoading(
-            fMaterial.mat_only_DL,
-            fMaterial.revert,
-            fPalette,
-            palFormat,
-            0,
-            fPalette.height,
-            fModel.f3d,
-            fModel.matWriteMethod,
-        )
-
-        # Append these commands after palette loading commands
-        fMaterial.getTexturesGfxList(0).commands.extend(loadGfx[0].commands)
-        fMaterial.getTexturesGfxList(1).commands.extend(loadGfx[1].commands)
-        fMaterial.revert.commands.extend(revertGfx.commands)
-
-        fImage0.paletteKey = paletteKey
-        fImage1.paletteKey = paletteKey
-
-    # Used so we know how to convert normalized UVs when saving verts.
-    if texDimensions0 is not None and texDimensions1 is not None:
-        if f3dMat.uv_basis == "TEXEL0":
-            texDimensions = texDimensions0
-            fMaterial.largeTextureIndex = 0
-        else:
-            texDimensions = texDimensions1
-            fMaterial.largeTextureIndex = 1
-
-    elif texDimensions0 is not None:
-        texDimensions = texDimensions0
-        fMaterial.largeTextureIndex = 0
-    elif texDimensions1 is not None:
-        texDimensions = texDimensions1
-        fMaterial.largeTextureIndex = 1
-    else:
-        texDimensions = [32, 32]
->>>>>>> 7259fd11
 
     # Write colors
     nodes = material.node_tree.nodes
@@ -1616,823 +1461,6 @@
     return fMaterial, texDimensions
 
 
-<<<<<<< HEAD
-=======
-def getTextureName(texProp: TextureProperty, fModelName: str, overrideName: str) -> str:
-    tex = texProp.tex
-    texFormat = texProp.tex_format
-    if not texProp.use_tex_reference:
-        if tex.filepath == "":
-            name = tex.name
-        else:
-            name = tex.filepath
-    else:
-        name = texProp.tex_reference
-    texName = (
-        fModelName
-        + "_"
-        + (getNameFromPath(name, True) + "_" + texFormat.lower() if overrideName is None else overrideName)
-    )
-
-    return texName
-
-
-def getSharedPaletteName(f3dMat: F3DMaterialProperty):
-    image0 = f3dMat.tex0.tex
-    image1 = f3dMat.tex1.tex
-    texFormat = f3dMat.tex0.tex_format.lower()
-    tex0Name = getNameFromPath(image0.filepath if image0.filepath != "" else image0.name, True)
-    tex1Name = getNameFromPath(image1.filepath if image1.filepath != "" else image1.name, True)
-
-    return f"{tex0Name}_x_{tex1Name}_{texFormat}_pal"
-
-
-def getTextureNameTexRef(texProp: TextureProperty, fModelName: str) -> str:
-    texFormat = texProp.tex_format
-    name = texProp.tex_reference
-    texName = fModelName + "_" + (getNameFromPath(name, True) + "_" + texFormat.lower())
-
-    return texName
-
-
-def saveTextureIndex(
-    material: bpy.types.Material,
-    propName: str,
-    fModel: FModel,
-    fMaterial: FMaterial,
-    loadTexGfx: GfxList,
-    revertTexGfx: GfxList,
-    texProp: TextureProperty,
-    index: int,
-    tmem: int,
-    overrideName: str,
-    convertTextureData: bool,
-    tileSettingsOverride,
-    loadTextures: bool,
-    loadPalettes: bool,
-    sharedPalette: FSharedPalette,
-    imageKey: FImageKey,
-) -> tuple[list[int], int, FImage]:
-    tex = texProp.tex
-
-    if tex is not None and (tex.size[0] == 0 or tex.size[1] == 0):
-        raise PluginError(
-            "Image " + tex.name + " has either a 0 width or height; image may have been removed from original location."
-        )
-
-    if not texProp.use_tex_reference:
-        if tex is None:
-            raise PluginError("In " + propName + ", no texture is selected.")
-        elif len(tex.pixels) == 0:
-            raise PluginError(
-                "Could not load missing texture: "
-                + tex.name
-                + ". Make sure this texture has not been deleted or moved on disk."
-            )
-
-    texFormat = texProp.tex_format
-    isCITexture = texFormat[:2] == "CI"
-    palFormat = texProp.ci_format if isCITexture else ""
-
-    texName = getTextureName(texProp, fModel.name, overrideName)
-
-    if tileSettingsOverride is not None:
-        tileSettings = tileSettingsOverride[index]
-        width, height = tileSettings.getDimensions()
-        setTLUTMode = False
-    else:
-        tileSettings = None
-        if texProp.use_tex_reference:
-            width, height = texProp.tex_reference_size
-        else:
-            width, height = tex.size
-        setTLUTMode = fModel.matWriteMethod == GfxMatWriteMethod.WriteAll
-
-    nextTmem = tmem + getTmemWordUsage(texFormat, width, height)
-
-    if not (bpy.context.scene.ignoreTextureRestrictions or fMaterial.useLargeTextures):
-        if nextTmem > (512 if texFormat[:2] != "CI" else 256):
-            raise PluginError(
-                'Error in "'
-                + propName
-                + '": Textures are too big. Max TMEM size is 4k '
-                + "bytes, ex. 2 32x32 RGBA 16 bit textures.\nNote that texture width will be internally padded to 64 bit boundaries."
-            )
-    if width > 1024 or height > 1024:
-        raise PluginError('Error in "' + propName + '": Any side of an image cannot be greater ' + "than 1024.")
-
-    if tileSettings is None:
-        clamp_S = texProp.S.clamp
-        mirror_S = texProp.S.mirror
-        tex_SL = texProp.S.low
-        tex_SH = texProp.S.high
-        mask_S = texProp.S.mask
-        shift_S = texProp.S.shift
-
-        clamp_T = texProp.T.clamp
-        mirror_T = texProp.T.mirror
-        tex_TL = texProp.T.low
-        tex_TH = texProp.T.high
-        mask_T = texProp.T.mask
-        shift_T = texProp.T.shift
-
-    else:
-        clamp_S = True
-        mirror_S = False
-        tex_SL = tileSettings.sl
-        tex_SH = tileSettings.sh
-        mask_S = 0
-        shift_S = 0
-
-        clamp_T = True
-        mirror_T = False
-        tex_TL = tileSettings.tl
-        tex_TH = tileSettings.th
-        mask_T = 0
-        shift_T = 0
-
-    if isCITexture:
-        if texProp.use_tex_reference:
-            fImage = FImage(texProp.tex_reference, None, None, width, height, None, False)
-            fPalette = fModel.processTexRefCITextures(fMaterial, material, index)
-        else:
-            # fPalette should be an fImage here, since sharedPalette is None
-            fImage, fPalette, alreadyExists = saveOrGetPaletteAndImageDefinition(
-                fMaterial,
-                fModel,
-                tex,
-                texName,
-                texFormat,
-                palFormat,
-                convertTextureData,
-                sharedPalette,
-                imageKey,
-            )
-
-        if loadPalettes and sharedPalette is None:
-            savePaletteLoading(
-                loadTexGfx, revertTexGfx, fPalette, palFormat, 0, fPalette.height, fModel.f3d, fModel.matWriteMethod
-            )
-    else:
-        if texProp.use_tex_reference:
-            fImage = FImage(texProp.tex_reference, None, None, width, height, None, False)
-            fModel.processTexRefNonCITextures(fMaterial, material, index)
-        else:
-            fImage = saveOrGetTextureDefinition(fMaterial, fModel, tex, texName, texFormat, convertTextureData)
-
-    if setTLUTMode and not isCITexture:
-        loadTexGfx.commands.append(DPSetTextureLUT("G_TT_NONE"))
-    if loadTextures:
-        saveTextureLoading(
-            fMaterial,
-            fImage,
-            loadTexGfx,
-            clamp_S,
-            mirror_S,
-            clamp_T,
-            mirror_T,
-            mask_S,
-            mask_T,
-            shift_S,
-            shift_T,
-            tex_SL,
-            tex_TL,
-            tex_SH,
-            tex_TH,
-            texFormat,
-            index,
-            fModel.f3d,
-            tmem,
-        )
-    texDimensions = fImage.width, fImage.height
-    # fImage = saveTextureDefinition(fModel, tex, texName,
-    # 	texFormatOf[texFormat], texBitSizeOf[texFormat])
-    # fModel.textures[texName] = fImage
-
-    return texDimensions, nextTmem, fImage
-
-
-# texIndex: 0 for texture0, 1 for texture1
-def saveTextureLoading(
-    fMaterial,
-    fImage,
-    loadTexGfx,
-    clamp_S,
-    mirror_S,
-    clamp_T,
-    mirror_T,
-    mask_S,
-    mask_T,
-    shift_S,
-    shift_T,
-    SL,
-    TL,
-    SH,
-    TH,
-    tex_format,
-    texIndex,
-    f3d: F3D,
-    tmem,
-):
-    cms = [("G_TX_CLAMP" if clamp_S else "G_TX_WRAP"), ("G_TX_MIRROR" if mirror_S else "G_TX_NOMIRROR")]
-    cmt = [("G_TX_CLAMP" if clamp_T else "G_TX_WRAP"), ("G_TX_MIRROR" if mirror_T else "G_TX_NOMIRROR")]
-    masks = mask_S
-    maskt = mask_T
-    shifts = shift_S if shift_S >= 0 else (shift_S + 16)
-    shiftt = shift_T if shift_T >= 0 else (shift_T + 16)
-
-    # print('Low ' + str(SL) + ' ' + str(TL))
-    sl = int(SL * (2**f3d.G_TEXTURE_IMAGE_FRAC))
-    tl = int(TL * (2**f3d.G_TEXTURE_IMAGE_FRAC))
-    sh = int(SH * (2**f3d.G_TEXTURE_IMAGE_FRAC))
-    th = int(TH * (2**f3d.G_TEXTURE_IMAGE_FRAC))
-
-    fmt = texFormatOf[tex_format]
-    siz = texBitSizeOf[tex_format]
-    pal = 0 if fmt[:2] != "CI" else 0  # handle palettes
-
-    # texelsPerWord = int(round(64 / bitSizeDict[siz]))
-    useLoadBlock = not fImage.isLargeTexture and isPowerOf2(fImage.width) and isPowerOf2(fImage.height)
-
-    # LoadTile will pad rows to 64 bit word alignment, while
-    # LoadBlock assumes this is already done.
-
-    # These commands are basically DPLoadMultiBlock/Tile,
-    # except for the load tile index which will be 6 instead of 7 for render tile = 1.
-    # This may be unnecessary, but at this point DPLoadMultiBlock/Tile is not implemented yet
-    # so it would be extra work for the same outcome.
-    base_width = int(fImage.width)
-    if fImage.isLargeTexture:
-        # TODO: Use width of block to load
-        base_width = int(SH - SL)
-
-    if siz == "G_IM_SIZ_4b":
-        sl2 = int(SL * (2 ** (f3d.G_TEXTURE_IMAGE_FRAC - 1)))
-        sh2 = int(SH * (2 ** (f3d.G_TEXTURE_IMAGE_FRAC - 1)))
-
-        dxt = f3d.CALC_DXT_4b(fImage.width)
-        line = (((base_width + 1) >> 1) + 7) >> 3
-
-        if useLoadBlock:
-            loadTexGfx.commands.extend(
-                [
-                    DPSetTextureImage(fmt, "G_IM_SIZ_16b", 1, fImage),
-                    DPSetTile(
-                        fmt,
-                        "G_IM_SIZ_16b",
-                        0,
-                        tmem,
-                        f3d.G_TX_LOADTILE - texIndex,
-                        0,
-                        cmt,
-                        maskt,
-                        shiftt,
-                        cms,
-                        masks,
-                        shifts,
-                    ),
-                    DPLoadBlock(
-                        f3d.G_TX_LOADTILE - texIndex, 0, 0, (((fImage.width) * (fImage.height) + 3) >> 2) - 1, dxt
-                    ),
-                ]
-            )
-        else:
-            loadTexGfx.commands.extend(
-                [
-                    DPSetTextureImage(fmt, "G_IM_SIZ_8b", fImage.width >> 1, fImage),
-                    DPSetTile(
-                        fmt,
-                        "G_IM_SIZ_8b",
-                        line,
-                        tmem,
-                        f3d.G_TX_LOADTILE - texIndex,
-                        0,
-                        cmt,
-                        maskt,
-                        shiftt,
-                        cms,
-                        masks,
-                        shifts,
-                    ),
-                    DPLoadTile(f3d.G_TX_LOADTILE - texIndex, sl2, tl, sh2, th),
-                ]
-            )
-
-    else:
-        dxt = f3d.CALC_DXT(fImage.width, f3d.G_IM_SIZ_VARS[siz + "_BYTES"])
-        # Note that _LINE_BYTES and _TILE_BYTES variables are the same.
-        line = int((base_width * f3d.G_IM_SIZ_VARS[siz + "_LINE_BYTES"]) + 7) >> 3
-
-        if useLoadBlock:
-            loadTexGfx.commands.extend(
-                [
-                    # Load Block version
-                    DPSetTextureImage(fmt, siz + "_LOAD_BLOCK", 1, fImage),
-                    DPSetTile(
-                        fmt,
-                        siz + "_LOAD_BLOCK",
-                        0,
-                        tmem,
-                        f3d.G_TX_LOADTILE - texIndex,
-                        0,
-                        cmt,
-                        maskt,
-                        shiftt,
-                        cms,
-                        masks,
-                        shifts,
-                    ),
-                    DPLoadBlock(
-                        f3d.G_TX_LOADTILE - texIndex,
-                        0,
-                        0,
-                        (
-                            ((fImage.width) * (fImage.height) + f3d.G_IM_SIZ_VARS[siz + "_INCR"])
-                            >> f3d.G_IM_SIZ_VARS[siz + "_SHIFT"]
-                        )
-                        - 1,
-                        dxt,
-                    ),
-                ]
-            )
-        else:
-            loadTexGfx.commands.extend(
-                [
-                    # Load Tile version
-                    DPSetTextureImage(fmt, siz, fImage.width, fImage),
-                    DPSetTile(
-                        fmt, siz, line, tmem, f3d.G_TX_LOADTILE - texIndex, 0, cmt, maskt, shiftt, cms, masks, shifts
-                    ),
-                    DPLoadTile(f3d.G_TX_LOADTILE - texIndex, sl, tl, sh, th),
-                ]
-            )  # added in
-
-    # Tag tile size command for tile scrolling
-    tileSizeCommand = DPSetTileSize(f3d.G_TX_RENDERTILE + texIndex, sl, tl, sh, th)
-    tileSizeCommand.tags |= GfxTag.TileScroll0 if texIndex == 0 else GfxTag.TileScroll1
-    tileSizeCommand.fMaterial = fMaterial
-
-    loadTexGfx.commands.extend(
-        [
-            DPSetTile(
-                fmt, siz, line, tmem, f3d.G_TX_RENDERTILE + texIndex, pal, cmt, maskt, shiftt, cms, masks, shifts
-            ),
-            tileSizeCommand,
-        ]
-    )  # added in)
-
-    # hasattr check for FTexRect
-    if hasattr(fMaterial, "tileSizeCommands"):
-        fMaterial.tileSizeCommands[f3d.G_TX_RENDERTILE + texIndex] = tileSizeCommand
-
-
-# palette stored in upper half of TMEM (words 256-511)
-# pal is palette number (0-16), for CI8 always set to 0
-def savePaletteLoading(loadTexGfx, revertTexGfx, fPalette, palFormat, pal, colorCount, f3d, matWriteMethod):
-    palFmt = texFormatOf[palFormat]
-    cms = ["G_TX_WRAP", "G_TX_NOMIRROR"]
-    cmt = ["G_TX_WRAP", "G_TX_NOMIRROR"]
-
-    loadTexGfx.commands.append(DPSetTextureLUT("G_TT_RGBA16" if palFmt == "G_IM_FMT_RGBA" else "G_TT_IA16"))
-    if matWriteMethod == GfxMatWriteMethod.WriteDifferingAndRevert:
-        revertTexGfx.commands.append(DPSetTextureLUT("G_TT_NONE"))
-
-    if not f3d._HW_VERSION_1:
-        loadTexGfx.commands.extend(
-            [
-                DPSetTextureImage(palFmt, "G_IM_SIZ_16b", 1, fPalette),
-                DPSetTile("0", "0", 0, (256 + (((pal) & 0xF) * 16)), f3d.G_TX_LOADTILE, 0, cmt, 0, 0, cms, 0, 0),
-                DPLoadTLUTCmd(f3d.G_TX_LOADTILE, colorCount - 1),
-                DPLoadSync(),
-            ]
-        )
-    else:
-        loadTexGfx.commands.extend(
-            [
-                _DPLoadTextureBlock(
-                    fPalette,
-                    (256 + (((pal) & 0xF) * 16)),
-                    palFmt,
-                    "G_IM_SIZ_16b",
-                    4 * colorCount,
-                    1,
-                    pal,
-                    cms,
-                    cmt,
-                    0,
-                    0,
-                    0,
-                    0,
-                )
-            ]
-        )
-
-
-def saveOrGetPaletteOnlyDefinition(
-    fMaterial: FMaterial,
-    fModel: FModel,
-    images: list[bpy.types.Image],
-    imageName: str,
-    texFmt: str,
-    palFmt: str,
-    convertTextureData: bool,
-    palette: list[int],
-) -> tuple[FImage, tuple[bpy.types.Image, tuple[str, str]]]:
-
-    palFormat = texFormatOf[palFmt]
-    paletteName = checkDuplicateTextureName(fModel, toAlnum(imageName) + "_pal_" + palFmt.lower())
-    paletteKey = FPaletteKey(palFmt, images)
-    paletteFilename = getNameFromPath(imageName, True) + "." + fModel.getTextureSuffixFromFormat(texFmt) + ".pal"
-
-    fPalette = FImage(
-        paletteName,
-        palFormat,
-        "G_IM_SIZ_16b",
-        1,
-        len(palette),
-        paletteFilename,
-        convertTextureData,
-    )
-
-    if fMaterial.useLargeTextures:
-        fPalette.isLargeTexture = True
-
-    if convertTextureData:
-        for color in palette:
-            fPalette.data.extend(color.to_bytes(2, "big"))
-
-    # print(f"Palette data: {paletteName} - length {len(fPalette.data)}")
-
-    fModel.addTexture(paletteKey, fPalette, fMaterial)
-    return fPalette, paletteKey
-
-
-def saveOrGetPaletteAndImageDefinition(
-    fMaterial,
-    fModelOrTexRect,
-    image,
-    imageName,
-    texFmt,
-    palFmt,
-    convertTextureData,
-    sharedPalette: FSharedPalette,
-    imageKey: FImageKey,
-) -> tuple[FImage, FImage, bool]:
-    texFormat = texFormatOf[texFmt]
-    palFormat = texFormatOf[palFmt]
-    bitSize = texBitSizeOf[texFmt]
-    # If image already loaded, return that data.
-    fImage, fPalette = fModelOrTexRect.getTextureAndHandleShared(imageKey)
-    if fImage is not None:
-        # print(f"Image already exists")
-        return fImage, fPalette, True
-
-    # print(f"Size: {str(image.size[0])} x {str(image.size[1])}, Data: {str(len(image.pixels))}")
-    if sharedPalette is not None:
-        palette = sharedPalette.palette
-    else:
-        palette = []
-    texture = []
-    maxColors = 16 if bitSize == "G_IM_SIZ_4b" else 256
-    if convertTextureData:
-        # N64 is -Y, Blender is +Y
-        pixels = image.pixels[:]
-        for j in reversed(range(image.size[1])):
-            for i in range(image.size[0]):
-                color = [1, 1, 1, 1]
-                for field in range(image.channels):
-                    color[field] = pixels[(j * image.size[0] + i) * image.channels + field]
-                if palFormat == "G_IM_FMT_RGBA":
-                    pixelColor = getRGBA16Tuple(color)
-                elif palFormat == "G_IM_FMT_IA":
-                    pixelColor = getIA16Tuple(color)
-                else:
-                    raise PluginError("Invalid combo: " + palFormat + ", " + bitSize)
-
-                if pixelColor not in palette:
-                    palette.append(pixelColor)
-                    if len(palette) > maxColors:
-                        raise PluginError(
-                            "Texture "
-                            + imageName
-                            + " has more than "
-                            + str(maxColors)
-                            + " colors, or is part of a shared palette with too many colors."
-                        )
-                texture.append(palette.index(pixelColor))
-
-    if image.filepath == "":
-        name = image.name
-    else:
-        name = image.filepath
-    filename = getNameFromPath(name, True) + "." + fModelOrTexRect.getTextureSuffixFromFormat(texFmt) + ".inc.c"
-
-    # paletteFilename = getNameFromPath(name, True) + '.' + \
-    # 	fModelOrTexRect.getTextureSuffixFromFormat(palFmt) + '.inc.c'
-    fImage = FImage(
-        checkDuplicateTextureName(fModelOrTexRect, toAlnum(imageName)),
-        texFormat,
-        bitSize,
-        image.size[0],
-        image.size[1],
-        filename,
-        convertTextureData,
-    )
-
-    if fMaterial.useLargeTextures:
-        fImage.isLargeTexture = True
-
-    # paletteImage = bpy.data.images.new(paletteName, 1, len(palette))
-    # paletteImage.pixels = palette
-    # paletteImage.filepath = paletteFilename
-
-    if convertTextureData:
-        if bitSize == "G_IM_SIZ_4b":
-            fImage.data = compactNibbleArray(texture, image.size[0], image.size[1])
-        else:
-            fImage.data = bytearray(texture)
-
-    fModelOrTexRect.addTexture(imageKey, fImage, fMaterial)
-
-    # For shared palettes, paletteName should be the same for the same imageName until
-    # the next saveOrGetPaletteOnlyDefinition
-    # Make sure paletteName is read here before saveOrGetPaletteOnlyDefinition is called.
-    paletteName = checkDuplicateTextureName(fModelOrTexRect, toAlnum(imageName) + "_pal_" + palFmt.lower())
-
-    if sharedPalette is None:
-        fPalette, paletteKey = saveOrGetPaletteOnlyDefinition(
-            fMaterial, fModelOrTexRect, [image], imageName, texFmt, palFmt, convertTextureData, palette
-        )
-        fImage.paletteKey = paletteKey
-    else:
-        fPalette = None
-        fImage.paletteKey = None
-
-    return fImage, fPalette, False  # , paletteImage
-
-
-def compactNibbleArray(texture, width, height):
-    nibbleData = bytearray(0)
-    dataSize = int(width * height / 2)
-
-    nibbleData = [((texture[i * 2] & 0xF) << 4) | (texture[i * 2 + 1] & 0xF) for i in range(dataSize)]
-
-    if (width * height) % 2 == 1:
-        nibbleData.append((texture[-1] & 0xF) << 4)
-
-    return bytearray(nibbleData)
-
-
-def checkDuplicateTextureName(fModelOrTexRect, name):
-    names = []
-    for _, fImage in fModelOrTexRect.textures.items():
-        names.append(fImage.name)
-    while name in names:
-        name = name + "_copy"
-    return name
-
-
-def saveOrGetTextureDefinition(fMaterial, fModel, image: bpy.types.Image, imageName, texFormat, convertTextureData):
-    fmt = texFormatOf[texFormat]
-    bitSize = texBitSizeOf[texFormat]
-
-    # If image already loaded, return that data.
-    # We use NONE here for pal format since this function is only to be called for non-ci textures.
-    imageKey = FImageKey(image, texFormat, "NONE")
-    fImage, fPalette = fModel.getTextureAndHandleShared(imageKey)
-    if fImage is not None:
-        return fImage
-
-    if image.filepath == "":
-        name = image.name
-    else:
-        name = image.filepath
-    filename = getNameFromPath(name, True) + "." + fModel.getTextureSuffixFromFormat(texFormat) + ".inc.c"
-
-    fImage = FImage(
-        checkDuplicateTextureName(fModel, toAlnum(imageName)),
-        fmt,
-        bitSize,
-        image.size[0],
-        image.size[1],
-        filename,
-        convertTextureData,
-    )
-    if fMaterial.useLargeTextures:
-        fImage.isLargeTexture = True
-
-    if convertTextureData:
-        pixels = image.pixels[:]
-        # print(f"Converting texture data for {filename}")
-        if fmt == "G_IM_FMT_RGBA":
-            if bitSize == "G_IM_SIZ_16b":
-                # fImage.data = bytearray([byteVal for doubleByte in [
-                # 	(((int(image.pixels[(j * image.size[0] + i) * image.channels + 0] * 0x1F) & 0x1F) << 11) | \
-                # 	((int(image.pixels[(j * image.size[0] + i) * image.channels + 1] * 0x1F) & 0x1F) << 6) | \
-                # 	((int(image.pixels[(j * image.size[0] + i) * image.channels + 2] * 0x1F) & 0x1F) << 1) | \
-                # 	(1 if image.pixels[(j * image.size[0] + i) * image.channels + 3] > 0.5 else 0)
-                # 	).to_bytes(2, 'big')
-                # 	for j in reversed(range(image.size[1])) for i in range(image.size[0])] for byteVal in doubleByte])
-
-                fImage.data = bytearray(
-                    [
-                        byteVal
-                        for doubleByte in [
-                            (
-                                (
-                                    (
-                                        (int(round(pixels[(j * image.size[0] + i) * image.channels + 0] * 0x1F)) & 0x1F)
-                                        << 3
-                                    )
-                                    | (
-                                        (int(round(pixels[(j * image.size[0] + i) * image.channels + 1] * 0x1F)) & 0x1F)
-                                        >> 2
-                                    )
-                                ),
-                                (
-                                    (
-                                        (int(round(pixels[(j * image.size[0] + i) * image.channels + 1] * 0x1F)) & 0x03)
-                                        << 6
-                                    )
-                                    | (
-                                        (int(round(pixels[(j * image.size[0] + i) * image.channels + 2] * 0x1F)) & 0x1F)
-                                        << 1
-                                    )
-                                    | (1 if pixels[(j * image.size[0] + i) * image.channels + 3] > 0.5 else 0)
-                                ),
-                            )
-                            for j in reversed(range(image.size[1]))
-                            for i in range(image.size[0])
-                        ]
-                        for byteVal in doubleByte
-                    ]
-                )
-            elif bitSize == "G_IM_SIZ_32b":
-                fImage.data = bytearray(
-                    [
-                        int(round(pixels[(j * image.size[0] + i) * image.channels + field] * 0xFF)) & 0xFF
-                        for j in reversed(range(image.size[1]))
-                        for i in range(image.size[0])
-                        for field in range(image.channels)
-                    ]
-                )
-            else:
-                raise PluginError("Invalid combo: " + fmt + ", " + bitSize)
-
-        elif fmt == "G_IM_FMT_YUV":
-            raise PluginError("YUV not yet implemented.")
-            if bitSize == "G_IM_SIZ_16b":
-                pass
-            else:
-                raise PluginError("Invalid combo: " + fmt + ", " + bitSize)
-
-        elif fmt == "G_IM_FMT_CI":
-            raise PluginError("CI not yet implemented.")
-
-        elif fmt == "G_IM_FMT_IA":
-            if bitSize == "G_IM_SIZ_4b":
-                fImage.data = bytearray(
-                    [
-                        (
-                            (
-                                int(
-                                    round(
-                                        colorToLuminance(
-                                            pixels[
-                                                (j * image.size[0] + i)
-                                                * image.channels : (j * image.size[0] + i)
-                                                * image.channels
-                                                + 3
-                                            ]
-                                        )
-                                        * 0x7
-                                    )
-                                )
-                                & 0x7
-                            )
-                            << 1
-                        )
-                        | (1 if pixels[(j * image.size[0] + i) * image.channels + 3] > 0.5 else 0)
-                        for j in reversed(range(image.size[1]))
-                        for i in range(image.size[0])
-                    ]
-                )
-            elif bitSize == "G_IM_SIZ_8b":
-                fImage.data = bytearray(
-                    [
-                        (
-                            (
-                                int(
-                                    round(
-                                        colorToLuminance(
-                                            pixels[
-                                                (j * image.size[0] + i)
-                                                * image.channels : (j * image.size[0] + i)
-                                                * image.channels
-                                                + 3
-                                            ]
-                                        )
-                                        * 0xF
-                                    )
-                                )
-                                & 0xF
-                            )
-                            << 4
-                        )
-                        | (int(round(pixels[(j * image.size[0] + i) * image.channels + 3] * 0xF)) & 0xF)
-                        for j in reversed(range(image.size[1]))
-                        for i in range(image.size[0])
-                    ]
-                )
-            elif bitSize == "G_IM_SIZ_16b":
-                fImage.data = bytearray(
-                    [
-                        byteVal
-                        for doubleByte in [
-                            (
-                                int(
-                                    round(
-                                        colorToLuminance(
-                                            pixels[
-                                                (j * image.size[0] + i)
-                                                * image.channels : (j * image.size[0] + i)
-                                                * image.channels
-                                                + 3
-                                            ]
-                                        )
-                                        * 0xFF
-                                    )
-                                )
-                                & 0xFF,
-                                int(round(pixels[(j * image.size[0] + i) * image.channels + 3] * 0xFF)) & 0xFF,
-                            )
-                            for j in reversed(range(image.size[1]))
-                            for i in range(image.size[0])
-                        ]
-                        for byteVal in doubleByte
-                    ]
-                )
-            else:
-                raise PluginError("Invalid combo: " + fmt + ", " + bitSize)
-        elif fmt == "G_IM_FMT_I":
-            if bitSize == "G_IM_SIZ_4b":
-                fImage.data = bytearray(
-                    [
-                        int(
-                            round(
-                                colorToLuminance(
-                                    pixels[
-                                        (j * image.size[0] + i)
-                                        * image.channels : (j * image.size[0] + i)
-                                        * image.channels
-                                        + 3
-                                    ]
-                                )
-                                * 0xF
-                            )
-                        )
-                        & 0xF
-                        for j in reversed(range(image.size[1]))
-                        for i in range(image.size[0])
-                    ]
-                )
-            elif bitSize == "G_IM_SIZ_8b":
-                fImage.data = bytearray(
-                    [
-                        int(
-                            round(
-                                colorToLuminance(
-                                    pixels[
-                                        (j * image.size[0] + i)
-                                        * image.channels : (j * image.size[0] + i)
-                                        * image.channels
-                                        + 3
-                                    ]
-                                )
-                                * 0xFF
-                            )
-                        )
-                        & 0xFF
-                        for j in reversed(range(image.size[1]))
-                        for i in range(image.size[0])
-                    ]
-                )
-            else:
-                raise PluginError("Invalid combo: " + fmt + ", " + bitSize)
-        else:
-            raise PluginError("Invalid image format " + fmt)
-
-        # We stored 4bit values in byte arrays, now to convert
-        if bitSize == "G_IM_SIZ_4b":
-            fImage.data = compactNibbleArray(fImage.data, image.size[0], image.size[1])
-
-    print("Finished converting.")
-    fModel.addTexture(imageKey, fImage, fMaterial)
-
-    return fImage
-
-
->>>>>>> 7259fd11
 def saveLightsDefinition(fModel, fMaterial, material, lightsName):
     lights = fModel.getLightAndHandleShared(lightsName)
     if lights is not None:
@@ -2558,29 +1586,18 @@
         fMaterial.revert.commands.append(cmdClass(defaultValue))
 
 
-<<<<<<< HEAD
-def saveOtherModeHDefinition(fMaterial, settings, tlut, defaults, isHWv1, matWriteMethod):
+def saveOtherModeHDefinition(fMaterial, settings, tlut, defaults, isHWv1, matWriteMethod, f3d):
     if matWriteMethod == GfxMatWriteMethod.WriteAll:
-        saveOtherModeHDefinitionAll(fMaterial, settings, tlut, defaults, isHWv1)
-=======
-def saveOtherModeHDefinition(fMaterial, settings, defaults, isHWv1, matWriteMethod, f3d):
-    if matWriteMethod == GfxMatWriteMethod.WriteAll:
-        saveOtherModeHDefinitionAll(fMaterial, settings, defaults, isHWv1, f3d)
->>>>>>> 7259fd11
+        saveOtherModeHDefinitionAll(fMaterial, settings, tlut, defaults, isHWv1, f3d)
     elif matWriteMethod == GfxMatWriteMethod.WriteDifferingAndRevert:
         saveOtherModeHDefinitionIndividual(fMaterial, settings, tlut, defaults, isHWv1)
     else:
         raise PluginError("Unhandled material write method: " + str(matWriteMethod))
 
 
-<<<<<<< HEAD
-def saveOtherModeHDefinitionAll(fMaterial, settings, tlut, defaults, isHWv1):
-    cmd = SPSetOtherMode("G_SETOTHERMODE_H", 4, 20, [])
-=======
-def saveOtherModeHDefinitionAll(fMaterial, settings, defaults, isHWv1, f3d):
+def saveOtherModeHDefinitionAll(fMaterial, settings, tlut, defaults, isHWv1, f3d):
     is_f3d_old = all((not f3d.F3DEX_GBI, not f3d.F3DEX_GBI_2, not f3d.F3DLP_GBI))
     cmd = SPSetOtherMode("G_SETOTHERMODE_H", 4, 20 - is_f3d_old, [])
->>>>>>> 7259fd11
     cmd.flagList.append(settings.g_mdsft_alpha_dither)
     if not isHWv1:
         cmd.flagList.append(settings.g_mdsft_rgb_dither)
