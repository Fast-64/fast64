# Ocarina Of Time

### Getting Started
1. In the 3D view properties sidebar, go to the ``Fast64`` tab, then ``Fast64 Global Settings`` and set ``Game`` to ``OOT``.
2. Set ``F3D Microcode`` to ``F3DEX2/LX2``.
3. Switch to the ``OOT`` tab. In ``OOT File Settings``, set your decomp path to the path of your [OoT Decomp](https://github.com/zeldaret/oot/) repository on disk.
4. In ``OOT Tools``, click "Add Scene" to create a basic scene.
5. In ``OOT Scene Exporter`` you can choose the scene to replace or add. Some scenes have some hardcoded things that will cause them to break, so choose something like ``Market Entrance (Child Day) (Entra)``.
- To add a custom scene choose ``Custom`` in the scene search box, then choose in which folder you want to export the scene and which name you want it to be (note that Fast64 will force the lower-case for the scene name).
6. Make sure you selected the right scene in ``Scene Object`` then click "Export Scene" to export it. When you click ``Add Scene`` this is set automatically.
7. Compile and run the game. This was tested for commit ef56b01.
8. (Optionnal) In the ``View`` tab you may want to increase the ``Clip End`` value.
9. Note: You can enable ``Export as Single File`` if you want to have your scene in the same format as the other ones in decomp.
10. Note: You can read [this code](https://github.com/Dragorn421/oot/tree/mod_base_for_mods) to take a glance at what you can do for quality of life for testing.

### Scene Overview
In Blender, the "empty" object type is used to define different types of OOT data, including scenes and rooms.
For scenes, there must be a specific parenting hierarchy:

![](/images/oot_scene_hierarchy.png)

This means that any geometry/actors/etc. not parented to the scene hierarchy will NOT be included in the export.
Note that geometry/actors/etc. do not have to be directly parented to the room empty, as long as its in a descendant's hierachy somewhere. Cutscene empty objects needs to be parented to nothing.

Properties for empties/meshes can be found in the Blender object properties window.

![](/images/oot_object_inspector.png)

<<<<<<< HEAD
Read the "Getting Started" section for informations on scene exportation.

### Actors
To add an actor you need to create a new empty object in Blender, the shape doesn't matter.
When the empty object is created you can set the ``Actor`` object type in the ``Object Properties`` panel. (Note: PR #56 will add a button to add actors.)

Actor parameters can be found at https://wiki.cloudmodding.com/oot/Actor_List_(Variables). This documentation is NOT 100% accurate, you can get more informations with the OoT Decomp. Look for ``rot.z`` and ``params`` in the actor you want. (Note: PR #56 will add a better panel to set actor parameters)
=======
### Actors
To add actors to a scene, create a new Empty and parent it to a Room. Then in the Object Properties panel select "Actor" as the Object Type. Use the "Select Actor ID" button to choose an actor, and then set the Actor Parameter value as desired (see the list of Actor Variables below). Finally, all actors you are using must be added to the parent Room's object dependencies, otherwise they will not load into the room at all. To do this select the Room that your actor is parented to, select the "Objects" tab in its Object Properties window, and click "Add Item". Then "Search Object ID" to find the actor object you need. For example, if adding a Deku Baba actor (EN_DEKUBABA) you need to add the "Dekubaba" object to the Room's object dependencies.

#### Actor Variables
Actor variables can be found at https://wiki.cloudmodding.com/oot/Actor_List_(Variables).
>>>>>>> acba0a81

### Exits
The debug menu scene select can be found at ``SceneSelectEntry sScenes[]`` in ``src/overlays/gamestates/ovl_select/z_select.c``.
The last field of a ``SceneSelectEntry`` is the index into ``gEntranceTable`` (found in ``src/code/z_scene_table.c``).
All exits are basically an index into this table. Due to the way it works it makes it difficult to add/remove entries without breaking everything. For now the user will have to manually manage this table. For more info check out https://wiki.cloudmodding.com/oot/Entrance_Table.

### Scene Draw Configuration And Dynamic Material Properties
The scene object has a property called ``Draw Config``. This is an index into ``sSceneDrawHandlers`` in ``src/code/z_scene_table.c``.
Each function in this table will load certain Gfx commands such as scrolling textures or setting color registers into the beginning of a RAM segment using ``gsSPSegment()``. In Blender, in the material properties window you can choose which commands are called at the beginning of the material drawing. For example, to get animated water you need to use segment 9 with the draw config 19 (0x13).

![](/images/oot_dynamic_material.png)

Note that there are different segments loaded between the OPA (opaque) and XLU (transparent) draw layers.
Additionally, for functions like ``Gfx_TexScroll()``, the x,y inputs are pre-shifted by <<2. For example, a % 128 means a repeat of the texture every 32 pixels.

### Collision
Collision properties are found underneath the material properties. Water boxes and collision properties will have references the properties "Camera", "Lighting", and "Exit", which reference the indices of the scene cameras, scene light list, and scene exit list respectively. If you want separate visual/collision geometry, you can set per mesh object "Ignore Collision" or "Ignore Render" in object inspector window.

### Skeletons And Animations
For bones, there are 3 bone types: Default, Custom DL, and Ignore. This can be set in the bone properties window.
Default is a regular deformation bone. Ignore will not be handled by the exporter/importer. Custom DL lets you define the name of a DL that you want a bone to draw instead of drawing geometry from the armature. There is also an option for billboarding the specific geometry associated with the bone.

The armature properties window also has the option to set a LOD armature. This armature must have the same bone structure as your current armature.

To export a skeletal mesh, select an armature and then click "Export" for the armature exporter. Make sure there is only one bone without a parent (the root bone), as the exporter will choose the first parentless bone as the start bone of the armature.

To import a skeletal mesh, just click "Import" for the armature importer. You may encounter a couple issues:

![](/images/oot_imported_gerudo_textured.png)
![](/images/oot_imported_gerudo_solid.png)


1. Eye/face textures are black: Texture pointers which are set dynamically will not be imported. Instead, the name of the pointer will be used instead of the actual data.
2. Certain colors are white/different: Some graphical effects are achieved through dynamic Gfx commands, such as tinting white textures. These effects will not be imported.
3. Strange imported normals: Due to the behaviour of rotating vertices on a skinned triangle that differs between Blender and the N64, normals may look strange. Note that these normals will look correct if re exported back into the game (assuming the rest pose is not changed).

Note that rest pose rotations are zeroed out on export, so you can modify the rest pose of imported armature while still preserving its structure. You can do this by using the "Apply As Rest Pose" operator under the Fast64 tab. Note that imported animations however still require the imported rest pose to work correctly.

There may also be an issue where some meshes import completely black due to the assumption that the F3D cycle mode is set to 2-Cycle, when it should really be 1-Cycle. Try changing the cycle type to 1-Cycle in cases where a dynamic texture pointer is not expected.

To import an animation, select the armature the animation belongs to then click "Import" on the animation importer.
To export an animation, select an armature and click "Export", which will export the active animation of the armature.

### Creating A Cutscene
**Creating the cutscene itself:**

To create custom cutscenes you need to get [zcamedit, made by Sauraen](https://github.com/sauraen/zcamedit).

1. Start with using the ``Add Cutscene`` button from the OOT Panel. Name it ``Cutscene.YOUR_CS_NAME``, ``YOUR_CS_NAME`` being the name of your choice, it can be something like: ``Cutscene.fireTempleIntroCS``. Note that this object can't be parented to any object.
2. Select the cutscene empty object, then in the ``Object Properties`` panel click on ``Init Cutscene Empty``, then ``Create camera shot``. This will initialise the cutscene and add a basic camera shot with 4 bones.
3. Select the scene where you want to add the cutscene, and in the object properties go in the ``Cutscene`` tab then enable ``Write Cutscene``. In ``Data`` select ``Object`` and in ``Cutscene Object`` select the cutscene empty object you just created.
4. Now you need to create the camera shot. The ``Create camera shot`` button from the cutscene object's properties panel will add a basic shot that you can edit. To have a better idea of the position/angle of one point of the shot, you can change the display of the armature in the ``Object Data Properties`` panel (select the shot object first), choose ``Octahedral`` in ``Viewport Display`` then ``Display As``.
5. As mentioned in the zcamedit repository, the first and last bone of the shot won't be actual camera points, it defines the start and the end of a cutscene, this means with the basic shot you'll have only 2 actual camera points. Either duplicate (``SHIFT+D``) or add a new bone to add more camera points.
6. You can edit the position and rotation of each bone in the ``Edit Mode`` after selecting the shot object. The "tail" (less large point) of a bone is the direction, and "head" (larger point) is the origin.
7. When you're done with your cutscene, start with exporting your scene (you don't need to export it everytime). When this is done, select the cutscene object you want to export and use ``Export Cutscene`` from ``OOT Cutscene Exporter`` in the OOT panel. In the ``File`` field, you can choose the scene of your choice (note that it can export into actors too).
8. Compile the game.

To get more informations about the game's cutscene system/camera system, read [zcamedit's readme](https://github.com/sauraen/zcamedit#setting-up-a-cutscene)

Note: a "cutscene terminator" is a cutscene command that makes a scene transition. For example, this is used in the intro cutscene or in the credits.

<details closed>
<summary>Object Data Properties Panel</summary>
![](/images/oot_object_data_properties.png)
</details>


**Watching the cutscene in-game**

To be able to actually watch your cutscene you need to have a way to trigger it, this can be done by an actor (for instance) or using the entrance cutscene table. This guide will be explain how to use an entrance.

1. Open ``src/code/z_demo.c`` and add an ``#include`` with the path of the file containing your cutscene.
2. Add an entry at the end of ``EntranceCutscene sEntranceCutsceneTable[]``, the format is:
``{ ENTRANCE_NUMBER, AGE_RESTRICTION, FLAG, SEGMENT_ADDRESS }``
- ``ENTRANCE_NUMBER`` is the entrance index in ``gEntranceTable``
- ``AGE_RESTRICTION`` defines if you want to play your cutscene only as child (set it to 1), as adult (set it to 0) or both (set it to 2)
- ``FLAG`` is the ``event_chk_inf`` flag that will prevent playing the cutscene everytime, you can use something unused like ``0x0F`` (https://wiki.cloudmodding.com/oot/Save_Format#event_chk_inf for more informations)
- ``SEGMENT_ADDRESS`` is the important part. This is the memory address where your cutscene is located. Using the ``#include`` will allow you to use the name of the array containing the cutscene commands in the file you exported you're cutscene, if you named the cutscene object ``Cutscene.YOUR_CS_NAME`` then this array will be named ``YOUR_CS_NAME``, use that name for the segment address.
3. Example with: ``{ ENTR_SPOT00_3, 2, EVENTCHKINF_A0, gHyruleFieldIntroCs },``
- ``ENTR_SPOT00_3`` is the Hyrule Field entrance from Lost Woods, see ``entrance_table.h`` to view/add entrances
- ``2`` means this cutscene can be watched as child AND as adult
- ``EVENTCHKINF_A0`` is the flag set in the ``event_chk_inf`` table, this is a macro but you can use raw hex: ``0xA0``
- ``gHyruleFieldIntroCs`` is the name of the array with the cutscene commands, as defined in ``assets/scenes/overworld/spot00_scene.c``, ``CutsceneData gHyruleFieldIntroCs[]``
4. Compile the game again and use the entrance you chose for ``sEntranceCutsceneTable`` and your cutscene should play.

Note that you can have the actual address of your cutscene if you use ``sym_info.py`` from decomp. Example with ``gHyruleFieldIntroCs``:
- Command: ``./sym_info.py gHyruleFieldIntroCs`` (on a matching build)
- Result: ``Symbol gHyruleFieldIntroCs (RAM: 0x02013AA0, ROM: 0x27E9AA0, build/assets/scenes/overworld/spot00/spot00_scene.o)``

If you have a softlock in-game then it you probably did something wrong when creating the cutscene. Make sure you set up the bones properly. The softlock means the game is playing a cutscene but it's probably reading wrong data. Make sure the cutscene is exported, if it's not export it again.<|MERGE_RESOLUTION|>--- conflicted
+++ resolved
@@ -26,21 +26,20 @@
 
 ![](/images/oot_object_inspector.png)
 
-<<<<<<< HEAD
 Read the "Getting Started" section for informations on scene exportation.
 
 ### Actors
 To add an actor you need to create a new empty object in Blender, the shape doesn't matter.
 When the empty object is created you can set the ``Actor`` object type in the ``Object Properties`` panel. (Note: PR #56 will add a button to add actors.)
 
+To add actors to a scene, create a new Empty and parent it to a Room. Then in the Object Properties panel select ``Actor`` as the Object Type. Use the ``Select Actor ID`` button to choose an actor, and then set the Actor Parameter value as desired (see the list of Actor Parameters below). 
+
+Finally, every actors you are using must be parented to a Room (Empty) Object, otherwise they will not be exported in the room C code. Also, many Actors needs their assets, in OoT they're called "Objects", if an actor is missing an object the code will kill the actor. 
+
+To do this select the Room that your actor is parented to, select the "Objects" tab in its Object Properties window, and click "Add Item". Then "Search Object ID" to find the actor object you need. For example, if adding a Deku Baba actor (EN_DEKUBABA) you need to add the "Dekubaba" object to the Room's object dependencies.
+
+#### Actor Parameters
 Actor parameters can be found at https://wiki.cloudmodding.com/oot/Actor_List_(Variables). This documentation is NOT 100% accurate, you can get more informations with the OoT Decomp. Look for ``rot.z`` and ``params`` in the actor you want. (Note: PR #56 will add a better panel to set actor parameters)
-=======
-### Actors
-To add actors to a scene, create a new Empty and parent it to a Room. Then in the Object Properties panel select "Actor" as the Object Type. Use the "Select Actor ID" button to choose an actor, and then set the Actor Parameter value as desired (see the list of Actor Variables below). Finally, all actors you are using must be added to the parent Room's object dependencies, otherwise they will not load into the room at all. To do this select the Room that your actor is parented to, select the "Objects" tab in its Object Properties window, and click "Add Item". Then "Search Object ID" to find the actor object you need. For example, if adding a Deku Baba actor (EN_DEKUBABA) you need to add the "Dekubaba" object to the Room's object dependencies.
-
-#### Actor Variables
-Actor variables can be found at https://wiki.cloudmodding.com/oot/Actor_List_(Variables).
->>>>>>> acba0a81
 
 ### Exits
 The debug menu scene select can be found at ``SceneSelectEntry sScenes[]`` in ``src/overlays/gamestates/ovl_select/z_select.c``.
