<<<<<<< HEAD
from . import oot_anim
from . import oot_collision
from . import oot_cutscene
from . import oot_f3d_writer
from . import oot_level
from . import oot_level_writer
from . import oot_operators
from . import oot_skeleton
from . import oot_spline
from . import oot_utility
from .oot_actor import setAllActorsVisibility

=======
import bpy
from .c_writer import OOTBootupSceneOptions
>>>>>>> 603ecb65
from ..panels import OOT_Panel
from bpy.utils import register_class, unregister_class
from .oot_level import oot_obj_panel_register, oot_obj_panel_unregister, oot_obj_register, oot_obj_unregister
from .oot_anim import oot_anim_panel_register, oot_anim_panel_unregister, oot_anim_register, oot_anim_unregister
from .oot_collision import oot_col_panel_register, oot_col_panel_unregister, oot_col_register, oot_col_unregister
from .oot_utility import oot_utility_register, oot_utility_unregister
from ..utility import prop_split
from ..render_settings import on_update_render_settings

from .oot_f3d_writer import (
    OOTDLExportSettings,
    OOTDLImportSettings,
    oot_dl_writer_panel_register,
    oot_dl_writer_panel_unregister,
    oot_dl_writer_register,
    oot_dl_writer_unregister,
)

from .oot_level_writer import (
    oot_level_panel_register,
    oot_level_panel_unregister,
    oot_level_register,
    oot_level_unregister,
)

from .oot_operators import (
    oot_operator_panel_register,
    oot_operator_panel_unregister,
    oot_operator_register,
    oot_operator_unregister,
)

from .oot_skeleton import (
    oot_skeleton_panel_register,
    oot_skeleton_panel_unregister,
    oot_skeleton_register,
    oot_skeleton_unregister,
)

from .oot_spline import (
    oot_spline_panel_register,
    oot_spline_panel_unregister,
    oot_spline_register,
    oot_spline_unregister,
)

from .oot_cutscene import (
    oot_cutscene_panel_register,
    oot_cutscene_panel_unregister,
    oot_cutscene_register,
    oot_cutscene_unregister,
)


class OOT_FileSettingsPanel(OOT_Panel):
    bl_idname = "OOT_PT_file_settings"
    bl_label = "OOT File Settings"
    bl_options = set()  # default to being open

    # called every frame
    def draw(self, context):
        col = self.layout.column()
        col.scale_y = 1.1  # extra padding, makes it easier to see these main settings
        prop_split(col, context.scene, "ootBlenderScale", "OOT Scene Scale")

        prop_split(col, context.scene, "ootDecompPath", "Decomp Path")
<<<<<<< HEAD
        col.prop(context.scene, "ootHeaderTabAffectsVisibility")
=======
        col.prop(context.scene.fast64.oot, "hackerFeaturesEnabled")
>>>>>>> 603ecb65


class OOT_Properties(bpy.types.PropertyGroup):
    """Global OOT Scene Properties found under scene.fast64.oot"""

    version: bpy.props.IntProperty(name="OOT_Properties Version", default=0)
    hackerFeaturesEnabled: bpy.props.BoolProperty(name="Enable HackerOOT Features")
    bootupSceneOptions: bpy.props.PointerProperty(type=OOTBootupSceneOptions)
    DLExportSettings: bpy.props.PointerProperty(type=OOTDLExportSettings)
    DLImportSettings: bpy.props.PointerProperty(type=OOTDLImportSettings)
    skeletonExportSettings: bpy.props.PointerProperty(type=oot_skeleton.OOTSkeletonExportSettings)
    skeletonImportSettings: bpy.props.PointerProperty(type=oot_skeleton.OOTSkeletonImportSettings)
    animExportSettings: bpy.props.PointerProperty(type=oot_anim.OOTAnimExportSettingsProperty)
    animImportSettings: bpy.props.PointerProperty(type=oot_anim.OOTAnimImportSettingsProperty)


oot_classes = (
    OOT_FileSettingsPanel,
    OOT_Properties,
)


def oot_panel_register():
    oot_operator_panel_register()
    oot_dl_writer_panel_register()
    oot_col_panel_register()
    oot_obj_panel_register()
    oot_level_panel_register()
    oot_spline_panel_register()
    oot_anim_panel_register()
    oot_skeleton_panel_register()
    oot_cutscene_panel_register()


def oot_panel_unregister():
    oot_operator_panel_unregister()
    oot_col_panel_unregister()
    oot_obj_panel_unregister()
    oot_level_panel_unregister()
    oot_spline_panel_unregister()
    oot_dl_writer_panel_unregister()
    oot_anim_panel_unregister()
    oot_skeleton_panel_unregister()
    oot_cutscene_panel_unregister()


def oot_register(registerPanels):
    oot_operator_register()
    oot_utility_register()
    oot_col_register()  # register first, so panel goes above mat panel
    oot_obj_register()
    oot_level_register()
    oot_spline_register()
    oot_dl_writer_register()
    oot_anim_register()
    oot_skeleton_register()
    oot_cutscene_register()

    for cls in oot_classes:
        register_class(cls)

    if registerPanels:
        oot_panel_register()

    bpy.types.Scene.ootBlenderScale = bpy.props.FloatProperty(
        name="Blender To OOT Scale", default=10, update=on_update_render_settings
    )
    bpy.types.Scene.ootDecompPath = bpy.props.StringProperty(name="Decomp Folder", subtype="FILE_PATH")
    bpy.types.Scene.ootHeaderTabAffectsVisibility = bpy.props.BoolProperty(
        default=False, name="Header Sets Actor Visibility", update=setAllActorsVisibility
    )


def oot_unregister(unregisterPanels):
    for cls in reversed(oot_classes):
        unregister_class(cls)

    oot_operator_unregister()
    oot_utility_unregister()
    oot_col_unregister()  # register first, so panel goes above mat panel
    oot_obj_unregister()
    oot_level_unregister()
    oot_spline_unregister()
    oot_dl_writer_unregister()
    oot_anim_unregister()
    oot_skeleton_unregister()
    oot_cutscene_unregister()

    if unregisterPanels:
        oot_panel_unregister()

    del bpy.types.Scene.ootBlenderScale
<<<<<<< HEAD
    del bpy.types.Scene.ootActorBlenderScale
    del bpy.types.Scene.ootDecompPath
    del bpy.types.Scene.ootHeaderTabAffectsVisibility
=======
    del bpy.types.Scene.ootDecompPath
>>>>>>> 603ecb65
<|MERGE_RESOLUTION|>--- conflicted
+++ resolved
@@ -1,20 +1,6 @@
-<<<<<<< HEAD
-from . import oot_anim
-from . import oot_collision
-from . import oot_cutscene
-from . import oot_f3d_writer
-from . import oot_level
-from . import oot_level_writer
-from . import oot_operators
-from . import oot_skeleton
-from . import oot_spline
-from . import oot_utility
 from .oot_actor import setAllActorsVisibility
-
-=======
 import bpy
 from .c_writer import OOTBootupSceneOptions
->>>>>>> 603ecb65
 from ..panels import OOT_Panel
 from bpy.utils import register_class, unregister_class
 from .oot_level import oot_obj_panel_register, oot_obj_panel_unregister, oot_obj_register, oot_obj_unregister
@@ -81,11 +67,8 @@
         prop_split(col, context.scene, "ootBlenderScale", "OOT Scene Scale")
 
         prop_split(col, context.scene, "ootDecompPath", "Decomp Path")
-<<<<<<< HEAD
-        col.prop(context.scene, "ootHeaderTabAffectsVisibility")
-=======
+        col.prop(context.scene.fast64.oot, "headerTabAffectsVisibility")
         col.prop(context.scene.fast64.oot, "hackerFeaturesEnabled")
->>>>>>> 603ecb65
 
 
 class OOT_Properties(bpy.types.PropertyGroup):
@@ -93,6 +76,9 @@
 
     version: bpy.props.IntProperty(name="OOT_Properties Version", default=0)
     hackerFeaturesEnabled: bpy.props.BoolProperty(name="Enable HackerOOT Features")
+    headerTabAffectsVisibility: bpy.props.BoolProperty(
+        default=False, name="Header Sets Actor Visibility", update=setAllActorsVisibility
+    )
     bootupSceneOptions: bpy.props.PointerProperty(type=OOTBootupSceneOptions)
     DLExportSettings: bpy.props.PointerProperty(type=OOTDLExportSettings)
     DLImportSettings: bpy.props.PointerProperty(type=OOTDLImportSettings)
@@ -154,9 +140,6 @@
         name="Blender To OOT Scale", default=10, update=on_update_render_settings
     )
     bpy.types.Scene.ootDecompPath = bpy.props.StringProperty(name="Decomp Folder", subtype="FILE_PATH")
-    bpy.types.Scene.ootHeaderTabAffectsVisibility = bpy.props.BoolProperty(
-        default=False, name="Header Sets Actor Visibility", update=setAllActorsVisibility
-    )
 
 
 def oot_unregister(unregisterPanels):
@@ -178,10 +161,4 @@
         oot_panel_unregister()
 
     del bpy.types.Scene.ootBlenderScale
-<<<<<<< HEAD
-    del bpy.types.Scene.ootActorBlenderScale
-    del bpy.types.Scene.ootDecompPath
-    del bpy.types.Scene.ootHeaderTabAffectsVisibility
-=======
-    del bpy.types.Scene.ootDecompPath
->>>>>>> 603ecb65
+    del bpy.types.Scene.ootDecompPath