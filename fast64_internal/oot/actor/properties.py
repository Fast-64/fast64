--- conflicted
+++ resolved
@@ -332,13 +332,9 @@
                         elif param.type == "Collectible":
                             param_val = game_data.z64.actorData.collectibleItemsByKey[cur_prop_value].value
                         elif param.type == "Message":
-<<<<<<< HEAD
                             param_val = game_data.z64.actorData.messageItemsByKey[cur_prop_value].value
-=======
-                            param_val = ootData.actorData.messageItemsByKey[cur_prop_value].value
                         elif param.type == "Enum":
                             param_val = getEvalParamsInt(cur_prop_value)
->>>>>>> d705b7a8
 
                 if "Rot" in target:
                     attr = getattr(self, get_prop_name(actor.key, "Type", None, 1), None)
