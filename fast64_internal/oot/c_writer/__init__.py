from .oot_level_c import *
from .oot_scene_table_c import *
from .oot_spec import *
from .oot_scene_folder import *
<<<<<<< HEAD
from ..oot_level_parser import parseScene
=======
from .oot_scene_bootup import (
    setBootupScene,
    clearBootupScene,
    ootSceneBootupRegister,
    ootSceneBootupUnregister,
    OOT_ClearBootupScene,
    OOTBootupSceneOptions,
)
>>>>>>> 603ecb65
<|MERGE_RESOLUTION|>--- conflicted
+++ resolved
@@ -2,9 +2,7 @@
 from .oot_scene_table_c import *
 from .oot_spec import *
 from .oot_scene_folder import *
-<<<<<<< HEAD
 from ..oot_level_parser import parseScene
-=======
 from .oot_scene_bootup import (
     setBootupScene,
     clearBootupScene,
@@ -12,5 +10,4 @@
     ootSceneBootupUnregister,
     OOT_ClearBootupScene,
     OOTBootupSceneOptions,
-)
->>>>>>> 603ecb65
+)