--- conflicted
+++ resolved
@@ -286,21 +286,11 @@
     return data
 
 
-<<<<<<< HEAD
-def ootMeshEntryToC(meshEntry: OOTRoomMeshGroup, meshType: str):
+def ootMeshEntryToC(meshEntry: OOTRoomMeshGroup, roomShape: str):
     opaqueName = meshEntry.DLGroup.opaque.name if meshEntry.DLGroup.opaque is not None else "0"
     transparentName = meshEntry.DLGroup.transparent.name if meshEntry.DLGroup.transparent is not None else "0"
     data = "{ "
-    if meshType == "2":
-=======
-def ootMeshEntryToC(meshEntry, roomShape):
-    opaqueName = meshEntry.DLGroup.opaque.name if meshEntry.DLGroup.opaque is not None else "0"
-    transparentName = meshEntry.DLGroup.transparent.name if meshEntry.DLGroup.transparent is not None else "0"
-    data = "{ "
-    if roomShape == "ROOM_SHAPE_TYPE_IMAGE":
-        raise PluginError("Pre-Rendered rooms not supported.")
-    elif roomShape == "ROOM_SHAPE_TYPE_CULLABLE":
->>>>>>> 8cca8744
+    if roomShape == "ROOM_SHAPE_TYPE_CULLABLE":
         data += (
             "{ "
             + f"{meshEntry.cullGroup.position[0]}, {meshEntry.cullGroup.position[1]}, {meshEntry.cullGroup.position[2]}"
@@ -348,51 +338,42 @@
     if len(mesh.meshEntries) == 0:
         raise PluginError("Error: Room " + str(room.index) + " has no mesh children.")
 
-    meshStruct = "MeshHeader" + mesh.meshType
-    meshHeader1Format = "Multi" if len(mesh.bgImages) > 1 else "Single"
-    if mesh.meshType == "1":
-        meshStruct += meshHeader1Format
-
     meshHeader = CData()
-<<<<<<< HEAD
     meshEntries = CData()
     meshData = CData()
-    meshHeader.header = f"extern {meshStruct} {mesh.headerName()} ;\n"
-    if mesh.meshType != "1":
+
+    shapeTypeIdx = [value[0] for value in ootEnumRoomShapeType].index(mesh.roomShape)
+    meshEntryType = ootRoomShapeEntryStructs[shapeTypeIdx]
+    structName = ootRoomShapeStructs[shapeTypeIdx]
+    roomShapeImageFormat = "Multi" if len(mesh.bgImages) > 1 else "Single"
+    if mesh.roomShape == "ROOM_SHAPE_TYPE_IMAGE":
+        structName += roomShapeImageFormat
+    meshHeader.header = f"extern {structName} {mesh.headerName()};\n"
+
+    if mesh.roomShape != "ROOM_SHAPE_TYPE_IMAGE":
         meshHeader.source = (
             "\n".join(
                 (
-                    f"{meshStruct} {mesh.headerName()} = {{",
-                    indent + mesh.meshType + ",",
-                    indent + str(len(mesh.meshEntries)) + ",",
+                    f"{structName} {mesh.headerName()} = {{",
+                    indent + mesh.roomShape + ",",
+                    indent + "ARRAY_COUNT(" + mesh.entriesName() + ")" + ",",
                     indent + mesh.entriesName() + ",",
                     indent + mesh.entriesName() + " + ARRAY_COUNT(" + mesh.entriesName() + ")",
                     "};",
                 )
-=======
-    shapeTypeIdx = 0 if mesh.roomShape == "ROOM_SHAPE_TYPE_NORMAL" else 1
-
-    meshHeader.header = f"extern {ootRoomShapeStructs[shapeTypeIdx]} {mesh.headerName()};\n"
-    meshHeader.source = (
-        "\n".join(
-            (
-                ootRoomShapeStructs[shapeTypeIdx] + " " + mesh.headerName() + " = {",
-                indent + mesh.roomShape + ",",
-                indent + "ARRAY_COUNT(" + mesh.entriesName() + ")" + ",",
-                indent + mesh.entriesName() + ",",
-                indent + mesh.entriesName() + " + ARRAY_COUNT(" + mesh.entriesName() + ")",
-                "};",
->>>>>>> 8cca8744
             )
             + "\n\n"
         )
-        meshEntryType = "MeshHeader" + ("01" if mesh.meshType == "0" else "2") + "Entry"
+
+        meshData = CData()
+        meshEntries = CData()
+
         arrayText = "[" + str(len(mesh.meshEntries)) + "]"
         meshEntries.header = f"extern {meshEntryType} {mesh.entriesName()}{arrayText};\n"
         meshEntries.source = f"{meshEntryType} {mesh.entriesName()}{arrayText} = {{\n"
 
         for entry in mesh.meshEntries:
-            meshEntries.source += "\t" + ootMeshEntryToC(entry, mesh.meshType)
+            meshEntries.source += "\t" + ootMeshEntryToC(entry, mesh.roomShape)
             if entry.DLGroup.opaque is not None:
                 meshData.append(entry.DLGroup.opaque.to_c(mesh.model.f3d))
             if entry.DLGroup.transparent is not None:
@@ -403,33 +384,23 @@
     else:
         # type 1 only allows 1 room
         entry = mesh.meshEntries[0]
-        meshHeader1FormatValue = "1" if meshHeader1Format == "Single" else "2"
-
-        meshHeader.source += f"{meshStruct} {mesh.headerName()} = {{\n"
-        meshHeader.source += f"\t{{1, {meshHeader1FormatValue}, &{mesh.entriesName()},}},\n"
-
-        if meshHeader1Format == "Single":
+        roomShapeImageFormatValue = (
+            "ROOM_SHAPE_IMAGE_AMOUNT_SINGLE" if roomShapeImageFormat == "Single" else "ROOM_SHAPE_IMAGE_AMOUNT_MULTI"
+        )
+
+        meshHeader.source += f"{structName} {mesh.headerName()} = {{\n"
+        meshHeader.source += f"\t{{1, {roomShapeImageFormatValue}, &{mesh.entriesName()},}},\n"
+
+        if roomShapeImageFormat == "Single":
             meshHeader.source += mesh.bgImages[0].singlePropertiesC(1) + "\n};\n\n"
         else:
             meshHeader.source += f"\t{len(mesh.bgImages)}, {mesh.getMultiBgStructName()},\n}};\n\n"
 
-        meshEntryType = "MeshHeader01Entry"
         meshEntries.header = f"extern {meshEntryType} {mesh.entriesName()};\n"
-        meshEntries.source = f"{meshEntryType} {mesh.entriesName()} = {ootMeshEntryToC(entry, mesh.meshType)[:-2]};\n\n"
-
-<<<<<<< HEAD
-=======
-    meshEntries = CData()
-    meshEntries.header = (
-        f"extern {ootRoomShapeEntryStructs[shapeTypeIdx]} {mesh.entriesName()}[{str(len(mesh.meshEntries))}];\n"
-    )
-    meshEntries.source = (
-        f"{ootRoomShapeEntryStructs[shapeTypeIdx]} {mesh.entriesName()}[{str(len(mesh.meshEntries))}] = " + "{\n"
-    )
-    meshData = CData()
-    for entry in mesh.meshEntries:
-        meshEntries.source += "\t" + ootMeshEntryToC(entry, mesh.roomShape)
->>>>>>> 8cca8744
+        meshEntries.source = (
+            f"{meshEntryType} {mesh.entriesName()} = {ootMeshEntryToC(entry, mesh.roomShape)[:-2]};\n\n"
+        )
+
         if entry.DLGroup.opaque is not None:
             meshData.append(entry.DLGroup.opaque.to_c(mesh.model.f3d))
         if entry.DLGroup.transparent is not None:
@@ -464,9 +435,9 @@
     data = CData()
 
     # data.header = ''.join([command.header for command in commands]) +'\n'
-    data.header = "extern SCmdBase " + room.roomName() + "_header" + format(headerIndex, "02") + "[];\n"
-
-    data.source = "SCmdBase " + room.roomName() + "_header" + format(headerIndex, "02") + "[] = {\n"
+    data.header = "extern SceneCmd " + room.roomName() + "_header" + format(headerIndex, "02") + "[];\n"
+
+    data.source = "SceneCmd " + room.roomName() + "_header" + format(headerIndex, "02") + "[] = {\n"
     data.source += "".join([command.source for command in commands])
     data.source += "};\n\n"
 
@@ -477,8 +448,8 @@
     altHeader = CData()
     altData = CData()
 
-    altHeader.header = "extern SCmdBase* " + room.alternateHeadersName() + "[];\n"
-    altHeader.source = "SCmdBase* " + room.alternateHeadersName() + "[] = {\n"
+    altHeader.header = "extern SceneCmd* " + room.alternateHeadersName() + "[];\n"
+    altHeader.source = "SceneCmd* " + room.alternateHeadersName() + "[] = {\n"
 
     if room.childNightHeader is not None:
         altHeader.source += "\t" + room.roomName() + "_header" + format(1, "02") + ",\n"
@@ -553,9 +524,9 @@
     data = CData()
 
     # data.header = ''.join([command.header for command in commands]) +'\n'
-    data.header = "extern SCmdBase " + scene.sceneName() + "_header" + format(headerIndex, "02") + "[];\n"
-
-    data.source = "SCmdBase " + scene.sceneName() + "_header" + format(headerIndex, "02") + "[] = {\n"
+    data.header = "extern SceneCmd " + scene.sceneName() + "_header" + format(headerIndex, "02") + "[];\n"
+
+    data.source = "SceneCmd " + scene.sceneName() + "_header" + format(headerIndex, "02") + "[] = {\n"
     data.source += "".join([command.source for command in commands])
     data.source += "};\n\n"
 
@@ -771,8 +742,8 @@
     altHeader = CData()
     altData = CData()
 
-    altHeader.header = "extern SCmdBase* " + scene.alternateHeadersName() + "[];\n"
-    altHeader.source = "SCmdBase* " + scene.alternateHeadersName() + "[] = {\n"
+    altHeader.header = "extern SceneCmd* " + scene.alternateHeadersName() + "[];\n"
+    altHeader.source = "SceneCmd* " + scene.alternateHeadersName() + "[] = {\n"
 
     if scene.childNightHeader is not None:
         altHeader.source += "\t" + scene.sceneName() + "_header" + format(1, "02") + ",\n"
@@ -851,7 +822,7 @@
 
     # Write the light data
     if len(scene.lights) > 0:
-        sceneMainC.append(ootLightSettingsToC(scene, scene.skyboxLighting == "0x01", headerIndex))
+        sceneMainC.append(ootLightSettingsToC(scene, scene.skyboxLighting == "true", headerIndex))
 
     # Write the path data, if used
     sceneMainC.append(pathData)
