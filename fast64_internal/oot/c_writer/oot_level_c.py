from ...utility import CData, PluginError
from ...f3d.f3d_gbi import ScrollMethod, TextureExportSettings
from ..oot_f3d_writer import OOTGfxFormatter
from ..oot_collision import ootCollisionToC
from ..oot_cutscene import ootCutsceneDataToC
from ..oot_utility import indent
<<<<<<< HEAD
from ..oot_constants import ootRoomShapeStructs, ootRoomShapeEntryStructs
from ..oot_level_classes import OOTScene, OOTRoom
=======
from ..oot_constants import ootRoomShapeStructs, ootRoomShapeEntryStructs, ootEnumRoomShapeType
from ..oot_level_classes import OOTRoom, OOTRoomMeshGroup, OOTRoomMesh
>>>>>>> 081bb085


def cmdName(name, header, index):
    return name + "_header" + format(header, "02") + "_cmd" + format(index, "02")


# Scene Commands
def cmdSoundSettings(scene, header, cmdCount):
    cmd = CData()
    cmd.source = (
        indent
        + "SCENE_CMD_SOUND_SETTINGS("
        + ", ".join(
            (
                str(scene.audioSessionPreset),
                str(scene.nightSeq),
                str(scene.musicSeq),
            )
        )
        + "),\n"
    )
    return cmd


def cmdRoomList(scene, header, cmdCount):
    cmd = CData()
    cmd.source = indent + "SCENE_CMD_ROOM_LIST(" + str(len(scene.rooms)) + ", " + scene.roomListName() + "),\n"
    return cmd


def cmdTransiActorList(scene, header, cmdCount):
    cmd = CData()
    cmd.source = (
        indent
        + "SCENE_CMD_TRANSITION_ACTOR_LIST("
        + str(len(scene.transitionActorList))
        + ", "
        + scene.transitionActorListName(header)
        + "),\n"
    )
    return cmd


def cmdMiscSettings(scene, header, cmdCount):
    cmd = CData()
    cmd.source = indent + "SCENE_CMD_MISC_SETTINGS(" + str(scene.cameraMode) + ", " + str(scene.mapLocation) + "),\n"
    return cmd


def cmdColHeader(scene, header, cmdCount):
    cmd = CData()
    cmd.source = indent + "SCENE_CMD_COL_HEADER(&" + scene.collision.headerName() + "),\n"
    return cmd


def cmdEntranceList(scene, header, cmdCount):
    cmd = CData()
    cmd.source = (
        indent
        + "SCENE_CMD_ENTRANCE_LIST("
        + (scene.entranceListName(header) if len(scene.entranceList) > 0 else "NULL")
        + "),\n"
    )
    return cmd


def cmdSpecialFiles(scene, header, cmdCount):
    cmd = CData()
    cmd.source = indent + "SCENE_CMD_SPECIAL_FILES(" + str(scene.naviCup) + ", " + str(scene.globalObject) + "),\n"
    return cmd


def cmdPathList(scene, header, cmdCount):
    cmd = CData()
<<<<<<< HEAD
    cmd.source = indent + "SCENE_CMD_PATH_LIST(" + scene.pathListName() + "),\n"
=======
    cmd.source = "\tSCENE_CMD_PATH_LIST(" + scene.pathListName(header) + "),\n"
>>>>>>> 081bb085
    return cmd


def cmdSpawnList(scene, header, cmdCount):
    cmd = CData()
    cmd.source = (
        indent
        + "SCENE_CMD_SPAWN_LIST("
        + str(len(scene.startPositions))
        + ", "
        + (scene.startPositionsName(header) if len(scene.startPositions) > 0 else "NULL")
        + "),\n"
    )
    return cmd


def cmdSkyboxSettings(scene, header, cmdCount):
    cmd = CData()
    cmd.source = (
        indent
        + "SCENE_CMD_SKYBOX_SETTINGS("
        + ", ".join(
            (
                str(scene.skyboxID),
                str(scene.skyboxCloudiness),
                str(scene.skyboxLighting),
            )
        )
        + "),\n"
    )
    return cmd


def cmdExitList(scene, header, cmdCount):
    cmd = CData()
    cmd.source = indent + "SCENE_CMD_EXIT_LIST(" + scene.exitListName(header) + "),\n"
    return cmd


def cmdLightSettingList(scene, header, cmdCount):
    cmd = CData()
    cmd.source = (
        indent
        + "SCENE_CMD_ENV_LIGHT_SETTINGS("
        + str(len(scene.lights))
        + ", "
        + (scene.lightListName(header) if len(scene.lights) > 0 else "NULL")
        + "),\n"
    )
    return cmd


def cmdCutsceneData(scene, header, cmdCount):
    cmd = CData()
    if scene.csWriteType == "Embedded":
        csname = scene.cutsceneDataName(header)
    elif scene.csWriteType == "Object":
        csname = scene.csWriteObject.name
    elif scene.csWriteType == "Custom":
        csname = scene.csWriteCustom
    cmd.source = indent + "SCENE_CMD_CUTSCENE_DATA(" + csname + "),\n"
    return cmd


def cmdEndMarker(name, header, cmdCount):
    cmd = CData()
    cmd.source = indent + "SCENE_CMD_END(),\n"
    return cmd


# Room Commands
def cmdAltHeaders(name, altName, header, cmdCount):
    cmd = CData()
    cmd.source = indent + "SCENE_CMD_ALTERNATE_HEADER_LIST(" + altName + "),\n"
    return cmd


def cmdEchoSettings(room, header, cmdCount):
    cmd = CData()
    cmd.source = indent + "SCENE_CMD_ECHO_SETTINGS(" + str(room.echo) + "),\n"
    return cmd


def cmdRoomBehaviour(room, header, cmdCount):
    cmd = CData()
    cmd.source = (
        indent
        + "SCENE_CMD_ROOM_BEHAVIOR("
        + ", ".join(
            (
                str(room.roomBehaviour),
                str(room.linkIdleMode),
                ("true" if room.showInvisibleActors else "false"),
                ("true" if room.disableWarpSongs else "false"),
            )
        )
        + "),\n"
    )
    return cmd


def cmdSkyboxDisables(room, header, cmdCount):
    cmd = CData()
    cmd.source = (
        indent
        + "SCENE_CMD_SKYBOX_DISABLES("
        + ("true" if room.disableSkybox else "false")
        + ", "
        + ("true" if room.disableSunMoon else "false")
        + "),\n"
    )
    return cmd


def cmdTimeSettings(room, header, cmdCount):
    cmd = CData()
    cmd.source = (
        indent
        + "SCENE_CMD_TIME_SETTINGS("
        + ", ".join(
            (
                str(room.timeHours),
                str(room.timeMinutes),
                str(room.timeSpeed),
            )
        )
        + "),\n"
    )
    return cmd


def cmdWindSettings(room, header, cmdCount):
    cmd = CData()
    cmd.source = (
        indent
        + "SCENE_CMD_WIND_SETTINGS("
        + ", ".join(
            (
                str(room.windVector[0]),
                str(room.windVector[1]),
                str(room.windVector[2]),
                str(room.windStrength),
            )
        )
        + "),\n"
    )
    return cmd


def cmdMesh(room, header, cmdCount):
    cmd = CData()
    cmd.source = indent + "SCENE_CMD_ROOM_SHAPE(&" + room.mesh.headerName() + "),\n"
    return cmd


def cmdObjectList(room: OOTRoom, headerIndex: int, cmdCount):
    cmd = CData()
    cmd.source = (
        indent
        + "SCENE_CMD_OBJECT_LIST("
        + room.getObjectLengthDefineName(headerIndex)
        + ", "
        + str(room.objectListName(headerIndex))
        + "),\n"
    )
    return cmd


def cmdActorList(room: OOTRoom, headerIndex: int, cmdCount):
    cmd = CData()
    cmd.source = (
        indent
        + "SCENE_CMD_ACTOR_LIST("
        + room.getActorLengthDefineName(headerIndex)
        + ", "
        + str(room.actorListName(headerIndex))
        + "),\n"
    )
    return cmd


def ootObjectListToC(room: OOTRoom, headerIndex: int):
    data = CData()
    data.header = "extern s16 " + room.objectListName(headerIndex) + "[];\n"
    data.source = f"s16 {room.objectListName(headerIndex)}[{room.getObjectLengthDefineName(headerIndex)}]" + " = {\n"
    for objID in room.objectIDList:
        data.source += indent + objID + ",\n"
    data.source += "};\n\n"
    return data


def ootActorToC(actor):
    return (
        "{ "
        + ", ".join(
            (
                str(actor.actorID),
                str(int(round(actor.position[0]))),
                str(int(round(actor.position[1]))),
                str(int(round(actor.position[2]))),
                *(
                    (
                        actor.rotOverride[0],
                        actor.rotOverride[1],
                        actor.rotOverride[2],
                    )
                    if actor.rotOverride is not None
                    else (
                        str(int(round(actor.rotation[0]))),
                        str(int(round(actor.rotation[1]))),
                        str(int(round(actor.rotation[2]))),
                    )
                ),
                str(actor.actorParam),
            )
        )
        + " },\n"
    )


def ootActorListToC(room: OOTRoom, headerIndex: int):
    data = CData()
    data.header = "extern ActorEntry " + room.actorListName(headerIndex) + "[];\n"
    data.source = (
        f"ActorEntry {room.actorListName(headerIndex)}[{room.getActorLengthDefineName(headerIndex)}]" + " = {\n"
    )
    for actor in room.actorList:
        data.source += indent + ootActorToC(actor)
    data.source += "};\n\n"
    return data


def ootMeshEntryToC(meshEntry: OOTRoomMeshGroup, roomShape: str):
    opaqueName = meshEntry.DLGroup.opaque.name if meshEntry.DLGroup.opaque is not None else "0"
    transparentName = meshEntry.DLGroup.transparent.name if meshEntry.DLGroup.transparent is not None else "0"
    data = "{ "
    if roomShape == "ROOM_SHAPE_TYPE_CULLABLE":
        data += (
            "{ "
            + f"{meshEntry.cullGroup.position[0]}, {meshEntry.cullGroup.position[1]}, {meshEntry.cullGroup.position[2]}"
            + " }, "
        )
        data += str(meshEntry.cullGroup.cullDepth) + ", "
    data += (
        (opaqueName if opaqueName != "0" else "NULL")
        + ", "
        + (transparentName if transparentName != "0" else "NULL")
        + " },\n"
    )

    return data


# Texture files must be saved separately.
def ootBgImagesToC(roomMesh: OOTRoomMesh, textureSettings: TextureExportSettings):
    code = CData()

    if len(roomMesh.bgImages) > 1:
        code.header += f"extern BgImage {roomMesh.getMultiBgStructName()}[];\n"
        code.source += f"BgImage {roomMesh.getMultiBgStructName()}[] = {{"
        for i in range(len(roomMesh.bgImages)):
            bgImage = roomMesh.bgImages[i]
            code.source += f"\t{{\n"
            code.source += bgImage.multiPropertiesC(2, i)
            code.source += f"\t}},\n"
        code.source += f"}};\n\n"

    bitsPerValue = 64
    for bgImage in roomMesh.bgImages:
        code.header += "extern u" + str(bitsPerValue) + " " + bgImage.name + "[];\n"

        # This is to force 8 byte alignment
        if bitsPerValue != 64:
            code.source += "Gfx " + bgImage.name + "_aligner[] = {gsSPEndDisplayList()};\n"
        code.source += "u" + str(bitsPerValue) + " " + bgImage.name + "[SCREEN_WIDTH * SCREEN_HEIGHT / 4] = {\n\t"
        code.source += '#include "' + textureSettings.includeDir + bgImage.getFilename() + '.inc.c"'
        code.source += "\n};\n\n"
    return code


def ootRoomMeshToC(room: OOTRoom, textureExportSettings: TextureExportSettings):
    mesh = room.mesh
    if len(mesh.meshEntries) == 0:
        raise PluginError("Error: Room " + str(room.index) + " has no mesh children.")

    meshHeader = CData()
    meshEntries = CData()
    meshData = CData()

    shapeTypeIdx = [value[0] for value in ootEnumRoomShapeType].index(mesh.roomShape)
    meshEntryType = ootRoomShapeEntryStructs[shapeTypeIdx]
    structName = ootRoomShapeStructs[shapeTypeIdx]
    roomShapeImageFormat = "Multi" if len(mesh.bgImages) > 1 else "Single"
    if mesh.roomShape == "ROOM_SHAPE_TYPE_IMAGE":
        structName += roomShapeImageFormat
    meshHeader.header = f"extern {structName} {mesh.headerName()};\n"

    if mesh.roomShape != "ROOM_SHAPE_TYPE_IMAGE":
        meshHeader.source = (
            "\n".join(
                (
                    f"{structName} {mesh.headerName()} = {{",
                    indent + mesh.roomShape + ",",
                    indent + "ARRAY_COUNT(" + mesh.entriesName() + ")" + ",",
                    indent + mesh.entriesName() + ",",
                    indent + mesh.entriesName() + " + ARRAY_COUNT(" + mesh.entriesName() + ")",
                    "};",
                )
            )
            + "\n\n"
        )

        meshData = CData()
        meshEntries = CData()

        arrayText = "[" + str(len(mesh.meshEntries)) + "]"
        meshEntries.header = f"extern {meshEntryType} {mesh.entriesName()}{arrayText};\n"
        meshEntries.source = f"{meshEntryType} {mesh.entriesName()}{arrayText} = {{\n"

        for entry in mesh.meshEntries:
            meshEntries.source += "\t" + ootMeshEntryToC(entry, mesh.roomShape)
            if entry.DLGroup.opaque is not None:
                meshData.append(entry.DLGroup.opaque.to_c(mesh.model.f3d))
            if entry.DLGroup.transparent is not None:
                meshData.append(entry.DLGroup.transparent.to_c(mesh.model.f3d))

        meshEntries.source += "};\n\n"

    else:
        # type 1 only allows 1 room
        entry = mesh.meshEntries[0]
        roomShapeImageFormatValue = (
            "ROOM_SHAPE_IMAGE_AMOUNT_SINGLE" if roomShapeImageFormat == "Single" else "ROOM_SHAPE_IMAGE_AMOUNT_MULTI"
        )

        meshHeader.source += f"{structName} {mesh.headerName()} = {{\n"
        meshHeader.source += f"\t{{1, {roomShapeImageFormatValue}, &{mesh.entriesName()},}},\n"

        if roomShapeImageFormat == "Single":
            meshHeader.source += mesh.bgImages[0].singlePropertiesC(1) + "\n};\n\n"
        else:
            meshHeader.source += f"\t{len(mesh.bgImages)}, {mesh.getMultiBgStructName()},\n}};\n\n"

        meshEntries.header = f"extern {meshEntryType} {mesh.entriesName()};\n"
        meshEntries.source = (
            f"{meshEntryType} {mesh.entriesName()} = {ootMeshEntryToC(entry, mesh.roomShape)[:-2]};\n\n"
        )

<<<<<<< HEAD
    meshEntries = CData()
    meshEntries.header = (
        f"extern {ootRoomShapeEntryStructs[mesh.roomShape]} {mesh.entriesName()}[{str(len(mesh.meshEntries))}];\n"
    )
    meshEntries.source = (
        f"{ootRoomShapeEntryStructs[mesh.roomShape]} {mesh.entriesName()}[{str(len(mesh.meshEntries))}] = " + "{\n"
    )
    meshData = CData()
    for entry in mesh.meshEntries:
        meshEntries.source += indent + ootMeshEntryToC(entry, mesh.roomShape)
=======
>>>>>>> 081bb085
        if entry.DLGroup.opaque is not None:
            meshData.append(entry.DLGroup.opaque.to_c(mesh.model.f3d))
        if entry.DLGroup.transparent is not None:
            meshData.append(entry.DLGroup.transparent.to_c(mesh.model.f3d))

    exportData = mesh.model.to_c(textureExportSettings, OOTGfxFormatter(ScrollMethod.Vertex))

    meshData.append(exportData.all())
    meshData.append(ootBgImagesToC(room.mesh, textureExportSettings))
    meshHeader.append(meshEntries)

    return meshHeader, meshData


def ootRoomCommandsToC(room, headerIndex):
    commands = []
    if room.hasAlternateHeaders():
        commands.append(cmdAltHeaders(room.roomName(), room.alternateHeadersName(), headerIndex, len(commands)))
    commands.append(cmdEchoSettings(room, headerIndex, len(commands)))
    commands.append(cmdRoomBehaviour(room, headerIndex, len(commands)))
    commands.append(cmdSkyboxDisables(room, headerIndex, len(commands)))
    commands.append(cmdTimeSettings(room, headerIndex, len(commands)))
    if room.setWind:
        commands.append(cmdWindSettings(room, headerIndex, len(commands)))
    commands.append(cmdMesh(room, headerIndex, len(commands)))
    if len(room.objectIDList) > 0:
        commands.append(cmdObjectList(room, headerIndex, len(commands)))
    if len(room.actorList) > 0:
        commands.append(cmdActorList(room, headerIndex, len(commands)))
    commands.append(cmdEndMarker(room.roomName(), headerIndex, len(commands)))

    data = CData()

    # data.header = ''.join([command.header for command in commands]) +'\n'
    data.header = "extern SceneCmd " + room.roomName() + "_header" + format(headerIndex, "02") + "[];\n"

    data.source = "SceneCmd " + room.roomName() + "_header" + format(headerIndex, "02") + "[] = {\n"
    data.source += "".join([command.source for command in commands])
    data.source += "};\n\n"

    return data


def ootAlternateRoomMainToC(scene: OOTScene, room: OOTRoom):
    altHeader = CData()
    altData = CData()

    altHeader.header = "extern SceneCmd* " + room.alternateHeadersName() + "[];\n"
    altHeader.source = "SceneCmd* " + room.alternateHeadersName() + "[] = {\n"

    for headerIndex, curHeader in enumerate([room.childNightHeader, room.adultDayHeader, room.adultNightHeader], 1):
        if curHeader is not None:
            altHeader.source += indent + f"{room.roomName()}_header{headerIndex:02},\n"
            altData.append(ootRoomMainToC(scene, curHeader, headerIndex))
        else:
            altHeader.source += indent + "NULL,\n"

    for i in range(len(room.cutsceneHeaders)):
        altHeader.source += indent + room.roomName() + "_header" + format(i + 4, "02") + ",\n"
        altData.append(ootRoomMainToC(scene, room.cutsceneHeaders[i], i + 4))

    altHeader.source += "};\n\n"

    return altHeader, altData


def ootRoomMainToC(scene, room, headerIndex):
    roomMainC = CData()

    roomMainC.source += ootGetHeaderDefines(room, headerIndex)

    if room.hasAlternateHeaders():
        altHeader, altData = ootAlternateRoomMainToC(scene, room)
    else:
        altHeader = CData()
        altData = CData()

    roomMainC.append(ootRoomCommandsToC(room, headerIndex))
    roomMainC.append(altHeader)
    if len(room.objectIDList) > 0:
        roomMainC.append(ootObjectListToC(room, headerIndex))
    if len(room.actorList) > 0:
        roomMainC.append(ootActorListToC(room, headerIndex))
    roomMainC.append(altData)

    return roomMainC


def ootSceneCommandsToC(scene, headerIndex):
    commands = []
    if scene.hasAlternateHeaders():
        commands.append(cmdAltHeaders(scene.sceneName(), scene.alternateHeadersName(), headerIndex, len(commands)))
    commands.append(cmdSoundSettings(scene, headerIndex, len(commands)))
    commands.append(cmdRoomList(scene, headerIndex, len(commands)))
    if len(scene.transitionActorList) > 0:
        commands.append(cmdTransiActorList(scene, headerIndex, len(commands)))
    commands.append(cmdMiscSettings(scene, headerIndex, len(commands)))
    commands.append(cmdColHeader(scene, headerIndex, len(commands)))
    commands.append(cmdEntranceList(scene, headerIndex, len(commands)))
    commands.append(cmdSpecialFiles(scene, headerIndex, len(commands)))
    if len(scene.pathList) > 0:
        commands.append(cmdPathList(scene, headerIndex, len(commands)))
    commands.append(cmdSpawnList(scene, headerIndex, len(commands)))
    commands.append(cmdSkyboxSettings(scene, headerIndex, len(commands)))
    if len(scene.exitList) > 0:
        commands.append(cmdExitList(scene, headerIndex, len(commands)))
    commands.append(cmdLightSettingList(scene, headerIndex, len(commands)))
    if scene.writeCutscene:
        commands.append(cmdCutsceneData(scene, headerIndex, len(commands)))
    commands.append(cmdEndMarker(scene.sceneName(), headerIndex, len(commands)))

    data = CData()

    # data.header = ''.join([command.header for command in commands]) +'\n'
    data.header = "extern SceneCmd " + scene.sceneName() + "_header" + format(headerIndex, "02") + "[];\n"

    data.source = "SceneCmd " + scene.sceneName() + "_header" + format(headerIndex, "02") + "[] = {\n"
    data.source += "".join([command.source for command in commands])
    data.source += "};\n\n"

    return data


def ootStartPositionListToC(scene, headerIndex):
    data = CData()
    data.header = "extern ActorEntry " + scene.startPositionsName(headerIndex) + "[];\n"
    data.source = "ActorEntry " + scene.startPositionsName(headerIndex) + "[] = {\n"
    for i in range(len(scene.startPositions)):
        data.source += indent + ootActorToC(scene.startPositions[i])
    data.source += "};\n\n"
    return data


def ootTransitionActorToC(transActor):
    return (
        "{ "
        + ", ".join(
            (
                str(transActor.frontRoom),
                str(transActor.frontCam),
                str(transActor.backRoom),
                str(transActor.backCam),
                str(transActor.actorID),
                str(int(round(transActor.position[0]))),
                str(int(round(transActor.position[1]))),
                str(int(round(transActor.position[2]))),
                str(int(round(transActor.rotationY))),
                str(transActor.actorParam),
            )
        )
        + " },\n"
    )


def ootTransitionActorListToC(scene, headerIndex):
    data = CData()
    data.header = (
        "extern TransitionActorEntry "
        + scene.transitionActorListName(headerIndex)
        + "["
        + str(len(scene.transitionActorList))
        + "];\n"
    )
    data.source = (
        "TransitionActorEntry "
        + scene.transitionActorListName(headerIndex)
        + "["
        + str(len(scene.transitionActorList))
        + "] = {\n"
    )
    for transActor in scene.transitionActorList:
        data.source += indent + ootTransitionActorToC(transActor)
    data.source += "};\n\n"
    return data


def ootRoomExternToC(room):
    return ("extern u8 _" + room.roomName() + "SegmentRomStart[];\n") + (
        "extern u8 _" + room.roomName() + "SegmentRomEnd[];\n"
    )


def ootRoomListEntryToC(room):
    return "{ (u32)_" + room.roomName() + "SegmentRomStart, (u32)_" + room.roomName() + "SegmentRomEnd },\n"


def ootRoomListHeaderToC(scene):
    data = CData()

    data.header += "extern RomFile " + scene.roomListName() + "[];\n"

    if scene.write_dummy_room_list:
        data.source += "// Dummy room list\n"
        data.source += "RomFile " + scene.roomListName() + "[] = {\n"
        data.source += indent + "{0, 0},\n" * len(scene.rooms)
        data.source += "};\n\n"
    else:
        # Write externs for rom segments
        for i in range(len(scene.rooms)):
            data.source += ootRoomExternToC(scene.rooms[i])
        data.source += "\n"

        data.source += "RomFile " + scene.roomListName() + "[] = {\n"

        for i in range(len(scene.rooms)):
            data.source += indent + ootRoomListEntryToC(scene.rooms[i])
        data.source += "};\n\n"

    return data


def ootEntranceToC(entrance):
    return "{ " + str(entrance.startPositionIndex) + ", " + str(entrance.roomIndex) + " },\n"


def ootEntranceListToC(scene, headerIndex):
    data = CData()
    data.header = "extern EntranceEntry " + scene.entranceListName(headerIndex) + "[];\n"
    data.source = "EntranceEntry " + scene.entranceListName(headerIndex) + "[] = {\n"
    for entrance in scene.entranceList:
        data.source += indent + ootEntranceToC(entrance)
    data.source += "};\n\n"
    return data


def ootExitListToC(scene, headerIndex):
    data = CData()
    data.header = "extern u16 " + scene.exitListName(headerIndex) + "[" + str(len(scene.exitList)) + "];\n"
    data.source = "u16 " + scene.exitListName(headerIndex) + "[" + str(len(scene.exitList)) + "] = {\n"
    for exitEntry in scene.exitList:
        data.source += indent + str(exitEntry.index) + ",\n"
    data.source += "};\n\n"
    return data


def ootVectorToC(vector):
    return f"0x{vector[0]:02X}, 0x{vector[1]:02X}, 0x{vector[2]:02X}"


def ootLightToC(light):
    return (
        indent
        + "{ "
        + ", ".join(
            (
                ootVectorToC(light.ambient),
                ootVectorToC(light.diffuseDir0),
                ootVectorToC(light.diffuse0),
                ootVectorToC(light.diffuseDir1),
                ootVectorToC(light.diffuse1),
                ootVectorToC(light.fogColor),
                light.getBlendFogShort(),
                f"0x{light.fogFar:04X}",
            )
        )
        + " },\n"
    )


def ootLightSettingsToC(scene, useIndoorLighting, headerIndex):
    data = CData()
    lightArraySize = len(scene.lights)
    data.header = "extern LightSettings " + scene.lightListName(headerIndex) + "[" + str(lightArraySize) + "];\n"
    data.source = "LightSettings " + scene.lightListName(headerIndex) + "[" + str(lightArraySize) + "] = {\n"
    for light in scene.lights:
        data.source += ootLightToC(light)
    data.source += "};\n\n"
    return data


def ootPathToC(path, headerIndex: int, index: int):
    data = CData()
    data.header = "extern Vec3s " + path.pathName(headerIndex, index) + "[];\n"
    data.source = "Vec3s " + path.pathName(headerIndex, index) + "[] = {\n"
    for point in path.points:
        data.source += (
            indent
            + "{ "
            + str(int(round(point[0])))
            + ", "
            + str(int(round(point[1])))
            + ", "
            + str(int(round(point[2])))
            + " },\n"
        )
    data.source += "};\n\n"

    return data


def ootPathListToC(scene, headerIndex: int):
    data = CData()
    data.header = "extern Path " + scene.pathListName(headerIndex) + "[" + str(len(scene.pathList)) + "];\n"
    data.source = "Path " + scene.pathListName(headerIndex) + "[" + str(len(scene.pathList)) + "] = {\n"
    pathData = CData()
<<<<<<< HEAD
    for i in range(len(scene.pathList)):
        path = scene.pathList[i]
        data.source += indent + "{ " + str(len(path.points)) + ", " + path.pathName() + " },\n"
        pathData.append(ootPathToC(path))
=======

    # Parse in alphabetical order of names
    sortedPathList = sorted(scene.pathList, key=lambda x: x.objName.lower())
    for i in range(len(sortedPathList)):
        path = sortedPathList[i]
        data.source += "\t" + "{ " + str(len(path.points)) + ", " + path.pathName(headerIndex, i) + " },\n"
        pathData.append(ootPathToC(path, headerIndex, i))
>>>>>>> 081bb085
    data.source += "};\n\n"
    pathData.append(data)
    return pathData


def ootSceneMeshToC(scene, textureExportSettings: TextureExportSettings):
    exportData = scene.model.to_c(textureExportSettings, OOTGfxFormatter(ScrollMethod.Vertex))
    return exportData.all()


def ootSceneIncludes(scene):
    data = CData()
    data.source += '#include "ultra64.h"\n'
    data.source += '#include "z64.h"\n'
    data.source += '#include "macros.h"\n'
    data.source += '#include "' + scene.sceneName() + '.h"\n'

    # Not used if all header declarations are in scene.h
    # for i in range(len(scene.rooms)):
    #    data.source += f'#include "{scene.rooms[i].roomName()}.h"\n'

    data.source += '#include "segment_symbols.h"\n'
    data.source += '#include "command_macros_base.h"\n'
    data.source += '#include "z64cutscene_commands.h"\n'
    data.source += '#include "variables.h"\n'
    data.source += "\n"
    return data


def ootAlternateSceneMainToC(scene):
    altHeader = CData()
    altData = CData()

    altHeader.header = "extern SceneCmd* " + scene.alternateHeadersName() + "[];\n"
    altHeader.source = "SceneCmd* " + scene.alternateHeadersName() + "[] = {\n"

    if scene.childNightHeader is not None:
        altHeader.source += indent + scene.sceneName() + "_header" + format(1, "02") + ",\n"
        altData.append(ootSceneMainToC(scene.childNightHeader, 1))
    else:
        altHeader.source += indent + "0,\n"

    if scene.adultDayHeader is not None:
        altHeader.source += indent + scene.sceneName() + "_header" + format(2, "02") + ",\n"
        altData.append(ootSceneMainToC(scene.adultDayHeader, 2))
    else:
        altHeader.source += indent + "0,\n"

    if scene.adultNightHeader is not None:
        altHeader.source += indent + scene.sceneName() + "_header" + format(3, "02") + ",\n"
        altData.append(ootSceneMainToC(scene.adultNightHeader, 3))
    else:
        altHeader.source += indent + "0,\n"

    for i in range(len(scene.cutsceneHeaders)):
        altHeader.source += indent + scene.sceneName() + "_header" + format(i + 4, "02") + ",\n"
        altData.append(ootSceneMainToC(scene.cutsceneHeaders[i], i + 4))

    altHeader.source += "};\n\n"

    return altHeader, altData


def ootSceneMainToC(scene, headerIndex):
    sceneMainC = CData()

    if headerIndex == 0:
        # Check if this is the first time the function is being called, we do not want to write this data multiple times
        roomHeaderData = ootRoomListHeaderToC(scene)
    else:
        # The function has already been called (and is being called for another scene header), so we can make this data be a blank string
        roomHeaderData = CData()

    if len(scene.pathList) > 0:
        pathData = ootPathListToC(scene, headerIndex)
    else:
        pathData = CData()

    if scene.hasAlternateHeaders():
        # Gets the alternate data for the scene's main c file
        altHeader, altData = ootAlternateSceneMainToC(scene)
    else:
        # Since the scene does not use alternate headers, this data can just be a blank string
        altHeader = CData()
        altData = CData()

    # Write the scene header
    sceneMainC.append(ootSceneCommandsToC(scene, headerIndex))

    # Write alternate scene headers
    sceneMainC.append(altHeader)

    # Write the spawn position list data
    if len(scene.startPositions) > 0:
        sceneMainC.append(ootStartPositionListToC(scene, headerIndex))

    # Write the transition actor list data
    if len(scene.transitionActorList) > 0:
        sceneMainC.append(ootTransitionActorListToC(scene, headerIndex))

    # Write the room segment list
    sceneMainC.append(roomHeaderData)

    # Write the entrance list
    if len(scene.entranceList) > 0:
        sceneMainC.append(ootEntranceListToC(scene, headerIndex))

    # Write the exit list
    if len(scene.exitList) > 0:
        sceneMainC.append(ootExitListToC(scene, headerIndex))

    # Write the light data
    if len(scene.lights) > 0:
        sceneMainC.append(ootLightSettingsToC(scene, scene.skyboxLighting == "true", headerIndex))

    # Write the path data, if used
    sceneMainC.append(pathData)

    # Write the data from alternate headers
    sceneMainC.append(altData)

    return sceneMainC


# Writes the textures and material setup displaylists that are shared between multiple rooms (is written to the scene)
def ootSceneTexturesToC(scene, textureExportSettings: TextureExportSettings):
    sceneTextures = CData()
    sceneTextures.append(ootSceneMeshToC(scene, textureExportSettings))
    return sceneTextures


# Writes the collision data for a scene
def ootSceneCollisionToC(scene):
    sceneCollisionC = CData()
    sceneCollisionC.append(ootCollisionToC(scene.collision))
    return sceneCollisionC


# scene is either None or an OOTScene. This can either be the main scene itself,
# or one of the alternate / cutscene headers.
def ootGetCutsceneC(scene, headerIndex):
    if scene is not None and scene.writeCutscene:
        if scene.csWriteType == "Embedded":
            return [ootCutsceneDataToC(scene, scene.cutsceneDataName(headerIndex))]
        elif scene.csWriteType == "Object":
            return [ootCutsceneDataToC(scene.csWriteObject, scene.csWriteObject.name)]
    return []


def ootSceneCutscenesToC(scene):
    sceneCutscenes = ootGetCutsceneC(scene, 0)
    sceneCutscenes.extend(ootGetCutsceneC(scene.childNightHeader, 1))
    sceneCutscenes.extend(ootGetCutsceneC(scene.adultDayHeader, 2))
    sceneCutscenes.extend(ootGetCutsceneC(scene.adultNightHeader, 3))

    for i in range(len(scene.cutsceneHeaders)):
        sceneCutscenes.extend(ootGetCutsceneC(scene.cutsceneHeaders[i], i + 4))
    for ec in scene.extraCutscenes:
        sceneCutscenes.append(ootCutsceneDataToC(ec, ec.name))

    return sceneCutscenes


def ootLevelToC(scene, textureExportSettings: TextureExportSettings):
    levelC = OOTLevelC()

    levelC.sceneMainC = ootSceneMainToC(scene, 0)
    levelC.sceneTexturesC = ootSceneTexturesToC(scene, textureExportSettings)
    levelC.sceneCollisionC = ootSceneCollisionToC(scene)
    levelC.sceneCutscenesC = ootSceneCutscenesToC(scene)

    for i in range(len(scene.rooms)):
        levelC.roomMainC[scene.rooms[i].roomName()] = ootRoomMainToC(scene, scene.rooms[i], 0)
        meshHeader, meshData = ootRoomMeshToC(scene.rooms[i], textureExportSettings)
        levelC.roomMeshInfoC[scene.rooms[i].roomName()] = meshHeader
        levelC.roomMeshC[scene.rooms[i].roomName()] = meshData
    return levelC


class OOTLevelC:
    def sceneTexturesIsUsed(self):
        return len(self.sceneTexturesC.source) > 0

    def sceneCutscenesIsUsed(self):
        return len(self.sceneCutscenesC) > 0

    def __init__(self):
        # Main header file for both the scene and room(s)
        self.header = CData()
        # Files for the scene segment
        self.sceneMainC = CData()
        self.sceneTexturesC = CData()
        self.sceneCollisionC = CData()
        self.sceneCutscenesC = []
        # Files for room segments
        self.roomMainC = {}
        self.roomMeshInfoC = {}
        self.roomMeshC = {}


def ootGetHeaderDefines(room: OOTRoom, headerIndex: int):
    """Returns a string containing defines for actor and object lists lengths"""
    data = CData()

    if len(room.objectIDList) > 0:
        data.header += f"#define {room.getObjectLengthDefineName(headerIndex)} {len(room.objectIDList)}\n"

    if len(room.actorList) > 0:
        data.header += f"#define {room.getActorLengthDefineName(headerIndex)} {len(room.actorList)}\n"

    return data.header<|MERGE_RESOLUTION|>--- conflicted
+++ resolved
@@ -4,13 +4,8 @@
 from ..oot_collision import ootCollisionToC
 from ..oot_cutscene import ootCutsceneDataToC
 from ..oot_utility import indent
-<<<<<<< HEAD
-from ..oot_constants import ootRoomShapeStructs, ootRoomShapeEntryStructs
-from ..oot_level_classes import OOTScene, OOTRoom
-=======
 from ..oot_constants import ootRoomShapeStructs, ootRoomShapeEntryStructs, ootEnumRoomShapeType
-from ..oot_level_classes import OOTRoom, OOTRoomMeshGroup, OOTRoomMesh
->>>>>>> 081bb085
+from ..oot_level_classes import OOTScene, OOTRoom, OOTRoomMeshGroup, OOTRoomMesh
 
 
 def cmdName(name, header, index):
@@ -85,11 +80,7 @@
 
 def cmdPathList(scene, header, cmdCount):
     cmd = CData()
-<<<<<<< HEAD
-    cmd.source = indent + "SCENE_CMD_PATH_LIST(" + scene.pathListName() + "),\n"
-=======
-    cmd.source = "\tSCENE_CMD_PATH_LIST(" + scene.pathListName(header) + "),\n"
->>>>>>> 081bb085
+    cmd.source = indent + "SCENE_CMD_PATH_LIST(" + scene.pathListName(header) + "),\n"
     return cmd
 
 
@@ -410,7 +401,7 @@
         meshEntries.source = f"{meshEntryType} {mesh.entriesName()}{arrayText} = {{\n"
 
         for entry in mesh.meshEntries:
-            meshEntries.source += "\t" + ootMeshEntryToC(entry, mesh.roomShape)
+            meshEntries.source += indent + ootMeshEntryToC(entry, mesh.roomShape)
             if entry.DLGroup.opaque is not None:
                 meshData.append(entry.DLGroup.opaque.to_c(mesh.model.f3d))
             if entry.DLGroup.transparent is not None:
@@ -438,19 +429,6 @@
             f"{meshEntryType} {mesh.entriesName()} = {ootMeshEntryToC(entry, mesh.roomShape)[:-2]};\n\n"
         )
 
-<<<<<<< HEAD
-    meshEntries = CData()
-    meshEntries.header = (
-        f"extern {ootRoomShapeEntryStructs[mesh.roomShape]} {mesh.entriesName()}[{str(len(mesh.meshEntries))}];\n"
-    )
-    meshEntries.source = (
-        f"{ootRoomShapeEntryStructs[mesh.roomShape]} {mesh.entriesName()}[{str(len(mesh.meshEntries))}] = " + "{\n"
-    )
-    meshData = CData()
-    for entry in mesh.meshEntries:
-        meshEntries.source += indent + ootMeshEntryToC(entry, mesh.roomShape)
-=======
->>>>>>> 081bb085
         if entry.DLGroup.opaque is not None:
             meshData.append(entry.DLGroup.opaque.to_c(mesh.model.f3d))
         if entry.DLGroup.transparent is not None:
@@ -746,20 +724,13 @@
     data.header = "extern Path " + scene.pathListName(headerIndex) + "[" + str(len(scene.pathList)) + "];\n"
     data.source = "Path " + scene.pathListName(headerIndex) + "[" + str(len(scene.pathList)) + "] = {\n"
     pathData = CData()
-<<<<<<< HEAD
-    for i in range(len(scene.pathList)):
-        path = scene.pathList[i]
-        data.source += indent + "{ " + str(len(path.points)) + ", " + path.pathName() + " },\n"
-        pathData.append(ootPathToC(path))
-=======
 
     # Parse in alphabetical order of names
     sortedPathList = sorted(scene.pathList, key=lambda x: x.objName.lower())
     for i in range(len(sortedPathList)):
         path = sortedPathList[i]
-        data.source += "\t" + "{ " + str(len(path.points)) + ", " + path.pathName(headerIndex, i) + " },\n"
+        data.source += indent + "{ " + str(len(path.points)) + ", " + path.pathName(headerIndex, i) + " },\n"
         pathData.append(ootPathToC(path, headerIndex, i))
->>>>>>> 081bb085
     data.source += "};\n\n"
     pathData.append(data)
     return pathData
