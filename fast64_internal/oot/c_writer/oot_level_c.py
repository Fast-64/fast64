import math
from ..oot_f3d_writer import *
from ..oot_level_writer import *
from ..oot_collision import *
from ..oot_cutscene import *
from ..oot_utility import indent


def cmdName(name, header, index):
    return name + "_header" + format(header, "02") + "_cmd" + format(index, "02")


# Scene Commands
def cmdSoundSettings(scene, header, cmdCount):
    cmd = CData()
    cmd.source = (
        indent
        + "SCENE_CMD_SOUND_SETTINGS("
        + ", ".join(
            (
                str(scene.audioSessionPreset),
                str(scene.nightSeq),
                str(scene.musicSeq),
            )
        )
        + "),\n"
    )
    return cmd


def cmdRoomList(scene, header, cmdCount):
    cmd = CData()
    cmd.source = indent + "SCENE_CMD_ROOM_LIST(" + str(len(scene.rooms)) + ", " + scene.roomListName() + "),\n"
    return cmd


def cmdTransiActorList(scene, header, cmdCount):
    cmd = CData()
    cmd.source = (
        indent
        + "SCENE_CMD_TRANSITION_ACTOR_LIST("
        + str(len(scene.transitionActorList))
        + ", "
        + scene.transitionActorListName(header)
        + "),\n"
    )
    return cmd


def cmdMiscSettings(scene, header, cmdCount):
    cmd = CData()
    cmd.source = indent + "SCENE_CMD_MISC_SETTINGS(" + str(scene.cameraMode) + ", " + str(scene.mapLocation) + "),\n"
    return cmd


def cmdColHeader(scene, header, cmdCount):
    cmd = CData()
    cmd.source = indent + "SCENE_CMD_COL_HEADER(&" + scene.collision.headerName() + "),\n"
    return cmd


def cmdEntranceList(scene, header, cmdCount):
    cmd = CData()
    cmd.source = (
        indent
        + "SCENE_CMD_ENTRANCE_LIST("
        + (scene.entranceListName(header) if len(scene.entranceList) > 0 else "NULL")
        + "),\n"
    )
    return cmd


def cmdSpecialFiles(scene, header, cmdCount):
    cmd = CData()
    cmd.source = indent + "SCENE_CMD_SPECIAL_FILES(" + str(scene.naviCup) + ", " + str(scene.globalObject) + "),\n"
    return cmd


def cmdPathList(scene, header, cmdCount):
    cmd = CData()
    cmd.source = indent + "SCENE_CMD_PATH_LIST(" + scene.pathListName() + "),\n"
    return cmd


def cmdSpawnList(scene, header, cmdCount):
    cmd = CData()
    cmd.source = (
        indent
        + "SCENE_CMD_SPAWN_LIST("
        + str(len(scene.startPositions))
        + ", "
        + (scene.startPositionsName(header) if len(scene.startPositions) > 0 else "NULL")
        + "),\n"
    )
    return cmd


def cmdSkyboxSettings(scene, header, cmdCount):
    cmd = CData()
    cmd.source = (
        indent
        + "SCENE_CMD_SKYBOX_SETTINGS("
        + ", ".join(
            (
                str(scene.skyboxID),
                str(scene.skyboxCloudiness),
                str(scene.skyboxLighting),
            )
        )
        + "),\n"
    )
    return cmd


def cmdExitList(scene, header, cmdCount):
    cmd = CData()
    cmd.source = indent + "SCENE_CMD_EXIT_LIST(" + scene.exitListName(header) + "),\n"
    return cmd


def cmdLightSettingList(scene, header, cmdCount):
    cmd = CData()
    cmd.source = (
        indent
        + "SCENE_CMD_ENV_LIGHT_SETTINGS("
        + str(len(scene.lights))
        + ", "
        + (scene.lightListName(header) if len(scene.lights) > 0 else "NULL")
        + "),\n"
    )
    return cmd


def cmdCutsceneData(scene, header, cmdCount):
    cmd = CData()
    if scene.csWriteType == "Embedded":
        csname = scene.cutsceneDataName(header)
    elif scene.csWriteType == "Object":
        csname = scene.csWriteObject.name
    elif scene.csWriteType == "Custom":
        csname = scene.csWriteCustom
    cmd.source = indent + "SCENE_CMD_CUTSCENE_DATA(" + csname + "),\n"
    return cmd


def cmdEndMarker(name, header, cmdCount):
    cmd = CData()
    cmd.source = indent + "SCENE_CMD_END(),\n"
    return cmd


# Room Commands
def cmdAltHeaders(name, altName, header, cmdCount):
    cmd = CData()
    cmd.source = indent + "SCENE_CMD_ALTERNATE_HEADER_LIST(" + altName + "),\n"
    return cmd


def cmdEchoSettings(room, header, cmdCount):
    cmd = CData()
    cmd.source = indent + "SCENE_CMD_ECHO_SETTINGS(" + str(room.echo) + "),\n"
    return cmd


def cmdRoomBehaviour(room, header, cmdCount):
    cmd = CData()
    cmd.source = (
        indent
        + "SCENE_CMD_ROOM_BEHAVIOR("
        + ", ".join(
            (
                str(room.roomBehaviour),
                str(room.linkIdleMode),
                ("true" if room.showInvisibleActors else "false"),
                ("true" if room.disableWarpSongs else "false"),
            )
        )
        + "),\n"
    )
    return cmd


def cmdSkyboxDisables(room, header, cmdCount):
    cmd = CData()
    cmd.source = (
        indent
        + "SCENE_CMD_SKYBOX_DISABLES("
        + ("true" if room.disableSkybox else "false")
        + ", "
        + ("true" if room.disableSunMoon else "false")
        + "),\n"
    )
    return cmd


def cmdTimeSettings(room, header, cmdCount):
    cmd = CData()
    cmd.source = (
        indent
        + "SCENE_CMD_TIME_SETTINGS("
        + ", ".join(
            (
                str(room.timeHours),
                str(room.timeMinutes),
                str(room.timeSpeed),
            )
        )
        + "),\n"
    )
    return cmd


def cmdWindSettings(room, header, cmdCount):
    cmd = CData()
    cmd.source = (
        indent
        + "SCENE_CMD_WIND_SETTINGS("
        + ", ".join(
            (
                str(room.windVector[0]),
                str(room.windVector[1]),
                str(room.windVector[2]),
                str(room.windStrength),
            )
        )
        + "),\n"
    )
    return cmd


def cmdMesh(room, header, cmdCount):
    cmd = CData()
<<<<<<< HEAD
    cmd.source = indent + "SCENE_CMD_MESH(&" + room.mesh.headerName() + "),\n"
=======
    cmd.source = "\tSCENE_CMD_ROOM_SHAPE(&" + room.mesh.headerName() + "),\n"
>>>>>>> 91a6f762
    return cmd


def cmdObjectList(room, header, cmdCount):
    cmd = CData()
    cmd.source = (
        indent + "SCENE_CMD_OBJECT_LIST(" + str(len(room.objectList)) + ", " + str(room.objectListName(header)) + "),\n"
    )
    return cmd


def cmdActorList(room, header, cmdCount):
    cmd = CData()
    cmd.source = (
        indent + "SCENE_CMD_ACTOR_LIST(" + str(len(room.actorList)) + ", " + str(room.actorListName(header)) + "),\n"
    )
    return cmd


def ootObjectListToC(room, headerIndex):
    data = CData()
    data.header = "extern s16 " + room.objectListName(headerIndex) + "[];\n"
    data.source = (
        "s16 "
        + room.objectListName(headerIndex)
        + "[LENGTH_"
        + str(room.objectListName(headerIndex)).upper()
        + "] = {\n"
    )
    for objectItem in room.objectList:
        data.source += indent + getIDFromKey(objectItem, objectRoot) + ",\n"
    data.source += "};\n\n"
    return data


def ootActorToC(actor):
    return (
        "{ "
        + ", ".join(
            (
                str(actor.actorID),
                str(int(round(actor.position[0]))),
                str(int(round(actor.position[1]))),
                str(int(round(actor.position[2]))),
                *(
                    (
                        actor.rotOverride[0],
                        actor.rotOverride[1],
                        actor.rotOverride[2],
                    )
                    if actor.rotOverride is not None
                    else (
                        str(int(round(actor.rotation[0]))),
                        str(int(round(actor.rotation[1]))),
                        str(int(round(actor.rotation[2]))),
                    )
                ),
                str(actor.actorParam),
            )
        )
        + " },\n"
    )


def ootActorListToC(room, headerIndex):
    data = CData()
    data.header = "extern ActorEntry " + room.actorListName(headerIndex) + "[];\n"
    data.source = (
        "ActorEntry "
        + room.actorListName(headerIndex)
        + "[LENGTH_"
        + str(room.actorListName(headerIndex)).upper()
        + "] = {\n"
    )
    for actor in room.actorList:
        data.source += indent + ootActorToC(actor)
    data.source += "};\n\n"
    return data


def ootMeshEntryToC(meshEntry, roomShape):
    opaqueName = meshEntry.DLGroup.opaque.name if meshEntry.DLGroup.opaque is not None else "0"
    transparentName = meshEntry.DLGroup.transparent.name if meshEntry.DLGroup.transparent is not None else "0"
    data = "{ "
    if roomShape == "ROOM_SHAPE_TYPE_IMAGE":
        raise PluginError("Pre-Rendered rooms not supported.")
    elif roomShape == "ROOM_SHAPE_TYPE_CULLABLE":
        data += (
            "{ "
            + f"{meshEntry.cullGroup.position[0]}, {meshEntry.cullGroup.position[1]}, {meshEntry.cullGroup.position[2]}"
            + " }, "
        )
        data += str(meshEntry.cullGroup.cullDepth) + ", "
    data += (
        (opaqueName if opaqueName != "0" else "NULL")
        + ", "
        + (transparentName if transparentName != "0" else "NULL")
        + " },\n"
    )

    return data


def ootRoomMeshToC(room, textureExportSettings):
    mesh = room.mesh
    if len(mesh.meshEntries) == 0:
        raise PluginError("Error: Room " + str(room.index) + " has no mesh children.")

    meshHeader = CData()
    meshHeader.header = f"extern {ootRoomShapeStructs[mesh.roomShape]} {mesh.headerName()};\n"
    meshHeader.source = (
        "\n".join(
            (
                ootRoomShapeStructs[mesh.roomShape] + " " + mesh.headerName() + " = {",
                indent + mesh.roomShape + ",",
                indent + "ARRAY_COUNT(" + mesh.entriesName() + ")" + ",",
                indent + mesh.entriesName() + ",",
                indent + mesh.entriesName() + " + ARRAY_COUNT(" + mesh.entriesName() + ")",
                "};",
            )
        )
        + "\n\n"
    )

    meshEntries = CData()
    meshEntries.header = (
        f"extern {ootRoomShapeEntryStructs[mesh.roomShape]} {mesh.entriesName()}[{str(len(mesh.meshEntries))}];\n"
    )
    meshEntries.source = (
        f"{ootRoomShapeEntryStructs[mesh.roomShape]} {mesh.entriesName()}[{str(len(mesh.meshEntries))}] = " + "{\n"
    )
    meshData = CData()
    for entry in mesh.meshEntries:
<<<<<<< HEAD
        meshEntries.source += indent + ootMeshEntryToC(entry, mesh.meshType)
=======
        meshEntries.source += "\t" + ootMeshEntryToC(entry, mesh.roomShape)
>>>>>>> 91a6f762
        if entry.DLGroup.opaque is not None:
            meshData.append(entry.DLGroup.opaque.to_c(mesh.model.f3d))
        if entry.DLGroup.transparent is not None:
            meshData.append(entry.DLGroup.transparent.to_c(mesh.model.f3d))
    meshEntries.source += "};\n\n"
    exportData = mesh.model.to_c(textureExportSettings, OOTGfxFormatter(ScrollMethod.Vertex))

    meshData.append(exportData.all())
    meshHeader.append(meshEntries)

    return meshHeader, meshData


def ootRoomCommandsToC(room, headerIndex):
    commands = []
    if room.hasAlternateHeaders():
        commands.append(cmdAltHeaders(room.roomName(), room.alternateHeadersName(), headerIndex, len(commands)))
    commands.append(cmdEchoSettings(room, headerIndex, len(commands)))
    commands.append(cmdRoomBehaviour(room, headerIndex, len(commands)))
    commands.append(cmdSkyboxDisables(room, headerIndex, len(commands)))
    commands.append(cmdTimeSettings(room, headerIndex, len(commands)))
    if room.setWind:
        commands.append(cmdWindSettings(room, headerIndex, len(commands)))
    commands.append(cmdMesh(room, headerIndex, len(commands)))
    if len(room.objectList) > 0:
        commands.append(cmdObjectList(room, headerIndex, len(commands)))
    if len(room.actorList) > 0:
        commands.append(cmdActorList(room, headerIndex, len(commands)))
    commands.append(cmdEndMarker(room.roomName(), headerIndex, len(commands)))

    data = CData()

    # data.header = ''.join([command.header for command in commands]) +'\n'
    data.header = "extern SCmdBase " + room.roomName() + "_header" + format(headerIndex, "02") + "[];\n"

    data.source = "SCmdBase " + room.roomName() + "_header" + format(headerIndex, "02") + "[] = {\n"
    data.source += "".join([command.source for command in commands])
    data.source += "};\n\n"

    return data


def ootAlternateRoomMainToC(scene, room):
    altHeader = CData()
    altData = CData()

    altHeader.header = "extern SCmdBase* " + room.alternateHeadersName() + "[];\n"
    altHeader.source = "SCmdBase* " + room.alternateHeadersName() + "[] = {\n"

    if room.childNightHeader is not None:
        altHeader.source += indent + room.roomName() + "_header" + format(1, "02") + ",\n"
        altData.source += ootGetHeaderDefines(room, 1)
        altData.append(ootRoomMainToC(scene, room.childNightHeader, 1))
    else:
        altHeader.source += indent + "0,\n"

    if room.adultDayHeader is not None:
        altHeader.source += indent + room.roomName() + "_header" + format(2, "02") + ",\n"
        altData.source += ootGetHeaderDefines(room, 2)
        altData.append(ootRoomMainToC(scene, room.adultDayHeader, 2))
    else:
        altHeader.source += indent + "0,\n"

    if room.adultNightHeader is not None:
        altHeader.source += indent + room.roomName() + "_header" + format(3, "02") + ",\n"
        altData.source += ootGetHeaderDefines(room, 3)
        altData.append(ootRoomMainToC(scene, room.adultNightHeader, 3))
    else:
        altHeader.source += indent + "0,\n"

    for i in range(len(room.cutsceneHeaders)):
        altHeader.source += indent + room.roomName() + "_header" + format(i + 4, "02") + ",\n"
        altData.source += ootGetHeaderDefines(room, i + 4)
        altData.append(ootRoomMainToC(scene, room.cutsceneHeaders[i], i + 4))

    altHeader.source += "};\n\n"

    return altHeader, altData


def ootRoomMainToC(scene, room, headerIndex):
    roomMainC = CData()

    if headerIndex == 0:
        roomMainC.source += ootGetHeaderDefines(room, 0)

    if room.hasAlternateHeaders():
        altHeader, altData = ootAlternateRoomMainToC(scene, room)
    else:
        altHeader = CData()
        altData = CData()

    roomMainC.append(ootRoomCommandsToC(room, headerIndex))
    roomMainC.append(altHeader)
    if len(room.objectList) > 0:
        roomMainC.append(ootObjectListToC(room, headerIndex))
    if len(room.actorList) > 0:
        roomMainC.append(ootActorListToC(room, headerIndex))
    roomMainC.append(altData)

    return roomMainC


def ootSceneCommandsToC(scene, headerIndex):
    commands = []
    if scene.hasAlternateHeaders():
        commands.append(cmdAltHeaders(scene.sceneName(), scene.alternateHeadersName(), headerIndex, len(commands)))
    commands.append(cmdSoundSettings(scene, headerIndex, len(commands)))
    commands.append(cmdRoomList(scene, headerIndex, len(commands)))
    if len(scene.transitionActorList) > 0:
        commands.append(cmdTransiActorList(scene, headerIndex, len(commands)))
    commands.append(cmdMiscSettings(scene, headerIndex, len(commands)))
    commands.append(cmdColHeader(scene, headerIndex, len(commands)))
    commands.append(cmdEntranceList(scene, headerIndex, len(commands)))
    commands.append(cmdSpecialFiles(scene, headerIndex, len(commands)))
    if len(scene.pathList) > 0:
        commands.append(cmdPathList(scene, headerIndex, len(commands)))
    commands.append(cmdSpawnList(scene, headerIndex, len(commands)))
    commands.append(cmdSkyboxSettings(scene, headerIndex, len(commands)))
    if len(scene.exitList) > 0:
        commands.append(cmdExitList(scene, headerIndex, len(commands)))
    commands.append(cmdLightSettingList(scene, headerIndex, len(commands)))
    if scene.writeCutscene:
        commands.append(cmdCutsceneData(scene, headerIndex, len(commands)))
    commands.append(cmdEndMarker(scene.sceneName(), headerIndex, len(commands)))

    data = CData()

    # data.header = ''.join([command.header for command in commands]) +'\n'
    data.header = "extern SCmdBase " + scene.sceneName() + "_header" + format(headerIndex, "02") + "[];\n"

    data.source = "SCmdBase " + scene.sceneName() + "_header" + format(headerIndex, "02") + "[] = {\n"
    data.source += "".join([command.source for command in commands])
    data.source += "};\n\n"

    return data


def ootStartPositionListToC(scene, headerIndex):
    data = CData()
    data.header = "extern ActorEntry " + scene.startPositionsName(headerIndex) + "[];\n"
    data.source = "ActorEntry " + scene.startPositionsName(headerIndex) + "[] = {\n"
    for i in range(len(scene.startPositions)):
        data.source += indent + ootActorToC(scene.startPositions[i])
    data.source += "};\n\n"
    return data


def ootTransitionActorToC(transActor):
    return (
        "{ "
        + ", ".join(
            (
                str(transActor.frontRoom),
                str(transActor.frontCam),
                str(transActor.backRoom),
                str(transActor.backCam),
                str(transActor.actorID),
                str(int(round(transActor.position[0]))),
                str(int(round(transActor.position[1]))),
                str(int(round(transActor.position[2]))),
                str(int(round(transActor.rotationY))),
                str(transActor.actorParam),
            )
        )
        + " },\n"
    )


def ootTransitionActorListToC(scene, headerIndex):
    data = CData()
    data.header = (
        "extern TransitionActorEntry "
        + scene.transitionActorListName(headerIndex)
        + "["
        + str(len(scene.transitionActorList))
        + "];\n"
    )
    data.source = (
        "TransitionActorEntry "
        + scene.transitionActorListName(headerIndex)
        + "["
        + str(len(scene.transitionActorList))
        + "] = {\n"
    )
    for transActor in scene.transitionActorList:
        data.source += indent + ootTransitionActorToC(transActor)
    data.source += "};\n\n"
    return data


def ootRoomExternToC(room):
    return ("extern u8 _" + room.roomName() + "SegmentRomStart[];\n") + (
        "extern u8 _" + room.roomName() + "SegmentRomEnd[];\n"
    )


def ootRoomListEntryToC(room):
    return "{ (u32)_" + room.roomName() + "SegmentRomStart, (u32)_" + room.roomName() + "SegmentRomEnd },\n"


def ootRoomListHeaderToC(scene):
    data = CData()

    data.header += "extern RomFile " + scene.roomListName() + "[];\n"

    if scene.write_dummy_room_list:
        data.source += "// Dummy room list\n"
        data.source += "RomFile " + scene.roomListName() + "[] = {\n"
        data.source += indent + "{0, 0},\n" * len(scene.rooms)
        data.source += "};\n\n"
    else:
        # Write externs for rom segments
        for i in range(len(scene.rooms)):
            data.source += ootRoomExternToC(scene.rooms[i])
        data.source += "\n"

        data.source += "RomFile " + scene.roomListName() + "[] = {\n"

        for i in range(len(scene.rooms)):
            data.source += indent + ootRoomListEntryToC(scene.rooms[i])
        data.source += "};\n\n"

    return data


def ootEntranceToC(entrance):
    return "{ " + str(entrance.startPositionIndex) + ", " + str(entrance.roomIndex) + " },\n"


def ootEntranceListToC(scene, headerIndex):
    data = CData()
    data.header = "extern EntranceEntry " + scene.entranceListName(headerIndex) + "[];\n"
    data.source = "EntranceEntry " + scene.entranceListName(headerIndex) + "[] = {\n"
    for entrance in scene.entranceList:
        data.source += indent + ootEntranceToC(entrance)
    data.source += "};\n\n"
    return data


def ootExitListToC(scene, headerIndex):
    data = CData()
    data.header = "extern u16 " + scene.exitListName(headerIndex) + "[" + str(len(scene.exitList)) + "];\n"
    data.source = "u16 " + scene.exitListName(headerIndex) + "[" + str(len(scene.exitList)) + "] = {\n"
    for exitEntry in scene.exitList:
        data.source += indent + str(exitEntry.index) + ",\n"
    data.source += "};\n\n"
    return data


def ootVectorToC(vector):
    return f"0x{vector[0]:02X}, 0x{vector[1]:02X}, 0x{vector[2]:02X}"


def ootLightToC(light):
    return (
        indent
        + "{ "
        + ", ".join(
            (
                ootVectorToC(light.ambient),
                ootVectorToC(light.diffuseDir0),
                ootVectorToC(light.diffuse0),
                ootVectorToC(light.diffuseDir1),
                ootVectorToC(light.diffuse1),
                ootVectorToC(light.fogColor),
                light.getBlendFogShort(),
                f"0x{light.fogFar:04X}",
            )
        )
        + " },\n"
    )


def ootLightSettingsToC(scene, useIndoorLighting, headerIndex):
    data = CData()
    lightArraySize = len(scene.lights)
    data.header = "extern LightSettings " + scene.lightListName(headerIndex) + "[" + str(lightArraySize) + "];\n"
    data.source = "LightSettings " + scene.lightListName(headerIndex) + "[" + str(lightArraySize) + "] = {\n"
    for light in scene.lights:
        data.source += ootLightToC(light)
    data.source += "};\n\n"
    return data


def ootPathToC(path):
    data = CData()
    data.header = "extern Vec3s " + path.pathName() + "[];\n"
    data.source = "Vec3s " + path.pathName() + "[] = {\n"
    for point in path.points:
        data.source += (
            indent
            + "{ "
            + str(int(round(point[0])))
            + ", "
            + str(int(round(point[1])))
            + ", "
            + str(int(round(point[2])))
            + " },\n"
        )
    data.source += "};\n\n"

    return data


def ootPathListToC(scene):
    data = CData()
    data.header = "extern Path " + scene.pathListName() + "[" + str(len(scene.pathList)) + "];\n"
    data.source = "Path " + scene.pathListName() + "[" + str(len(scene.pathList)) + "] = {\n"
    pathData = CData()
    for i in range(len(scene.pathList)):
        path = scene.pathList[i]
        data.source += indent + "{ " + str(len(path.points)) + ", " + path.pathName() + " },\n"
        pathData.append(ootPathToC(path))
    data.source += "};\n\n"
    pathData.append(data)
    return pathData


def ootSceneMeshToC(scene, textureExportSettings):
    exportData = scene.model.to_c(textureExportSettings, OOTGfxFormatter(ScrollMethod.Vertex))
    return exportData.all()


def ootSceneIncludes(scene):
    data = CData()
    data.source += '#include "ultra64.h"\n'
    data.source += '#include "z64.h"\n'
    data.source += '#include "macros.h"\n'
    data.source += '#include "' + scene.sceneName() + '.h"\n\n'
    data.source += '#include "segment_symbols.h"\n'
    data.source += '#include "command_macros_base.h"\n'
    data.source += '#include "z64cutscene_commands.h"\n'
    data.source += '#include "variables.h"\n'
    data.source += "\n"
    return data


def ootAlternateSceneMainToC(scene):
    altHeader = CData()
    altData = CData()

    altHeader.header = "extern SCmdBase* " + scene.alternateHeadersName() + "[];\n"
    altHeader.source = "SCmdBase* " + scene.alternateHeadersName() + "[] = {\n"

    if scene.childNightHeader is not None:
        altHeader.source += indent + scene.sceneName() + "_header" + format(1, "02") + ",\n"
        altData.append(ootSceneMainToC(scene.childNightHeader, 1))
    else:
        altHeader.source += indent + "0,\n"

    if scene.adultDayHeader is not None:
        altHeader.source += indent + scene.sceneName() + "_header" + format(2, "02") + ",\n"
        altData.append(ootSceneMainToC(scene.adultDayHeader, 2))
    else:
        altHeader.source += indent + "0,\n"

    if scene.adultNightHeader is not None:
        altHeader.source += indent + scene.sceneName() + "_header" + format(3, "02") + ",\n"
        altData.append(ootSceneMainToC(scene.adultNightHeader, 3))
    else:
        altHeader.source += indent + "0,\n"

    for i in range(len(scene.cutsceneHeaders)):
        altHeader.source += indent + scene.sceneName() + "_header" + format(i + 4, "02") + ",\n"
        altData.append(ootSceneMainToC(scene.cutsceneHeaders[i], i + 4))

    altHeader.source += "};\n\n"

    return altHeader, altData


def ootSceneMainToC(scene, headerIndex):
    sceneMainC = CData()

    if headerIndex == 0:
        # Check if this is the first time the function is being called, we do not want to write this data multiple times
        roomHeaderData = ootRoomListHeaderToC(scene)
        if len(scene.pathList) > 0:
            pathData = ootPathListToC(scene)
        else:
            pathData = CData()
    else:
        # The function has already been called (and is being called for another scene header), so we can make this data be a blank string
        roomHeaderData = CData()
        pathData = CData()

    if scene.hasAlternateHeaders():
        # Gets the alternate data for the scene's main c file
        altHeader, altData = ootAlternateSceneMainToC(scene)
    else:
        # Since the scene does not use alternate headers, this data can just be a blank string
        altHeader = CData()
        altData = CData()

    # Write the scene header
    sceneMainC.append(ootSceneCommandsToC(scene, headerIndex))

    # Write alternate scene headers
    sceneMainC.append(altHeader)

    # Write the spawn position list data
    if len(scene.startPositions) > 0:
        sceneMainC.append(ootStartPositionListToC(scene, headerIndex))

    # Write the transition actor list data
    if len(scene.transitionActorList) > 0:
        sceneMainC.append(ootTransitionActorListToC(scene, headerIndex))

    # Write the room segment list
    sceneMainC.append(roomHeaderData)

    # Write the entrance list
    if len(scene.entranceList) > 0:
        sceneMainC.append(ootEntranceListToC(scene, headerIndex))

    # Write the exit list
    if len(scene.exitList) > 0:
        sceneMainC.append(ootExitListToC(scene, headerIndex))

    # Write the light data
    if len(scene.lights) > 0:
        sceneMainC.append(ootLightSettingsToC(scene, scene.skyboxLighting == "0x01", headerIndex))

    # Write the path data, if used
    sceneMainC.append(pathData)

    # Write the data from alternate headers
    sceneMainC.append(altData)

    return sceneMainC


# Writes the textures and material setup displaylists that are shared between multiple rooms (is written to the scene)
def ootSceneTexturesToC(scene, textureExportSettings):
    sceneTextures = CData()
    sceneTextures.append(ootSceneMeshToC(scene, textureExportSettings))
    return sceneTextures


# Writes the collision data for a scene
def ootSceneCollisionToC(scene):
    sceneCollisionC = CData()
    sceneCollisionC.append(ootCollisionToC(scene.collision))
    return sceneCollisionC


# scene is either None or an OOTScene. This can either be the main scene itself,
# or one of the alternate / cutscene headers.
def ootGetCutsceneC(scene, headerIndex):
    if scene is not None and scene.writeCutscene:
        if scene.csWriteType == "Embedded":
            return [ootCutsceneDataToC(scene, scene.cutsceneDataName(headerIndex))]
        elif scene.csWriteType == "Object":
            return [ootCutsceneDataToC(scene.csWriteObject, scene.csWriteObject.name)]
    return []


def ootSceneCutscenesToC(scene):
    sceneCutscenes = ootGetCutsceneC(scene, 0)
    sceneCutscenes.extend(ootGetCutsceneC(scene.childNightHeader, 1))
    sceneCutscenes.extend(ootGetCutsceneC(scene.adultDayHeader, 2))
    sceneCutscenes.extend(ootGetCutsceneC(scene.adultNightHeader, 3))

    for i in range(len(scene.cutsceneHeaders)):
        sceneCutscenes.extend(ootGetCutsceneC(scene.cutsceneHeaders[i], i + 4))
    for ec in scene.extraCutscenes:
        sceneCutscenes.append(ootCutsceneDataToC(ec, ec.name))

    return sceneCutscenes


def ootLevelToC(scene, textureExportSettings):
    levelC = OOTLevelC()

    levelC.sceneMainC = ootSceneMainToC(scene, 0)
    levelC.sceneTexturesC = ootSceneTexturesToC(scene, textureExportSettings)
    levelC.sceneCollisionC = ootSceneCollisionToC(scene)
    levelC.sceneCutscenesC = ootSceneCutscenesToC(scene)

    for i in range(len(scene.rooms)):
        levelC.roomMainC[scene.rooms[i].roomName()] = ootRoomMainToC(scene, scene.rooms[i], 0)
        meshHeader, meshData = ootRoomMeshToC(scene.rooms[i], textureExportSettings)
        levelC.roomMeshInfoC[scene.rooms[i].roomName()] = meshHeader
        levelC.roomMeshC[scene.rooms[i].roomName()] = meshData
    return levelC


class OOTLevelC:
    def sceneTexturesIsUsed(self):
        return len(self.sceneTexturesC.source) > 0

    def sceneCutscenesIsUsed(self):
        return len(self.sceneCutscenesC) > 0

    def __init__(self):
        # Main header file for both the scene and room(s)
        self.header = CData()
        # Files for the scene segment
        self.sceneMainC = CData()
        self.sceneTexturesC = CData()
        self.sceneCollisionC = CData()
        self.sceneCutscenesC = []
        # Files for room segments
        self.roomMainC = {}
        self.roomMeshInfoC = {}
        self.roomMeshC = {}


def ootGetHeaderDefines(room, headerIndex):
    """Returns CData containing defines for actor and object lists lengths"""
    data = CData()

    if len(room.objectList) > 0:
        data.header += (
            "#define LENGTH_" + str(room.objectListName(headerIndex)).upper() + " " + str(len(room.objectList))
        ) + "\n"
    if len(room.actorList) > 0:
        data.header += (
            "#define LENGTH_" + str(room.actorListName(headerIndex)).upper() + " " + str(len(room.actorList))
        ) + "\n"
    if not (data.header == ""):
        data.header += "\n"

    return data.header<|MERGE_RESOLUTION|>--- conflicted
+++ resolved
@@ -230,11 +230,7 @@
 
 def cmdMesh(room, header, cmdCount):
     cmd = CData()
-<<<<<<< HEAD
-    cmd.source = indent + "SCENE_CMD_MESH(&" + room.mesh.headerName() + "),\n"
-=======
-    cmd.source = "\tSCENE_CMD_ROOM_SHAPE(&" + room.mesh.headerName() + "),\n"
->>>>>>> 91a6f762
+    cmd.source = indent + "SCENE_CMD_ROOM_SHAPE(&" + room.mesh.headerName() + "),\n"
     return cmd
 
 
@@ -368,11 +364,7 @@
     )
     meshData = CData()
     for entry in mesh.meshEntries:
-<<<<<<< HEAD
         meshEntries.source += indent + ootMeshEntryToC(entry, mesh.meshType)
-=======
-        meshEntries.source += "\t" + ootMeshEntryToC(entry, mesh.roomShape)
->>>>>>> 91a6f762
         if entry.DLGroup.opaque is not None:
             meshData.append(entry.DLGroup.opaque.to_c(mesh.model.f3d))
         if entry.DLGroup.transparent is not None:
