--- conflicted
+++ resolved
@@ -14,13 +14,6 @@
     cmd = CData()
     cmd.source = (
         "\tSCENE_CMD_SOUND_SETTINGS("
-<<<<<<< HEAD
-        + str(scene.audioSessionPreset)
-        + ", "
-        + str(scene.nightSeq)
-        + ", "
-        + str(scene.musicSeq)
-=======
         + ", ".join(
             (
                 str(scene.audioSessionPreset),
@@ -28,7 +21,6 @@
                 str(scene.musicSeq),
             )
         )
->>>>>>> 85847bde
         + "),\n"
     )
     return cmd
@@ -102,13 +94,6 @@
     cmd = CData()
     cmd.source = (
         "\tSCENE_CMD_SKYBOX_SETTINGS("
-<<<<<<< HEAD
-        + str(scene.skyboxID)
-        + ", "
-        + str(scene.skyboxCloudiness)
-        + ", "
-        + str(scene.skyboxLighting)
-=======
         + ", ".join(
             (
                 str(scene.skyboxID),
@@ -116,7 +101,6 @@
                 str(scene.skyboxLighting),
             )
         )
->>>>>>> 85847bde
         + "),\n"
     )
     return cmd
@@ -175,15 +159,6 @@
     cmd = CData()
     cmd.source = (
         "\tSCENE_CMD_ROOM_BEHAVIOR("
-<<<<<<< HEAD
-        + str(room.roomBehaviour)
-        + ", "
-        + str(room.linkIdleMode)
-        + ", "
-        + ("true" if room.showInvisibleActors else "false")
-        + ", "
-        + ("true" if room.disableWarpSongs else "false")
-=======
         + ", ".join(
             (
                 str(room.roomBehaviour),
@@ -192,7 +167,6 @@
                 ("true" if room.disableWarpSongs else "false"),
             )
         )
->>>>>>> 85847bde
         + "),\n"
     )
     return cmd
@@ -214,13 +188,6 @@
     cmd = CData()
     cmd.source = (
         "\tSCENE_CMD_TIME_SETTINGS("
-<<<<<<< HEAD
-        + str(room.timeHours)
-        + ", "
-        + str(room.timeMinutes)
-        + ", "
-        + str(room.timeSpeed)
-=======
         + ", ".join(
             (
                 str(room.timeHours),
@@ -228,7 +195,6 @@
                 str(room.timeSpeed),
             )
         )
->>>>>>> 85847bde
         + "),\n"
     )
     return cmd
@@ -238,15 +204,6 @@
     cmd = CData()
     cmd.source = (
         "\tSCENE_CMD_WIND_SETTINGS("
-<<<<<<< HEAD
-        + str(room.windVector[0])
-        + ", "
-        + str(room.windVector[1])
-        + ", "
-        + str(room.windVector[2])
-        + ", "
-        + str(room.windStrength)
-=======
         + ", ".join(
             (
                 str(room.windVector[0]),
@@ -255,7 +212,6 @@
                 str(room.windStrength),
             )
         )
->>>>>>> 85847bde
         + "),\n"
     )
     return cmd
@@ -294,29 +250,6 @@
 def ootActorToC(actor):
     return (
         "{ "
-<<<<<<< HEAD
-        + str(actor.actorID)
-        + ", "
-        + str(int(round(actor.position[0])))
-        + ", "
-        + str(int(round(actor.position[1])))
-        + ", "
-        + str(int(round(actor.position[2])))
-        + ", "
-        + (
-            (actor.rotOverride[0] + ", " + actor.rotOverride[1] + ", " + actor.rotOverride[2] + ", ")
-            if actor.rotOverride is not None
-            else (
-                str(int(round(actor.rotation[0])))
-                + ", "
-                + str(int(round(actor.rotation[1])))
-                + ", "
-                + str(int(round(actor.rotation[2])))
-                + ", "
-            )
-        )
-        + str(actor.actorParam)
-=======
         + ", ".join(
             (
                 str(actor.actorID),
@@ -339,7 +272,6 @@
                 str(actor.actorParam),
             )
         )
->>>>>>> 85847bde
         + " },\n"
     )
 
@@ -552,27 +484,6 @@
 def ootTransitionActorToC(transActor):
     return (
         "{ "
-<<<<<<< HEAD
-        + str(transActor.frontRoom)
-        + ", "
-        + str(transActor.frontCam)
-        + ", "
-        + str(transActor.backRoom)
-        + ", "
-        + str(transActor.backCam)
-        + ", "
-        + str(transActor.actorID)
-        + ", "
-        + str(int(round(transActor.position[0])))
-        + ", "
-        + str(int(round(transActor.position[1])))
-        + ", "
-        + str(int(round(transActor.position[2])))
-        + ", "
-        + str(transActor.rotationY)
-        + ", "
-        + str(transActor.actorParam)
-=======
         + ", ".join(
             (
                 str(transActor.frontRoom),
@@ -587,7 +498,6 @@
                 str(transActor.actorParam),
             )
         )
->>>>>>> 85847bde
         + " },\n"
     )
 
@@ -615,18 +525,8 @@
 
 
 def ootRoomExternToC(room):
-<<<<<<< HEAD
-    return (
-        "extern u8 _"
-        + room.roomName()
-        + "SegmentRomStart[];\n"
-        + "extern u8 _"
-        + room.roomName()
-        + "SegmentRomEnd[];\n"
-=======
     return ("extern u8 _" + room.roomName() + "SegmentRomStart[];\n") + (
         "extern u8 _" + room.roomName() + "SegmentRomEnd[];\n"
->>>>>>> 85847bde
     )
 
 
@@ -690,23 +590,6 @@
 def ootLightToC(light):
     return (
         "\t{ "
-<<<<<<< HEAD
-        + ootVectorToC(light.ambient)
-        + ", "
-        + ootVectorToC(light.diffuseDir0)
-        + ", "
-        + ootVectorToC(light.diffuse0)
-        + ", "
-        + ootVectorToC(light.diffuseDir1)
-        + ", "
-        + ootVectorToC(light.diffuse1)
-        + ", "
-        + ootVectorToC(light.fogColor)
-        + ", "
-        + light.getBlendFogShort()
-        + ", "
-        + "0x{:04X}".format(light.fogFar)
-=======
         + ", ".join(
             (
                 ootVectorToC(light.ambient),
@@ -719,7 +602,6 @@
                 "0x{:04X}".format(light.fogFar),
             )
         )
->>>>>>> 85847bde
         + " },\n"
     )
 
