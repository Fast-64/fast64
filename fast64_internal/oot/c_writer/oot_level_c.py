import math
from ..oot_f3d_writer import *
from ..oot_level_writer import *
from ..oot_collision import *
from ..oot_cutscene import *
from ..oot_utility import indent

def cmdName(name, header, index):
	return name + "_header" + format(header, '02') + "_cmd" + format(index, '02')

# Scene Commands
def cmdSoundSettings(scene, header, cmdCount):
	cmd = CData()
	cmd.source = indent + "SCENE_CMD_SOUND_SETTINGS(" + str(scene.audioSessionPreset) + ", " + str(scene.nightSeq) + \
		", " + str(scene.musicSeq) + "),\n"
	return cmd

def cmdRoomList(scene, header, cmdCount):
	cmd = CData()
<<<<<<< HEAD
	cmd.source = indent + "SCENE_CMD_ROOM_LIST(" + str(len(scene.rooms)) + ", &" + scene.roomListName() + "),\n"
=======
	cmd.source = "\tSCENE_CMD_ROOM_LIST(" + str(len(scene.rooms)) + ", " + scene.roomListName() + "),\n"
>>>>>>> 161b8dca
	return cmd

def cmdTransiActorList(scene, header, cmdCount):
	cmd = CData()
<<<<<<< HEAD
	cmd.source = indent + "SCENE_CMD_TRANSITION_ACTOR_LIST(" + str(len(scene.transitionActorList)) + ", &" + \
=======
	cmd.source = "\tSCENE_CMD_TRANSITION_ACTOR_LIST(" + str(len(scene.transitionActorList)) + ", " + \
>>>>>>> 161b8dca
		scene.transitionActorListName(header) + "),\n"
	return cmd

def cmdMiscSettings(scene, header, cmdCount):
	cmd = CData()
	cmd.source = indent + "SCENE_CMD_MISC_SETTINGS(" + str(scene.cameraMode) + ", " + str(scene.mapLocation) + "),\n"
	return cmd

def cmdColHeader(scene, header, cmdCount):
	cmd = CData()
	cmd.source = indent + "SCENE_CMD_COL_HEADER(&" + scene.collision.headerName() + "),\n"
	return cmd

def cmdEntranceList(scene, header, cmdCount):
	cmd = CData()
<<<<<<< HEAD
	cmd.source = indent + "SCENE_CMD_ENTRANCE_LIST(" + (('&' + scene.entranceListName(header)) if len(scene.entranceList) > 0 else "NULL") + "),\n"
=======
	cmd.source = "\tSCENE_CMD_ENTRANCE_LIST(" + (scene.entranceListName(header) if len(scene.entranceList) > 0 else "NULL") + "),\n"
>>>>>>> 161b8dca
	return cmd

def cmdSpecialFiles(scene, header, cmdCount):
	cmd = CData()
	cmd.source = indent + "SCENE_CMD_SPECIAL_FILES(" + str(scene.naviCup) + ", " + str(scene.globalObject) + "),\n"
	return cmd

def cmdPathList(scene, header, cmdCount):
	cmd = CData()
<<<<<<< HEAD
	cmd.source = indent + "SCENE_CMD_PATH_LIST(&" + scene.pathListName() + "),\n"
=======
	cmd.source = "\tSCENE_CMD_PATH_LIST(" + scene.pathListName() + "),\n"
>>>>>>> 161b8dca
	return cmd

def cmdSpawnList(scene, header, cmdCount):
	cmd = CData()
<<<<<<< HEAD
	cmd.source = indent + "SCENE_CMD_SPAWN_LIST(" + str(len(scene.startPositions)) + ", " + \
		(('&' + scene.startPositionsName(header)) if len(scene.startPositions) > 0 else 'NULL') + "),\n"
=======
	cmd.source = "\tSCENE_CMD_SPAWN_LIST(" + str(len(scene.startPositions)) + ", " + \
		(scene.startPositionsName(header) if len(scene.startPositions) > 0 else 'NULL') + "),\n"
>>>>>>> 161b8dca
	return cmd

def cmdSkyboxSettings(scene, header, cmdCount):
	cmd = CData()
	cmd.source = indent + "SCENE_CMD_SKYBOX_SETTINGS(" + str(scene.skyboxID) + ", " + str(scene.skyboxCloudiness) \
		+ ", " + str(scene.skyboxLighting) + "),\n"
	return cmd
	
def cmdExitList(scene, header, cmdCount):
	cmd = CData()
<<<<<<< HEAD
	cmd.source = indent + "SCENE_CMD_EXIT_LIST(&" + scene.exitListName(header) + "),\n"
=======
	cmd.source = "\tSCENE_CMD_EXIT_LIST(" + scene.exitListName(header) + "),\n"
>>>>>>> 161b8dca
	return cmd

def cmdLightSettingList(scene, header, cmdCount):
	cmd = CData()
<<<<<<< HEAD
	cmd.source = indent + "SCENE_CMD_ENV_LIGHT_SETTINGS(" + str(len(scene.lights)) + ", " + \
		(('&' + scene.lightListName(header)) if len(scene.lights) > 0 else 'NULL') + "),\n"
=======
	cmd.source = "\tSCENE_CMD_ENV_LIGHT_SETTINGS(" + str(len(scene.lights)) + ", " + \
		(scene.lightListName(header) if len(scene.lights) > 0 else 'NULL') + "),\n"
>>>>>>> 161b8dca
	return cmd

def cmdCutsceneData(scene, header, cmdCount):
	cmd = CData()
	if scene.csWriteType == "Embedded":
		csname = scene.cutsceneDataName(header)
	elif scene.csWriteType == "Object":
		csname = scene.csWriteObject.name
	elif scene.csWriteType == "Custom":
		csname = scene.csWriteCustom
<<<<<<< HEAD
	cmd.source = indent + "SCENE_CMD_CUTSCENE_DATA(&" + csname + "),\n"
=======
	cmd.source = "\tSCENE_CMD_CUTSCENE_DATA(" + csname + "),\n"
>>>>>>> 161b8dca
	return cmd

def cmdEndMarker(name, header, cmdCount):
	cmd = CData()
	cmd.source = indent + "SCENE_CMD_END(),\n"
	return cmd

# Room Commands
def cmdAltHeaders(name, altName, header, cmdCount):
	cmd = CData()
<<<<<<< HEAD
	cmd.source = indent + "SCENE_CMD_ALTERNATE_HEADER_LIST(&" + altName + "),\n"
=======
	cmd.source = "\tSCENE_CMD_ALTERNATE_HEADER_LIST(" + altName + "),\n"
>>>>>>> 161b8dca
	return cmd

def cmdEchoSettings(room, header, cmdCount):
	cmd = CData()
	cmd.source = indent + "SCENE_CMD_ECHO_SETTINGS(" + str(room.echo) + "),\n"
	return cmd

def cmdRoomBehaviour(room, header, cmdCount):
	cmd = CData()
	cmd.source = indent + "SCENE_CMD_ROOM_BEHAVIOR(" + str(room.roomBehaviour) + ", " + str(room.linkIdleMode) + ", " + \
		("true" if room.showInvisibleActors else "false") + ", " + \
		("true" if room.disableWarpSongs else "false") + "),\n"
	return cmd

def cmdSkyboxDisables(room, header, cmdCount):
	cmd = CData()
	cmd.source = indent + "SCENE_CMD_SKYBOX_DISABLES(" + ("true" if room.disableSkybox else "false") + ", " + \
		("true" if room.disableSunMoon else "false") + "),\n"
	return cmd

def cmdTimeSettings(room, header, cmdCount):
	cmd = CData()
	cmd.source = indent + "SCENE_CMD_TIME_SETTINGS(" + str(room.timeHours) + ", " + str(room.timeMinutes) + ", " + \
		str(room.timeSpeed) + "),\n"
	return cmd

def cmdWindSettings(room, header, cmdCount):
	cmd = CData()
	cmd.source = indent + "SCENE_CMD_WIND_SETTINGS(" + str(room.windVector[0]) + ", " + \
		str(room.windVector[1]) + ", " + \
		str(room.windVector[2]) + ", " + \
		str(room.windStrength) + "),\n"
	return cmd

def cmdMesh(room, header, cmdCount):
	cmd = CData()
	cmd.source = indent + "SCENE_CMD_MESH(&" + room.mesh.headerName() + "),\n"
	return cmd

def cmdObjectList(room, header, cmdCount):
	cmd = CData()
<<<<<<< HEAD
	listLengthDefine = "LENGTH_" + str(room.objectListName(header)).upper()
	cmd.source = indent + "SCENE_CMD_OBJECT_LIST(" + listLengthDefine + ", &" + str(room.objectListName(header)) + "),\n"
=======
	cmd.source = "\tSCENE_CMD_OBJECT_LIST(" + str(len(room.objectList)) + ", " + str(room.objectListName(header)) + "),\n"
>>>>>>> 161b8dca
	return cmd

def cmdActorList(room, header, cmdCount):
	cmd = CData()
<<<<<<< HEAD
	listLengthDefine = "LENGTH_" + str(room.actorListName(header)).upper()
	cmd.source = indent + "SCENE_CMD_ACTOR_LIST(" + listLengthDefine + ", &" + str(room.actorListName(header)) + "),\n"
=======
	cmd.source = "\tSCENE_CMD_ACTOR_LIST(" + str(len(room.actorList)) + ", " + str(room.actorListName(header)) + "),\n"
>>>>>>> 161b8dca
	return cmd

def ootObjectListToC(room, headerIndex):
	data = CData()
	data.header = ("extern s16 " + room.objectListName(headerIndex) + "[];\n")
	data.source = ("s16 " + room.objectListName(headerIndex) + 
		"[LENGTH_" + str(room.objectListName(headerIndex)).upper() + "] = {\n")
	for objectItem in room.objectList:
		data.source += indent + getIDFromKey(objectItem, objectRoot) + ',\n'
	data.source += '};\n\n'
	return data

def ootActorToC(actor):
	return '{ ' + str(actor.actorID) + ', ' + \
		str(int(round(actor.position[0]))) + ', ' + \
		str(int(round(actor.position[1]))) + ', ' + \
		str(int(round(actor.position[2]))) + ', ' + \
		((
		actor.rotOverride[0] + ', ' +
		actor.rotOverride[1] + ', ' +
		actor.rotOverride[2] + ', '
		) if actor.rotOverride is not None else (
		str(int(round(actor.rotation[0]))) + ', ' +
		str(int(round(actor.rotation[1]))) + ', ' +
		str(int(round(actor.rotation[2]))) + ', '
		)) + \
		str(actor.actorParam) + ' },\n'

def ootActorListToC(room, headerIndex):
	data = CData()
	data.header = ("extern ActorEntry " + room.actorListName(headerIndex) + "[];\n")
	data.source = ("ActorEntry " + room.actorListName(headerIndex) + 
		"[LENGTH_" + str(room.actorListName(headerIndex)).upper() + "] = {\n")
	for actor in room.actorList:
		data.source += indent + ootActorToC(actor)
	data.source += "};\n\n"
	return data

def ootMeshEntryToC(meshEntry, meshType):
	opaqueName = meshEntry.DLGroup.opaque.name if meshEntry.DLGroup.opaque is not None else "0"
	transparentName = meshEntry.DLGroup.transparent.name if meshEntry.DLGroup.transparent is not None else "0"
	data = "{ "
	if meshType == "1":
		raise PluginError("Pre-Rendered rooms not supported.")
	elif meshType == "2":
		data += "{ " + f"{meshEntry.cullGroup.position[0]}, {meshEntry.cullGroup.position[1]}, {meshEntry.cullGroup.position[2]}" + " }, "
		data += str(meshEntry.cullGroup.cullDepth) + ", "
	data += (opaqueName if opaqueName != '0' else 'NULL') + ", " + (transparentName if transparentName != '0' else 'NULL') + " },\n"

	return data

def ootRoomMeshToC(room, textureExportSettings):
	mesh = room.mesh
	if len(mesh.meshEntries) == 0:
		raise PluginError("Error: Room " + str(room.index) + " has no mesh children.")

	meshHeader = CData()
	meshHeader.header = "extern MeshHeader" + mesh.meshType + " " + mesh.headerName() + ";\n"
	meshHeader.source = '\n'.join((
		"MeshHeader" + mesh.meshType + " " + mesh.headerName() + "= {",
		indent + mesh.meshType + ",",
		indent + str(len(mesh.meshEntries)) + ",",
		indent + mesh.entriesName() + ",",
		indent + mesh.entriesName() + " + ARRAY_COUNT(" + mesh.entriesName() + ")",
		"};"
	)) + "\n\n"

	meshEntries = CData()
	meshEntryType = "MeshHeader" + ('01' if mesh.meshType == '0' else '2') + "Entry "
	meshEntries.header = "extern " + meshEntryType + " " + mesh.entriesName() + "[" + str(len(mesh.meshEntries)) + "];\n"
	meshEntries.source = meshEntryType + mesh.entriesName() + "[" + str(len(mesh.meshEntries)) + "] = {\n"
	meshData = CData()
	for entry in mesh.meshEntries:
<<<<<<< HEAD
		meshEntries.source  += indent + ootMeshEntryToC(entry, str(mesh.meshType))
=======
		meshEntries.source  += '\t' + ootMeshEntryToC(entry, mesh.meshType)
>>>>>>> 161b8dca
		if entry.DLGroup.opaque is not None:
			meshData.append(entry.DLGroup.opaque.to_c(mesh.model.f3d))
		if entry.DLGroup.transparent is not None:
			meshData.append(entry.DLGroup.transparent.to_c(mesh.model.f3d))
	meshEntries.source  += '};\n\n'
	exportData = mesh.model.to_c(textureExportSettings, OOTGfxFormatter(ScrollMethod.Vertex))

	meshData.append(exportData.all())
	meshHeader.append(meshEntries)
	#meshHeader.append(meshData)

	return meshHeader, meshData

def ootRoomCommandsToC(room, headerIndex):
	commands = []
	if room.hasAlternateHeaders():
		commands.append(cmdAltHeaders(room.roomName(), room.alternateHeadersName(), headerIndex, len(commands)))
	commands.append(cmdEchoSettings(room, headerIndex, len(commands)))
	commands.append(cmdRoomBehaviour(room, headerIndex, len(commands)))
	commands.append(cmdSkyboxDisables(room, headerIndex, len(commands)))
	commands.append(cmdTimeSettings(room, headerIndex, len(commands)))
	if room.setWind:
		commands.append(cmdWindSettings(room, headerIndex, len(commands)))
	commands.append(cmdMesh(room, headerIndex, len(commands)))
	if len(room.objectList) > 0:
		commands.append(cmdObjectList(room, headerIndex, len(commands)))
	if len(room.actorList) > 0:
		commands.append(cmdActorList(room, headerIndex, len(commands)))
	commands.append(cmdEndMarker(room.roomName(), headerIndex, len(commands)))

	data = CData()
	
	# data.header = ''.join([command.header for command in commands]) +'\n'
	data.header = "extern SCmdBase " + room.roomName() + "_header" + format(headerIndex, '02') + "[];\n"

	data.source = "SCmdBase " + room.roomName() + "_header" + format(headerIndex, '02') + "[] = {\n"
	data.source += ''.join([command.source for command in commands])
	data.source += "};\n\n"

	return data

def ootAlternateRoomMainToC(scene, room):
	altHeader = CData()
	altData = CData()

	altHeader.header = "extern SCmdBase* " + room.alternateHeadersName() + "[];\n"
	altHeader.source = "SCmdBase* " + room.alternateHeadersName() + "[] = {\n"
	
	if room.childNightHeader is not None:
		altHeader.source += indent + room.roomName() + "_header" + format(1, '02') + ",\n"
		altData.append(ootRoomMainToC(scene, room.childNightHeader, 1))
	else:
		altHeader.source += indent + "0,\n"

	if room.adultDayHeader is not None:
		altHeader.source += indent + room.roomName() + "_header" + format(2, '02') + ",\n"
		altData.append(ootRoomMainToC(scene, room.adultDayHeader, 2))
	else:
		altHeader.source += indent + "0,\n"

	if room.adultNightHeader is not None:
		altHeader.source += indent + room.roomName() + "_header" + format(3, '02') + ",\n"
		altData.append(ootRoomMainToC(scene, room.adultNightHeader, 3))
	else:
		altHeader.source += indent + "0,\n"

	for i in range(len(room.cutsceneHeaders)):
		altHeader.source += indent + room.roomName() + "_header" + format(i + 4, '02') + ",\n"
		altData.append(ootRoomMainToC(scene, room.cutsceneHeaders[i], i + 4))

	altHeader.source += '};\n\n'

	return altHeader, altData

def ootRoomMainToC(scene, room, headerIndex):
	roomMainC = CData()

	roomMainC.source += ootGetHeaderDefines(room, 0)
	if room.hasAlternateHeaders():
		roomMainC.source += ootGetAltHeaderDefines(room)
	
	if room.hasAlternateHeaders():
		altHeader, altData = ootAlternateRoomMainToC(scene, room)
	else:
		altHeader = CData()
		altData = CData()

	roomMainC.append(ootRoomCommandsToC(room, headerIndex))
	roomMainC.append(altHeader)
	if len(room.objectList) > 0:
		roomMainC.append(ootObjectListToC(room, headerIndex))
	if len(room.actorList) > 0:
		roomMainC.append(ootActorListToC(room, headerIndex))
	roomMainC.append(altData)

	return roomMainC

def ootSceneCommandsToC(scene, headerIndex):
	commands = []
	if scene.hasAlternateHeaders():
		commands.append(cmdAltHeaders(scene.sceneName(), scene.alternateHeadersName(), headerIndex, len(commands)))
	commands.append(cmdSoundSettings(scene, headerIndex, len(commands)))
	commands.append(cmdRoomList(scene, headerIndex, len(commands)))
	if len(scene.transitionActorList) > 0:
		commands.append(cmdTransiActorList(scene, headerIndex, len(commands)))
	commands.append(cmdMiscSettings(scene, headerIndex, len(commands)))
	commands.append(cmdColHeader(scene, headerIndex, len(commands)))
	commands.append(cmdEntranceList(scene, headerIndex, len(commands)))
	commands.append(cmdSpecialFiles(scene, headerIndex, len(commands)))
	if len(scene.pathList) > 0:
		commands.append(cmdPathList(scene, headerIndex, len(commands)))
	commands.append(cmdSpawnList(scene, headerIndex, len(commands)))
	commands.append(cmdSkyboxSettings(scene, headerIndex, len(commands)))
	if len(scene.exitList) > 0:
		commands.append(cmdExitList(scene, headerIndex, len(commands)))
	commands.append(cmdLightSettingList(scene, headerIndex, len(commands)))
	if scene.writeCutscene:
		commands.append(cmdCutsceneData(scene, headerIndex, len(commands)))
	commands.append(cmdEndMarker(scene.sceneName(), headerIndex, len(commands)))

	data = CData()
	
	# data.header = ''.join([command.header for command in commands]) +'\n'
	data.header = "extern SCmdBase " + scene.sceneName() + "_header" + format(headerIndex, '02') + "[];\n"
	
	data.source = "SCmdBase " + scene.sceneName() + "_header" + format(headerIndex, '02') + "[] = {\n"
	data.source += ''.join([command.source for command in commands])
	data.source += "};\n\n"

	return data

def ootStartPositionListToC(scene, headerIndex):
	data = CData()
	data.header = "extern ActorEntry " + scene.startPositionsName(headerIndex) + "[];\n"
	data.source = "ActorEntry " + scene.startPositionsName(headerIndex) + "[] = {\n"
	for i in range(len(scene.startPositions)):
		data.source += indent + ootActorToC(scene.startPositions[i])
	data.source += '};\n\n'
	return data

def ootTransitionActorToC(transActor):
	return '{ ' + str(transActor.frontRoom) + ', ' + \
		str(transActor.frontCam) + ', ' + \
		str(transActor.backRoom) + ', ' + \
		str(transActor.backCam) + ', ' + \
		str(transActor.actorID) + ', ' + \
		str(int(round(transActor.position[0]))) + ', ' + \
		str(int(round(transActor.position[1]))) + ', ' + \
		str(int(round(transActor.position[2]))) + ', ' + \
		str(int(round(transActor.rotationY))) + ', ' + \
		str(transActor.actorParam) + ' },\n'

def ootTransitionActorListToC(scene, headerIndex):
	data = CData()
	data.header = "extern TransitionActorEntry " + scene.transitionActorListName(headerIndex) + "[" + str(len(scene.transitionActorList)) + "];\n"
	data.source = "TransitionActorEntry " + scene.transitionActorListName(headerIndex) + "[" + str(len(scene.transitionActorList)) + "] = {\n"
	for transActor in scene.transitionActorList:
		data.source += indent + ootTransitionActorToC(transActor)
	data.source += '};\n\n'
	return data

def ootRoomExternToC(room):
	return "extern u8 _" + room.roomName() + "SegmentRomStart[];\n" + \
		"extern u8 _" + room.roomName() + "SegmentRomEnd[];\n"

def ootRoomListEntryToC(room):
	return "{ (u32)_" + room.roomName() + "SegmentRomStart, (u32)_" + room.roomName() + "SegmentRomEnd },\n"

def ootRoomListHeaderToC(scene):
	data = CData()

	data.header += "extern RomFile " + scene.roomListName() + "[];\n"

	if scene.write_dummy_room_list:
		data.source += "// Dummy room list\n"
		data.source += "RomFile " + scene.roomListName() + "[] = {\n"
		data.source += indent + "{0, 0},\n" * len(scene.rooms)
		data.source += "};\n\n"
	else:
		# Write externs for rom segments
		for i in range(len(scene.rooms)):
			data.source += ootRoomExternToC(scene.rooms[i])
		data.source += "\n"

		data.source += "RomFile " + scene.roomListName() + "[] = {\n"
		
		for i in range(len(scene.rooms)):
			data.source += indent + ootRoomListEntryToC(scene.rooms[i])
		data.source += '};\n\n'

	return data

def ootEntranceToC(entrance):
	return "{ " + str(entrance.startPositionIndex) + ', ' + str(entrance.roomIndex) + ' },\n'

def ootEntranceListToC(scene, headerIndex):
	data = CData()
	data.header = "extern EntranceEntry " + scene.entranceListName(headerIndex) + "[];\n"
	data.source = "EntranceEntry " + scene.entranceListName(headerIndex) + "[] = {\n"
	for entrance in scene.entranceList:
		data.source += indent + ootEntranceToC(entrance)
	data.source += '};\n\n'
	return data

def ootExitListToC(scene, headerIndex):
	data = CData()
	data.header = "extern u16 " + scene.exitListName(headerIndex) + "[" + str(len(scene.exitList)) + "];\n"
	data.source = "u16 " + scene.exitListName(headerIndex) + "[" + str(len(scene.exitList)) + "] = {\n"
	for exitEntry in scene.exitList:
		data.source += indent + str(exitEntry.index) + ',\n'
	data.source += '};\n\n'
	return data

def ootVectorToC(vector):
	return "0x{:02X}, 0x{:02X}, 0x{:02X}".format(vector[0], vector[1], vector[2])

def ootLightToC(light):
	return indent + "{ " + \
		ootVectorToC(light.ambient) + ', ' +\
		ootVectorToC(light.diffuseDir0) + ', ' +\
		ootVectorToC(light.diffuse0) + ', ' +\
		ootVectorToC(light.diffuseDir1) + ', ' +\
		ootVectorToC(light.diffuse1) + ', ' +\
		ootVectorToC(light.fogColor) + ', ' +\
		light.getBlendFogShort() + ', ' +\
		"0x{:04X}".format(light.fogFar) + ' },\n'

def ootLightSettingsToC(scene, useIndoorLighting, headerIndex):
	data = CData()
	lightArraySize = len(scene.lights)
	data.header = "extern LightSettings " + scene.lightListName(headerIndex) + "[" + str(lightArraySize) + "];\n"
	data.source = "LightSettings " + scene.lightListName(headerIndex) + "[" + str(lightArraySize) + "] = {\n"
	for light in scene.lights:
		data.source += ootLightToC(light)
	data.source += '};\n\n'
	return data

def ootPathToC(path):
	data = CData()
	data.header = "extern Vec3s " + path.pathName() + '[];\n'
	data.source = "Vec3s " + path.pathName() + '[] = {\n'
	for point in path.points:
		data.source += indent + "{ " +\
			str(int(round(point[0]))) + ', ' +\
			str(int(round(point[1]))) + ', ' +\
			str(int(round(point[2]))) + ' },\n'
	data.source += '};\n\n'

	return data
	
def ootPathListToC(scene):
	data = CData()
	data.header = "extern Path " + scene.pathListName() + "[" + str(len(scene.pathList)) + "];\n"
	data.source = "Path " + scene.pathListName() + "[" + str(len(scene.pathList)) + "] = {\n"
	pathData = CData()
	for i in range(len(scene.pathList)):
		path = scene.pathList[i]
<<<<<<< HEAD
		data.source += indent + "{ " + str(len(path.points)) + ', (u32)' + path.pathName() + " },\n"
=======
		data.source += '\t' + "{ " + str(len(path.points)) + ', ' + path.pathName() + " },\n"
>>>>>>> 161b8dca
		pathData.append(ootPathToC(path))
	data.source += '};\n\n'
	pathData.append(data)
	return pathData

def ootSceneMeshToC(scene, textureExportSettings):
	exportData = scene.model.to_c(textureExportSettings, OOTGfxFormatter(ScrollMethod.Vertex))
	return exportData.all()

def ootSceneIncludes(scene):
	data = CData()
	data.source += '#include "ultra64.h"\n'
	data.source += '#include "z64.h"\n'
	data.source += '#include "macros.h"\n'
	data.source += '#include "' + scene.sceneName() + '.h"\n\n'
	data.source += '#include "segment_symbols.h"\n'
	data.source += '#include "command_macros_base.h"\n'
	data.source += '#include "z64cutscene_commands.h"\n'
	data.source += '#include "variables.h"\n'
	data.source += '\n'
	return data

def ootAlternateSceneMainToC(scene):
	altHeader = CData()
	altData = CData()

	altHeader.header = "extern SCmdBase* " + scene.alternateHeadersName() + "[];\n"
	altHeader.source = "SCmdBase* " + scene.alternateHeadersName() + "[] = {\n"
	
	if scene.childNightHeader is not None:
		altHeader.source += indent + scene.sceneName() + "_header" + format(1, '02') + ",\n"
		altData.append(ootSceneMainToC(scene.childNightHeader, 1))
	else:
		altHeader.source += indent + "0,\n"

	if scene.adultDayHeader is not None:
		altHeader.source += indent + scene.sceneName() + "_header" + format(2, '02') + ",\n"
		altData.append(ootSceneMainToC(scene.adultDayHeader, 2))
	else:
		altHeader.source += indent + "0,\n"

	if scene.adultNightHeader is not None:
		altHeader.source += indent + scene.sceneName() + "_header" + format(3, '02') + ",\n"
		altData.append(ootSceneMainToC(scene.adultNightHeader, 3))
	else:
		altHeader.source += indent + "0,\n"

	for i in range(len(scene.cutsceneHeaders)):
		altHeader.source += indent + scene.sceneName() + "_header" + format(i + 4, '02') + ",\n"
		altData.append(ootSceneMainToC(scene.cutsceneHeaders[i], i + 4))

	altHeader.source += '};\n\n'

	return altHeader, altData

def ootSceneMainToC(scene, headerIndex):
	sceneMainC = CData()

	if headerIndex == 0:
		# Check if this is the first time the function is being called, we do not want to write this data multiple times
		roomHeaderData = ootRoomListHeaderToC(scene)
		if len(scene.pathList) > 0:
			pathData = ootPathListToC(scene)
		else:
			pathData = CData()
	else:
		# The function has already been called (and is being called for another scene header), so we can make this data be a blank string
		roomHeaderData = CData()
		pathData = CData()

	if scene.hasAlternateHeaders():
		# Gets the alternate data for the scene's main c file
		altHeader, altData = ootAlternateSceneMainToC(scene)
	else:
		# Since the scene does not use alternate headers, this data can just be a blank string
		altHeader = CData()
		altData = CData()

	# Write the scene header
	sceneMainC.append(ootSceneCommandsToC(scene, headerIndex))

	# Write alternate scene headers
	sceneMainC.append(altHeader)

	# Write the spawn position list data
	if len(scene.startPositions) > 0:
		sceneMainC.append(ootStartPositionListToC(scene, headerIndex))
	
	# Write the transition actor list data
	if len(scene.transitionActorList) > 0:
		sceneMainC.append(ootTransitionActorListToC(scene, headerIndex))
	
	# Write the room segment list
	sceneMainC.append(roomHeaderData)
	
	# Write the entrance list
	if len(scene.entranceList) > 0:
		sceneMainC.append(ootEntranceListToC(scene, headerIndex))
	
	# Write the exit list
	if len(scene.exitList) > 0:
		sceneMainC.append(ootExitListToC(scene, headerIndex))
	
	# Write the light data
	if len(scene.lights) > 0:
		sceneMainC.append(ootLightSettingsToC(scene, scene.skyboxLighting == '0x01', headerIndex))
	
	# Write the path data, if used
	sceneMainC.append(pathData)

	# Write the data from alternate headers
	sceneMainC.append(altData)

	return sceneMainC

# Writes the textures and material setup displaylists that are shared between multiple rooms (is written to the scene)
def ootSceneTexturesToC(scene, textureExportSettings):
	sceneTextures = CData()
	sceneTextures.append(ootSceneMeshToC(scene, textureExportSettings))
	return sceneTextures

# Writes the collision data for a scene
def ootSceneCollisionToC(scene):
	sceneCollisionC = CData()
	sceneCollisionC.append(ootCollisionToC(scene.collision))
	return sceneCollisionC

# scene is either None or an OOTScene. This can either be the main scene itself,
# or one of the alternate / cutscene headers.
def ootGetCutsceneC(scene, headerIndex):
	if scene is not None and scene.writeCutscene:
		if scene.csWriteType == 'Embedded':
			return [ootCutsceneDataToC(scene, scene.cutsceneDataName(headerIndex))]
		elif scene.csWriteType == 'Object':
			return [ootCutsceneDataToC(scene.csWriteObject, scene.csWriteObject.name)]
	return []

def ootSceneCutscenesToC(scene):
	sceneCutscenes = ootGetCutsceneC(scene, 0)
	sceneCutscenes.extend(ootGetCutsceneC(scene.childNightHeader, 1))
	sceneCutscenes.extend(ootGetCutsceneC(scene.adultDayHeader, 2))
	sceneCutscenes.extend(ootGetCutsceneC(scene.adultNightHeader, 3))
	
	for i in range(len(scene.cutsceneHeaders)):
		sceneCutscenes.extend(ootGetCutsceneC(scene.cutsceneHeaders[i], i + 4))
	for ec in scene.extraCutscenes:
		sceneCutscenes.append(ootCutsceneDataToC(ec, ec.name))
	
	return sceneCutscenes

def ootLevelToC(scene, textureExportSettings):
	levelC = OOTLevelC()
	
	levelC.sceneMainC = ootSceneMainToC(scene, 0)
	levelC.sceneTexturesC = ootSceneTexturesToC(scene, textureExportSettings)
	levelC.sceneCollisionC = ootSceneCollisionToC(scene)
	levelC.sceneCutscenesC = ootSceneCutscenesToC(scene)

	for i in range(len(scene.rooms)):
		levelC.roomMainC[scene.rooms[i].roomName()] = ootRoomMainToC(scene, scene.rooms[i], 0)
		meshHeader, meshData = ootRoomMeshToC(scene.rooms[i], textureExportSettings)
		levelC.roomMeshInfoC[scene.rooms[i].roomName()] = meshHeader
		levelC.roomMeshC[scene.rooms[i].roomName()] = meshData
	return levelC

class OOTLevelC:
	def sceneTexturesIsUsed(self):
		return len(self.sceneTexturesC.source) > 0

	def sceneCutscenesIsUsed(self):
		return len(self.sceneCutscenesC) > 0

	def __init__(self):
		# Main header file for both the scene and room(s)
		self.header = CData()
		# Files for the scene segment
		self.sceneMainC = CData()
		self.sceneTexturesC = CData()
		self.sceneCollisionC = CData()
		self.sceneCutscenesC = []
		# Files for room segments
		self.roomMainC = {}
		self.roomMeshInfoC = {}
		self.roomMeshC = {}

def ootGetHeaderDefines(room, headerIndex):
	'''Returns CData containing defines for actor and object lists lengths'''
	data = CData()

	if len(room.objectList) > 0:
		data.header += ("#define LENGTH_" + str(room.objectListName(headerIndex)).upper() +
			" " + str(len(room.objectList))) + "\n"
	if len(room.actorList) > 0:
		data.header += ("#define LENGTH_" + str(room.actorListName(headerIndex)).upper() +
			" " + str(len(room.actorList))) + "\n"
	if not (data.header == ""):
		data.header += "\n"
	
	return data.header

def ootGetAltHeaderDefines(room):
	'''Get the defines for alternate room headers'''
	data = CData()

	if room.childNightHeader is not None:
		data.header += ootGetHeaderDefines(room.childNightHeader, 1)
	if room.adultDayHeader is not None:
		data.header += ootGetHeaderDefines(room.adultDayHeader, 2)
	if room.adultNightHeader is not None:
		data.header += ootGetHeaderDefines(room.adultNightHeader, 3)
	for i in range(len(room.cutsceneHeaders)):
		csRoom = room.cutsceneHeaders[i]
		data.header += ootGetHeaderDefines(csRoom, (i + 4))
	
	return data.header<|MERGE_RESOLUTION|>--- conflicted
+++ resolved
@@ -17,20 +17,12 @@
 
 def cmdRoomList(scene, header, cmdCount):
 	cmd = CData()
-<<<<<<< HEAD
-	cmd.source = indent + "SCENE_CMD_ROOM_LIST(" + str(len(scene.rooms)) + ", &" + scene.roomListName() + "),\n"
-=======
-	cmd.source = "\tSCENE_CMD_ROOM_LIST(" + str(len(scene.rooms)) + ", " + scene.roomListName() + "),\n"
->>>>>>> 161b8dca
+	cmd.source = indent + "SCENE_CMD_ROOM_LIST(" + str(len(scene.rooms)) + ", " + scene.roomListName() + "),\n"
 	return cmd
 
 def cmdTransiActorList(scene, header, cmdCount):
 	cmd = CData()
-<<<<<<< HEAD
-	cmd.source = indent + "SCENE_CMD_TRANSITION_ACTOR_LIST(" + str(len(scene.transitionActorList)) + ", &" + \
-=======
-	cmd.source = "\tSCENE_CMD_TRANSITION_ACTOR_LIST(" + str(len(scene.transitionActorList)) + ", " + \
->>>>>>> 161b8dca
+	cmd.source = indent + "SCENE_CMD_TRANSITION_ACTOR_LIST(" + str(len(scene.transitionActorList)) + ", " + \
 		scene.transitionActorListName(header) + "),\n"
 	return cmd
 
@@ -46,11 +38,7 @@
 
 def cmdEntranceList(scene, header, cmdCount):
 	cmd = CData()
-<<<<<<< HEAD
-	cmd.source = indent + "SCENE_CMD_ENTRANCE_LIST(" + (('&' + scene.entranceListName(header)) if len(scene.entranceList) > 0 else "NULL") + "),\n"
-=======
-	cmd.source = "\tSCENE_CMD_ENTRANCE_LIST(" + (scene.entranceListName(header) if len(scene.entranceList) > 0 else "NULL") + "),\n"
->>>>>>> 161b8dca
+	cmd.source = indent + "SCENE_CMD_ENTRANCE_LIST(" + (scene.entranceListName(header) if len(scene.entranceList) > 0 else "NULL") + "),\n"
 	return cmd
 
 def cmdSpecialFiles(scene, header, cmdCount):
@@ -60,22 +48,13 @@
 
 def cmdPathList(scene, header, cmdCount):
 	cmd = CData()
-<<<<<<< HEAD
-	cmd.source = indent + "SCENE_CMD_PATH_LIST(&" + scene.pathListName() + "),\n"
-=======
-	cmd.source = "\tSCENE_CMD_PATH_LIST(" + scene.pathListName() + "),\n"
->>>>>>> 161b8dca
+	cmd.source = indent + "SCENE_CMD_PATH_LIST(" + scene.pathListName() + "),\n"
 	return cmd
 
 def cmdSpawnList(scene, header, cmdCount):
 	cmd = CData()
-<<<<<<< HEAD
 	cmd.source = indent + "SCENE_CMD_SPAWN_LIST(" + str(len(scene.startPositions)) + ", " + \
-		(('&' + scene.startPositionsName(header)) if len(scene.startPositions) > 0 else 'NULL') + "),\n"
-=======
-	cmd.source = "\tSCENE_CMD_SPAWN_LIST(" + str(len(scene.startPositions)) + ", " + \
 		(scene.startPositionsName(header) if len(scene.startPositions) > 0 else 'NULL') + "),\n"
->>>>>>> 161b8dca
 	return cmd
 
 def cmdSkyboxSettings(scene, header, cmdCount):
@@ -83,25 +62,16 @@
 	cmd.source = indent + "SCENE_CMD_SKYBOX_SETTINGS(" + str(scene.skyboxID) + ", " + str(scene.skyboxCloudiness) \
 		+ ", " + str(scene.skyboxLighting) + "),\n"
 	return cmd
-	
+
 def cmdExitList(scene, header, cmdCount):
 	cmd = CData()
-<<<<<<< HEAD
-	cmd.source = indent + "SCENE_CMD_EXIT_LIST(&" + scene.exitListName(header) + "),\n"
-=======
-	cmd.source = "\tSCENE_CMD_EXIT_LIST(" + scene.exitListName(header) + "),\n"
->>>>>>> 161b8dca
+	cmd.source = indent + "SCENE_CMD_EXIT_LIST(" + scene.exitListName(header) + "),\n"
 	return cmd
 
 def cmdLightSettingList(scene, header, cmdCount):
 	cmd = CData()
-<<<<<<< HEAD
 	cmd.source = indent + "SCENE_CMD_ENV_LIGHT_SETTINGS(" + str(len(scene.lights)) + ", " + \
-		(('&' + scene.lightListName(header)) if len(scene.lights) > 0 else 'NULL') + "),\n"
-=======
-	cmd.source = "\tSCENE_CMD_ENV_LIGHT_SETTINGS(" + str(len(scene.lights)) + ", " + \
 		(scene.lightListName(header) if len(scene.lights) > 0 else 'NULL') + "),\n"
->>>>>>> 161b8dca
 	return cmd
 
 def cmdCutsceneData(scene, header, cmdCount):
@@ -112,11 +82,7 @@
 		csname = scene.csWriteObject.name
 	elif scene.csWriteType == "Custom":
 		csname = scene.csWriteCustom
-<<<<<<< HEAD
-	cmd.source = indent + "SCENE_CMD_CUTSCENE_DATA(&" + csname + "),\n"
-=======
-	cmd.source = "\tSCENE_CMD_CUTSCENE_DATA(" + csname + "),\n"
->>>>>>> 161b8dca
+	cmd.source = indent + "SCENE_CMD_CUTSCENE_DATA(" + csname + "),\n"
 	return cmd
 
 def cmdEndMarker(name, header, cmdCount):
@@ -127,11 +93,7 @@
 # Room Commands
 def cmdAltHeaders(name, altName, header, cmdCount):
 	cmd = CData()
-<<<<<<< HEAD
-	cmd.source = indent + "SCENE_CMD_ALTERNATE_HEADER_LIST(&" + altName + "),\n"
-=======
-	cmd.source = "\tSCENE_CMD_ALTERNATE_HEADER_LIST(" + altName + "),\n"
->>>>>>> 161b8dca
+	cmd.source = indent + "SCENE_CMD_ALTERNATE_HEADER_LIST(" + altName + "),\n"
 	return cmd
 
 def cmdEchoSettings(room, header, cmdCount):
@@ -173,28 +135,18 @@
 
 def cmdObjectList(room, header, cmdCount):
 	cmd = CData()
-<<<<<<< HEAD
-	listLengthDefine = "LENGTH_" + str(room.objectListName(header)).upper()
-	cmd.source = indent + "SCENE_CMD_OBJECT_LIST(" + listLengthDefine + ", &" + str(room.objectListName(header)) + "),\n"
-=======
-	cmd.source = "\tSCENE_CMD_OBJECT_LIST(" + str(len(room.objectList)) + ", " + str(room.objectListName(header)) + "),\n"
->>>>>>> 161b8dca
+	cmd.source = indent + "SCENE_CMD_OBJECT_LIST(" + str(len(room.objectList)) + ", " + str(room.objectListName(header)) + "),\n"
 	return cmd
 
 def cmdActorList(room, header, cmdCount):
 	cmd = CData()
-<<<<<<< HEAD
-	listLengthDefine = "LENGTH_" + str(room.actorListName(header)).upper()
-	cmd.source = indent + "SCENE_CMD_ACTOR_LIST(" + listLengthDefine + ", &" + str(room.actorListName(header)) + "),\n"
-=======
-	cmd.source = "\tSCENE_CMD_ACTOR_LIST(" + str(len(room.actorList)) + ", " + str(room.actorListName(header)) + "),\n"
->>>>>>> 161b8dca
+	cmd.source = indent + "SCENE_CMD_ACTOR_LIST(" + str(len(room.actorList)) + ", " + str(room.actorListName(header)) + "),\n"
 	return cmd
 
 def ootObjectListToC(room, headerIndex):
 	data = CData()
 	data.header = ("extern s16 " + room.objectListName(headerIndex) + "[];\n")
-	data.source = ("s16 " + room.objectListName(headerIndex) + 
+	data.source = ("s16 " + room.objectListName(headerIndex) +
 		"[LENGTH_" + str(room.objectListName(headerIndex)).upper() + "] = {\n")
 	for objectItem in room.objectList:
 		data.source += indent + getIDFromKey(objectItem, objectRoot) + ',\n'
@@ -220,7 +172,7 @@
 def ootActorListToC(room, headerIndex):
 	data = CData()
 	data.header = ("extern ActorEntry " + room.actorListName(headerIndex) + "[];\n")
-	data.source = ("ActorEntry " + room.actorListName(headerIndex) + 
+	data.source = ("ActorEntry " + room.actorListName(headerIndex) +
 		"[LENGTH_" + str(room.actorListName(headerIndex)).upper() + "] = {\n")
 	for actor in room.actorList:
 		data.source += indent + ootActorToC(actor)
@@ -262,11 +214,7 @@
 	meshEntries.source = meshEntryType + mesh.entriesName() + "[" + str(len(mesh.meshEntries)) + "] = {\n"
 	meshData = CData()
 	for entry in mesh.meshEntries:
-<<<<<<< HEAD
-		meshEntries.source  += indent + ootMeshEntryToC(entry, str(mesh.meshType))
-=======
-		meshEntries.source  += '\t' + ootMeshEntryToC(entry, mesh.meshType)
->>>>>>> 161b8dca
+		meshEntries.source  += indent + ootMeshEntryToC(entry, mesh.meshType)
 		if entry.DLGroup.opaque is not None:
 			meshData.append(entry.DLGroup.opaque.to_c(mesh.model.f3d))
 		if entry.DLGroup.transparent is not None:
@@ -298,7 +246,7 @@
 	commands.append(cmdEndMarker(room.roomName(), headerIndex, len(commands)))
 
 	data = CData()
-	
+
 	# data.header = ''.join([command.header for command in commands]) +'\n'
 	data.header = "extern SCmdBase " + room.roomName() + "_header" + format(headerIndex, '02') + "[];\n"
 
@@ -314,7 +262,7 @@
 
 	altHeader.header = "extern SCmdBase* " + room.alternateHeadersName() + "[];\n"
 	altHeader.source = "SCmdBase* " + room.alternateHeadersName() + "[] = {\n"
-	
+
 	if room.childNightHeader is not None:
 		altHeader.source += indent + room.roomName() + "_header" + format(1, '02') + ",\n"
 		altData.append(ootRoomMainToC(scene, room.childNightHeader, 1))
@@ -347,7 +295,7 @@
 	roomMainC.source += ootGetHeaderDefines(room, 0)
 	if room.hasAlternateHeaders():
 		roomMainC.source += ootGetAltHeaderDefines(room)
-	
+
 	if room.hasAlternateHeaders():
 		altHeader, altData = ootAlternateRoomMainToC(scene, room)
 	else:
@@ -388,10 +336,10 @@
 	commands.append(cmdEndMarker(scene.sceneName(), headerIndex, len(commands)))
 
 	data = CData()
-	
+
 	# data.header = ''.join([command.header for command in commands]) +'\n'
 	data.header = "extern SCmdBase " + scene.sceneName() + "_header" + format(headerIndex, '02') + "[];\n"
-	
+
 	data.source = "SCmdBase " + scene.sceneName() + "_header" + format(headerIndex, '02') + "[] = {\n"
 	data.source += ''.join([command.source for command in commands])
 	data.source += "};\n\n"
@@ -452,7 +400,7 @@
 		data.source += "\n"
 
 		data.source += "RomFile " + scene.roomListName() + "[] = {\n"
-		
+
 		for i in range(len(scene.rooms)):
 			data.source += indent + ootRoomListEntryToC(scene.rooms[i])
 		data.source += '};\n\n'
@@ -516,7 +464,7 @@
 	data.source += '};\n\n'
 
 	return data
-	
+
 def ootPathListToC(scene):
 	data = CData()
 	data.header = "extern Path " + scene.pathListName() + "[" + str(len(scene.pathList)) + "];\n"
@@ -524,11 +472,7 @@
 	pathData = CData()
 	for i in range(len(scene.pathList)):
 		path = scene.pathList[i]
-<<<<<<< HEAD
-		data.source += indent + "{ " + str(len(path.points)) + ', (u32)' + path.pathName() + " },\n"
-=======
-		data.source += '\t' + "{ " + str(len(path.points)) + ', ' + path.pathName() + " },\n"
->>>>>>> 161b8dca
+		data.source += indent + "{ " + str(len(path.points)) + ', ' + path.pathName() + " },\n"
 		pathData.append(ootPathToC(path))
 	data.source += '};\n\n'
 	pathData.append(data)
@@ -557,7 +501,7 @@
 
 	altHeader.header = "extern SCmdBase* " + scene.alternateHeadersName() + "[];\n"
 	altHeader.source = "SCmdBase* " + scene.alternateHeadersName() + "[] = {\n"
-	
+
 	if scene.childNightHeader is not None:
 		altHeader.source += indent + scene.sceneName() + "_header" + format(1, '02') + ",\n"
 		altData.append(ootSceneMainToC(scene.childNightHeader, 1))
@@ -616,26 +560,26 @@
 	# Write the spawn position list data
 	if len(scene.startPositions) > 0:
 		sceneMainC.append(ootStartPositionListToC(scene, headerIndex))
-	
+
 	# Write the transition actor list data
 	if len(scene.transitionActorList) > 0:
 		sceneMainC.append(ootTransitionActorListToC(scene, headerIndex))
-	
+
 	# Write the room segment list
 	sceneMainC.append(roomHeaderData)
-	
+
 	# Write the entrance list
 	if len(scene.entranceList) > 0:
 		sceneMainC.append(ootEntranceListToC(scene, headerIndex))
-	
+
 	# Write the exit list
 	if len(scene.exitList) > 0:
 		sceneMainC.append(ootExitListToC(scene, headerIndex))
-	
+
 	# Write the light data
 	if len(scene.lights) > 0:
 		sceneMainC.append(ootLightSettingsToC(scene, scene.skyboxLighting == '0x01', headerIndex))
-	
+
 	# Write the path data, if used
 	sceneMainC.append(pathData)
 
@@ -671,17 +615,17 @@
 	sceneCutscenes.extend(ootGetCutsceneC(scene.childNightHeader, 1))
 	sceneCutscenes.extend(ootGetCutsceneC(scene.adultDayHeader, 2))
 	sceneCutscenes.extend(ootGetCutsceneC(scene.adultNightHeader, 3))
-	
+
 	for i in range(len(scene.cutsceneHeaders)):
 		sceneCutscenes.extend(ootGetCutsceneC(scene.cutsceneHeaders[i], i + 4))
 	for ec in scene.extraCutscenes:
 		sceneCutscenes.append(ootCutsceneDataToC(ec, ec.name))
-	
+
 	return sceneCutscenes
 
 def ootLevelToC(scene, textureExportSettings):
 	levelC = OOTLevelC()
-	
+
 	levelC.sceneMainC = ootSceneMainToC(scene, 0)
 	levelC.sceneTexturesC = ootSceneTexturesToC(scene, textureExportSettings)
 	levelC.sceneCollisionC = ootSceneCollisionToC(scene)
@@ -726,7 +670,7 @@
 			" " + str(len(room.actorList))) + "\n"
 	if not (data.header == ""):
 		data.header += "\n"
-	
+
 	return data.header
 
 def ootGetAltHeaderDefines(room):
@@ -742,5 +686,5 @@
 	for i in range(len(room.cutsceneHeaders)):
 		csRoom = room.cutsceneHeaders[i]
 		data.header += ootGetHeaderDefines(csRoom, (i + 4))
-	
+
 	return data.header