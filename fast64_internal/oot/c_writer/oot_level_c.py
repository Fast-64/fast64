import math
from ..oot_f3d_writer import *
from ..oot_level_writer import *
from ..oot_collision import *
from ..oot_cutscene import *
from ..oot_utility import indent



def cmdName(name, header, index):
    return name + "_header" + format(header, "02") + "_cmd" + format(index, "02")


# Scene Commands
def cmdSoundSettings(scene, header, cmdCount):
    cmd = CData()
    cmd.source = (
<<<<<<< HEAD
        indent
        + "SCENE_CMD_SOUND_SETTINGS("
        + str(scene.audioSessionPreset)
        + ", "
        + str(scene.nightSeq)
        + ", "
        + str(scene.musicSeq)
=======
        "\tSCENE_CMD_SOUND_SETTINGS("
        + ", ".join(
            (
                str(scene.audioSessionPreset),
                str(scene.nightSeq),
                str(scene.musicSeq),
            )
        )
>>>>>>> 85847bde
        + "),\n"
    )
    return cmd


def cmdRoomList(scene, header, cmdCount):
    cmd = CData()
<<<<<<< HEAD
    cmd.source = indent + "SCENE_CMD_ROOM_LIST(" + str(len(scene.rooms)) + ", " + scene.roomListName() + "),\n"
=======
    cmd.source = "\tSCENE_CMD_ROOM_LIST(" + str(len(scene.rooms)) + ", " + scene.roomListName() + "),\n"
>>>>>>> 85847bde
    return cmd


def cmdTransiActorList(scene, header, cmdCount):
    cmd = CData()
    cmd.source = (
<<<<<<< HEAD
        indent
        + "SCENE_CMD_TRANSITION_ACTOR_LIST("
=======
        "\tSCENE_CMD_TRANSITION_ACTOR_LIST("
>>>>>>> 85847bde
        + str(len(scene.transitionActorList))
        + ", "
        + scene.transitionActorListName(header)
        + "),\n"
    )
    return cmd


def cmdMiscSettings(scene, header, cmdCount):
    cmd = CData()
<<<<<<< HEAD
    cmd.source = indent + "SCENE_CMD_MISC_SETTINGS(" + str(scene.cameraMode) + ", " + str(scene.mapLocation) + "),\n"
=======
    cmd.source = "\tSCENE_CMD_MISC_SETTINGS(" + str(scene.cameraMode) + ", " + str(scene.mapLocation) + "),\n"
>>>>>>> 85847bde
    return cmd


def cmdColHeader(scene, header, cmdCount):
    cmd = CData()
<<<<<<< HEAD
    cmd.source = indent + "SCENE_CMD_COL_HEADER(&" + scene.collision.headerName() + "),\n"
=======
    cmd.source = "\tSCENE_CMD_COL_HEADER(&" + scene.collision.headerName() + "),\n"
>>>>>>> 85847bde
    return cmd


def cmdEntranceList(scene, header, cmdCount):
    cmd = CData()
    cmd.source = (
<<<<<<< HEAD
        indent
        + "SCENE_CMD_ENTRANCE_LIST("
=======
        "\tSCENE_CMD_ENTRANCE_LIST("
>>>>>>> 85847bde
        + (scene.entranceListName(header) if len(scene.entranceList) > 0 else "NULL")
        + "),\n"
    )
    return cmd


def cmdSpecialFiles(scene, header, cmdCount):
    cmd = CData()
<<<<<<< HEAD
    cmd.source = indent + "SCENE_CMD_SPECIAL_FILES(" + str(scene.naviCup) + ", " + str(scene.globalObject) + "),\n"
=======
    cmd.source = "\tSCENE_CMD_SPECIAL_FILES(" + str(scene.naviCup) + ", " + str(scene.globalObject) + "),\n"
>>>>>>> 85847bde
    return cmd


def cmdPathList(scene, header, cmdCount):
    cmd = CData()
<<<<<<< HEAD
    cmd.source = indent + "SCENE_CMD_PATH_LIST(" + scene.pathListName() + "),\n"
=======
    cmd.source = "\tSCENE_CMD_PATH_LIST(" + scene.pathListName() + "),\n"
>>>>>>> 85847bde
    return cmd


def cmdSpawnList(scene, header, cmdCount):
    cmd = CData()
    cmd.source = (
<<<<<<< HEAD
        indent
        + "SCENE_CMD_SPAWN_LIST("
=======
        "\tSCENE_CMD_SPAWN_LIST("
>>>>>>> 85847bde
        + str(len(scene.startPositions))
        + ", "
        + (scene.startPositionsName(header) if len(scene.startPositions) > 0 else "NULL")
        + "),\n"
    )
    return cmd


def cmdSkyboxSettings(scene, header, cmdCount):
    cmd = CData()
    cmd.source = (
<<<<<<< HEAD
        indent
        + "SCENE_CMD_SKYBOX_SETTINGS("
        + str(scene.skyboxID)
        + ", "
        + str(scene.skyboxCloudiness)
        + ", "
        + str(scene.skyboxLighting)
=======
        "\tSCENE_CMD_SKYBOX_SETTINGS("
        + ", ".join(
            (
                str(scene.skyboxID),
                str(scene.skyboxCloudiness),
                str(scene.skyboxLighting),
            )
        )
>>>>>>> 85847bde
        + "),\n"
    )
    return cmd


def cmdExitList(scene, header, cmdCount):
    cmd = CData()
<<<<<<< HEAD
    cmd.source = indent + "SCENE_CMD_EXIT_LIST(" + scene.exitListName(header) + "),\n"
=======
    cmd.source = "\tSCENE_CMD_EXIT_LIST(" + scene.exitListName(header) + "),\n"
>>>>>>> 85847bde
    return cmd


def cmdLightSettingList(scene, header, cmdCount):
    cmd = CData()
    cmd.source = (
<<<<<<< HEAD
        indent
        + "SCENE_CMD_ENV_LIGHT_SETTINGS("
=======
        "\tSCENE_CMD_ENV_LIGHT_SETTINGS("
>>>>>>> 85847bde
        + str(len(scene.lights))
        + ", "
        + (scene.lightListName(header) if len(scene.lights) > 0 else "NULL")
        + "),\n"
    )
    return cmd


def cmdCutsceneData(scene, header, cmdCount):
    cmd = CData()
    if scene.csWriteType == "Embedded":
        csname = scene.cutsceneDataName(header)
    elif scene.csWriteType == "Object":
        csname = scene.csWriteObject.name
    elif scene.csWriteType == "Custom":
        csname = scene.csWriteCustom
<<<<<<< HEAD
    cmd.source = indent + "SCENE_CMD_CUTSCENE_DATA(" + csname + "),\n"
=======
    cmd.source = "\tSCENE_CMD_CUTSCENE_DATA(" + csname + "),\n"
>>>>>>> 85847bde
    return cmd


def cmdEndMarker(name, header, cmdCount):
    cmd = CData()
<<<<<<< HEAD
    cmd.source = indent + "SCENE_CMD_END(),\n"
=======
    cmd.source = "\tSCENE_CMD_END(),\n"
>>>>>>> 85847bde
    return cmd


# Room Commands
def cmdAltHeaders(name, altName, header, cmdCount):
    cmd = CData()
<<<<<<< HEAD
    cmd.source = indent + "SCENE_CMD_ALTERNATE_HEADER_LIST(" + altName + "),\n"
=======
    cmd.source = "\tSCENE_CMD_ALTERNATE_HEADER_LIST(" + altName + "),\n"
>>>>>>> 85847bde
    return cmd


def cmdEchoSettings(room, header, cmdCount):
    cmd = CData()
<<<<<<< HEAD
    cmd.source = indent + "SCENE_CMD_ECHO_SETTINGS(" + str(room.echo) + "),\n"
=======
    cmd.source = "\tSCENE_CMD_ECHO_SETTINGS(" + str(room.echo) + "),\n"
>>>>>>> 85847bde
    return cmd


def cmdRoomBehaviour(room, header, cmdCount):
    cmd = CData()
    cmd.source = (
<<<<<<< HEAD
        indent
        + "SCENE_CMD_ROOM_BEHAVIOR("
        + str(room.roomBehaviour)
        + ", "
        + str(room.linkIdleMode)
        + ", "
        + ("true" if room.showInvisibleActors else "false")
        + ", "
        + ("true" if room.disableWarpSongs else "false")
=======
        "\tSCENE_CMD_ROOM_BEHAVIOR("
        + ", ".join(
            (
                str(room.roomBehaviour),
                str(room.linkIdleMode),
                ("true" if room.showInvisibleActors else "false"),
                ("true" if room.disableWarpSongs else "false"),
            )
        )
>>>>>>> 85847bde
        + "),\n"
    )
    return cmd


def cmdSkyboxDisables(room, header, cmdCount):
    cmd = CData()
    cmd.source = (
<<<<<<< HEAD
        indent
        + "SCENE_CMD_SKYBOX_DISABLES("
=======
        "\tSCENE_CMD_SKYBOX_DISABLES("
>>>>>>> 85847bde
        + ("true" if room.disableSkybox else "false")
        + ", "
        + ("true" if room.disableSunMoon else "false")
        + "),\n"
    )
    return cmd


def cmdTimeSettings(room, header, cmdCount):
    cmd = CData()
    cmd.source = (
<<<<<<< HEAD
        indent
        + "SCENE_CMD_TIME_SETTINGS("
        + str(room.timeHours)
        + ", "
        + str(room.timeMinutes)
        + ", "
        + str(room.timeSpeed)
=======
        "\tSCENE_CMD_TIME_SETTINGS("
        + ", ".join(
            (
                str(room.timeHours),
                str(room.timeMinutes),
                str(room.timeSpeed),
            )
        )
>>>>>>> 85847bde
        + "),\n"
    )
    return cmd


def cmdWindSettings(room, header, cmdCount):
    cmd = CData()
    cmd.source = (
<<<<<<< HEAD
        indent
        + "SCENE_CMD_WIND_SETTINGS("
        + str(room.windVector[0])
        + ", "
        + str(room.windVector[1])
        + ", "
        + str(room.windVector[2])
        + ", "
        + str(room.windStrength)
=======
        "\tSCENE_CMD_WIND_SETTINGS("
        + ", ".join(
            (
                str(room.windVector[0]),
                str(room.windVector[1]),
                str(room.windVector[2]),
                str(room.windStrength),
            )
        )
>>>>>>> 85847bde
        + "),\n"
    )
    return cmd


def cmdMesh(room, header, cmdCount):
    cmd = CData()
<<<<<<< HEAD
    cmd.source = indent + "SCENE_CMD_MESH(&" + room.mesh.headerName() + "),\n"
=======
    cmd.source = "\tSCENE_CMD_MESH(&" + room.mesh.headerName() + "),\n"
>>>>>>> 85847bde
    return cmd


def cmdObjectList(room, header, cmdCount):
    cmd = CData()
    cmd.source = (
<<<<<<< HEAD
        indent
        + "SCENE_CMD_OBJECT_LIST(LENGTH_"
        + str(room.objectListName(header)).upper()
        + ", "
        + str(room.objectListName(header))
        + "),\n"
=======
        "\tSCENE_CMD_OBJECT_LIST(" + str(len(room.objectList)) + ", " + str(room.objectListName(header)) + "),\n"
>>>>>>> 85847bde
    )
    return cmd


def cmdActorList(room, header, cmdCount):
    cmd = CData()
<<<<<<< HEAD
    cmd.source = (
        indent
        + "SCENE_CMD_ACTOR_LIST(LENGTH_"
        + str(room.actorListName(header)).upper()
        + ", "
        + str(room.actorListName(header))
        + "),\n"
    )
=======
    cmd.source = "\tSCENE_CMD_ACTOR_LIST(" + str(len(room.actorList)) + ", " + str(room.actorListName(header)) + "),\n"
>>>>>>> 85847bde
    return cmd


def ootObjectListToC(room, headerIndex):
    data = CData()
<<<<<<< HEAD
    data.header = "extern s16 " + room.objectListName(headerIndex) + "[];\n"
    data.source = (
        "s16 "
        + room.objectListName(headerIndex)
        + "[LENGTH_"
        + str(room.objectListName(headerIndex)).upper()
        + "] = {\n"
    )
    for objectItem in room.objectList:
        data.source += indent + getIDFromKey(objectItem, objectRoot) + ",\n"
=======
    data.header = "extern s16 " + room.objectListName(headerIndex) + "[" + str(len(room.objectList)) + "];\n"
    data.source = "s16 " + room.objectListName(headerIndex) + "[" + str(len(room.objectList)) + "] = {\n"
    for objectItem in room.objectList:
        data.source += "\t" + objectItem + ",\n"
>>>>>>> 85847bde
    data.source += "};\n\n"
    return data


def ootActorToC(actor):
    return (
        "{ "
<<<<<<< HEAD
        + str(actor.actorID)
        + ", "
        + str(int(round(actor.position[0])))
        + ", "
        + str(int(round(actor.position[1])))
        + ", "
        + str(int(round(actor.position[2])))
        + ", "
        + (
            (actor.rotOverride[0] + ", " + actor.rotOverride[1] + ", " + actor.rotOverride[2] + ", ")
            if actor.rotOverride is not None
            else (
                str(int(round(actor.rotation[0])))
                + ", "
                + str(int(round(actor.rotation[1])))
                + ", "
                + str(int(round(actor.rotation[2])))
                + ", "
            )
        )
        + str(actor.actorParam)
=======
        + ", ".join(
            (
                str(actor.actorID),
                str(int(round(actor.position[0]))),
                str(int(round(actor.position[1]))),
                str(int(round(actor.position[2]))),
                *(
                    (
                        actor.rotOverride[0],
                        actor.rotOverride[1],
                        actor.rotOverride[2],
                    )
                    if actor.rotOverride is not None
                    else (
                        str(int(round(actor.rotation[0]))),
                        str(int(round(actor.rotation[1]))),
                        str(int(round(actor.rotation[2]))),
                    )
                ),
                str(actor.actorParam),
            )
        )
>>>>>>> 85847bde
        + " },\n"
    )


def ootActorListToC(room, headerIndex):
    data = CData()
<<<<<<< HEAD
    data.header = "extern ActorEntry " + room.actorListName(headerIndex) + "[];\n"
    data.source = (
        "ActorEntry "
        + room.actorListName(headerIndex)
        + "[LENGTH_"
        + str(room.actorListName(headerIndex)).upper()
        + "] = {\n"
    )
    for actor in room.actorList:
        data.source += indent + ootActorToC(actor)
=======
    data.header = "extern ActorEntry " + room.actorListName(headerIndex) + "[" + str(len(room.actorList)) + "];\n"
    data.source = "ActorEntry " + room.actorListName(headerIndex) + "[" + str(len(room.actorList)) + "] = {\n"
    for actor in room.actorList:
        data.source += "\t" + ootActorToC(actor)
>>>>>>> 85847bde
    data.source += "};\n\n"
    return data


def ootMeshEntryToC(meshEntry, meshType):
    opaqueName = meshEntry.DLGroup.opaque.name if meshEntry.DLGroup.opaque is not None else "0"
    transparentName = meshEntry.DLGroup.transparent.name if meshEntry.DLGroup.transparent is not None else "0"
    data = "{ "
    if meshType == "1":
        raise PluginError("Pre-Rendered rooms not supported.")
    elif meshType == "2":
        data += (
            "{ "
            + f"{meshEntry.cullGroup.position[0]}, {meshEntry.cullGroup.position[1]}, {meshEntry.cullGroup.position[2]}"
            + " }, "
        )
        data += str(meshEntry.cullGroup.cullDepth) + ", "
    data += (
        (opaqueName if opaqueName != "0" else "NULL")
        + ", "
        + (transparentName if transparentName != "0" else "NULL")
        + " },\n"
    )

    return data


def ootRoomMeshToC(room, textureExportSettings):
    mesh = room.mesh
    if len(mesh.meshEntries) == 0:
        raise PluginError("Error: Room " + str(room.index) + " has no mesh children.")

    meshHeader = CData()
    meshHeader.header = "extern MeshHeader" + mesh.meshType + " " + mesh.headerName() + ";\n"
    meshHeader.source = (
        "\n".join(
            (
                "MeshHeader" + mesh.meshType + " " + mesh.headerName() + "= {",
                indent + mesh.meshType + ",",
                indent + str(len(mesh.meshEntries)) + ",",
                indent + mesh.entriesName() + ",",
                indent + mesh.entriesName() + " + ARRAY_COUNT(" + mesh.entriesName() + ")",
                "};",
            )
        )
        + "\n\n"
    )

    meshEntries = CData()
    meshEntryType = "MeshHeader" + ("01" if mesh.meshType == "0" else "2") + "Entry "
    meshEntries.header = (
        "extern " + meshEntryType + " " + mesh.entriesName() + "[" + str(len(mesh.meshEntries)) + "];\n"
    )
    meshEntries.source = meshEntryType + mesh.entriesName() + "[" + str(len(mesh.meshEntries)) + "] = {\n"
    meshData = CData()
    for entry in mesh.meshEntries:
<<<<<<< HEAD
        meshEntries.source += indent + ootMeshEntryToC(entry, mesh.meshType)
=======
        meshEntries.source += "\t" + ootMeshEntryToC(entry, mesh.meshType)
>>>>>>> 85847bde
        if entry.DLGroup.opaque is not None:
            meshData.append(entry.DLGroup.opaque.to_c(mesh.model.f3d))
        if entry.DLGroup.transparent is not None:
            meshData.append(entry.DLGroup.transparent.to_c(mesh.model.f3d))
    meshEntries.source += "};\n\n"
    exportData = mesh.model.to_c(textureExportSettings, OOTGfxFormatter(ScrollMethod.Vertex))

    meshData.append(exportData.all())
    meshHeader.append(meshEntries)
    # meshHeader.append(meshData)

    return meshHeader, meshData


def ootRoomCommandsToC(room, headerIndex):
    commands = []
    if room.hasAlternateHeaders():
        commands.append(cmdAltHeaders(room.roomName(), room.alternateHeadersName(), headerIndex, len(commands)))
    commands.append(cmdEchoSettings(room, headerIndex, len(commands)))
    commands.append(cmdRoomBehaviour(room, headerIndex, len(commands)))
    commands.append(cmdSkyboxDisables(room, headerIndex, len(commands)))
    commands.append(cmdTimeSettings(room, headerIndex, len(commands)))
    if room.setWind:
        commands.append(cmdWindSettings(room, headerIndex, len(commands)))
    commands.append(cmdMesh(room, headerIndex, len(commands)))
    if len(room.objectList) > 0:
        commands.append(cmdObjectList(room, headerIndex, len(commands)))
    if len(room.actorList) > 0:
        commands.append(cmdActorList(room, headerIndex, len(commands)))
    commands.append(cmdEndMarker(room.roomName(), headerIndex, len(commands)))

    data = CData()

    # data.header = ''.join([command.header for command in commands]) +'\n'
    data.header = "extern SCmdBase " + room.roomName() + "_header" + format(headerIndex, "02") + "[];\n"

    data.source = "SCmdBase " + room.roomName() + "_header" + format(headerIndex, "02") + "[] = {\n"
    data.source += "".join([command.source for command in commands])
    data.source += "};\n\n"

    return data


def ootAlternateRoomMainToC(scene, room):
    altHeader = CData()
    altData = CData()

    altHeader.header = "extern SCmdBase* " + room.alternateHeadersName() + "[];\n"
    altHeader.source = "SCmdBase* " + room.alternateHeadersName() + "[] = {\n"

    if room.childNightHeader is not None:
<<<<<<< HEAD
        altHeader.source += indent + room.roomName() + "_header" + format(1, "02") + ",\n"
        altData.source += ootGetHeaderDefines(room, 1)
        altData.append(ootRoomMainToC(scene, room.childNightHeader, 1))
    else:
        altHeader.source += indent + "0,\n"

    if room.adultDayHeader is not None:
        altHeader.source += indent + room.roomName() + "_header" + format(2, "02") + ",\n"
        altData.source += ootGetHeaderDefines(room, 2)
        altData.append(ootRoomMainToC(scene, room.adultDayHeader, 2))
    else:
        altHeader.source += indent + "0,\n"

    if room.adultNightHeader is not None:
        altHeader.source += indent + room.roomName() + "_header" + format(3, "02") + ",\n"
        altData.source += ootGetHeaderDefines(room, 3)
        altData.append(ootRoomMainToC(scene, room.adultNightHeader, 3))
    else:
        altHeader.source += indent + "0,\n"

    for i in range(len(room.cutsceneHeaders)):
        altHeader.source += indent + room.roomName() + "_header" + format(i + 4, "02") + ",\n"
        altData.source += ootGetHeaderDefines(room, i + 4)
=======
        altHeader.source += "\t" + room.roomName() + "_header" + format(1, "02") + ",\n"
        altData.append(ootRoomMainToC(scene, room.childNightHeader, 1))
    else:
        altHeader.source += "\t0,\n"

    if room.adultDayHeader is not None:
        altHeader.source += "\t" + room.roomName() + "_header" + format(2, "02") + ",\n"
        altData.append(ootRoomMainToC(scene, room.adultDayHeader, 2))
    else:
        altHeader.source += "\t0,\n"

    if room.adultNightHeader is not None:
        altHeader.source += "\t" + room.roomName() + "_header" + format(3, "02") + ",\n"
        altData.append(ootRoomMainToC(scene, room.adultNightHeader, 3))
    else:
        altHeader.source += "\t0,\n"

    for i in range(len(room.cutsceneHeaders)):
        altHeader.source += "\t" + room.roomName() + "_header" + format(i + 4, "02") + ",\n"
>>>>>>> 85847bde
        altData.append(ootRoomMainToC(scene, room.cutsceneHeaders[i], i + 4))

    altHeader.source += "};\n\n"

    return altHeader, altData


def ootRoomMainToC(scene, room, headerIndex):
    roomMainC = CData()

<<<<<<< HEAD
    if headerIndex == 0:
        roomMainC.source += ootGetHeaderDefines(room, 0)

=======
>>>>>>> 85847bde
    if room.hasAlternateHeaders():
        altHeader, altData = ootAlternateRoomMainToC(scene, room)
    else:
        altHeader = CData()
        altData = CData()

    roomMainC.append(ootRoomCommandsToC(room, headerIndex))
    roomMainC.append(altHeader)
    if len(room.objectList) > 0:
        roomMainC.append(ootObjectListToC(room, headerIndex))
    if len(room.actorList) > 0:
        roomMainC.append(ootActorListToC(room, headerIndex))
    roomMainC.append(altData)

    return roomMainC


def ootSceneCommandsToC(scene, headerIndex):
    commands = []
    if scene.hasAlternateHeaders():
        commands.append(cmdAltHeaders(scene.sceneName(), scene.alternateHeadersName(), headerIndex, len(commands)))
    commands.append(cmdSoundSettings(scene, headerIndex, len(commands)))
    commands.append(cmdRoomList(scene, headerIndex, len(commands)))
    if len(scene.transitionActorList) > 0:
        commands.append(cmdTransiActorList(scene, headerIndex, len(commands)))
    commands.append(cmdMiscSettings(scene, headerIndex, len(commands)))
    commands.append(cmdColHeader(scene, headerIndex, len(commands)))
    commands.append(cmdEntranceList(scene, headerIndex, len(commands)))
    commands.append(cmdSpecialFiles(scene, headerIndex, len(commands)))
    if len(scene.pathList) > 0:
        commands.append(cmdPathList(scene, headerIndex, len(commands)))
    commands.append(cmdSpawnList(scene, headerIndex, len(commands)))
    commands.append(cmdSkyboxSettings(scene, headerIndex, len(commands)))
    if len(scene.exitList) > 0:
        commands.append(cmdExitList(scene, headerIndex, len(commands)))
    commands.append(cmdLightSettingList(scene, headerIndex, len(commands)))
    if scene.writeCutscene:
        commands.append(cmdCutsceneData(scene, headerIndex, len(commands)))
    commands.append(cmdEndMarker(scene.sceneName(), headerIndex, len(commands)))

    data = CData()

    # data.header = ''.join([command.header for command in commands]) +'\n'
    data.header = "extern SCmdBase " + scene.sceneName() + "_header" + format(headerIndex, "02") + "[];\n"

    data.source = "SCmdBase " + scene.sceneName() + "_header" + format(headerIndex, "02") + "[] = {\n"
    data.source += "".join([command.source for command in commands])
    data.source += "};\n\n"

    return data


def ootStartPositionListToC(scene, headerIndex):
    data = CData()
    data.header = "extern ActorEntry " + scene.startPositionsName(headerIndex) + "[];\n"
    data.source = "ActorEntry " + scene.startPositionsName(headerIndex) + "[] = {\n"
    for i in range(len(scene.startPositions)):
<<<<<<< HEAD
        data.source += indent + ootActorToC(scene.startPositions[i])
=======
        data.source += "\t" + ootActorToC(scene.startPositions[i])
>>>>>>> 85847bde
    data.source += "};\n\n"
    return data


def ootTransitionActorToC(transActor):
    return (
        "{ "
<<<<<<< HEAD
        + str(transActor.frontRoom)
        + ", "
        + str(transActor.frontCam)
        + ", "
        + str(transActor.backRoom)
        + ", "
        + str(transActor.backCam)
        + ", "
        + str(transActor.actorID)
        + ", "
        + str(int(round(transActor.position[0])))
        + ", "
        + str(int(round(transActor.position[1])))
        + ", "
        + str(int(round(transActor.position[2])))
        + ", "
        + str(int(round(transActor.rotationY)))
        + ", "
        + str(transActor.actorParam)
=======
        + ", ".join(
            (
                str(transActor.frontRoom),
                str(transActor.frontCam),
                str(transActor.backRoom),
                str(transActor.backCam),
                str(transActor.actorID),
                str(int(round(transActor.position[0]))),
                str(int(round(transActor.position[1]))),
                str(int(round(transActor.position[2]))),
                str(int(round(transActor.rotationY))),
                str(transActor.actorParam),
            )
        )
>>>>>>> 85847bde
        + " },\n"
    )


def ootTransitionActorListToC(scene, headerIndex):
    data = CData()
    data.header = (
        "extern TransitionActorEntry "
        + scene.transitionActorListName(headerIndex)
        + "["
        + str(len(scene.transitionActorList))
        + "];\n"
    )
    data.source = (
        "TransitionActorEntry "
        + scene.transitionActorListName(headerIndex)
        + "["
        + str(len(scene.transitionActorList))
        + "] = {\n"
    )
    for transActor in scene.transitionActorList:
<<<<<<< HEAD
        data.source += indent + ootTransitionActorToC(transActor)
=======
        data.source += "\t" + ootTransitionActorToC(transActor)
>>>>>>> 85847bde
    data.source += "};\n\n"
    return data


def ootRoomExternToC(room):
<<<<<<< HEAD
    return (
        "extern u8 _"
        + room.roomName()
        + "SegmentRomStart[];\n"
        + "extern u8 _"
        + room.roomName()
        + "SegmentRomEnd[];\n"
=======
    return ("extern u8 _" + room.roomName() + "SegmentRomStart[];\n") + (
        "extern u8 _" + room.roomName() + "SegmentRomEnd[];\n"
>>>>>>> 85847bde
    )


def ootRoomListEntryToC(room):
    return "{ (u32)_" + room.roomName() + "SegmentRomStart, (u32)_" + room.roomName() + "SegmentRomEnd },\n"


def ootRoomListHeaderToC(scene):
    data = CData()

    data.header += "extern RomFile " + scene.roomListName() + "[];\n"

    if scene.write_dummy_room_list:
        data.source += "// Dummy room list\n"
        data.source += "RomFile " + scene.roomListName() + "[] = {\n"
<<<<<<< HEAD
        data.source += indent + "{0, 0},\n" * len(scene.rooms)
=======
        data.source += "\t{0, 0},\n" * len(scene.rooms)
>>>>>>> 85847bde
        data.source += "};\n\n"
    else:
        # Write externs for rom segments
        for i in range(len(scene.rooms)):
            data.source += ootRoomExternToC(scene.rooms[i])
        data.source += "\n"

        data.source += "RomFile " + scene.roomListName() + "[] = {\n"

        for i in range(len(scene.rooms)):
<<<<<<< HEAD
            data.source += indent + ootRoomListEntryToC(scene.rooms[i])
=======
            data.source += "\t" + ootRoomListEntryToC(scene.rooms[i])
>>>>>>> 85847bde
        data.source += "};\n\n"

    return data


def ootEntranceToC(entrance):
    return "{ " + str(entrance.startPositionIndex) + ", " + str(entrance.roomIndex) + " },\n"


def ootEntranceListToC(scene, headerIndex):
    data = CData()
    data.header = "extern EntranceEntry " + scene.entranceListName(headerIndex) + "[];\n"
    data.source = "EntranceEntry " + scene.entranceListName(headerIndex) + "[] = {\n"
    for entrance in scene.entranceList:
<<<<<<< HEAD
        data.source += indent + ootEntranceToC(entrance)
=======
        data.source += "\t" + ootEntranceToC(entrance)
>>>>>>> 85847bde
    data.source += "};\n\n"
    return data


def ootExitListToC(scene, headerIndex):
    data = CData()
    data.header = "extern u16 " + scene.exitListName(headerIndex) + "[" + str(len(scene.exitList)) + "];\n"
    data.source = "u16 " + scene.exitListName(headerIndex) + "[" + str(len(scene.exitList)) + "] = {\n"
    for exitEntry in scene.exitList:
<<<<<<< HEAD
        data.source += indent + str(exitEntry.index) + ",\n"
=======
        data.source += "\t" + str(exitEntry.index) + ",\n"
>>>>>>> 85847bde
    data.source += "};\n\n"
    return data


def ootVectorToC(vector):
    return "0x{:02X}, 0x{:02X}, 0x{:02X}".format(vector[0], vector[1], vector[2])


def ootLightToC(light):
    return (
<<<<<<< HEAD
        indent
        + "{ "
        + ootVectorToC(light.ambient)
        + ", "
        + ootVectorToC(light.diffuseDir0)
        + ", "
        + ootVectorToC(light.diffuse0)
        + ", "
        + ootVectorToC(light.diffuseDir1)
        + ", "
        + ootVectorToC(light.diffuse1)
        + ", "
        + ootVectorToC(light.fogColor)
        + ", "
        + light.getBlendFogShort()
        + ", "
        + "0x{:04X}".format(light.fogFar)
=======
        "\t{ "
        + ", ".join(
            (
                ootVectorToC(light.ambient),
                ootVectorToC(light.diffuseDir0),
                ootVectorToC(light.diffuse0),
                ootVectorToC(light.diffuseDir1),
                ootVectorToC(light.diffuse1),
                ootVectorToC(light.fogColor),
                light.getBlendFogShort(),
                "0x{:04X}".format(light.fogFar),
            )
        )
>>>>>>> 85847bde
        + " },\n"
    )


def ootLightSettingsToC(scene, useIndoorLighting, headerIndex):
    data = CData()
    lightArraySize = len(scene.lights)
    data.header = "extern LightSettings " + scene.lightListName(headerIndex) + "[" + str(lightArraySize) + "];\n"
    data.source = "LightSettings " + scene.lightListName(headerIndex) + "[" + str(lightArraySize) + "] = {\n"
    for light in scene.lights:
        data.source += ootLightToC(light)
    data.source += "};\n\n"
    return data


def ootPathToC(path):
    data = CData()
    data.header = "extern Vec3s " + path.pathName() + "[];\n"
    data.source = "Vec3s " + path.pathName() + "[] = {\n"
    for point in path.points:
        data.source += (
<<<<<<< HEAD
            indent
=======
            "\t"
>>>>>>> 85847bde
            + "{ "
            + str(int(round(point[0])))
            + ", "
            + str(int(round(point[1])))
            + ", "
            + str(int(round(point[2])))
            + " },\n"
        )
    data.source += "};\n\n"

    return data


def ootPathListToC(scene):
    data = CData()
    data.header = "extern Path " + scene.pathListName() + "[" + str(len(scene.pathList)) + "];\n"
    data.source = "Path " + scene.pathListName() + "[" + str(len(scene.pathList)) + "] = {\n"
    pathData = CData()
    for i in range(len(scene.pathList)):
        path = scene.pathList[i]
<<<<<<< HEAD
        data.source += indent + "{ " + str(len(path.points)) + ", " + path.pathName() + " },\n"
=======
        data.source += "\t" + "{ " + str(len(path.points)) + ", " + path.pathName() + " },\n"
>>>>>>> 85847bde
        pathData.append(ootPathToC(path))
    data.source += "};\n\n"
    pathData.append(data)
    return pathData


def ootSceneMeshToC(scene, textureExportSettings):
    exportData = scene.model.to_c(textureExportSettings, OOTGfxFormatter(ScrollMethod.Vertex))
    return exportData.all()


def ootSceneIncludes(scene):
    data = CData()
    data.source += '#include "ultra64.h"\n'
    data.source += '#include "z64.h"\n'
    data.source += '#include "macros.h"\n'
    data.source += '#include "' + scene.sceneName() + '.h"\n\n'
    data.source += '#include "segment_symbols.h"\n'
    data.source += '#include "command_macros_base.h"\n'
    data.source += '#include "z64cutscene_commands.h"\n'
    data.source += '#include "variables.h"\n'
    data.source += "\n"
    return data


def ootAlternateSceneMainToC(scene):
    altHeader = CData()
    altData = CData()

    altHeader.header = "extern SCmdBase* " + scene.alternateHeadersName() + "[];\n"
    altHeader.source = "SCmdBase* " + scene.alternateHeadersName() + "[] = {\n"

    if scene.childNightHeader is not None:
<<<<<<< HEAD
        altHeader.source += indent + scene.sceneName() + "_header" + format(1, "02") + ",\n"
        altData.append(ootSceneMainToC(scene.childNightHeader, 1))
    else:
        altHeader.source += indent + "0,\n"

    if scene.adultDayHeader is not None:
        altHeader.source += indent + scene.sceneName() + "_header" + format(2, "02") + ",\n"
        altData.append(ootSceneMainToC(scene.adultDayHeader, 2))
    else:
        altHeader.source += indent + "0,\n"

    if scene.adultNightHeader is not None:
        altHeader.source += indent + scene.sceneName() + "_header" + format(3, "02") + ",\n"
        altData.append(ootSceneMainToC(scene.adultNightHeader, 3))
    else:
        altHeader.source += indent + "0,\n"

    for i in range(len(scene.cutsceneHeaders)):
        altHeader.source += indent + scene.sceneName() + "_header" + format(i + 4, "02") + ",\n"
=======
        altHeader.source += "\t" + scene.sceneName() + "_header" + format(1, "02") + ",\n"
        altData.append(ootSceneMainToC(scene.childNightHeader, 1))
    else:
        altHeader.source += "\t0,\n"

    if scene.adultDayHeader is not None:
        altHeader.source += "\t" + scene.sceneName() + "_header" + format(2, "02") + ",\n"
        altData.append(ootSceneMainToC(scene.adultDayHeader, 2))
    else:
        altHeader.source += "\t0,\n"

    if scene.adultNightHeader is not None:
        altHeader.source += "\t" + scene.sceneName() + "_header" + format(3, "02") + ",\n"
        altData.append(ootSceneMainToC(scene.adultNightHeader, 3))
    else:
        altHeader.source += "\t0,\n"

    for i in range(len(scene.cutsceneHeaders)):
        altHeader.source += "\t" + scene.sceneName() + "_header" + format(i + 4, "02") + ",\n"
>>>>>>> 85847bde
        altData.append(ootSceneMainToC(scene.cutsceneHeaders[i], i + 4))

    altHeader.source += "};\n\n"

    return altHeader, altData


def ootSceneMainToC(scene, headerIndex):
    sceneMainC = CData()

    if headerIndex == 0:
        # Check if this is the first time the function is being called, we do not want to write this data multiple times
        roomHeaderData = ootRoomListHeaderToC(scene)
        if len(scene.pathList) > 0:
            pathData = ootPathListToC(scene)
        else:
            pathData = CData()
    else:
        # The function has already been called (and is being called for another scene header), so we can make this data be a blank string
        roomHeaderData = CData()
        pathData = CData()

    if scene.hasAlternateHeaders():
        # Gets the alternate data for the scene's main c file
        altHeader, altData = ootAlternateSceneMainToC(scene)
    else:
        # Since the scene does not use alternate headers, this data can just be a blank string
        altHeader = CData()
        altData = CData()

    # Write the scene header
    sceneMainC.append(ootSceneCommandsToC(scene, headerIndex))

    # Write alternate scene headers
    sceneMainC.append(altHeader)

    # Write the spawn position list data
    if len(scene.startPositions) > 0:
        sceneMainC.append(ootStartPositionListToC(scene, headerIndex))

    # Write the transition actor list data
    if len(scene.transitionActorList) > 0:
        sceneMainC.append(ootTransitionActorListToC(scene, headerIndex))

    # Write the room segment list
    sceneMainC.append(roomHeaderData)

    # Write the entrance list
    if len(scene.entranceList) > 0:
        sceneMainC.append(ootEntranceListToC(scene, headerIndex))

    # Write the exit list
    if len(scene.exitList) > 0:
        sceneMainC.append(ootExitListToC(scene, headerIndex))

    # Write the light data
    if len(scene.lights) > 0:
        sceneMainC.append(ootLightSettingsToC(scene, scene.skyboxLighting == "0x01", headerIndex))

    # Write the path data, if used
    sceneMainC.append(pathData)

    # Write the data from alternate headers
    sceneMainC.append(altData)

    return sceneMainC


# Writes the textures and material setup displaylists that are shared between multiple rooms (is written to the scene)
def ootSceneTexturesToC(scene, textureExportSettings):
    sceneTextures = CData()
    sceneTextures.append(ootSceneMeshToC(scene, textureExportSettings))
    return sceneTextures


# Writes the collision data for a scene
def ootSceneCollisionToC(scene):
    sceneCollisionC = CData()
    sceneCollisionC.append(ootCollisionToC(scene.collision))
    return sceneCollisionC


# scene is either None or an OOTScene. This can either be the main scene itself,
# or one of the alternate / cutscene headers.
def ootGetCutsceneC(scene, headerIndex):
    if scene is not None and scene.writeCutscene:
        if scene.csWriteType == "Embedded":
            return [ootCutsceneDataToC(scene, scene.cutsceneDataName(headerIndex))]
        elif scene.csWriteType == "Object":
            return [ootCutsceneDataToC(scene.csWriteObject, scene.csWriteObject.name)]
    return []


def ootSceneCutscenesToC(scene):
    sceneCutscenes = ootGetCutsceneC(scene, 0)
    sceneCutscenes.extend(ootGetCutsceneC(scene.childNightHeader, 1))
    sceneCutscenes.extend(ootGetCutsceneC(scene.adultDayHeader, 2))
    sceneCutscenes.extend(ootGetCutsceneC(scene.adultNightHeader, 3))

    for i in range(len(scene.cutsceneHeaders)):
        sceneCutscenes.extend(ootGetCutsceneC(scene.cutsceneHeaders[i], i + 4))
    for ec in scene.extraCutscenes:
        sceneCutscenes.append(ootCutsceneDataToC(ec, ec.name))

    return sceneCutscenes


def ootLevelToC(scene, textureExportSettings):
    levelC = OOTLevelC()

    levelC.sceneMainC = ootSceneMainToC(scene, 0)
    levelC.sceneTexturesC = ootSceneTexturesToC(scene, textureExportSettings)
    levelC.sceneCollisionC = ootSceneCollisionToC(scene)
    levelC.sceneCutscenesC = ootSceneCutscenesToC(scene)

    for i in range(len(scene.rooms)):
        levelC.roomMainC[scene.rooms[i].roomName()] = ootRoomMainToC(scene, scene.rooms[i], 0)
        meshHeader, meshData = ootRoomMeshToC(scene.rooms[i], textureExportSettings)
        levelC.roomMeshInfoC[scene.rooms[i].roomName()] = meshHeader
        levelC.roomMeshC[scene.rooms[i].roomName()] = meshData
    return levelC


class OOTLevelC:
    def sceneTexturesIsUsed(self):
        return len(self.sceneTexturesC.source) > 0

    def sceneCutscenesIsUsed(self):
        return len(self.sceneCutscenesC) > 0

    def __init__(self):
        # Main header file for both the scene and room(s)
        self.header = CData()
        # Files for the scene segment
        self.sceneMainC = CData()
        self.sceneTexturesC = CData()
        self.sceneCollisionC = CData()
        self.sceneCutscenesC = []
        # Files for room segments
        self.roomMainC = {}
        self.roomMeshInfoC = {}
<<<<<<< HEAD
        self.roomMeshC = {}


def ootGetHeaderDefines(room, headerIndex):
    """Returns CData containing defines for actor and object lists lengths"""
    data = CData()

    if len(room.objectList) > 0:
        data.header += (
            "#define LENGTH_" + str(room.objectListName(headerIndex)).upper() + " " + str(len(room.objectList))
        ) + "\n"
    if len(room.actorList) > 0:
        data.header += (
            "#define LENGTH_" + str(room.actorListName(headerIndex)).upper() + " " + str(len(room.actorList))
        ) + "\n"
    if not (data.header == ""):
        data.header += "\n"

    return data.header
=======
        self.roomMeshC = {}
>>>>>>> 85847bde
<|MERGE_RESOLUTION|>--- conflicted
+++ resolved
@@ -6,7 +6,6 @@
 from ..oot_utility import indent
 
 
-
 def cmdName(name, header, index):
     return name + "_header" + format(header, "02") + "_cmd" + format(index, "02")
 
@@ -15,16 +14,8 @@
 def cmdSoundSettings(scene, header, cmdCount):
     cmd = CData()
     cmd.source = (
-<<<<<<< HEAD
         indent
         + "SCENE_CMD_SOUND_SETTINGS("
-        + str(scene.audioSessionPreset)
-        + ", "
-        + str(scene.nightSeq)
-        + ", "
-        + str(scene.musicSeq)
-=======
-        "\tSCENE_CMD_SOUND_SETTINGS("
         + ", ".join(
             (
                 str(scene.audioSessionPreset),
@@ -32,7 +23,6 @@
                 str(scene.musicSeq),
             )
         )
->>>>>>> 85847bde
         + "),\n"
     )
     return cmd
@@ -40,23 +30,15 @@
 
 def cmdRoomList(scene, header, cmdCount):
     cmd = CData()
-<<<<<<< HEAD
     cmd.source = indent + "SCENE_CMD_ROOM_LIST(" + str(len(scene.rooms)) + ", " + scene.roomListName() + "),\n"
-=======
-    cmd.source = "\tSCENE_CMD_ROOM_LIST(" + str(len(scene.rooms)) + ", " + scene.roomListName() + "),\n"
->>>>>>> 85847bde
     return cmd
 
 
 def cmdTransiActorList(scene, header, cmdCount):
     cmd = CData()
     cmd.source = (
-<<<<<<< HEAD
         indent
         + "SCENE_CMD_TRANSITION_ACTOR_LIST("
-=======
-        "\tSCENE_CMD_TRANSITION_ACTOR_LIST("
->>>>>>> 85847bde
         + str(len(scene.transitionActorList))
         + ", "
         + scene.transitionActorListName(header)
@@ -67,33 +49,21 @@
 
 def cmdMiscSettings(scene, header, cmdCount):
     cmd = CData()
-<<<<<<< HEAD
     cmd.source = indent + "SCENE_CMD_MISC_SETTINGS(" + str(scene.cameraMode) + ", " + str(scene.mapLocation) + "),\n"
-=======
-    cmd.source = "\tSCENE_CMD_MISC_SETTINGS(" + str(scene.cameraMode) + ", " + str(scene.mapLocation) + "),\n"
->>>>>>> 85847bde
     return cmd
 
 
 def cmdColHeader(scene, header, cmdCount):
     cmd = CData()
-<<<<<<< HEAD
     cmd.source = indent + "SCENE_CMD_COL_HEADER(&" + scene.collision.headerName() + "),\n"
-=======
-    cmd.source = "\tSCENE_CMD_COL_HEADER(&" + scene.collision.headerName() + "),\n"
->>>>>>> 85847bde
     return cmd
 
 
 def cmdEntranceList(scene, header, cmdCount):
     cmd = CData()
     cmd.source = (
-<<<<<<< HEAD
         indent
         + "SCENE_CMD_ENTRANCE_LIST("
-=======
-        "\tSCENE_CMD_ENTRANCE_LIST("
->>>>>>> 85847bde
         + (scene.entranceListName(header) if len(scene.entranceList) > 0 else "NULL")
         + "),\n"
     )
@@ -102,33 +72,21 @@
 
 def cmdSpecialFiles(scene, header, cmdCount):
     cmd = CData()
-<<<<<<< HEAD
     cmd.source = indent + "SCENE_CMD_SPECIAL_FILES(" + str(scene.naviCup) + ", " + str(scene.globalObject) + "),\n"
-=======
-    cmd.source = "\tSCENE_CMD_SPECIAL_FILES(" + str(scene.naviCup) + ", " + str(scene.globalObject) + "),\n"
->>>>>>> 85847bde
     return cmd
 
 
 def cmdPathList(scene, header, cmdCount):
     cmd = CData()
-<<<<<<< HEAD
     cmd.source = indent + "SCENE_CMD_PATH_LIST(" + scene.pathListName() + "),\n"
-=======
-    cmd.source = "\tSCENE_CMD_PATH_LIST(" + scene.pathListName() + "),\n"
->>>>>>> 85847bde
     return cmd
 
 
 def cmdSpawnList(scene, header, cmdCount):
     cmd = CData()
     cmd.source = (
-<<<<<<< HEAD
         indent
         + "SCENE_CMD_SPAWN_LIST("
-=======
-        "\tSCENE_CMD_SPAWN_LIST("
->>>>>>> 85847bde
         + str(len(scene.startPositions))
         + ", "
         + (scene.startPositionsName(header) if len(scene.startPositions) > 0 else "NULL")
@@ -140,16 +98,8 @@
 def cmdSkyboxSettings(scene, header, cmdCount):
     cmd = CData()
     cmd.source = (
-<<<<<<< HEAD
         indent
         + "SCENE_CMD_SKYBOX_SETTINGS("
-        + str(scene.skyboxID)
-        + ", "
-        + str(scene.skyboxCloudiness)
-        + ", "
-        + str(scene.skyboxLighting)
-=======
-        "\tSCENE_CMD_SKYBOX_SETTINGS("
         + ", ".join(
             (
                 str(scene.skyboxID),
@@ -157,7 +107,6 @@
                 str(scene.skyboxLighting),
             )
         )
->>>>>>> 85847bde
         + "),\n"
     )
     return cmd
@@ -165,23 +114,15 @@
 
 def cmdExitList(scene, header, cmdCount):
     cmd = CData()
-<<<<<<< HEAD
     cmd.source = indent + "SCENE_CMD_EXIT_LIST(" + scene.exitListName(header) + "),\n"
-=======
-    cmd.source = "\tSCENE_CMD_EXIT_LIST(" + scene.exitListName(header) + "),\n"
->>>>>>> 85847bde
     return cmd
 
 
 def cmdLightSettingList(scene, header, cmdCount):
     cmd = CData()
     cmd.source = (
-<<<<<<< HEAD
         indent
         + "SCENE_CMD_ENV_LIGHT_SETTINGS("
-=======
-        "\tSCENE_CMD_ENV_LIGHT_SETTINGS("
->>>>>>> 85847bde
         + str(len(scene.lights))
         + ", "
         + (scene.lightListName(header) if len(scene.lights) > 0 else "NULL")
@@ -198,60 +139,34 @@
         csname = scene.csWriteObject.name
     elif scene.csWriteType == "Custom":
         csname = scene.csWriteCustom
-<<<<<<< HEAD
     cmd.source = indent + "SCENE_CMD_CUTSCENE_DATA(" + csname + "),\n"
-=======
-    cmd.source = "\tSCENE_CMD_CUTSCENE_DATA(" + csname + "),\n"
->>>>>>> 85847bde
     return cmd
 
 
 def cmdEndMarker(name, header, cmdCount):
     cmd = CData()
-<<<<<<< HEAD
     cmd.source = indent + "SCENE_CMD_END(),\n"
-=======
-    cmd.source = "\tSCENE_CMD_END(),\n"
->>>>>>> 85847bde
     return cmd
 
 
 # Room Commands
 def cmdAltHeaders(name, altName, header, cmdCount):
     cmd = CData()
-<<<<<<< HEAD
     cmd.source = indent + "SCENE_CMD_ALTERNATE_HEADER_LIST(" + altName + "),\n"
-=======
-    cmd.source = "\tSCENE_CMD_ALTERNATE_HEADER_LIST(" + altName + "),\n"
->>>>>>> 85847bde
     return cmd
 
 
 def cmdEchoSettings(room, header, cmdCount):
     cmd = CData()
-<<<<<<< HEAD
     cmd.source = indent + "SCENE_CMD_ECHO_SETTINGS(" + str(room.echo) + "),\n"
-=======
-    cmd.source = "\tSCENE_CMD_ECHO_SETTINGS(" + str(room.echo) + "),\n"
->>>>>>> 85847bde
     return cmd
 
 
 def cmdRoomBehaviour(room, header, cmdCount):
     cmd = CData()
     cmd.source = (
-<<<<<<< HEAD
         indent
         + "SCENE_CMD_ROOM_BEHAVIOR("
-        + str(room.roomBehaviour)
-        + ", "
-        + str(room.linkIdleMode)
-        + ", "
-        + ("true" if room.showInvisibleActors else "false")
-        + ", "
-        + ("true" if room.disableWarpSongs else "false")
-=======
-        "\tSCENE_CMD_ROOM_BEHAVIOR("
         + ", ".join(
             (
                 str(room.roomBehaviour),
@@ -260,7 +175,6 @@
                 ("true" if room.disableWarpSongs else "false"),
             )
         )
->>>>>>> 85847bde
         + "),\n"
     )
     return cmd
@@ -269,12 +183,8 @@
 def cmdSkyboxDisables(room, header, cmdCount):
     cmd = CData()
     cmd.source = (
-<<<<<<< HEAD
         indent
         + "SCENE_CMD_SKYBOX_DISABLES("
-=======
-        "\tSCENE_CMD_SKYBOX_DISABLES("
->>>>>>> 85847bde
         + ("true" if room.disableSkybox else "false")
         + ", "
         + ("true" if room.disableSunMoon else "false")
@@ -286,16 +196,8 @@
 def cmdTimeSettings(room, header, cmdCount):
     cmd = CData()
     cmd.source = (
-<<<<<<< HEAD
         indent
         + "SCENE_CMD_TIME_SETTINGS("
-        + str(room.timeHours)
-        + ", "
-        + str(room.timeMinutes)
-        + ", "
-        + str(room.timeSpeed)
-=======
-        "\tSCENE_CMD_TIME_SETTINGS("
         + ", ".join(
             (
                 str(room.timeHours),
@@ -303,7 +205,6 @@
                 str(room.timeSpeed),
             )
         )
->>>>>>> 85847bde
         + "),\n"
     )
     return cmd
@@ -312,18 +213,8 @@
 def cmdWindSettings(room, header, cmdCount):
     cmd = CData()
     cmd.source = (
-<<<<<<< HEAD
         indent
         + "SCENE_CMD_WIND_SETTINGS("
-        + str(room.windVector[0])
-        + ", "
-        + str(room.windVector[1])
-        + ", "
-        + str(room.windVector[2])
-        + ", "
-        + str(room.windStrength)
-=======
-        "\tSCENE_CMD_WIND_SETTINGS("
         + ", ".join(
             (
                 str(room.windVector[0]),
@@ -332,7 +223,6 @@
                 str(room.windStrength),
             )
         )
->>>>>>> 85847bde
         + "),\n"
     )
     return cmd
@@ -340,51 +230,28 @@
 
 def cmdMesh(room, header, cmdCount):
     cmd = CData()
-<<<<<<< HEAD
     cmd.source = indent + "SCENE_CMD_MESH(&" + room.mesh.headerName() + "),\n"
-=======
-    cmd.source = "\tSCENE_CMD_MESH(&" + room.mesh.headerName() + "),\n"
->>>>>>> 85847bde
     return cmd
 
 
 def cmdObjectList(room, header, cmdCount):
     cmd = CData()
     cmd.source = (
-<<<<<<< HEAD
-        indent
-        + "SCENE_CMD_OBJECT_LIST(LENGTH_"
-        + str(room.objectListName(header)).upper()
-        + ", "
-        + str(room.objectListName(header))
-        + "),\n"
-=======
-        "\tSCENE_CMD_OBJECT_LIST(" + str(len(room.objectList)) + ", " + str(room.objectListName(header)) + "),\n"
->>>>>>> 85847bde
+        indent + "SCENE_CMD_OBJECT_LIST(" + str(len(room.objectList)) + ", " + str(room.objectListName(header)) + "),\n"
     )
     return cmd
 
 
 def cmdActorList(room, header, cmdCount):
     cmd = CData()
-<<<<<<< HEAD
-    cmd.source = (
-        indent
-        + "SCENE_CMD_ACTOR_LIST(LENGTH_"
-        + str(room.actorListName(header)).upper()
-        + ", "
-        + str(room.actorListName(header))
-        + "),\n"
-    )
-=======
-    cmd.source = "\tSCENE_CMD_ACTOR_LIST(" + str(len(room.actorList)) + ", " + str(room.actorListName(header)) + "),\n"
->>>>>>> 85847bde
+    cmd.source = (
+        indent + "SCENE_CMD_ACTOR_LIST(" + str(len(room.actorList)) + ", " + str(room.actorListName(header)) + "),\n"
+    )
     return cmd
 
 
 def ootObjectListToC(room, headerIndex):
     data = CData()
-<<<<<<< HEAD
     data.header = "extern s16 " + room.objectListName(headerIndex) + "[];\n"
     data.source = (
         "s16 "
@@ -395,12 +262,6 @@
     )
     for objectItem in room.objectList:
         data.source += indent + getIDFromKey(objectItem, objectRoot) + ",\n"
-=======
-    data.header = "extern s16 " + room.objectListName(headerIndex) + "[" + str(len(room.objectList)) + "];\n"
-    data.source = "s16 " + room.objectListName(headerIndex) + "[" + str(len(room.objectList)) + "] = {\n"
-    for objectItem in room.objectList:
-        data.source += "\t" + objectItem + ",\n"
->>>>>>> 85847bde
     data.source += "};\n\n"
     return data
 
@@ -408,29 +269,6 @@
 def ootActorToC(actor):
     return (
         "{ "
-<<<<<<< HEAD
-        + str(actor.actorID)
-        + ", "
-        + str(int(round(actor.position[0])))
-        + ", "
-        + str(int(round(actor.position[1])))
-        + ", "
-        + str(int(round(actor.position[2])))
-        + ", "
-        + (
-            (actor.rotOverride[0] + ", " + actor.rotOverride[1] + ", " + actor.rotOverride[2] + ", ")
-            if actor.rotOverride is not None
-            else (
-                str(int(round(actor.rotation[0])))
-                + ", "
-                + str(int(round(actor.rotation[1])))
-                + ", "
-                + str(int(round(actor.rotation[2])))
-                + ", "
-            )
-        )
-        + str(actor.actorParam)
-=======
         + ", ".join(
             (
                 str(actor.actorID),
@@ -453,14 +291,12 @@
                 str(actor.actorParam),
             )
         )
->>>>>>> 85847bde
         + " },\n"
     )
 
 
 def ootActorListToC(room, headerIndex):
     data = CData()
-<<<<<<< HEAD
     data.header = "extern ActorEntry " + room.actorListName(headerIndex) + "[];\n"
     data.source = (
         "ActorEntry "
@@ -471,12 +307,6 @@
     )
     for actor in room.actorList:
         data.source += indent + ootActorToC(actor)
-=======
-    data.header = "extern ActorEntry " + room.actorListName(headerIndex) + "[" + str(len(room.actorList)) + "];\n"
-    data.source = "ActorEntry " + room.actorListName(headerIndex) + "[" + str(len(room.actorList)) + "] = {\n"
-    for actor in room.actorList:
-        data.source += "\t" + ootActorToC(actor)
->>>>>>> 85847bde
     data.source += "};\n\n"
     return data
 
@@ -533,11 +363,7 @@
     meshEntries.source = meshEntryType + mesh.entriesName() + "[" + str(len(mesh.meshEntries)) + "] = {\n"
     meshData = CData()
     for entry in mesh.meshEntries:
-<<<<<<< HEAD
         meshEntries.source += indent + ootMeshEntryToC(entry, mesh.meshType)
-=======
-        meshEntries.source += "\t" + ootMeshEntryToC(entry, mesh.meshType)
->>>>>>> 85847bde
         if entry.DLGroup.opaque is not None:
             meshData.append(entry.DLGroup.opaque.to_c(mesh.model.f3d))
         if entry.DLGroup.transparent is not None:
@@ -589,7 +415,6 @@
     altHeader.source = "SCmdBase* " + room.alternateHeadersName() + "[] = {\n"
 
     if room.childNightHeader is not None:
-<<<<<<< HEAD
         altHeader.source += indent + room.roomName() + "_header" + format(1, "02") + ",\n"
         altData.source += ootGetHeaderDefines(room, 1)
         altData.append(ootRoomMainToC(scene, room.childNightHeader, 1))
@@ -613,27 +438,6 @@
     for i in range(len(room.cutsceneHeaders)):
         altHeader.source += indent + room.roomName() + "_header" + format(i + 4, "02") + ",\n"
         altData.source += ootGetHeaderDefines(room, i + 4)
-=======
-        altHeader.source += "\t" + room.roomName() + "_header" + format(1, "02") + ",\n"
-        altData.append(ootRoomMainToC(scene, room.childNightHeader, 1))
-    else:
-        altHeader.source += "\t0,\n"
-
-    if room.adultDayHeader is not None:
-        altHeader.source += "\t" + room.roomName() + "_header" + format(2, "02") + ",\n"
-        altData.append(ootRoomMainToC(scene, room.adultDayHeader, 2))
-    else:
-        altHeader.source += "\t0,\n"
-
-    if room.adultNightHeader is not None:
-        altHeader.source += "\t" + room.roomName() + "_header" + format(3, "02") + ",\n"
-        altData.append(ootRoomMainToC(scene, room.adultNightHeader, 3))
-    else:
-        altHeader.source += "\t0,\n"
-
-    for i in range(len(room.cutsceneHeaders)):
-        altHeader.source += "\t" + room.roomName() + "_header" + format(i + 4, "02") + ",\n"
->>>>>>> 85847bde
         altData.append(ootRoomMainToC(scene, room.cutsceneHeaders[i], i + 4))
 
     altHeader.source += "};\n\n"
@@ -644,12 +448,9 @@
 def ootRoomMainToC(scene, room, headerIndex):
     roomMainC = CData()
 
-<<<<<<< HEAD
     if headerIndex == 0:
         roomMainC.source += ootGetHeaderDefines(room, 0)
 
-=======
->>>>>>> 85847bde
     if room.hasAlternateHeaders():
         altHeader, altData = ootAlternateRoomMainToC(scene, room)
     else:
@@ -707,11 +508,7 @@
     data.header = "extern ActorEntry " + scene.startPositionsName(headerIndex) + "[];\n"
     data.source = "ActorEntry " + scene.startPositionsName(headerIndex) + "[] = {\n"
     for i in range(len(scene.startPositions)):
-<<<<<<< HEAD
         data.source += indent + ootActorToC(scene.startPositions[i])
-=======
-        data.source += "\t" + ootActorToC(scene.startPositions[i])
->>>>>>> 85847bde
     data.source += "};\n\n"
     return data
 
@@ -719,27 +516,6 @@
 def ootTransitionActorToC(transActor):
     return (
         "{ "
-<<<<<<< HEAD
-        + str(transActor.frontRoom)
-        + ", "
-        + str(transActor.frontCam)
-        + ", "
-        + str(transActor.backRoom)
-        + ", "
-        + str(transActor.backCam)
-        + ", "
-        + str(transActor.actorID)
-        + ", "
-        + str(int(round(transActor.position[0])))
-        + ", "
-        + str(int(round(transActor.position[1])))
-        + ", "
-        + str(int(round(transActor.position[2])))
-        + ", "
-        + str(int(round(transActor.rotationY)))
-        + ", "
-        + str(transActor.actorParam)
-=======
         + ", ".join(
             (
                 str(transActor.frontRoom),
@@ -754,7 +530,6 @@
                 str(transActor.actorParam),
             )
         )
->>>>>>> 85847bde
         + " },\n"
     )
 
@@ -776,28 +551,14 @@
         + "] = {\n"
     )
     for transActor in scene.transitionActorList:
-<<<<<<< HEAD
         data.source += indent + ootTransitionActorToC(transActor)
-=======
-        data.source += "\t" + ootTransitionActorToC(transActor)
->>>>>>> 85847bde
     data.source += "};\n\n"
     return data
 
 
 def ootRoomExternToC(room):
-<<<<<<< HEAD
-    return (
-        "extern u8 _"
-        + room.roomName()
-        + "SegmentRomStart[];\n"
-        + "extern u8 _"
-        + room.roomName()
-        + "SegmentRomEnd[];\n"
-=======
     return ("extern u8 _" + room.roomName() + "SegmentRomStart[];\n") + (
         "extern u8 _" + room.roomName() + "SegmentRomEnd[];\n"
->>>>>>> 85847bde
     )
 
 
@@ -813,11 +574,7 @@
     if scene.write_dummy_room_list:
         data.source += "// Dummy room list\n"
         data.source += "RomFile " + scene.roomListName() + "[] = {\n"
-<<<<<<< HEAD
         data.source += indent + "{0, 0},\n" * len(scene.rooms)
-=======
-        data.source += "\t{0, 0},\n" * len(scene.rooms)
->>>>>>> 85847bde
         data.source += "};\n\n"
     else:
         # Write externs for rom segments
@@ -828,11 +585,7 @@
         data.source += "RomFile " + scene.roomListName() + "[] = {\n"
 
         for i in range(len(scene.rooms)):
-<<<<<<< HEAD
             data.source += indent + ootRoomListEntryToC(scene.rooms[i])
-=======
-            data.source += "\t" + ootRoomListEntryToC(scene.rooms[i])
->>>>>>> 85847bde
         data.source += "};\n\n"
 
     return data
@@ -847,11 +600,7 @@
     data.header = "extern EntranceEntry " + scene.entranceListName(headerIndex) + "[];\n"
     data.source = "EntranceEntry " + scene.entranceListName(headerIndex) + "[] = {\n"
     for entrance in scene.entranceList:
-<<<<<<< HEAD
         data.source += indent + ootEntranceToC(entrance)
-=======
-        data.source += "\t" + ootEntranceToC(entrance)
->>>>>>> 85847bde
     data.source += "};\n\n"
     return data
 
@@ -861,11 +610,7 @@
     data.header = "extern u16 " + scene.exitListName(headerIndex) + "[" + str(len(scene.exitList)) + "];\n"
     data.source = "u16 " + scene.exitListName(headerIndex) + "[" + str(len(scene.exitList)) + "] = {\n"
     for exitEntry in scene.exitList:
-<<<<<<< HEAD
         data.source += indent + str(exitEntry.index) + ",\n"
-=======
-        data.source += "\t" + str(exitEntry.index) + ",\n"
->>>>>>> 85847bde
     data.source += "};\n\n"
     return data
 
@@ -876,26 +621,8 @@
 
 def ootLightToC(light):
     return (
-<<<<<<< HEAD
         indent
         + "{ "
-        + ootVectorToC(light.ambient)
-        + ", "
-        + ootVectorToC(light.diffuseDir0)
-        + ", "
-        + ootVectorToC(light.diffuse0)
-        + ", "
-        + ootVectorToC(light.diffuseDir1)
-        + ", "
-        + ootVectorToC(light.diffuse1)
-        + ", "
-        + ootVectorToC(light.fogColor)
-        + ", "
-        + light.getBlendFogShort()
-        + ", "
-        + "0x{:04X}".format(light.fogFar)
-=======
-        "\t{ "
         + ", ".join(
             (
                 ootVectorToC(light.ambient),
@@ -908,7 +635,6 @@
                 "0x{:04X}".format(light.fogFar),
             )
         )
->>>>>>> 85847bde
         + " },\n"
     )
 
@@ -930,11 +656,7 @@
     data.source = "Vec3s " + path.pathName() + "[] = {\n"
     for point in path.points:
         data.source += (
-<<<<<<< HEAD
             indent
-=======
-            "\t"
->>>>>>> 85847bde
             + "{ "
             + str(int(round(point[0])))
             + ", "
@@ -955,11 +677,7 @@
     pathData = CData()
     for i in range(len(scene.pathList)):
         path = scene.pathList[i]
-<<<<<<< HEAD
         data.source += indent + "{ " + str(len(path.points)) + ", " + path.pathName() + " },\n"
-=======
-        data.source += "\t" + "{ " + str(len(path.points)) + ", " + path.pathName() + " },\n"
->>>>>>> 85847bde
         pathData.append(ootPathToC(path))
     data.source += "};\n\n"
     pathData.append(data)
@@ -993,7 +711,6 @@
     altHeader.source = "SCmdBase* " + scene.alternateHeadersName() + "[] = {\n"
 
     if scene.childNightHeader is not None:
-<<<<<<< HEAD
         altHeader.source += indent + scene.sceneName() + "_header" + format(1, "02") + ",\n"
         altData.append(ootSceneMainToC(scene.childNightHeader, 1))
     else:
@@ -1013,27 +730,6 @@
 
     for i in range(len(scene.cutsceneHeaders)):
         altHeader.source += indent + scene.sceneName() + "_header" + format(i + 4, "02") + ",\n"
-=======
-        altHeader.source += "\t" + scene.sceneName() + "_header" + format(1, "02") + ",\n"
-        altData.append(ootSceneMainToC(scene.childNightHeader, 1))
-    else:
-        altHeader.source += "\t0,\n"
-
-    if scene.adultDayHeader is not None:
-        altHeader.source += "\t" + scene.sceneName() + "_header" + format(2, "02") + ",\n"
-        altData.append(ootSceneMainToC(scene.adultDayHeader, 2))
-    else:
-        altHeader.source += "\t0,\n"
-
-    if scene.adultNightHeader is not None:
-        altHeader.source += "\t" + scene.sceneName() + "_header" + format(3, "02") + ",\n"
-        altData.append(ootSceneMainToC(scene.adultNightHeader, 3))
-    else:
-        altHeader.source += "\t0,\n"
-
-    for i in range(len(scene.cutsceneHeaders)):
-        altHeader.source += "\t" + scene.sceneName() + "_header" + format(i + 4, "02") + ",\n"
->>>>>>> 85847bde
         altData.append(ootSceneMainToC(scene.cutsceneHeaders[i], i + 4))
 
     altHeader.source += "};\n\n"
@@ -1175,7 +871,6 @@
         # Files for room segments
         self.roomMainC = {}
         self.roomMeshInfoC = {}
-<<<<<<< HEAD
         self.roomMeshC = {}
 
 
@@ -1194,7 +889,4 @@
     if not (data.header == ""):
         data.header += "\n"
 
-    return data.header
-=======
-        self.roomMeshC = {}
->>>>>>> 85847bde
+    return data.header