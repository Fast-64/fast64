import os, re, bpy
from ...utility import readFile, writeFile
from ..oot_utility import getSceneDirFromLevelName, indent


def getSegmentDefinitionEntryBySceneName(segmentDefinition, sceneName):
    entries = []
    for entry in segmentDefinition:
        matchText = '\s*name\s*"' + sceneName + "\_"
        if re.match(matchText + 'scene"', entry) or re.match(matchText + 'room\_\d+"', entry):
            entries.append(entry)
    return entries


def readSegmentDefinition(exportPath):
    fileData = readFile(os.path.join(exportPath, "spec"))
    segmentDefinition, compressFlag = parseSegmentDefinitionData(fileData)

    return segmentDefinition, fileData, compressFlag


def parseSegmentDefinitionData(data):
    table = []
    compressFlag = ""
    for match in re.finditer("beginseg(((?!endseg).)*)endseg", data, re.DOTALL):
        segData = match.group(1)
        table.append(segData)

        # avoid deleting compress flag if the user is using it
        # (defined by whether it is present at least once in spec or not)
        if "compress" in segData:
            compressFlag = indent + "compress\n"

    return table, compressFlag


def segmentDefinitionToString(segmentDefinitions):
    data = "/*\n * ROM spec file\n */\n\n"
    for entry in segmentDefinitions:
        data += "beginseg" + entry + "endseg\n\n"

    # return the data and remove the extra ``\n`` at the end of the file
    return data[:-1]


def writeSegmentDefinition(segmentDefinition, fileData, exportPath):
    newFileData = segmentDefinitionToString(segmentDefinition)

    if newFileData != fileData:
        writeFile(os.path.join(exportPath, "spec"), newFileData)


def modifySegmentDefinition(scene, exportInfo, levelC):
<<<<<<< HEAD
    exportPath = exportInfo.exportPath
    segmentDefinitions, fileData, compressFlag = readSegmentDefinition(exportPath)
    sceneName = scene.name if scene is not None else exportInfo.name
    entries = getSegmentDefinitionEntryBySceneName(segmentDefinitions, sceneName)

    if exportInfo.customSubPath is not None:
        includeDir = "build/" + exportInfo.customSubPath + sceneName + "/" + sceneName
    else:
        includeDir = "build/" + getSceneDirFromLevelName(sceneName) + "/" + sceneName

    if len(entries) > 0:
        firstIndex = segmentDefinitions.index(entries[0])
        for entry in entries:
            segmentDefinitions.remove(entry)
    else:
        firstIndex = len(segmentDefinitions)

    if scene is not None:
        if bpy.context.scene.ootSceneSingleFile:
            segmentDefinitions.insert(
                firstIndex,
                "\n"
                + indent
                + 'name "'
                + scene.name
                + '_scene"\n'
                + compressFlag
                + indent
                + "romalign 0x1000\n"
                + indent
                + 'include "'
                + includeDir
                + '_scene.o"\n'
                + indent
                + "number 2\n",
            )
            firstIndex += 1

            for i in range(len(scene.rooms)):
                roomSuffix = "_room_" + str(i)
                segmentDefinitions.insert(
                    firstIndex,
                    "\n"
                    + indent
                    + 'name "'
                    + scene.name
                    + roomSuffix
                    + '"\n'
                    + compressFlag
                    + indent
                    + "romalign 0x1000\n"
                    + indent
                    + 'include "'
                    + includeDir
                    + roomSuffix
                    + '.o"\n'
                    + indent
                    + "number 3\n",
                )
                firstIndex += 1
        else:
            sceneSegInclude = (
                "\n"
                + indent
                + 'name "'
                + scene.name
                + '_scene"\n'
                + compressFlag
                + indent
                + "romalign 0x1000\n"
                + indent
                + 'include "'
                + includeDir
                + '_scene_main.o"\n'
                + indent
                + 'include "'
                + includeDir
                + '_scene_col.o"\n'
            )

            if levelC is not None:
                if levelC.sceneTexturesIsUsed():
                    sceneSegInclude += indent + 'include "' + includeDir + '_scene_tex.o"\n'

                if levelC.sceneCutscenesIsUsed():
                    for i in range(len(levelC.sceneCutscenesC)):
                        sceneSegInclude += indent + 'include "' + includeDir + "_cs_" + str(i) + '.o"\n'

            sceneSegInclude += indent + "number 2\n"

            segmentDefinitions.insert(firstIndex, sceneSegInclude)

            firstIndex += 1

            for i in range(len(scene.rooms)):
                roomSuffix = "_room_" + str(i)
                segmentDefinitions.insert(
                    firstIndex,
                    "\n"
                    + indent
                    + 'name "'
                    + scene.name
                    + roomSuffix
                    + '"\n'
                    + compressFlag
                    + indent
                    + "romalign 0x1000\n"
                    + indent
                    + 'include "'
                    + includeDir
                    + roomSuffix
                    + '_main.o"\n'
                    + indent
                    + 'include "'
                    + includeDir
                    + roomSuffix
                    + '_model_info.o"\n'
                    + indent
                    + 'include "'
                    + includeDir
                    + roomSuffix
                    + '_model.o"\n'
                    + indent
                    + "number 3\n",
                )
                firstIndex += 1

    writeSegmentDefinition(segmentDefinitions, fileData, exportPath)
=======
	exportPath = exportInfo.exportPath
	segmentDefinitions, fileData, compressFlag = readSegmentDefinition(exportPath)
	sceneName = scene.name if scene is not None else exportInfo.name
	entries = getSegmentDefinitionEntryBySceneName(segmentDefinitions, sceneName)

	if exportInfo.customSubPath is not None:
		includeDir = 'build/' + exportInfo.customSubPath + sceneName + '/' + sceneName
	else:
		includeDir = 'build/' + getSceneDirFromLevelName(sceneName) + '/' + sceneName

	if len(entries) > 0:
		firstIndex = segmentDefinitions.index(entries[0])
		for entry in entries:
			segmentDefinitions.remove(entry)
	else:
		firstIndex = len(segmentDefinitions)

	if scene is not None:
		if bpy.context.scene.ootSceneSingleFile:
			segmentDefinitions.insert(firstIndex,
				'\n' + indent + 'name "' + scene.name + '_scene"\n' +\
				compressFlag +\
				indent + "romalign 0x1000\n" +\
				indent + 'include "' + includeDir + '_scene.o"\n' +\
				indent + "number 2\n")
			firstIndex += 1

			for i in range(len(scene.rooms)):
				roomSuffix = "_room_" + str(i)
				segmentDefinitions.insert(firstIndex,
					'\n' + indent + 'name "' + scene.name + roomSuffix + '"\n' +\
					compressFlag +\
					indent + "romalign 0x1000\n" +\
					indent + 'include "' + includeDir + roomSuffix + '.o"\n' +\
					indent + "number 3\n")
				firstIndex += 1
		else:
			sceneSegInclude = '\n' + indent + 'name "' + scene.name + '_scene"\n' +\
				compressFlag +\
				indent + "romalign 0x1000\n" +\
				indent + 'include "' + includeDir + '_scene_main.o"\n' +\
				indent + 'include "' + includeDir + '_scene_col.o"\n'

			if levelC is not None:
				if (levelC.sceneTexturesIsUsed()):
					sceneSegInclude += indent + 'include "' + includeDir + '_scene_tex.o"\n'

				if (levelC.sceneCutscenesIsUsed()):
					for i in range(len(levelC.sceneCutscenesC)):
						sceneSegInclude += indent + 'include "' + includeDir + '_cs_' + str(i) + '.o"\n'

			sceneSegInclude += indent + "number 2\n"

			segmentDefinitions.insert(firstIndex, sceneSegInclude)

			firstIndex += 1

			for i in range(len(scene.rooms)):
				roomSuffix = "_room_" + str(i)
				segmentDefinitions.insert(firstIndex,
					'\n' + indent + 'name "' + scene.name + roomSuffix + '"\n' +\
					compressFlag +\
					indent + "romalign 0x1000\n" +\
					indent + 'include "' + includeDir + roomSuffix + '_main.o"\n' +\
					indent + 'include "' + includeDir + roomSuffix + '_model_info.o"\n' +\
					indent + 'include "' + includeDir + roomSuffix + '_model.o"\n' +\
					indent + "number 3\n")
				firstIndex += 1

	writeSegmentDefinition(segmentDefinitions, fileData, exportPath)
>>>>>>> ff278790
<|MERGE_RESOLUTION|>--- conflicted
+++ resolved
@@ -51,7 +51,6 @@
 
 
 def modifySegmentDefinition(scene, exportInfo, levelC):
-<<<<<<< HEAD
     exportPath = exportInfo.exportPath
     segmentDefinitions, fileData, compressFlag = readSegmentDefinition(exportPath)
     sceneName = scene.name if scene is not None else exportInfo.name
@@ -179,76 +178,4 @@
                 )
                 firstIndex += 1
 
-    writeSegmentDefinition(segmentDefinitions, fileData, exportPath)
-=======
-	exportPath = exportInfo.exportPath
-	segmentDefinitions, fileData, compressFlag = readSegmentDefinition(exportPath)
-	sceneName = scene.name if scene is not None else exportInfo.name
-	entries = getSegmentDefinitionEntryBySceneName(segmentDefinitions, sceneName)
-
-	if exportInfo.customSubPath is not None:
-		includeDir = 'build/' + exportInfo.customSubPath + sceneName + '/' + sceneName
-	else:
-		includeDir = 'build/' + getSceneDirFromLevelName(sceneName) + '/' + sceneName
-
-	if len(entries) > 0:
-		firstIndex = segmentDefinitions.index(entries[0])
-		for entry in entries:
-			segmentDefinitions.remove(entry)
-	else:
-		firstIndex = len(segmentDefinitions)
-
-	if scene is not None:
-		if bpy.context.scene.ootSceneSingleFile:
-			segmentDefinitions.insert(firstIndex,
-				'\n' + indent + 'name "' + scene.name + '_scene"\n' +\
-				compressFlag +\
-				indent + "romalign 0x1000\n" +\
-				indent + 'include "' + includeDir + '_scene.o"\n' +\
-				indent + "number 2\n")
-			firstIndex += 1
-
-			for i in range(len(scene.rooms)):
-				roomSuffix = "_room_" + str(i)
-				segmentDefinitions.insert(firstIndex,
-					'\n' + indent + 'name "' + scene.name + roomSuffix + '"\n' +\
-					compressFlag +\
-					indent + "romalign 0x1000\n" +\
-					indent + 'include "' + includeDir + roomSuffix + '.o"\n' +\
-					indent + "number 3\n")
-				firstIndex += 1
-		else:
-			sceneSegInclude = '\n' + indent + 'name "' + scene.name + '_scene"\n' +\
-				compressFlag +\
-				indent + "romalign 0x1000\n" +\
-				indent + 'include "' + includeDir + '_scene_main.o"\n' +\
-				indent + 'include "' + includeDir + '_scene_col.o"\n'
-
-			if levelC is not None:
-				if (levelC.sceneTexturesIsUsed()):
-					sceneSegInclude += indent + 'include "' + includeDir + '_scene_tex.o"\n'
-
-				if (levelC.sceneCutscenesIsUsed()):
-					for i in range(len(levelC.sceneCutscenesC)):
-						sceneSegInclude += indent + 'include "' + includeDir + '_cs_' + str(i) + '.o"\n'
-
-			sceneSegInclude += indent + "number 2\n"
-
-			segmentDefinitions.insert(firstIndex, sceneSegInclude)
-
-			firstIndex += 1
-
-			for i in range(len(scene.rooms)):
-				roomSuffix = "_room_" + str(i)
-				segmentDefinitions.insert(firstIndex,
-					'\n' + indent + 'name "' + scene.name + roomSuffix + '"\n' +\
-					compressFlag +\
-					indent + "romalign 0x1000\n" +\
-					indent + 'include "' + includeDir + roomSuffix + '_main.o"\n' +\
-					indent + 'include "' + includeDir + roomSuffix + '_model_info.o"\n' +\
-					indent + 'include "' + includeDir + roomSuffix + '_model.o"\n' +\
-					indent + "number 3\n")
-				firstIndex += 1
-
-	writeSegmentDefinition(segmentDefinitions, fileData, exportPath)
->>>>>>> ff278790
+    writeSegmentDefinition(segmentDefinitions, fileData, exportPath)