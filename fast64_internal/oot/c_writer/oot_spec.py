--- conflicted
+++ resolved
@@ -1,7 +1,6 @@
 import os, re, bpy
 from ...utility import readFile, writeFile
 from ..oot_utility import getSceneDirFromLevelName, indent
-
 
 
 def getSegmentDefinitionEntryBySceneName(segmentDefinition, sceneName):
@@ -70,11 +69,7 @@
         firstIndex = len(segmentDefinitions)
 
     if scene is not None:
-<<<<<<< HEAD
         if bpy.context.scene.ootSceneExportSettings.singleFile:
-=======
-        if bpy.context.scene.ootSceneSingleFile:
->>>>>>> 603ecb65
             segmentDefinitions.insert(
                 firstIndex,
                 "\n"
