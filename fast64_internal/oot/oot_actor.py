<<<<<<< HEAD
from .oot_constants import ootEnumActorID
from ..utility import prop_split, label_split
from .actor.panel.properties import OOT_SearchActorIDEnumOperator

=======
import bpy
from .oot_constants import ootData, ootEnumSceneSetupPreset, ootEnumCamTransition
from ..utility import PluginError, prop_split, label_split
>>>>>>> f7032e2c
from .oot_utility import (
    getRoomObj,
    getEnumName,
    drawAddButton,
    drawCollectionOps,
    drawEnumWithCustom,
)


<<<<<<< HEAD
=======
def getActiveHeaderIndex() -> int:
    # All scenes/rooms should have synchronized tabs from property callbacks
    headerObjs = [obj for obj in bpy.data.objects if obj.ootEmptyType == "Scene" or obj.ootEmptyType == "Room"]
    if len(headerObjs) == 0:
        return 0

    headerObj = headerObjs[0]
    if headerObj.ootEmptyType == "Scene":
        header = headerObj.ootSceneHeader
        altHeader = headerObj.ootAlternateSceneHeaders
    else:
        header = headerObj.ootRoomHeader
        altHeader = headerObj.ootAlternateRoomHeaders

    if header.menuTab != "Alternate":
        headerIndex = 0
    else:
        if altHeader.headerMenuTab == "Child Night":
            headerIndex = 1
        elif altHeader.headerMenuTab == "Adult Day":
            headerIndex = 2
        elif altHeader.headerMenuTab == "Adult Night":
            headerIndex = 3
        else:
            headerIndex = altHeader.currentCutsceneIndex

    return (
        headerIndex,
        altHeader.childNightHeader.usePreviousHeader,
        altHeader.adultDayHeader.usePreviousHeader,
        altHeader.adultNightHeader.usePreviousHeader,
    )


def setAllActorsVisibility(self, context: bpy.types.Context):
    activeHeaderInfo = getActiveHeaderIndex()

    actorObjs = [
        obj
        for obj in bpy.data.objects
        if obj.ootEmptyType in ["Actor", "Transition Actor", "Entrance"] or isPathObject(obj)
    ]

    for actorObj in actorObjs:
        setActorVisibility(actorObj, activeHeaderInfo)


# def setSingleActorVisibility(self, context: bpy.types.Context):
#    actorObj = context.object
#    if not (
#        actorObj.ootEmptyType in ["Actor", "Transition Actor", "Entrance"]
#        or (actorObj.data is not None and isinstance(actorObj.data, bpy.types.Curve))
#    ):
#        return
#
#    headerIndex = getActiveHeaderIndex()
#    setActorVisibility(actorObj, headerIndex)


def setActorVisibility(actorObj: bpy.types.Object, activeHeaderInfo: tuple[int, bool, bool, bool]):
    headerIndex, childNightHeader, adultDayHeader, adultNightHeader = activeHeaderInfo
    usePreviousHeader = [False, childNightHeader, adultDayHeader, adultNightHeader]
    if headerIndex < 4:
        while usePreviousHeader[headerIndex]:
            headerIndex -= 1

    headerSettings = getHeaderSettings(actorObj)
    if headerSettings is None:
        return
    if headerSettings.sceneSetupPreset == "All Scene Setups":
        actorObj.hide_set(False)
    elif headerSettings.sceneSetupPreset == "All Non-Cutscene Scene Setups":
        actorObj.hide_set(headerIndex >= 4)
    elif headerSettings.sceneSetupPreset == "Custom":
        actorObj.hide_set(not headerSettings.checkHeader(headerIndex))
    else:
        print("Error: unhandled header case")


class OOT_SearchActorIDEnumOperator(bpy.types.Operator):
    bl_idname = "object.oot_search_actor_id_enum_operator"
    bl_label = "Select Actor ID"
    bl_property = "actorID"
    bl_options = {"REGISTER", "UNDO"}

    actorID: bpy.props.EnumProperty(items=ootData.actorData.ootEnumActorID, default="ACTOR_PLAYER")
    actorUser: bpy.props.StringProperty(default="Actor")
    objName: bpy.props.StringProperty()

    def execute(self, context):
        obj = bpy.data.objects[self.objName]
        if self.actorUser == "Transition Actor":
            obj.ootTransitionActorProperty.actor.actorID = self.actorID
        elif self.actorUser == "Actor":
            obj.ootActorProperty.actorID = self.actorID
        elif self.actorUser == "Entrance":
            obj.ootEntranceProperty.actor.actorID = self.actorID
        else:
            raise PluginError("Invalid actor user for search: " + str(self.actorUser))

        bpy.context.region.tag_redraw()
        self.report({"INFO"}, "Selected: " + self.actorID)
        return {"FINISHED"}

    def invoke(self, context, event):
        context.window_manager.invoke_search_popup(self)
        return {"RUNNING_MODAL"}


class OOTActorHeaderItemProperty(bpy.types.PropertyGroup):
    headerIndex: bpy.props.IntProperty(name="Scene Setup", min=4, default=4)
    expandTab: bpy.props.BoolProperty(name="Expand Tab")


class OOTActorHeaderProperty(bpy.types.PropertyGroup):
    sceneSetupPreset: bpy.props.EnumProperty(
        name="Scene Setup Preset", items=ootEnumSceneSetupPreset, default="All Scene Setups"
    )
    childDayHeader: bpy.props.BoolProperty(name="Child Day Header", default=True)
    childNightHeader: bpy.props.BoolProperty(name="Child Night Header", default=True)
    adultDayHeader: bpy.props.BoolProperty(name="Adult Day Header", default=True)
    adultNightHeader: bpy.props.BoolProperty(name="Adult Night Header", default=True)
    cutsceneHeaders: bpy.props.CollectionProperty(type=OOTActorHeaderItemProperty)

    def checkHeader(self, index: int) -> bool:
        if index == 0:
            return self.childDayHeader
        elif index == 1:
            return self.childNightHeader
        elif index == 2:
            return self.adultDayHeader
        elif index == 3:
            return self.adultNightHeader
        else:
            return index in [value.headerIndex for value in self.cutsceneHeaders]


>>>>>>> f7032e2c
def drawActorHeaderProperty(layout, headerProp, propUser, altProp, objName):
    headerSetup = layout.column()
    # headerSetup.box().label(text = "Alternate Headers")
    prop_split(headerSetup, headerProp, "sceneSetupPreset", "Scene Setup Preset")
    if headerProp.sceneSetupPreset == "Custom":
        headerSetupBox = headerSetup.column()
        headerSetupBox.prop(headerProp, "childDayHeader", text="Child Day")
        prevHeaderName = "childDayHeader"
        childNightRow = headerSetupBox.row()
        if altProp is None or altProp.childNightHeader.usePreviousHeader:
            # Draw previous header checkbox (so get previous state), but labeled
            # as current one and grayed out
            childNightRow.prop(headerProp, prevHeaderName, text="Child Night")
            childNightRow.enabled = False
        else:
            childNightRow.prop(headerProp, "childNightHeader", text="Child Night")
            prevHeaderName = "childNightHeader"
        adultDayRow = headerSetupBox.row()
        if altProp is None or altProp.adultDayHeader.usePreviousHeader:
            adultDayRow.prop(headerProp, prevHeaderName, text="Adult Day")
            adultDayRow.enabled = False
        else:
            adultDayRow.prop(headerProp, "adultDayHeader", text="Adult Day")
            prevHeaderName = "adultDayHeader"
        adultNightRow = headerSetupBox.row()
        if altProp is None or altProp.adultNightHeader.usePreviousHeader:
            adultNightRow.prop(headerProp, prevHeaderName, text="Adult Night")
            adultNightRow.enabled = False
        else:
            adultNightRow.prop(headerProp, "adultNightHeader", text="Adult Night")

        headerSetupBox.row().label(text="Cutscene headers to include this actor in:")
        for i in range(len(headerProp.cutsceneHeaders)):
            drawActorHeaderItemProperty(headerSetup, propUser, headerProp.cutsceneHeaders[i], i, altProp, objName)
        drawAddButton(headerSetup, len(headerProp.cutsceneHeaders), propUser, None, objName)


def drawActorHeaderItemProperty(layout, propUser, headerItemProp, index, altProp, objName):
    box = layout.column()
    # box.prop(
    #    headerItemProp,
    #    "expandTab",
    #    text="Header " + str(headerItemProp.headerIndex),
    #    icon="TRIA_DOWN" if headerItemProp.expandTab else "TRIA_RIGHT",
    # )

    # if headerItemProp.expandTab:
    row = box.row()
    row.prop(headerItemProp, "headerIndex", text="")
    drawCollectionOps(row.row(align=True), index, propUser, None, objName, compact=True)
    if altProp is not None and headerItemProp.headerIndex >= len(altProp.cutsceneHeaders) + 4:
        box.label(text="Above header does not exist.", icon="QUESTION")


<<<<<<< HEAD
=======
class OOTActorProperty(bpy.types.PropertyGroup):
    actorID: bpy.props.EnumProperty(name="Actor", items=ootData.actorData.ootEnumActorID, default="ACTOR_PLAYER")
    actorIDCustom: bpy.props.StringProperty(name="Actor ID", default="ACTOR_PLAYER")
    actorParam: bpy.props.StringProperty(name="Actor Parameter", default="0x0000")
    rotOverride: bpy.props.BoolProperty(name="Override Rotation", default=False)
    rotOverrideX: bpy.props.StringProperty(name="Rot X", default="0")
    rotOverrideY: bpy.props.StringProperty(name="Rot Y", default="0")
    rotOverrideZ: bpy.props.StringProperty(name="Rot Z", default="0")
    headerSettings: bpy.props.PointerProperty(type=OOTActorHeaderProperty)


>>>>>>> f7032e2c
def drawActorProperty(layout, actorProp, altRoomProp, objName):
    # prop_split(layout, actorProp, 'actorID', 'Actor')
    actorIDBox = layout.column()
    # actorIDBox.box().label(text = "Settings")
    searchOp = actorIDBox.operator(OOT_SearchActorIDEnumOperator.bl_idname, icon="VIEWZOOM")
    searchOp.actorUser = "Actor"
    searchOp.objName = objName

    split = actorIDBox.split(factor=0.5)

    if actorProp.actorID == "None":
        actorIDBox.box().label(text="This Actor was deleted from the XML file.")
        return

    split.label(text="Actor ID")
    split.label(text=getEnumName(ootData.actorData.ootEnumActorID, actorProp.actorID))

    if actorProp.actorID == "Custom":
        # actorIDBox.prop(actorProp, 'actorIDCustom', text = 'Actor ID')
        prop_split(actorIDBox, actorProp, "actorIDCustom", "")

    # layout.box().label(text = 'Actor IDs defined in include/z64actors.h.')
    prop_split(actorIDBox, actorProp, "actorParam", "Actor Parameter")

    actorIDBox.prop(actorProp, "rotOverride", text="Override Rotation (ignore Blender rot)")
    if actorProp.rotOverride:
        prop_split(actorIDBox, actorProp, "rotOverrideX", "Rot X")
        prop_split(actorIDBox, actorProp, "rotOverrideY", "Rot Y")
        prop_split(actorIDBox, actorProp, "rotOverrideZ", "Rot Z")

    drawActorHeaderProperty(actorIDBox, actorProp.headerSettings, "Actor", altRoomProp, objName)


def drawTransitionActorProperty(layout, transActorProp, altSceneProp, roomObj, objName):
    actorIDBox = layout.column()
    searchOp = actorIDBox.operator(OOT_SearchActorIDEnumOperator.bl_idname, icon="VIEWZOOM")
    searchOp.actorUser = "Transition Actor"
    searchOp.objName = objName

    split = actorIDBox.split(factor=0.5)
    split.label(text="Actor ID")
    split.label(text=getEnumName(ootData.actorData.ootEnumActorID, transActorProp.actor.actorID))

    if transActorProp.actor.actorID == "Custom":
        prop_split(actorIDBox, transActorProp.actor, "actorIDCustom", "")

    # layout.box().label(text = 'Actor IDs defined in include/z64actors.h.')
    prop_split(actorIDBox, transActorProp.actor, "actorParam", "Actor Parameter")

    if roomObj is None:
        actorIDBox.label(text="This must be part of a Room empty's hierarchy.", icon="OUTLINER")
    else:
        actorIDBox.prop(transActorProp, "dontTransition")
        if not transActorProp.dontTransition:
            label_split(actorIDBox, "Room To Transition From", str(roomObj.ootRoomHeader.roomIndex))
            prop_split(actorIDBox, transActorProp, "roomIndex", "Room To Transition To")
    actorIDBox.label(text='Y+ side of door faces toward the "from" room.', icon="ORIENTATION_NORMAL")
    drawEnumWithCustom(actorIDBox, transActorProp, "cameraTransitionFront", "Camera Transition Front", "")
    drawEnumWithCustom(actorIDBox, transActorProp, "cameraTransitionBack", "Camera Transition Back", "")

    drawActorHeaderProperty(actorIDBox, transActorProp.actor.headerSettings, "Transition Actor", altSceneProp, objName)


def drawEntranceProperty(layout, obj, altSceneProp, objName):
    box = layout.column()
    # box.box().label(text = "Properties")
    roomObj = getRoomObj(obj)
    if roomObj is not None:
        split = box.split(factor=0.5)
        split.label(text="Room Index")
        split.label(text=str(roomObj.ootRoomHeader.roomIndex))
    else:
        box.label(text="This must be part of a Room empty's hierarchy.", icon="OUTLINER")

    entranceProp = obj.ootEntranceProperty
    prop_split(box, entranceProp, "spawnIndex", "Spawn Index")
    prop_split(box, entranceProp.actor, "actorParam", "Actor Param")
    box.prop(entranceProp, "customActor")
    if entranceProp.customActor:
        prop_split(box, entranceProp.actor, "actorIDCustom", "Actor ID Custom")

    drawActorHeaderProperty(box, entranceProp.actor.headerSettings, "Entrance", altSceneProp, objName)<|MERGE_RESOLUTION|>--- conflicted
+++ resolved
@@ -1,13 +1,7 @@
-<<<<<<< HEAD
-from .oot_constants import ootEnumActorID
 from ..utility import prop_split, label_split
 from .actor.panel.properties import OOT_SearchActorIDEnumOperator
+from .oot_constants import ootData
 
-=======
-import bpy
-from .oot_constants import ootData, ootEnumSceneSetupPreset, ootEnumCamTransition
-from ..utility import PluginError, prop_split, label_split
->>>>>>> f7032e2c
 from .oot_utility import (
     getRoomObj,
     getEnumName,
@@ -17,146 +11,6 @@
 )
 
 
-<<<<<<< HEAD
-=======
-def getActiveHeaderIndex() -> int:
-    # All scenes/rooms should have synchronized tabs from property callbacks
-    headerObjs = [obj for obj in bpy.data.objects if obj.ootEmptyType == "Scene" or obj.ootEmptyType == "Room"]
-    if len(headerObjs) == 0:
-        return 0
-
-    headerObj = headerObjs[0]
-    if headerObj.ootEmptyType == "Scene":
-        header = headerObj.ootSceneHeader
-        altHeader = headerObj.ootAlternateSceneHeaders
-    else:
-        header = headerObj.ootRoomHeader
-        altHeader = headerObj.ootAlternateRoomHeaders
-
-    if header.menuTab != "Alternate":
-        headerIndex = 0
-    else:
-        if altHeader.headerMenuTab == "Child Night":
-            headerIndex = 1
-        elif altHeader.headerMenuTab == "Adult Day":
-            headerIndex = 2
-        elif altHeader.headerMenuTab == "Adult Night":
-            headerIndex = 3
-        else:
-            headerIndex = altHeader.currentCutsceneIndex
-
-    return (
-        headerIndex,
-        altHeader.childNightHeader.usePreviousHeader,
-        altHeader.adultDayHeader.usePreviousHeader,
-        altHeader.adultNightHeader.usePreviousHeader,
-    )
-
-
-def setAllActorsVisibility(self, context: bpy.types.Context):
-    activeHeaderInfo = getActiveHeaderIndex()
-
-    actorObjs = [
-        obj
-        for obj in bpy.data.objects
-        if obj.ootEmptyType in ["Actor", "Transition Actor", "Entrance"] or isPathObject(obj)
-    ]
-
-    for actorObj in actorObjs:
-        setActorVisibility(actorObj, activeHeaderInfo)
-
-
-# def setSingleActorVisibility(self, context: bpy.types.Context):
-#    actorObj = context.object
-#    if not (
-#        actorObj.ootEmptyType in ["Actor", "Transition Actor", "Entrance"]
-#        or (actorObj.data is not None and isinstance(actorObj.data, bpy.types.Curve))
-#    ):
-#        return
-#
-#    headerIndex = getActiveHeaderIndex()
-#    setActorVisibility(actorObj, headerIndex)
-
-
-def setActorVisibility(actorObj: bpy.types.Object, activeHeaderInfo: tuple[int, bool, bool, bool]):
-    headerIndex, childNightHeader, adultDayHeader, adultNightHeader = activeHeaderInfo
-    usePreviousHeader = [False, childNightHeader, adultDayHeader, adultNightHeader]
-    if headerIndex < 4:
-        while usePreviousHeader[headerIndex]:
-            headerIndex -= 1
-
-    headerSettings = getHeaderSettings(actorObj)
-    if headerSettings is None:
-        return
-    if headerSettings.sceneSetupPreset == "All Scene Setups":
-        actorObj.hide_set(False)
-    elif headerSettings.sceneSetupPreset == "All Non-Cutscene Scene Setups":
-        actorObj.hide_set(headerIndex >= 4)
-    elif headerSettings.sceneSetupPreset == "Custom":
-        actorObj.hide_set(not headerSettings.checkHeader(headerIndex))
-    else:
-        print("Error: unhandled header case")
-
-
-class OOT_SearchActorIDEnumOperator(bpy.types.Operator):
-    bl_idname = "object.oot_search_actor_id_enum_operator"
-    bl_label = "Select Actor ID"
-    bl_property = "actorID"
-    bl_options = {"REGISTER", "UNDO"}
-
-    actorID: bpy.props.EnumProperty(items=ootData.actorData.ootEnumActorID, default="ACTOR_PLAYER")
-    actorUser: bpy.props.StringProperty(default="Actor")
-    objName: bpy.props.StringProperty()
-
-    def execute(self, context):
-        obj = bpy.data.objects[self.objName]
-        if self.actorUser == "Transition Actor":
-            obj.ootTransitionActorProperty.actor.actorID = self.actorID
-        elif self.actorUser == "Actor":
-            obj.ootActorProperty.actorID = self.actorID
-        elif self.actorUser == "Entrance":
-            obj.ootEntranceProperty.actor.actorID = self.actorID
-        else:
-            raise PluginError("Invalid actor user for search: " + str(self.actorUser))
-
-        bpy.context.region.tag_redraw()
-        self.report({"INFO"}, "Selected: " + self.actorID)
-        return {"FINISHED"}
-
-    def invoke(self, context, event):
-        context.window_manager.invoke_search_popup(self)
-        return {"RUNNING_MODAL"}
-
-
-class OOTActorHeaderItemProperty(bpy.types.PropertyGroup):
-    headerIndex: bpy.props.IntProperty(name="Scene Setup", min=4, default=4)
-    expandTab: bpy.props.BoolProperty(name="Expand Tab")
-
-
-class OOTActorHeaderProperty(bpy.types.PropertyGroup):
-    sceneSetupPreset: bpy.props.EnumProperty(
-        name="Scene Setup Preset", items=ootEnumSceneSetupPreset, default="All Scene Setups"
-    )
-    childDayHeader: bpy.props.BoolProperty(name="Child Day Header", default=True)
-    childNightHeader: bpy.props.BoolProperty(name="Child Night Header", default=True)
-    adultDayHeader: bpy.props.BoolProperty(name="Adult Day Header", default=True)
-    adultNightHeader: bpy.props.BoolProperty(name="Adult Night Header", default=True)
-    cutsceneHeaders: bpy.props.CollectionProperty(type=OOTActorHeaderItemProperty)
-
-    def checkHeader(self, index: int) -> bool:
-        if index == 0:
-            return self.childDayHeader
-        elif index == 1:
-            return self.childNightHeader
-        elif index == 2:
-            return self.adultDayHeader
-        elif index == 3:
-            return self.adultNightHeader
-        else:
-            return index in [value.headerIndex for value in self.cutsceneHeaders]
-
-
->>>>>>> f7032e2c
 def drawActorHeaderProperty(layout, headerProp, propUser, altProp, objName):
     headerSetup = layout.column()
     # headerSetup.box().label(text = "Alternate Headers")
@@ -211,20 +65,6 @@
         box.label(text="Above header does not exist.", icon="QUESTION")
 
 
-<<<<<<< HEAD
-=======
-class OOTActorProperty(bpy.types.PropertyGroup):
-    actorID: bpy.props.EnumProperty(name="Actor", items=ootData.actorData.ootEnumActorID, default="ACTOR_PLAYER")
-    actorIDCustom: bpy.props.StringProperty(name="Actor ID", default="ACTOR_PLAYER")
-    actorParam: bpy.props.StringProperty(name="Actor Parameter", default="0x0000")
-    rotOverride: bpy.props.BoolProperty(name="Override Rotation", default=False)
-    rotOverrideX: bpy.props.StringProperty(name="Rot X", default="0")
-    rotOverrideY: bpy.props.StringProperty(name="Rot Y", default="0")
-    rotOverrideZ: bpy.props.StringProperty(name="Rot Z", default="0")
-    headerSettings: bpy.props.PointerProperty(type=OOTActorHeaderProperty)
-
-
->>>>>>> f7032e2c
 def drawActorProperty(layout, actorProp, altRoomProp, objName):
     # prop_split(layout, actorProp, 'actorID', 'Actor')
     actorIDBox = layout.column()
