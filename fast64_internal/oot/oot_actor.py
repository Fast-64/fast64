import bpy
from .oot_constants import ootData, ootEnumSceneSetupPreset, ootEnumCamTransition
from ..utility import PluginError, prop_split, label_split
from .oot_utility import (
    getRoomObj,
    getEnumName,
    drawAddButton,
    drawCollectionOps,
    drawEnumWithCustom,
    getHeaderSettings,
    isPathObject,
)


def getActiveHeaderIndex() -> int:
    # All scenes/rooms should have synchronized tabs from property callbacks
    headerObjs = [obj for obj in bpy.data.objects if obj.ootEmptyType == "Scene" or obj.ootEmptyType == "Room"]
    if len(headerObjs) == 0:
        return 0

    headerObj = headerObjs[0]
    if headerObj.ootEmptyType == "Scene":
        header = headerObj.ootSceneHeader
        altHeader = headerObj.ootAlternateSceneHeaders
    else:
        header = headerObj.ootRoomHeader
        altHeader = headerObj.ootAlternateRoomHeaders

    if header.menuTab != "Alternate":
        headerIndex = 0
    else:
        if altHeader.headerMenuTab == "Child Night":
            headerIndex = 1
        elif altHeader.headerMenuTab == "Adult Day":
            headerIndex = 2
        elif altHeader.headerMenuTab == "Adult Night":
            headerIndex = 3
        else:
            headerIndex = altHeader.currentCutsceneIndex

    return (
        headerIndex,
        altHeader.childNightHeader.usePreviousHeader,
        altHeader.adultDayHeader.usePreviousHeader,
        altHeader.adultNightHeader.usePreviousHeader,
    )


def setAllActorsVisibility(self, context: bpy.types.Context):
    activeHeaderInfo = getActiveHeaderIndex()

    actorObjs = [
        obj
        for obj in bpy.data.objects
        if obj.ootEmptyType in ["Actor", "Transition Actor", "Entrance"] or isPathObject(obj)
    ]

    for actorObj in actorObjs:
        setActorVisibility(actorObj, activeHeaderInfo)


# def setSingleActorVisibility(self, context: bpy.types.Context):
#    actorObj = context.object
#    if not (
#        actorObj.ootEmptyType in ["Actor", "Transition Actor", "Entrance"]
#        or (actorObj.data is not None and isinstance(actorObj.data, bpy.types.Curve))
#    ):
#        return
#
#    headerIndex = getActiveHeaderIndex()
#    setActorVisibility(actorObj, headerIndex)


def setActorVisibility(actorObj: bpy.types.Object, activeHeaderInfo: tuple[int, bool, bool, bool]):
    headerIndex, childNightHeader, adultDayHeader, adultNightHeader = activeHeaderInfo
    usePreviousHeader = [False, childNightHeader, adultDayHeader, adultNightHeader]
    if headerIndex < 4:
        while usePreviousHeader[headerIndex]:
            headerIndex -= 1

    headerSettings = getHeaderSettings(actorObj)
    if headerSettings is None:
        return
    if headerSettings.sceneSetupPreset == "All Scene Setups":
        actorObj.hide_set(False)
    elif headerSettings.sceneSetupPreset == "All Non-Cutscene Scene Setups":
        actorObj.hide_set(headerIndex >= 4)
    elif headerSettings.sceneSetupPreset == "Custom":
        actorObj.hide_set(not headerSettings.checkHeader(headerIndex))
    else:
        print("Error: unhandled header case")


class OOT_SearchActorIDEnumOperator(bpy.types.Operator):
<<<<<<< HEAD
	bl_idname = "object.oot_search_actor_id_enum_operator"
	bl_label = "Select Actor ID"
	bl_property = "actorID"
	bl_options = {'REGISTER', 'UNDO'}

	actorID : bpy.props.EnumProperty(items = ootData.actorData.ootEnumActorID, default = "ACTOR_PLAYER")
	actorUser : bpy.props.StringProperty(default = "Actor")
	objName : bpy.props.StringProperty()

	def execute(self, context):
		obj = bpy.data.objects[self.objName]
		if self.actorUser == "Transition Actor":
			obj.ootTransitionActorProperty.actor.actorID = self.actorID
		elif self.actorUser == "Actor":
			obj.ootActorProperty.actorID = self.actorID
		elif self.actorUser == "Entrance":
			obj.ootEntranceProperty.actor.actorID = self.actorID
		else:
			raise PluginError("Invalid actor user for search: " + str(self.actorUser))

		bpy.context.region.tag_redraw()
		self.report({'INFO'}, "Selected: " + self.actorID)
		return {'FINISHED'}

	def invoke(self, context, event):
		context.window_manager.invoke_search_popup(self)
		return {'RUNNING_MODAL'}
=======
    bl_idname = "object.oot_search_actor_id_enum_operator"
    bl_label = "Select Actor ID"
    bl_property = "actorID"
    bl_options = {"REGISTER", "UNDO"}

    actorID: bpy.props.EnumProperty(items=ootEnumActorID, default="ACTOR_PLAYER")
    actorUser: bpy.props.StringProperty(default="Actor")
    objName: bpy.props.StringProperty()

    def execute(self, context):
        obj = bpy.data.objects[self.objName]
        if self.actorUser == "Transition Actor":
            obj.ootTransitionActorProperty.actor.actorID = self.actorID
        elif self.actorUser == "Actor":
            obj.ootActorProperty.actorID = self.actorID
        elif self.actorUser == "Entrance":
            obj.ootEntranceProperty.actor.actorID = self.actorID
        else:
            raise PluginError("Invalid actor user for search: " + str(self.actorUser))

        bpy.context.region.tag_redraw()
        self.report({"INFO"}, "Selected: " + self.actorID)
        return {"FINISHED"}

    def invoke(self, context, event):
        context.window_manager.invoke_search_popup(self)
        return {"RUNNING_MODAL"}

>>>>>>> 081bb085

class OOTActorHeaderItemProperty(bpy.types.PropertyGroup):
    headerIndex: bpy.props.IntProperty(name="Scene Setup", min=4, default=4)
    expandTab: bpy.props.BoolProperty(name="Expand Tab")


class OOTActorHeaderProperty(bpy.types.PropertyGroup):
    sceneSetupPreset: bpy.props.EnumProperty(
        name="Scene Setup Preset", items=ootEnumSceneSetupPreset, default="All Scene Setups"
    )
    childDayHeader: bpy.props.BoolProperty(name="Child Day Header", default=True)
    childNightHeader: bpy.props.BoolProperty(name="Child Night Header", default=True)
    adultDayHeader: bpy.props.BoolProperty(name="Adult Day Header", default=True)
    adultNightHeader: bpy.props.BoolProperty(name="Adult Night Header", default=True)
    cutsceneHeaders: bpy.props.CollectionProperty(type=OOTActorHeaderItemProperty)

    def checkHeader(self, index: int) -> bool:
        if index == 0:
            return self.childDayHeader
        elif index == 1:
            return self.childNightHeader
        elif index == 2:
            return self.adultDayHeader
        elif index == 3:
            return self.adultNightHeader
        else:
            return index in [value.headerIndex for value in self.cutsceneHeaders]


def drawActorHeaderProperty(layout, headerProp, propUser, altProp, objName):
    headerSetup = layout.column()
    # headerSetup.box().label(text = "Alternate Headers")
    prop_split(headerSetup, headerProp, "sceneSetupPreset", "Scene Setup Preset")
    if headerProp.sceneSetupPreset == "Custom":
        headerSetupBox = headerSetup.column()
        headerSetupBox.prop(headerProp, "childDayHeader", text="Child Day")
        prevHeaderName = "childDayHeader"
        childNightRow = headerSetupBox.row()
        if altProp is None or altProp.childNightHeader.usePreviousHeader:
            # Draw previous header checkbox (so get previous state), but labeled
            # as current one and grayed out
            childNightRow.prop(headerProp, prevHeaderName, text="Child Night")
            childNightRow.enabled = False
        else:
            childNightRow.prop(headerProp, "childNightHeader", text="Child Night")
            prevHeaderName = "childNightHeader"
        adultDayRow = headerSetupBox.row()
        if altProp is None or altProp.adultDayHeader.usePreviousHeader:
            adultDayRow.prop(headerProp, prevHeaderName, text="Adult Day")
            adultDayRow.enabled = False
        else:
            adultDayRow.prop(headerProp, "adultDayHeader", text="Adult Day")
            prevHeaderName = "adultDayHeader"
        adultNightRow = headerSetupBox.row()
        if altProp is None or altProp.adultNightHeader.usePreviousHeader:
            adultNightRow.prop(headerProp, prevHeaderName, text="Adult Night")
            adultNightRow.enabled = False
        else:
            adultNightRow.prop(headerProp, "adultNightHeader", text="Adult Night")

        headerSetupBox.row().label(text="Cutscene headers to include this actor in:")
        for i in range(len(headerProp.cutsceneHeaders)):
            drawActorHeaderItemProperty(headerSetup, propUser, headerProp.cutsceneHeaders[i], i, altProp, objName)
        drawAddButton(headerSetup, len(headerProp.cutsceneHeaders), propUser, None, objName)


def drawActorHeaderItemProperty(layout, propUser, headerItemProp, index, altProp, objName):
    box = layout.column()
    # box.prop(
    #    headerItemProp,
    #    "expandTab",
    #    text="Header " + str(headerItemProp.headerIndex),
    #    icon="TRIA_DOWN" if headerItemProp.expandTab else "TRIA_RIGHT",
    # )

    # if headerItemProp.expandTab:
    row = box.row()
    row.prop(headerItemProp, "headerIndex", text="")
    drawCollectionOps(row.row(align=True), index, propUser, None, objName, compact=True)
    if altProp is not None and headerItemProp.headerIndex >= len(altProp.cutsceneHeaders) + 4:
        box.label(text="Above header does not exist.", icon="QUESTION")


class OOTActorProperty(bpy.types.PropertyGroup):
<<<<<<< HEAD
	actorID : bpy.props.EnumProperty(name = 'Actor', items = ootData.actorData.ootEnumActorID, default = 'ACTOR_PLAYER')
	actorIDCustom : bpy.props.StringProperty(name = 'Actor ID', default = 'ACTOR_PLAYER')
	actorParam : bpy.props.StringProperty(name = 'Actor Parameter', default = '0x0000')
	rotOverride : bpy.props.BoolProperty(name = 'Override Rotation', default = False)
	rotOverrideX : bpy.props.StringProperty(name = 'Rot X', default = '0')
	rotOverrideY : bpy.props.StringProperty(name = 'Rot Y', default = '0')
	rotOverrideZ : bpy.props.StringProperty(name = 'Rot Z', default = '0')
	headerSettings : bpy.props.PointerProperty(type = OOTActorHeaderProperty)
=======
    actorID: bpy.props.EnumProperty(name="Actor", items=ootEnumActorID, default="ACTOR_PLAYER")
    actorIDCustom: bpy.props.StringProperty(name="Actor ID", default="ACTOR_PLAYER")
    actorParam: bpy.props.StringProperty(name="Actor Parameter", default="0x0000")
    rotOverride: bpy.props.BoolProperty(name="Override Rotation", default=False)
    rotOverrideX: bpy.props.StringProperty(name="Rot X", default="0")
    rotOverrideY: bpy.props.StringProperty(name="Rot Y", default="0")
    rotOverrideZ: bpy.props.StringProperty(name="Rot Z", default="0")
    headerSettings: bpy.props.PointerProperty(type=OOTActorHeaderProperty)

>>>>>>> 081bb085

def drawActorProperty(layout, actorProp, altRoomProp, objName):
    # prop_split(layout, actorProp, 'actorID', 'Actor')
    actorIDBox = layout.column()
    # actorIDBox.box().label(text = "Settings")
    searchOp = actorIDBox.operator(OOT_SearchActorIDEnumOperator.bl_idname, icon="VIEWZOOM")
    searchOp.actorUser = "Actor"
    searchOp.objName = objName

<<<<<<< HEAD
	split = actorIDBox.split(factor = 0.5)

	if actorProp.actorID == "None":
		actorIDBox.box().label(text="This Actor was deleted from the XML file.")
		return

	split.label(text = "Actor ID")

	split.label(text = getEnumName(ootData.actorData.ootEnumActorID, actorProp.actorID))
=======
    split = actorIDBox.split(factor=0.5)
    split.label(text="Actor ID")
    split.label(text=getEnumName(ootEnumActorID, actorProp.actorID))
>>>>>>> 081bb085

    if actorProp.actorID == "Custom":
        # actorIDBox.prop(actorProp, 'actorIDCustom', text = 'Actor ID')
        prop_split(actorIDBox, actorProp, "actorIDCustom", "")

    # layout.box().label(text = 'Actor IDs defined in include/z64actors.h.')
    prop_split(actorIDBox, actorProp, "actorParam", "Actor Parameter")

    actorIDBox.prop(actorProp, "rotOverride", text="Override Rotation (ignore Blender rot)")
    if actorProp.rotOverride:
        prop_split(actorIDBox, actorProp, "rotOverrideX", "Rot X")
        prop_split(actorIDBox, actorProp, "rotOverrideY", "Rot Y")
        prop_split(actorIDBox, actorProp, "rotOverrideZ", "Rot Z")

    drawActorHeaderProperty(actorIDBox, actorProp.headerSettings, "Actor", altRoomProp, objName)


class OOTTransitionActorProperty(bpy.types.PropertyGroup):
    roomIndex: bpy.props.IntProperty(min=0)
    cameraTransitionFront: bpy.props.EnumProperty(items=ootEnumCamTransition, default="0x00")
    cameraTransitionFrontCustom: bpy.props.StringProperty(default="0x00")
    cameraTransitionBack: bpy.props.EnumProperty(items=ootEnumCamTransition, default="0x00")
    cameraTransitionBackCustom: bpy.props.StringProperty(default="0x00")
    dontTransition: bpy.props.BoolProperty(default=False)

    actor: bpy.props.PointerProperty(type=OOTActorProperty)


def drawTransitionActorProperty(layout, transActorProp, altSceneProp, roomObj, objName):
<<<<<<< HEAD
	actorIDBox = layout.column()
	searchOp = actorIDBox.operator(OOT_SearchActorIDEnumOperator.bl_idname, icon = 'VIEWZOOM')
	searchOp.actorUser = "Transition Actor"
	searchOp.objName = objName

	split = actorIDBox.split(factor = 0.5)
	split.label(text = "Actor ID")
	split.label(text = getEnumName(ootData.actorData.ootEnumActorID, transActorProp.actor.actorID))

	if transActorProp.actor.actorID == 'Custom':
		prop_split(actorIDBox, transActorProp.actor, 'actorIDCustom', '')

	#layout.box().label(text = 'Actor IDs defined in include/z64actors.h.')
	prop_split(actorIDBox, transActorProp.actor, "actorParam", 'Actor Parameter')

	if roomObj is None:
		actorIDBox.label(text = "This must be part of a Room empty's hierarchy.", icon = 'OUTLINER')
	else:
		label_split(actorIDBox, "Room To Transition From", str(roomObj.ootRoomHeader.roomIndex))
	prop_split(actorIDBox, transActorProp, "roomIndex", "Room To Transition To")
	actorIDBox.label(text = "Y+ side of door faces toward the \"from\" room.", icon = 'ORIENTATION_NORMAL')
	drawEnumWithCustom(actorIDBox, transActorProp, "cameraTransitionFront", "Camera Transition Front", "")
	drawEnumWithCustom(actorIDBox, transActorProp, "cameraTransitionBack", "Camera Transition Back", "")

	drawActorHeaderProperty(actorIDBox, transActorProp.actor.headerSettings, "Transition Actor", altSceneProp, objName)
=======
    actorIDBox = layout.column()
    # actorIDBox.box().label(text = "Properties")
    # prop_split(actorIDBox, transActorProp, 'actorID', 'Actor')
    # actorIDBox.box().label(text = "Actor ID: " + getEnumName(ootEnumActorID, transActorProp.actor.actorID))
    searchOp = actorIDBox.operator(OOT_SearchActorIDEnumOperator.bl_idname, icon="VIEWZOOM")
    searchOp.actorUser = "Transition Actor"
    searchOp.objName = objName

    split = actorIDBox.split(factor=0.5)
    split.label(text="Actor ID")
    split.label(text=getEnumName(ootEnumActorID, transActorProp.actor.actorID))

    if transActorProp.actor.actorID == "Custom":
        prop_split(actorIDBox, transActorProp.actor, "actorIDCustom", "")

    # layout.box().label(text = 'Actor IDs defined in include/z64actors.h.')
    prop_split(actorIDBox, transActorProp.actor, "actorParam", "Actor Parameter")

    if roomObj is None:
        actorIDBox.label(text="This must be part of a Room empty's hierarchy.", icon="OUTLINER")
    else:
        actorIDBox.prop(transActorProp, "dontTransition")
        if not transActorProp.dontTransition:
            label_split(actorIDBox, "Room To Transition From", str(roomObj.ootRoomHeader.roomIndex))
            prop_split(actorIDBox, transActorProp, "roomIndex", "Room To Transition To")
    actorIDBox.label(text='Y+ side of door faces toward the "from" room.', icon="ORIENTATION_NORMAL")
    drawEnumWithCustom(actorIDBox, transActorProp, "cameraTransitionFront", "Camera Transition Front", "")
    drawEnumWithCustom(actorIDBox, transActorProp, "cameraTransitionBack", "Camera Transition Back", "")

    drawActorHeaderProperty(actorIDBox, transActorProp.actor.headerSettings, "Transition Actor", altSceneProp, objName)

>>>>>>> 081bb085

class OOTEntranceProperty(bpy.types.PropertyGroup):
    # This is also used in entrance list, and roomIndex is obtained from the room this empty is parented to.
    spawnIndex: bpy.props.IntProperty(min=0)
    customActor: bpy.props.BoolProperty(name="Use Custom Actor")
    actor: bpy.props.PointerProperty(type=OOTActorProperty)


def drawEntranceProperty(layout, obj, altSceneProp, objName):
    box = layout.column()
    # box.box().label(text = "Properties")
    roomObj = getRoomObj(obj)
    if roomObj is not None:
        split = box.split(factor=0.5)
        split.label(text="Room Index")
        split.label(text=str(roomObj.ootRoomHeader.roomIndex))
    else:
        box.label(text="This must be part of a Room empty's hierarchy.", icon="OUTLINER")

    entranceProp = obj.ootEntranceProperty
    prop_split(box, entranceProp, "spawnIndex", "Spawn Index")
    prop_split(box, entranceProp.actor, "actorParam", "Actor Param")
    box.prop(entranceProp, "customActor")
    if entranceProp.customActor:
        prop_split(box, entranceProp.actor, "actorIDCustom", "Actor ID Custom")

    drawActorHeaderProperty(box, entranceProp.actor.headerSettings, "Entrance", altSceneProp, objName)<|MERGE_RESOLUTION|>--- conflicted
+++ resolved
@@ -92,43 +92,14 @@
 
 
 class OOT_SearchActorIDEnumOperator(bpy.types.Operator):
-<<<<<<< HEAD
-	bl_idname = "object.oot_search_actor_id_enum_operator"
-	bl_label = "Select Actor ID"
-	bl_property = "actorID"
-	bl_options = {'REGISTER', 'UNDO'}
-
-	actorID : bpy.props.EnumProperty(items = ootData.actorData.ootEnumActorID, default = "ACTOR_PLAYER")
-	actorUser : bpy.props.StringProperty(default = "Actor")
-	objName : bpy.props.StringProperty()
-
-	def execute(self, context):
-		obj = bpy.data.objects[self.objName]
-		if self.actorUser == "Transition Actor":
-			obj.ootTransitionActorProperty.actor.actorID = self.actorID
-		elif self.actorUser == "Actor":
-			obj.ootActorProperty.actorID = self.actorID
-		elif self.actorUser == "Entrance":
-			obj.ootEntranceProperty.actor.actorID = self.actorID
-		else:
-			raise PluginError("Invalid actor user for search: " + str(self.actorUser))
-
-		bpy.context.region.tag_redraw()
-		self.report({'INFO'}, "Selected: " + self.actorID)
-		return {'FINISHED'}
-
-	def invoke(self, context, event):
-		context.window_manager.invoke_search_popup(self)
-		return {'RUNNING_MODAL'}
-=======
     bl_idname = "object.oot_search_actor_id_enum_operator"
     bl_label = "Select Actor ID"
     bl_property = "actorID"
     bl_options = {"REGISTER", "UNDO"}
 
-    actorID: bpy.props.EnumProperty(items=ootEnumActorID, default="ACTOR_PLAYER")
-    actorUser: bpy.props.StringProperty(default="Actor")
-    objName: bpy.props.StringProperty()
+    actorID : bpy.props.EnumProperty(items = ootData.actorData.ootEnumActorID, default = "ACTOR_PLAYER")
+    actorUser : bpy.props.StringProperty(default = "Actor")
+    objName : bpy.props.StringProperty()
 
     def execute(self, context):
         obj = bpy.data.objects[self.objName]
@@ -149,7 +120,6 @@
         context.window_manager.invoke_search_popup(self)
         return {"RUNNING_MODAL"}
 
->>>>>>> 081bb085
 
 class OOTActorHeaderItemProperty(bpy.types.PropertyGroup):
     headerIndex: bpy.props.IntProperty(name="Scene Setup", min=4, default=4)
@@ -234,17 +204,7 @@
 
 
 class OOTActorProperty(bpy.types.PropertyGroup):
-<<<<<<< HEAD
-	actorID : bpy.props.EnumProperty(name = 'Actor', items = ootData.actorData.ootEnumActorID, default = 'ACTOR_PLAYER')
-	actorIDCustom : bpy.props.StringProperty(name = 'Actor ID', default = 'ACTOR_PLAYER')
-	actorParam : bpy.props.StringProperty(name = 'Actor Parameter', default = '0x0000')
-	rotOverride : bpy.props.BoolProperty(name = 'Override Rotation', default = False)
-	rotOverrideX : bpy.props.StringProperty(name = 'Rot X', default = '0')
-	rotOverrideY : bpy.props.StringProperty(name = 'Rot Y', default = '0')
-	rotOverrideZ : bpy.props.StringProperty(name = 'Rot Z', default = '0')
-	headerSettings : bpy.props.PointerProperty(type = OOTActorHeaderProperty)
-=======
-    actorID: bpy.props.EnumProperty(name="Actor", items=ootEnumActorID, default="ACTOR_PLAYER")
+    actorID: bpy.props.EnumProperty(name="Actor", items=ootData.actorData.ootEnumActorID, default="ACTOR_PLAYER")
     actorIDCustom: bpy.props.StringProperty(name="Actor ID", default="ACTOR_PLAYER")
     actorParam: bpy.props.StringProperty(name="Actor Parameter", default="0x0000")
     rotOverride: bpy.props.BoolProperty(name="Override Rotation", default=False)
@@ -253,7 +213,6 @@
     rotOverrideZ: bpy.props.StringProperty(name="Rot Z", default="0")
     headerSettings: bpy.props.PointerProperty(type=OOTActorHeaderProperty)
 
->>>>>>> 081bb085
 
 def drawActorProperty(layout, actorProp, altRoomProp, objName):
     # prop_split(layout, actorProp, 'actorID', 'Actor')
@@ -263,21 +222,14 @@
     searchOp.actorUser = "Actor"
     searchOp.objName = objName
 
-<<<<<<< HEAD
-	split = actorIDBox.split(factor = 0.5)
-
-	if actorProp.actorID == "None":
-		actorIDBox.box().label(text="This Actor was deleted from the XML file.")
-		return
-
-	split.label(text = "Actor ID")
-
-	split.label(text = getEnumName(ootData.actorData.ootEnumActorID, actorProp.actorID))
-=======
-    split = actorIDBox.split(factor=0.5)
-    split.label(text="Actor ID")
-    split.label(text=getEnumName(ootEnumActorID, actorProp.actorID))
->>>>>>> 081bb085
+    split = actorIDBox.split(factor = 0.5)
+
+    if actorProp.actorID == "None":
+        actorIDBox.box().label(text="This Actor was deleted from the XML file.")
+        return
+
+    split.label(text = "Actor ID")
+    split.label(text = getEnumName(ootData.actorData.ootEnumActorID, actorProp.actorID))
 
     if actorProp.actorID == "Custom":
         # actorIDBox.prop(actorProp, 'actorIDCustom', text = 'Actor ID')
@@ -307,44 +259,14 @@
 
 
 def drawTransitionActorProperty(layout, transActorProp, altSceneProp, roomObj, objName):
-<<<<<<< HEAD
-	actorIDBox = layout.column()
-	searchOp = actorIDBox.operator(OOT_SearchActorIDEnumOperator.bl_idname, icon = 'VIEWZOOM')
-	searchOp.actorUser = "Transition Actor"
-	searchOp.objName = objName
-
-	split = actorIDBox.split(factor = 0.5)
-	split.label(text = "Actor ID")
-	split.label(text = getEnumName(ootData.actorData.ootEnumActorID, transActorProp.actor.actorID))
-
-	if transActorProp.actor.actorID == 'Custom':
-		prop_split(actorIDBox, transActorProp.actor, 'actorIDCustom', '')
-
-	#layout.box().label(text = 'Actor IDs defined in include/z64actors.h.')
-	prop_split(actorIDBox, transActorProp.actor, "actorParam", 'Actor Parameter')
-
-	if roomObj is None:
-		actorIDBox.label(text = "This must be part of a Room empty's hierarchy.", icon = 'OUTLINER')
-	else:
-		label_split(actorIDBox, "Room To Transition From", str(roomObj.ootRoomHeader.roomIndex))
-	prop_split(actorIDBox, transActorProp, "roomIndex", "Room To Transition To")
-	actorIDBox.label(text = "Y+ side of door faces toward the \"from\" room.", icon = 'ORIENTATION_NORMAL')
-	drawEnumWithCustom(actorIDBox, transActorProp, "cameraTransitionFront", "Camera Transition Front", "")
-	drawEnumWithCustom(actorIDBox, transActorProp, "cameraTransitionBack", "Camera Transition Back", "")
-
-	drawActorHeaderProperty(actorIDBox, transActorProp.actor.headerSettings, "Transition Actor", altSceneProp, objName)
-=======
     actorIDBox = layout.column()
-    # actorIDBox.box().label(text = "Properties")
-    # prop_split(actorIDBox, transActorProp, 'actorID', 'Actor')
-    # actorIDBox.box().label(text = "Actor ID: " + getEnumName(ootEnumActorID, transActorProp.actor.actorID))
-    searchOp = actorIDBox.operator(OOT_SearchActorIDEnumOperator.bl_idname, icon="VIEWZOOM")
+    searchOp = actorIDBox.operator(OOT_SearchActorIDEnumOperator.bl_idname, icon = 'VIEWZOOM')
     searchOp.actorUser = "Transition Actor"
     searchOp.objName = objName
-
-    split = actorIDBox.split(factor=0.5)
-    split.label(text="Actor ID")
-    split.label(text=getEnumName(ootEnumActorID, transActorProp.actor.actorID))
+    
+    split = actorIDBox.split(factor = 0.5)
+    split.label(text = "Actor ID")
+    split.label(text = getEnumName(ootData.actorData.ootEnumActorID, transActorProp.actor.actorID))
 
     if transActorProp.actor.actorID == "Custom":
         prop_split(actorIDBox, transActorProp.actor, "actorIDCustom", "")
@@ -365,7 +287,6 @@
 
     drawActorHeaderProperty(actorIDBox, transActorProp.actor.headerSettings, "Transition Actor", altSceneProp, objName)
 
->>>>>>> 081bb085
 
 class OOTEntranceProperty(bpy.types.PropertyGroup):
     # This is also used in entrance list, and roomIndex is obtained from the room this empty is parented to.
