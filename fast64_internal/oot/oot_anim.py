--- conflicted
+++ resolved
@@ -1,14 +1,36 @@
-<<<<<<< HEAD
-import shutil, copy, math, mathutils, bpy, os, re
-
+import math, mathutils, bpy, os, re
+from ..panels import OOT_Panel
 from bpy.utils import register_class, unregister_class
-from .oot_constants import *
-from .oot_utility import *
-from .oot_skeleton import *
+from .oot_skeleton import ootConvertArmatureToSkeletonWithoutMesh
+from ..utility import CData, PluginError, toAlnum, writeCData, readFile, hexOrDecInt, raisePluginError, prop_split
+
+from .oot_utility import (
+    checkForStartBone,
+    getStartBone,
+    getNextBone,
+    getSortedChildren,
+    ootGetPath,
+    addIncludeFiles,
+    checkEmptyName,
+    ootGetObjectPath,
+    getOOTScale,
+)
+
+from ..utility_anim import (
+    ValueFrameData,
+    saveTranslationFrame,
+    saveQuaternionFrame,
+    squashFramesIfAllSame,
+    getFrameInterval,
+    getTranslationRelativeToRest,
+    getRotationRelativeToRest,
+)
+
+from ..f3d.f3d_material import iter_tex_nodes
 from ..f3d.flipbook import usesFlipbook, ootFlipbookAnimUpdate
-from ..utility import *
-from ..panels import OOT_Panel
-from ..f3d.f3d_material import iter_tex_nodes
+
+from .oot_model_classes import ootGetIncludedAssetData
+from ..f3d.f3d_parser import getImportData
 
 
 class OOTAnimExportSettingsProperty(bpy.types.PropertyGroup):
@@ -29,31 +51,6 @@
 
 def convertToUnsignedShort(value: int) -> int:
     return int.from_bytes(value.to_bytes(2, "big", signed=(value < 0)), "big", signed=False)
-=======
-import math, mathutils, bpy, os, re
-from ..panels import OOT_Panel
-from bpy.utils import register_class, unregister_class
-from .oot_skeleton import ootConvertArmatureToSkeletonWithoutMesh
-from ..utility import CData, PluginError, toAlnum, writeCData, readFile, hexOrDecInt, raisePluginError, prop_split
-
-from .oot_utility import (
-    checkForStartBone,
-    getStartBone,
-    getSortedChildren,
-    ootGetPath,
-    addIncludeFiles,
-    checkEmptyName,
-    ootGetObjectPath,
-)
-
-from ..utility_anim import (
-    ValueFrameData,
-    saveTranslationFrame,
-    saveQuaternionFrame,
-    squashFramesIfAllSame,
-    getFrameInterval,
-)
->>>>>>> 0658fcfe
 
 
 class OOTAnimation:
