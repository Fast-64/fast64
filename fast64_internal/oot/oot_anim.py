--- conflicted
+++ resolved
@@ -1,15 +1,3 @@
-<<<<<<< HEAD
-import shutil, copy, math, mathutils, bpy, os, re
-
-from bpy.utils import register_class, unregister_class
-from .oot_constants import *
-from .oot_utility import *
-from .oot_skeleton import *
-from ..f3d.flipbook import usesFlipbook, ootFlipbookAnimUpdate
-from ..utility import *
-from ..panels import OOT_Panel
-from ..f3d.f3d_material import iter_tex_nodes
-=======
 import math, mathutils, bpy, os, re
 from ..panels import OOT_Panel
 from bpy.utils import register_class, unregister_class
@@ -43,7 +31,6 @@
 
 from .oot_model_classes import ootGetIncludedAssetData
 from ..f3d.f3d_parser import getImportData
->>>>>>> 603ecb65
 
 
 class OOTAnimExportSettingsProperty(bpy.types.PropertyGroup):
@@ -326,11 +313,7 @@
         bonesToProcess = childrenNames + bonesToProcess
 
     # list of boneFrameData, which is [[x frames], [y frames], [z frames]]
-<<<<<<< HEAD
-    # boneIndex is index in animBones in ootConvertAnimationData.
-=======
     # boneIndex is index in animBones.
->>>>>>> 603ecb65
     # since we are processing the bones in the same order as ootProcessBone,
     # they should be the same as the limb indices.
 
@@ -368,12 +351,6 @@
         frameData.append(textureAnimValue)
 
     bpy.context.scene.frame_set(currentFrame)
-<<<<<<< HEAD
-
-    # need to deepcopy?
-
-=======
->>>>>>> 603ecb65
     return frameData
 
 
@@ -439,65 +416,6 @@
         convertTransformMatrix,
         frame_start=frame_start,
         frame_count=(frame_last - frame_start + 1),
-<<<<<<< HEAD
-    )
-
-    return ootAnim
-
-
-def exportAnimationC(armatureObj: bpy.types.Object, settings: OOTAnimExportSettingsProperty):
-    path = bpy.path.abspath(settings.customPath)
-    exportPath = ootGetObjectPath(settings.isCustom, path, settings.folderName)
-
-    checkEmptyName(settings.folderName)
-    checkEmptyName(settings.skeletonName)
-    convertTransformMatrix = (
-        mathutils.Matrix.Scale(bpy.context.scene.ootActorBlenderScale, 4)
-        @ mathutils.Matrix.Diagonal(armatureObj.scale).to_4x4()
-    )
-
-    if settings.isLink:
-        ootAnim = ootExportLinkAnimation(armatureObj, convertTransformMatrix, "gLink")
-        ootAnimC, ootAnimHeaderC = ootAnim.toC(settings.isCustom)
-        path = ootGetPath(
-            exportPath,
-            settings.isCustom,
-            "assets/misc/link_animetion",
-            settings.folderName if settings.isCustom else "",
-            False,
-            False,
-        )
-        headerPath = ootGetPath(
-            exportPath,
-            settings.isCustom,
-            "assets/objects/gameplay_keep",
-            settings.folderName if settings.isCustom else "",
-            False,
-            False,
-        )
-        writeCData(
-            ootAnimC, os.path.join(path, ootAnim.dataName() + ".h"), os.path.join(path, ootAnim.dataName() + ".c")
-        )
-        writeCData(
-            ootAnimHeaderC,
-            os.path.join(headerPath, ootAnim.headerName + ".h"),
-            os.path.join(headerPath, ootAnim.headerName + ".c"),
-        )
-
-        if not settings.isCustom:
-            addIncludeFiles("link_animetion", path, ootAnim.dataName())
-            addIncludeFiles("gameplay_keep", headerPath, ootAnim.headerName)
-
-    else:
-        ootAnim = ootExportNonLinkAnimation(armatureObj, convertTransformMatrix, settings.skeletonName)
-
-        ootAnimC = ootAnim.toC()
-        path = ootGetPath(exportPath, settings.isCustom, "assets/objects/", settings.folderName, False, False)
-        writeCData(ootAnimC, os.path.join(path, ootAnim.name + ".h"), os.path.join(path, ootAnim.name + ".c"))
-
-        if not settings.isCustom:
-            addIncludeFiles(settings.folderName, path, ootAnim.name)
-=======
     )
 
     return ootAnim
@@ -513,7 +431,6 @@
         mathutils.Matrix.Scale(getOOTScale(armatureObj.ootActorScale), 4)
         @ mathutils.Matrix.Diagonal(armatureObj.scale).to_4x4()
     )
->>>>>>> 603ecb65
 
     if settings.isLink:
         ootAnim = ootExportLinkAnimation(armatureObj, convertTransformMatrix, "gLink")
@@ -587,38 +504,6 @@
         ootImportNonLinkAnimationC(armatureObj, filepath, settings.animName, actorScale, settings.isCustom)
 
 
-<<<<<<< HEAD
-def ootImportAnimationC(
-    armatureObj: bpy.types.Object,
-    settings: OOTAnimImportSettingsProperty,
-    actorScale: float,
-):
-    importPath = bpy.path.abspath(settings.customPath)
-    filepath = ootGetObjectPath(settings.isCustom, importPath, settings.folderName)
-    if settings.isLink:
-        numLimbs = 21
-        if not settings.isCustom:
-            basePath = bpy.path.abspath(bpy.context.scene.ootDecompPath)
-            animFilepath = os.path.join(basePath, "assets/misc/link_animetion/link_animetion.c")
-            animHeaderFilepath = os.path.join(basePath, "assets/objects/gameplay_keep/gameplay_keep.c")
-        else:
-            animFilepath = filepath
-            animHeaderFilepath = filepath
-        ootImportLinkAnimationC(
-            armatureObj,
-            animHeaderFilepath,
-            animFilepath,
-            settings.animName,
-            actorScale,
-            numLimbs,
-            settings.isCustom,
-        )
-    else:
-        ootImportNonLinkAnimationC(armatureObj, filepath, settings.animName, actorScale, settings.isCustom)
-
-
-=======
->>>>>>> 603ecb65
 def ootImportNonLinkAnimationC(armatureObj, filepath, animName, actorScale, isCustomImport: bool):
     animData = getImportData([filepath])
     if not isCustomImport:
@@ -698,15 +583,9 @@
                 rawRotation = mathutils.Euler((0, 0, 0), "XYZ")
                 for propertyIndex in range(3):
                     if jointIndex[propertyIndex] < staticIndexMax:
-<<<<<<< HEAD
-                        value = ootRotationValue(frameData[jointIndex[propertyIndex]])
-                    else:
-                        value = ootRotationValue(frameData[jointIndex[propertyIndex] + frame])
-=======
                         value = binangToRadians(frameData[jointIndex[propertyIndex]])
                     else:
                         value = binangToRadians(frameData[jointIndex[propertyIndex] + frame])
->>>>>>> 603ecb65
 
                     rawRotation[propertyIndex] = value
 
@@ -723,11 +602,6 @@
 # filepath is gameplay_keep.c
 # animName is header name.
 # numLimbs = 21 for link.
-<<<<<<< HEAD
-
-
-=======
->>>>>>> 603ecb65
 def ootImportLinkAnimationC(
     armatureObj: bpy.types.Object,
     animHeaderFilepath: str,
@@ -804,11 +678,7 @@
 
     # vec3 = 3x s16 values
     # padding = u8, tex anim = u8
-<<<<<<< HEAD
-    # root trans vec3 + rot vec3 for each limb + (padding + anim index struct)
-=======
     # root trans vec3 + rot vec3 for each limb + (s16 with eye/mouth indices)
->>>>>>> 603ecb65
     frameSize = 3 + 3 * numLimbs + 1
     for frame in range(frameCount):
         currentFrame = frameData[frame * frameSize : (frame + 1) * frameSize]
@@ -827,21 +697,13 @@
         for boneIndex in range(numLimbs):
             bone = boneList[boneIndex]
             rawRotation = mathutils.Euler(
-<<<<<<< HEAD
-                [ootRotationValue(currentFrame[i + (boneIndex + 1) * 3]) for i in range(3)], "XYZ"
-=======
                 [binangToRadians(currentFrame[i + (boneIndex + 1) * 3]) for i in range(3)], "XYZ"
->>>>>>> 603ecb65
             )
             trueRotation = getRotationRelativeToRest(bone, rawRotation)
             for i in range(3):
                 boneCurvesRotation[boneIndex][i].keyframe_points.insert(frame, trueRotation[i])
 
-<<<<<<< HEAD
-        # convert to unsigned byte representation
-=======
         # convert to unsigned short representation
->>>>>>> 603ecb65
         texAnimValue = int.from_bytes(
             currentFrame[(numLimbs + 1) * 3].to_bytes(2, "big", signed=True), "big", signed=False
         )
@@ -860,11 +722,7 @@
     return value / actorScale
 
 
-<<<<<<< HEAD
-def ootRotationValue(value):
-=======
 def binangToRadians(value):
->>>>>>> 603ecb65
     return math.radians(value * 360 / (2**16))
 
 
@@ -918,11 +776,7 @@
             return {"CANCELLED"}
 
         try:
-<<<<<<< HEAD
-            settings = context.scene.ootAnimExportSettings
-=======
             settings = context.scene.fast64.oot.animExportSettings
->>>>>>> 603ecb65
             exportAnimationC(armatureObj, settings)
             self.report({"INFO"}, "Success!")
 
@@ -963,13 +817,8 @@
             return {"CANCELLED"}
 
         try:
-<<<<<<< HEAD
-            actorScale = context.scene.ootActorBlenderScale
-            settings = context.scene.ootAnimImportSettings
-=======
             actorScale = getOOTScale(armatureObj.ootActorScale)
             settings = context.scene.fast64.oot.animImportSettings
->>>>>>> 603ecb65
             ootImportAnimationC(armatureObj, settings, actorScale)
             self.report({"INFO"}, "Success!")
 
@@ -989,11 +838,7 @@
         col = self.layout.column()
 
         col.operator(OOT_ExportAnim.bl_idname)
-<<<<<<< HEAD
-        exportSettings = context.scene.ootAnimExportSettings
-=======
         exportSettings = context.scene.fast64.oot.animExportSettings
->>>>>>> 603ecb65
         prop_split(col, exportSettings, "skeletonName", "Anim Name Prefix")
         if exportSettings.isCustom:
             prop_split(col, exportSettings, "customPath", "Folder")
@@ -1003,11 +848,7 @@
         col.prop(exportSettings, "isCustom")
 
         col.operator(OOT_ImportAnim.bl_idname)
-<<<<<<< HEAD
-        importSettings = context.scene.ootAnimImportSettings
-=======
         importSettings = context.scene.fast64.oot.animImportSettings
->>>>>>> 603ecb65
         prop_split(col, importSettings, "animName", "Anim Header Name")
         if importSettings.isCustom:
             prop_split(col, importSettings, "customPath", "File")
@@ -1017,35 +858,21 @@
         col.prop(importSettings, "isCustom")
 
 
-<<<<<<< HEAD
-# We still want update callbacks for manually setting texture with visualize operator.
-def ootUpdateEyes(self, context):
-=======
 # The update callbacks are for manually setting texture with visualize operator.
 # They don't run from animation updates, see flipbookAnimHandler in flipbook.py
 def ootUpdateLinkEyes(self, context):
->>>>>>> 603ecb65
     index = self.eyes
     ootFlipbookAnimUpdate(self, context.object, "8", index)
 
 
-<<<<<<< HEAD
-def ootUpdateMouth(self, context):
-=======
 def ootUpdateLinkMouth(self, context):
->>>>>>> 603ecb65
     index = self.mouth
     ootFlipbookAnimUpdate(self, context.object, "9", index)
 
 
 class OOTLinkTextureAnimProperty(bpy.types.PropertyGroup):
-<<<<<<< HEAD
-    eyes: bpy.props.IntProperty(min=0, max=15, default=0, name="Eyes", update=ootUpdateEyes)
-    mouth: bpy.props.IntProperty(min=0, max=15, default=0, name="Mouth", update=ootUpdateMouth)
-=======
     eyes: bpy.props.IntProperty(min=0, max=15, default=0, name="Eyes", update=ootUpdateLinkEyes)
     mouth: bpy.props.IntProperty(min=0, max=15, default=0, name="Mouth", update=ootUpdateLinkMouth)
->>>>>>> 603ecb65
 
 
 class OOT_LinkAnimPanel(bpy.types.Panel):
@@ -1082,14 +909,10 @@
     OOTAnimImportSettingsProperty,
 )
 
-<<<<<<< HEAD
-oot_anim_panels = (OOT_ExportAnimPanel, OOT_LinkAnimPanel)
-=======
 oot_anim_panels = (
     OOT_ExportAnimPanel,
     OOT_LinkAnimPanel,
 )
->>>>>>> 603ecb65
 
 
 def oot_anim_panel_register():
@@ -1106,25 +929,11 @@
     for cls in oot_anim_classes:
         register_class(cls)
 
-<<<<<<< HEAD
-    bpy.types.Scene.ootAnimExportSettings = bpy.props.PointerProperty(type=OOTAnimExportSettingsProperty)
-    bpy.types.Scene.ootAnimImportSettings = bpy.props.PointerProperty(type=OOTAnimImportSettingsProperty)
-
     bpy.types.Object.ootLinkTextureAnim = bpy.props.PointerProperty(type=OOTLinkTextureAnimProperty)
 
-=======
-    bpy.types.Object.ootLinkTextureAnim = bpy.props.PointerProperty(type=OOTLinkTextureAnimProperty)
-
->>>>>>> 603ecb65
 
 def oot_anim_unregister():
     for cls in reversed(oot_anim_classes):
         unregister_class(cls)
 
-<<<<<<< HEAD
-    del bpy.types.Scene.ootAnimExportSettings
-    del bpy.types.Scene.ootAnimImportSettings
-
-=======
->>>>>>> 603ecb65
     del bpy.types.Object.ootLinkTextureAnim