--- conflicted
+++ resolved
@@ -1,30 +1,18 @@
 import math, mathutils, bpy, os, re
-<<<<<<< HEAD
-from .oot_skeleton import ootConvertArmatureToSkeletonWithoutMesh
-from ..utility import CData, PluginError, toAlnum, writeCData, readFile, hexOrDecInt
-=======
-from ..panels import OOT_Panel
 from bpy.utils import register_class, unregister_class
 from .oot_skeleton import ootConvertArmatureToSkeletonWithoutMesh
-from ..utility import CData, PluginError, toAlnum, writeCData, readFile, hexOrDecInt, raisePluginError, prop_split
->>>>>>> d8185475
+from ..utility import CData, PluginError, toAlnum, writeCData, hexOrDecInt, prop_split
 
 from .oot_utility import (
     checkForStartBone,
     getStartBone,
-<<<<<<< HEAD
-=======
     getNextBone,
->>>>>>> d8185475
     getSortedChildren,
     ootGetPath,
     addIncludeFiles,
     checkEmptyName,
-<<<<<<< HEAD
-=======
     ootGetObjectPath,
     getOOTScale,
->>>>>>> d8185475
 )
 
 from ..utility_anim import (
@@ -33,15 +21,11 @@
     saveQuaternionFrame,
     squashFramesIfAllSame,
     getFrameInterval,
-<<<<<<< HEAD
-)
-=======
     getTranslationRelativeToRest,
     getRotationRelativeToRest,
 )
 
-from ..f3d.f3d_material import iter_tex_nodes
-from ..f3d.flipbook import usesFlipbook, ootFlipbookAnimUpdate
+from ..f3d.flipbook import ootFlipbookAnimUpdate
 
 from .oot_model_classes import ootGetIncludedAssetData
 from ..f3d.f3d_parser import getImportData
@@ -65,7 +49,6 @@
 
 def convertToUnsignedShort(value: int) -> int:
     return int.from_bytes(value.to_bytes(2, "big", signed=(value < 0)), "big", signed=False)
->>>>>>> d8185475
 
 
 class OOTAnimation:
@@ -765,115 +748,7 @@
         for match in re.finditer("\{([^,\}]*),([^,\}]*),([^,\}]*)\s*,?\s*\}", data, re.DOTALL)
     ]
 
-<<<<<<< HEAD
     return jointIndicesData
-=======
-    return jointIndicesData
-
-
-class OOT_ExportAnim(bpy.types.Operator):
-    bl_idname = "object.oot_export_anim"
-    bl_label = "Export Animation"
-    bl_options = {"REGISTER", "UNDO", "PRESET"}
-
-    # Called on demand (i.e. button press, menu item)
-    # Can also be called from operator search menu (Spacebar)
-    def execute(self, context):
-        try:
-            if len(context.selected_objects) == 0 or not isinstance(
-                context.selected_objects[0].data, bpy.types.Armature
-            ):
-                raise PluginError("Armature not selected.")
-            if len(context.selected_objects) > 1:
-                raise PluginError("Multiple objects selected, make sure to select only one.")
-            armatureObj = context.selected_objects[0]
-            if context.mode != "OBJECT":
-                bpy.ops.object.mode_set(mode="OBJECT")
-        except Exception as e:
-            raisePluginError(self, e)
-            return {"CANCELLED"}
-
-        try:
-            settings = context.scene.fast64.oot.animExportSettings
-            exportAnimationC(armatureObj, settings)
-            self.report({"INFO"}, "Success!")
-
-        except Exception as e:
-            raisePluginError(self, e)
-            return {"CANCELLED"}  # must return a set
-
-        return {"FINISHED"}  # must return a set
-
-
-class OOT_ImportAnim(bpy.types.Operator):
-    bl_idname = "object.oot_import_anim"
-    bl_label = "Import Animation"
-    bl_options = {"REGISTER", "UNDO", "PRESET"}
-
-    # Called on demand (i.e. button press, menu item)
-    # Can also be called from operator search menu (Spacebar)
-    def execute(self, context):
-        try:
-            if len(context.selected_objects) == 0 or not isinstance(
-                context.selected_objects[0].data, bpy.types.Armature
-            ):
-                raise PluginError("Armature not selected.")
-            if len(context.selected_objects) > 1:
-                raise PluginError("Multiple objects selected, make sure to select only one.")
-            armatureObj = context.selected_objects[0]
-            if context.mode != "OBJECT":
-                bpy.ops.object.mode_set(mode="OBJECT")
-
-            # We need to apply scale otherwise translation imports won't be correct.
-            bpy.ops.object.select_all(action="DESELECT")
-            armatureObj.select_set(True)
-            bpy.context.view_layer.objects.active = armatureObj
-            bpy.ops.object.transform_apply(location=False, rotation=False, scale=True, properties=False)
-
-        except Exception as e:
-            raisePluginError(self, e)
-            return {"CANCELLED"}
-
-        try:
-            actorScale = getOOTScale(armatureObj.ootActorScale)
-            settings = context.scene.fast64.oot.animImportSettings
-            ootImportAnimationC(armatureObj, settings, actorScale)
-            self.report({"INFO"}, "Success!")
-
-        except Exception as e:
-            raisePluginError(self, e)
-            return {"CANCELLED"}  # must return a set
-
-        return {"FINISHED"}  # must return a set
-
-
-class OOT_ExportAnimPanel(OOT_Panel):
-    bl_idname = "OOT_PT_export_anim"
-    bl_label = "OOT Animation Exporter"
-
-    # called every frame
-    def draw(self, context):
-        col = self.layout.column()
-
-        col.operator(OOT_ExportAnim.bl_idname)
-        exportSettings = context.scene.fast64.oot.animExportSettings
-        prop_split(col, exportSettings, "skeletonName", "Anim Name Prefix")
-        if exportSettings.isCustom:
-            prop_split(col, exportSettings, "customPath", "Folder")
-        elif not exportSettings.isLink:
-            prop_split(col, exportSettings, "folderName", "Object")
-        col.prop(exportSettings, "isLink")
-        col.prop(exportSettings, "isCustom")
-
-        col.operator(OOT_ImportAnim.bl_idname)
-        importSettings = context.scene.fast64.oot.animImportSettings
-        prop_split(col, importSettings, "animName", "Anim Header Name")
-        if importSettings.isCustom:
-            prop_split(col, importSettings, "customPath", "File")
-        elif not importSettings.isLink:
-            prop_split(col, importSettings, "folderName", "Object")
-        col.prop(importSettings, "isLink")
-        col.prop(importSettings, "isCustom")
 
 
 # The update callbacks are for manually setting texture with visualize operator.
@@ -920,15 +795,12 @@
 
 
 oot_anim_classes = (
-    OOT_ExportAnim,
-    OOT_ImportAnim,
     OOTLinkTextureAnimProperty,
     OOTAnimExportSettingsProperty,
     OOTAnimImportSettingsProperty,
 )
 
 oot_anim_panels = (
-    OOT_ExportAnimPanel,
     OOT_LinkAnimPanel,
 )
 
@@ -954,5 +826,4 @@
     for cls in reversed(oot_anim_classes):
         unregister_class(cls)
 
-    del bpy.types.Object.ootLinkTextureAnim
->>>>>>> d8185475
+    del bpy.types.Object.ootLinkTextureAnim