import math, mathutils, bpy, os, re
from .oot_skeleton import ootConvertArmatureToSkeletonWithoutMesh
from ..utility import CData, PluginError, toAlnum, writeCData, hexOrDecInt

from .oot_utility import (
    checkForStartBone,
    getStartBone,
    getNextBone,
    getSortedChildren,
    ootGetPath,
    addIncludeFiles,
    checkEmptyName,
    ootGetObjectPath,
    getOOTScale,
)

from ..utility_anim import (
    ValueFrameData,
    saveTranslationFrame,
    saveQuaternionFrame,
    squashFramesIfAllSame,
    getFrameInterval,
    getTranslationRelativeToRest,
    getRotationRelativeToRest,
)

from .oot_model_classes import ootGetIncludedAssetData
from ..f3d.f3d_parser import getImportData
<<<<<<< HEAD
from .animation.panel.properties import OOTAnimExportSettingsProperty, OOTAnimImportSettingsProperty
=======


class OOTAnimExportSettingsProperty(bpy.types.PropertyGroup):
    isCustomFilename: bpy.props.BoolProperty(name="Use Custom Filename", description="Override filename instead of basing it off of the Blender name")
    filename: bpy.props.StringProperty(name="Filename")
    isCustom: bpy.props.BoolProperty(name="Use Custom Path", description="Determines whether or not to export to an explicitly specified folder")
    customPath: bpy.props.StringProperty(name="Folder", subtype="FILE_PATH")
    folderName: bpy.props.StringProperty(name="Animation Folder", default="object_geldb")
    isLink: bpy.props.BoolProperty(name="Is Link", default=False)


class OOTAnimImportSettingsProperty(bpy.types.PropertyGroup):
    isCustom: bpy.props.BoolProperty(name="Use Custom Path")
    customPath: bpy.props.StringProperty(name="Folder", subtype="FILE_PATH")
    folderName: bpy.props.StringProperty(name="Animation Folder", default="object_geldb")
    isLink: bpy.props.BoolProperty(name="Is Link", default=False)
    animName: bpy.props.StringProperty(name="Anim Name", default="gGerudoRedSpinAttackAnim")
>>>>>>> 23827622


def convertToUnsignedShort(value: int) -> int:
    return int.from_bytes(value.to_bytes(2, "big", signed=(value < 0)), "big", signed=False)


class OOTAnimation:
    def __init__(self, name):
        self.name = toAlnum(name)
        self.segmentID = None
        self.indices = {}
        self.values = []
        self.frameCount = None
        self.limit = None

    def valuesName(self):
        return self.name + "FrameData"

    def indicesName(self):
        return self.name + "JointIndices"

    def toC(self):
        data = CData()
        data.source += '#include "ultra64.h"\n#include "global.h"\n\n'

        # values
        data.source += "s16 " + self.valuesName() + "[" + str(len(self.values)) + "] = {\n"
        counter = 0
        for value in self.values:
            if counter == 0:
                data.source += "\t"
            data.source += format(convertToUnsignedShort(value), "#06x") + ", "
            counter += 1
            if counter >= 16:  # round number for finding/counting data
                counter = 0
                data.source += "\n"
        data.source += "};\n\n"

        # indices (index -1 => translation)
        data.source += "JointIndex " + self.indicesName() + "[" + str(len(self.indices)) + "] = {\n"
        for index in range(-1, len(self.indices) - 1):
            data.source += "\t{ "
            for field in range(3):
                data.source += (
                    format(
                        convertToUnsignedShort(self.indices[index][field]),
                        "#06x",
                    )
                    + ", "
                )
            data.source += "},\n"
        data.source += "};\n\n"

        # header
        data.header += "extern AnimationHeader " + self.name + ";\n"
        data.source += (
            "AnimationHeader "
            + self.name
            + " = { { "
            + str(self.frameCount)
            + " }, "
            + self.valuesName()
            + ", "
            + self.indicesName()
            + ", "
            + str(self.limit)
            + " };\n\n"
        )

        return data


class OOTLinkAnimation:
    def __init__(self, name):
        self.headerName = toAlnum(name)
        self.frameCount = None
        self.data = []

    def dataName(self):
        return self.headerName + "Data"

    def toC(self, isCustomExport: bool):
        data = CData()
        animHeaderData = CData()

        data.source += '#include "ultra64.h"\n#include "global.h"\n\n'
        animHeaderData.source += '#include "ultra64.h"\n#include "global.h"\n\n'

        # TODO: handle custom import?
        if isCustomExport:
            animHeaderData.source += f'#include "{self.dataName()}.h"\n'
        else:
            animHeaderData.source += f'#include "assets/misc/link_animetion/{self.dataName()}.h"\n'

        # data
        data.header += f"extern s16 {self.dataName()}[];\n"
        data.source += f"s16 {self.dataName()}[] = {{\n"
        counter = 0
        for value in self.data:
            if counter == 0:
                data.source += "\t"
            data.source += format(convertToUnsignedShort(value), "#06x") + ", "
            counter += 1
            if counter >= 8:  # round number for finding/counting data
                counter = 0
                data.source += "\n"
        data.source += "\n};\n\n"

        # header
        animHeaderData.header += f"extern LinkAnimationHeader {self.headerName};\n"
        animHeaderData.source += (
            f"LinkAnimationHeader {self.headerName} = {{\n\t{{ {str(self.frameCount)} }}, {self.dataName()} \n}};\n\n"
        )

        return data, animHeaderData


def ootGetAnimBoneRot(bone, poseBone, convertTransformMatrix, isRoot):
    # OoT draws limbs like this:
    # limbMatrix = parentLimbMatrix @ limbFixedTranslationMatrix @ animRotMatrix
    # There is no separate rest position rotation; an animation rotation of 0
    # in all three axes simply means draw the dlist as it is (assuming no
    # parent or translation).
    # We could encode a rest position into the dlists at export time, but the
    # vanilla skeletons don't do this, instead they seem to usually have each
    # dlist along its bone. For example, a forearm limb would normally be
    # modeled along a forearm bone, so when the bone is set to 0 rotation
    # (sticking up), the forearm mesh also sticks up.
    #
    # poseBone.matrix is the final bone matrix in object space after constraints
    # and drivers, which is ultimately the transformation we want to encode.
    # bone.matrix_local is the edit-mode bone matrix in object space,
    # effectively the rest position.
    # Limbs are exported with a transformation of bone.matrix_local.inverted()
    # (in TriangleConverterInfo.getTransformMatrix).
    # To directly put the limb back to its rest position, apply bone.matrix_local.
    # Similarly, to directly put the limb into its pose position, apply
    # poseBone.matrix. If SkelAnime saved 4x4 matrices for each bone each frame,
    # we'd simply write this matrix and that's it:
    # limbMatrix = poseBone.matrix
    # Of course it does not, so we have to "undo" the game transforms like:
    # limbMatrix = parentLimbMatrix
    #             @ limbFixedTranslationMatrix
    #             @ limbFixedTranslationMatrix.inverted()
    #             @ parentLimbMatrix.inverted()
    #             @ poseBone.matrix
    # The product of the final three is what we want to return here.
    # The translation is computed in ootProcessBone as
    # (scaleMtx @ bone.parent.matrix_local.inverted() @ bone.matrix_local).decompose()
    # (convertTransformMatrix is just the global scale and armature scale).
    # However, the translation components of parentLimbMatrix and poseBone.matrix
    # are not in the scaled (100x / 1000x / whatever), but in the normal Blender
    # space. So we don't apply this scale here.
    origTranslationMatrix = (  # convertTransformMatrix @
        bone.parent.matrix_local.inverted() if bone.parent is not None else mathutils.Matrix.Identity(4)
    ) @ bone.matrix_local
    origTranslation = origTranslationMatrix.decompose()[0]
    inverseTranslationMatrix = mathutils.Matrix.Translation(origTranslation).inverted()
    animMatrix = (
        inverseTranslationMatrix
        @ (poseBone.parent.matrix.inverted() if poseBone.parent is not None else mathutils.Matrix.Identity(4))
        @ poseBone.matrix
    )
    finalTranslation, finalRotation, finalScale = animMatrix.decompose()
    if isRoot:
        # 90 degree offset because of coordinate system difference.
        zUpToYUp = mathutils.Quaternion((1, 0, 0), math.radians(-90.0))
        finalRotation.rotate(zUpToYUp)
    # This should be very close to only a rotation, or if root, only a rotation
    # and translation.
    finalScale = [finalScale.x, finalScale.y, finalScale.z]
    if max(finalScale) >= 1.01 or min(finalScale) <= 0.99:
        raise RuntimeError("Animation contains bones with animated scale. OoT SkelAnime does not support this.")
    finalTranslation = [finalTranslation.x, finalTranslation.y, finalTranslation.z]
    if not isRoot and (max(finalTranslation) >= 1.0 or min(finalTranslation) <= -1.0):
        raise RuntimeError(
            "Animation contains non-root bones with animated translation. OoT SkelAnime only supports animated translation on the root bone."
        )
    return finalRotation


def ootConvertNonLinkAnimationData(anim, armatureObj, convertTransformMatrix, *, frame_start, frame_count):
    checkForStartBone(armatureObj)
    bonesToProcess = [getStartBone(armatureObj)]
    currentBone = armatureObj.data.bones[bonesToProcess[0]]
    animBones = []

    # Get animation bones in order
    # must be SAME order as ootProcessBone
    while len(bonesToProcess) > 0:
        boneName = bonesToProcess[0]
        currentBone = armatureObj.data.bones[boneName]
        bonesToProcess = bonesToProcess[1:]

        animBones.append(boneName)

        childrenNames = getSortedChildren(armatureObj, currentBone)
        bonesToProcess = childrenNames + bonesToProcess

    # list of boneFrameData, which is [[x frames], [y frames], [z frames]]
    # boneIndex is index in animBones.
    # since we are processing the bones in the same order as ootProcessBone,
    # they should be the same as the limb indices.

    # index -1 => translation
    translationData = [ValueFrameData(-1, i, []) for i in range(3)]
    rotationData = [
        [ValueFrameData(i, 0, []), ValueFrameData(i, 1, []), ValueFrameData(i, 2, [])] for i in range(len(animBones))
    ]

    currentFrame = bpy.context.scene.frame_current
    for frame in range(frame_start, frame_start + frame_count):
        bpy.context.scene.frame_set(frame)
        rootBone = armatureObj.data.bones[animBones[0]]
        rootPoseBone = armatureObj.pose.bones[animBones[0]]

        # Convert Z-up to Y-up for root translation animation
        translation = (
            mathutils.Quaternion((1, 0, 0), math.radians(-90.0))
            @ (convertTransformMatrix @ rootPoseBone.matrix).decompose()[0]
        )
        saveTranslationFrame(translationData, translation)

        for boneIndex in range(len(animBones)):
            boneName = animBones[boneIndex]
            currentBone = armatureObj.data.bones[boneName]
            currentPoseBone = armatureObj.pose.bones[boneName]

            saveQuaternionFrame(
                rotationData[boneIndex],
                ootGetAnimBoneRot(currentBone, currentPoseBone, convertTransformMatrix, boneIndex == 0),
            )

    bpy.context.scene.frame_set(currentFrame)
    squashFramesIfAllSame(translationData)
    for frameData in rotationData:
        squashFramesIfAllSame(frameData)

    # need to deepcopy?
    armatureFrameData = translationData
    for frameDataGroup in rotationData:
        for i in range(3):
            armatureFrameData.append(frameDataGroup[i])

    return armatureFrameData


def ootConvertLinkAnimationData(anim, armatureObj, convertTransformMatrix, *, frame_start, frame_count):
    checkForStartBone(armatureObj)
    bonesToProcess = [getStartBone(armatureObj)]
    currentBone = armatureObj.data.bones[bonesToProcess[0]]
    animBones = []

    # Get animation bones in order
    # must be SAME order as ootProcessBone
    while len(bonesToProcess) > 0:
        boneName = bonesToProcess[0]
        currentBone = armatureObj.data.bones[boneName]
        bonesToProcess = bonesToProcess[1:]

        animBones.append(boneName)

        childrenNames = getSortedChildren(armatureObj, currentBone)
        bonesToProcess = childrenNames + bonesToProcess

    # list of boneFrameData, which is [[x frames], [y frames], [z frames]]
    # boneIndex is index in animBones.
    # since we are processing the bones in the same order as ootProcessBone,
    # they should be the same as the limb indices.

    frameData = []

    currentFrame = bpy.context.scene.frame_current
    for frame in range(frame_start, frame_start + frame_count):
        bpy.context.scene.frame_set(frame)
        rootBone = armatureObj.data.bones[animBones[0]]
        rootPoseBone = armatureObj.pose.bones[animBones[0]]

        # Convert Z-up to Y-up for root translation animation
        translation = (
            mathutils.Quaternion((1, 0, 0), math.radians(-90.0))
            @ (convertTransformMatrix @ rootPoseBone.matrix).decompose()[0]
        )

        for i in range(3):
            frameData.append(min(int(round(translation[i])), 2**16 - 1))

        for boneIndex in range(len(animBones)):
            boneName = animBones[boneIndex]
            currentBone = armatureObj.data.bones[boneName]
            currentPoseBone = armatureObj.pose.bones[boneName]

            rotation = ootGetAnimBoneRot(currentBone, currentPoseBone, convertTransformMatrix, boneIndex == 0)
            for i in range(3):
                field = rotation.to_euler()[i]
                value = (math.degrees(field) % 360) / 360
                frameData.append(min(int(round(value * (2**16 - 1))), 2**16 - 1))

        textureAnimValue = (armatureObj.ootLinkTextureAnim.eyes & 0xF) | (
            (armatureObj.ootLinkTextureAnim.mouth & 0xF) << 4
        )
        frameData.append(textureAnimValue)

    bpy.context.scene.frame_set(currentFrame)
    return frameData


def ootExportNonLinkAnimation(armatureObj, convertTransformMatrix, skeletonName):
    if armatureObj.animation_data is None or armatureObj.animation_data.action is None:
        raise PluginError("No active animation selected.")
    anim = armatureObj.animation_data.action
    ootAnim = OOTAnimation(toAlnum(skeletonName + anim.name.capitalize() + "Anim"))

    skeleton = ootConvertArmatureToSkeletonWithoutMesh(armatureObj, convertTransformMatrix, skeletonName)

    frame_start, frame_last = getFrameInterval(anim)
    ootAnim.frameCount = frame_last - frame_start + 1

    armatureFrameData = ootConvertNonLinkAnimationData(
        anim,
        armatureObj,
        convertTransformMatrix,
        frame_start=frame_start,
        frame_count=(frame_last - frame_start + 1),
    )

    singleFrameData = []
    multiFrameData = []
    for frameData in armatureFrameData:
        if len(frameData.frames) == 1:
            singleFrameData.append(frameData)
        else:
            multiFrameData.append(frameData)

    for frameData in singleFrameData:
        frame = frameData.frames[0]
        if frameData.boneIndex not in ootAnim.indices:
            ootAnim.indices[frameData.boneIndex] = [None, None, None]
        if frame in ootAnim.values:
            ootAnim.indices[frameData.boneIndex][frameData.field] = ootAnim.values.index(frame)
        else:
            ootAnim.indices[frameData.boneIndex][frameData.field] = len(ootAnim.values)
            ootAnim.values.extend(frameData.frames)

    ootAnim.limit = len(ootAnim.values)
    for frameData in multiFrameData:
        if frameData.boneIndex not in ootAnim.indices:
            ootAnim.indices[frameData.boneIndex] = [None, None, None]
        ootAnim.indices[frameData.boneIndex][frameData.field] = len(ootAnim.values)
        ootAnim.values.extend(frameData.frames)

    return ootAnim


def ootExportLinkAnimation(armatureObj, convertTransformMatrix, skeletonName):
    if armatureObj.animation_data is None or armatureObj.animation_data.action is None:
        raise PluginError("No active animation selected.")
    anim = armatureObj.animation_data.action
    ootAnim = OOTLinkAnimation(toAlnum(skeletonName + anim.name.capitalize() + "Anim"))

    frame_start, frame_last = getFrameInterval(anim)
    ootAnim.frameCount = frame_last - frame_start + 1

    ootAnim.data = ootConvertLinkAnimationData(
        anim,
        armatureObj,
        convertTransformMatrix,
        frame_start=frame_start,
        frame_count=(frame_last - frame_start + 1),
    )

    return ootAnim


def exportAnimationC(armatureObj: bpy.types.Object, settings: OOTAnimExportSettingsProperty):
    path = bpy.path.abspath(settings.customPath)
    exportPath = ootGetObjectPath(settings.isCustom, path, settings.folderName)

    checkEmptyName(settings.folderName)
    checkEmptyName(armatureObj.name)
    name = toAlnum(armatureObj.name)
    filename = settings.filename if settings.isCustomFilename else name
    convertTransformMatrix = (
        mathutils.Matrix.Scale(getOOTScale(armatureObj.ootActorScale), 4)
        @ mathutils.Matrix.Diagonal(armatureObj.scale).to_4x4()
    )

    if settings.isLink:
        ootAnim = ootExportLinkAnimation(armatureObj, convertTransformMatrix, name)
        ootAnimC, ootAnimHeaderC = ootAnim.toC(settings.isCustom)
        path = ootGetPath(
            exportPath,
            settings.isCustom,
            "assets/misc/link_animetion",
            settings.folderName if settings.isCustom else "",
            False,
            False,
        )
        headerPath = ootGetPath(
            exportPath,
            settings.isCustom,
            "assets/objects/gameplay_keep",
            settings.folderName if settings.isCustom else "",
            False,
            False,
        )
        writeCData(
            ootAnimC, os.path.join(path, ootAnim.dataName() + ".h"), os.path.join(path, ootAnim.dataName() + ".c")
        )
        writeCData(
            ootAnimHeaderC,
            os.path.join(headerPath, ootAnim.headerName + ".h"),
            os.path.join(headerPath, ootAnim.headerName + ".c"),
        )

        if not settings.isCustom:
            addIncludeFiles("link_animetion", path, ootAnim.dataName())
            addIncludeFiles("gameplay_keep", headerPath, ootAnim.headerName)

    else:
        ootAnim = ootExportNonLinkAnimation(armatureObj, convertTransformMatrix, name)

        ootAnimC = ootAnim.toC()
        path = ootGetPath(exportPath, settings.isCustom, "assets/objects/", settings.folderName, False, False)
        writeCData(ootAnimC, os.path.join(path, filename + ".h"), os.path.join(path, filename + ".c"))

        if not settings.isCustom:
            addIncludeFiles(settings.folderName, path, filename)


def ootImportAnimationC(
    armatureObj: bpy.types.Object,
    settings: OOTAnimImportSettingsProperty,
    actorScale: float,
):
    importPath = bpy.path.abspath(settings.customPath)
    filepath = ootGetObjectPath(settings.isCustom, importPath, settings.folderName)
    if settings.isLink:
        numLimbs = 21
        if not settings.isCustom:
            basePath = bpy.path.abspath(bpy.context.scene.ootDecompPath)
            animFilepath = os.path.join(basePath, "assets/misc/link_animetion/link_animetion.c")
            animHeaderFilepath = os.path.join(basePath, "assets/objects/gameplay_keep/gameplay_keep.c")
        else:
            animFilepath = filepath
            animHeaderFilepath = filepath
        ootImportLinkAnimationC(
            armatureObj,
            animHeaderFilepath,
            animFilepath,
            settings.animName,
            actorScale,
            numLimbs,
            settings.isCustom,
        )
    else:
        ootImportNonLinkAnimationC(armatureObj, filepath, settings.animName, actorScale, settings.isCustom)


def ootImportNonLinkAnimationC(armatureObj, filepath, animName, actorScale, isCustomImport: bool):
    animData = getImportData([filepath])
    if not isCustomImport:
        basePath = bpy.path.abspath(bpy.context.scene.ootDecompPath)
        animData = ootGetIncludedAssetData(basePath, [filepath], animData) + animData

    matchResult = re.search(
        re.escape(animName)
        + "\s*=\s*\{\s*\{\s*([^,\s]*)\s*\}*\s*,\s*([^,\s]*)\s*,\s*([^,\s]*)\s*,\s*([^,\s]*)\s*\}\s*;",
        animData,
    )
    if matchResult is None:
        raise PluginError("Cannot find animation named " + animName + " in " + filepath)
    frameCount = hexOrDecInt(matchResult.group(1).strip())
    frameDataName = matchResult.group(2).strip()
    jointIndicesName = matchResult.group(3).strip()
    staticIndexMax = hexOrDecInt(matchResult.group(4).strip())

    frameData = getFrameData(filepath, animData, frameDataName)
    jointIndices = getJointIndices(filepath, animData, jointIndicesName)

    # print(frameDataName + " " + jointIndicesName)
    # print(str(frameData) + "\n" + str(jointIndices))

    bpy.context.scene.frame_end = frameCount
    anim = bpy.data.actions.new(animName)

    startBoneName = getStartBone(armatureObj)
    boneStack = [startBoneName]

    isRootTranslation = True
    # boneFrameData = [[x keyframes], [y keyframes], [z keyframes]]
    # len(armatureFrameData) should be = number of bones
    # property index = 0,1,2 (aka x,y,z)
    for jointIndex in jointIndices:
        if isRootTranslation:
            fcurves = [
                anim.fcurves.new(
                    data_path='pose.bones["' + startBoneName + '"].location',
                    index=propertyIndex,
                    action_group=startBoneName,
                )
                for propertyIndex in range(3)
            ]
            for frame in range(frameCount):
                rawTranslation = mathutils.Vector((0, 0, 0))
                for propertyIndex in range(3):

                    if jointIndex[propertyIndex] < staticIndexMax:
                        value = ootTranslationValue(frameData[jointIndex[propertyIndex]], actorScale)
                    else:
                        value = ootTranslationValue(frameData[jointIndex[propertyIndex] + frame], actorScale)

                    rawTranslation[propertyIndex] = value

                trueTranslation = getTranslationRelativeToRest(armatureObj.data.bones[startBoneName], rawTranslation)

                for propertyIndex in range(3):
                    fcurves[propertyIndex].keyframe_points.insert(frame, trueTranslation[propertyIndex])

            isRootTranslation = False
        else:
            # WARNING: This assumes the order bones are processed are in alphabetical order.
            # If this changes in the future, then this won't work.
            bone, boneStack = getNextBone(boneStack, armatureObj)

            fcurves = [
                anim.fcurves.new(
                    data_path='pose.bones["' + bone.name + '"].rotation_euler',
                    index=propertyIndex,
                    action_group=bone.name,
                )
                for propertyIndex in range(3)
            ]

            for frame in range(frameCount):
                rawRotation = mathutils.Euler((0, 0, 0), "XYZ")
                for propertyIndex in range(3):
                    if jointIndex[propertyIndex] < staticIndexMax:
                        value = binangToRadians(frameData[jointIndex[propertyIndex]])
                    else:
                        value = binangToRadians(frameData[jointIndex[propertyIndex] + frame])

                    rawRotation[propertyIndex] = value

                trueRotation = getRotationRelativeToRest(bone, rawRotation)

                for propertyIndex in range(3):
                    fcurves[propertyIndex].keyframe_points.insert(frame, trueRotation[propertyIndex])

    if armatureObj.animation_data is None:
        armatureObj.animation_data_create()
    armatureObj.animation_data.action = anim


# filepath is gameplay_keep.c
# animName is header name.
# numLimbs = 21 for link.
def ootImportLinkAnimationC(
    armatureObj: bpy.types.Object,
    animHeaderFilepath: str,
    animFilepath: str,
    animHeaderName: str,
    actorScale: float,
    numLimbs: int,
    isCustomImport: bool,
):
    animHeaderData = getImportData([animHeaderFilepath])
    animData = getImportData([animFilepath])
    if not isCustomImport:
        basePath = bpy.path.abspath(bpy.context.scene.ootDecompPath)
        animHeaderData = ootGetIncludedAssetData(basePath, [animHeaderFilepath], animHeaderData) + animHeaderData
        animData = ootGetIncludedAssetData(basePath, [animFilepath], animData) + animData

    matchResult = re.search(
        re.escape(animHeaderName) + "\s*=\s*\{\s*\{\s*([^,\s]*)\s*\}\s*,\s*([^,\s]*)\s*\}\s*;",
        animHeaderData,
    )
    if matchResult is None:
        raise PluginError("Cannot find animation named " + animHeaderName + " in " + animHeaderFilepath)
    frameCount = hexOrDecInt(matchResult.group(1).strip())
    frameDataName = matchResult.group(2).strip()

    frameData = getFrameData(animFilepath, animData, frameDataName)
    print(f"{frameDataName}: {frameCount} frames, {len(frameData)} values.")

    bpy.context.scene.frame_end = frameCount
    anim = bpy.data.actions.new(animHeaderName)

    # get ordered list of bone names
    # create animation curves for each bone
    startBoneName = getStartBone(armatureObj)
    boneList = []
    boneCurvesRotation = []
    boneCurveTranslation = None
    boneStack = [startBoneName]

    eyesCurve = anim.fcurves.new(
        data_path="ootLinkTextureAnim.eyes",
        action_group="Texture Animations",
    )
    mouthCurve = anim.fcurves.new(
        data_path="ootLinkTextureAnim.mouth",
        action_group="Texture Animations",
    )

    # create all necessary fcurves
    while len(boneStack) > 0:
        bone, boneStack = getNextBone(boneStack, armatureObj)
        boneList.append(bone)

        if boneCurveTranslation is None:
            boneCurveTranslation = [
                anim.fcurves.new(
                    data_path='pose.bones["' + bone.name + '"].location',
                    index=propertyIndex,
                    action_group=startBoneName,
                )
                for propertyIndex in range(3)
            ]

        boneCurvesRotation.append(
            [
                anim.fcurves.new(
                    data_path='pose.bones["' + bone.name + '"].rotation_euler',
                    index=propertyIndex,
                    action_group=bone.name,
                )
                for propertyIndex in range(3)
            ]
        )

    # vec3 = 3x s16 values
    # padding = u8, tex anim = u8
    # root trans vec3 + rot vec3 for each limb + (s16 with eye/mouth indices)
    frameSize = 3 + 3 * numLimbs + 1
    for frame in range(frameCount):
        currentFrame = frameData[frame * frameSize : (frame + 1) * frameSize]
        if len(currentFrame) < frameSize:
            raise PluginError(
                f"{frameDataName} has malformed data. Framesize = {frameSize}, CurrentFrame = {len(currentFrame)}"
            )

        translation = getTranslationRelativeToRest(
            boneList[0], mathutils.Vector([ootTranslationValue(currentFrame[i], actorScale) for i in range(3)])
        )

        for i in range(3):
            boneCurveTranslation[i].keyframe_points.insert(frame, translation[i])

        for boneIndex in range(numLimbs):
            bone = boneList[boneIndex]
            rawRotation = mathutils.Euler(
                [binangToRadians(currentFrame[i + (boneIndex + 1) * 3]) for i in range(3)], "XYZ"
            )
            trueRotation = getRotationRelativeToRest(bone, rawRotation)
            for i in range(3):
                boneCurvesRotation[boneIndex][i].keyframe_points.insert(frame, trueRotation[i])

        # convert to unsigned short representation
        texAnimValue = int.from_bytes(
            currentFrame[(numLimbs + 1) * 3].to_bytes(2, "big", signed=True), "big", signed=False
        )
        eyesValue = texAnimValue & 0xF
        mouthValue = texAnimValue >> 4 & 0xF

        eyesCurve.keyframe_points.insert(frame, eyesValue).interpolation = "CONSTANT"
        mouthCurve.keyframe_points.insert(frame, mouthValue).interpolation = "CONSTANT"

    if armatureObj.animation_data is None:
        armatureObj.animation_data_create()
    armatureObj.animation_data.action = anim


def ootTranslationValue(value, actorScale):
    return value / actorScale


def binangToRadians(value):
    return math.radians(value * 360 / (2**16))


def getFrameData(filepath, animData, frameDataName):
    matchResult = re.search(re.escape(frameDataName) + "\s*\[\s*[0-9]*\s*\]\s*=\s*\{([^\}]*)\}", animData, re.DOTALL)
    if matchResult is None:
        raise PluginError("Cannot find animation frame data named " + frameDataName + " in " + filepath)
    data = matchResult.group(1)
    frameData = [
        int.from_bytes([int(value.strip()[2:4], 16), int(value.strip()[4:6], 16)], "big", signed=True)
        for value in data.split(",")
        if value.strip() != ""
    ]

    return frameData


def getJointIndices(filepath, animData, jointIndicesName):
    matchResult = re.search(re.escape(jointIndicesName) + "\s*\[\s*[0-9]*\s*\]\s*=\s*\{([^;]*);", animData, re.DOTALL)
    if matchResult is None:
        raise PluginError("Cannot find animation joint indices data named " + jointIndicesName + " in " + filepath)
    data = matchResult.group(1)
    jointIndicesData = [
        [hexOrDecInt(match.group(i)) for i in range(1, 4)]
        for match in re.finditer("\{([^,\}]*),([^,\}]*),([^,\}]*)\s*,?\s*\}", data, re.DOTALL)
    ]

<<<<<<< HEAD
    return jointIndicesData
=======
    return jointIndicesData


class OOT_ExportAnim(bpy.types.Operator):
    bl_idname = "object.oot_export_anim"
    bl_label = "Export Animation"
    bl_options = {"REGISTER", "UNDO", "PRESET"}

    # Called on demand (i.e. button press, menu item)
    # Can also be called from operator search menu (Spacebar)
    def execute(self, context):
        try:
            if len(context.selected_objects) == 0 or not isinstance(
                context.selected_objects[0].data, bpy.types.Armature
            ):
                raise PluginError("Armature not selected.")
            if len(context.selected_objects) > 1:
                raise PluginError("Multiple objects selected, make sure to select only one.")
            armatureObj = context.selected_objects[0]
            if context.mode != "OBJECT":
                bpy.ops.object.mode_set(mode="OBJECT")
        except Exception as e:
            raisePluginError(self, e)
            return {"CANCELLED"}

        try:
            settings = context.scene.fast64.oot.animExportSettings
            exportAnimationC(armatureObj, settings)
            self.report({"INFO"}, "Success!")

        except Exception as e:
            raisePluginError(self, e)
            return {"CANCELLED"}  # must return a set

        return {"FINISHED"}  # must return a set


class OOT_ImportAnim(bpy.types.Operator):
    bl_idname = "object.oot_import_anim"
    bl_label = "Import Animation"
    bl_options = {"REGISTER", "UNDO", "PRESET"}

    # Called on demand (i.e. button press, menu item)
    # Can also be called from operator search menu (Spacebar)
    def execute(self, context):
        try:
            if len(context.selected_objects) == 0 or not isinstance(
                context.selected_objects[0].data, bpy.types.Armature
            ):
                raise PluginError("Armature not selected.")
            if len(context.selected_objects) > 1:
                raise PluginError("Multiple objects selected, make sure to select only one.")
            armatureObj = context.selected_objects[0]
            if context.mode != "OBJECT":
                bpy.ops.object.mode_set(mode="OBJECT")

            # We need to apply scale otherwise translation imports won't be correct.
            bpy.ops.object.select_all(action="DESELECT")
            armatureObj.select_set(True)
            bpy.context.view_layer.objects.active = armatureObj
            bpy.ops.object.transform_apply(location=False, rotation=False, scale=True, properties=False)

        except Exception as e:
            raisePluginError(self, e)
            return {"CANCELLED"}

        try:
            actorScale = getOOTScale(armatureObj.ootActorScale)
            settings = context.scene.fast64.oot.animImportSettings
            ootImportAnimationC(armatureObj, settings, actorScale)
            self.report({"INFO"}, "Success!")

        except Exception as e:
            raisePluginError(self, e)
            return {"CANCELLED"}  # must return a set

        return {"FINISHED"}  # must return a set


class OOT_ExportAnimPanel(OOT_Panel):
    bl_idname = "OOT_PT_export_anim"
    bl_label = "OOT Animation Exporter"

    # called every frame
    def draw(self, context):
        col = self.layout.column()

        col.operator(OOT_ExportAnim.bl_idname)
        exportSettings = context.scene.fast64.oot.animExportSettings
        col.label(text="Exports active animation on selected object.", icon="INFO")
        col.prop(exportSettings, "isCustomFilename")
        if exportSettings.isCustomFilename:
            prop_split(col, exportSettings, "filename", "Filename")
        if exportSettings.isCustom:
            prop_split(col, exportSettings, "customPath", "Folder")
        elif not exportSettings.isLink:
            prop_split(col, exportSettings, "folderName", "Object")
        col.prop(exportSettings, "isLink")
        col.prop(exportSettings, "isCustom")

        col.operator(OOT_ImportAnim.bl_idname)
        importSettings = context.scene.fast64.oot.animImportSettings
        prop_split(col, importSettings, "animName", "Anim Header Name")
        if importSettings.isCustom:
            prop_split(col, importSettings, "customPath", "File")
        elif not importSettings.isLink:
            prop_split(col, importSettings, "folderName", "Object")
        col.prop(importSettings, "isLink")
        col.prop(importSettings, "isCustom")


# The update callbacks are for manually setting texture with visualize operator.
# They don't run from animation updates, see flipbookAnimHandler in flipbook.py
def ootUpdateLinkEyes(self, context):
    index = self.eyes
    ootFlipbookAnimUpdate(self, context.object, "8", index)


def ootUpdateLinkMouth(self, context):
    index = self.mouth
    ootFlipbookAnimUpdate(self, context.object, "9", index)


class OOTLinkTextureAnimProperty(bpy.types.PropertyGroup):
    eyes: bpy.props.IntProperty(min=0, max=15, default=0, name="Eyes", update=ootUpdateLinkEyes)
    mouth: bpy.props.IntProperty(min=0, max=15, default=0, name="Mouth", update=ootUpdateLinkMouth)


class OOT_LinkAnimPanel(bpy.types.Panel):
    bl_idname = "OOT_PT_link_anim"
    bl_label = "OOT Link Animation Properties"
    bl_space_type = "PROPERTIES"
    bl_region_type = "WINDOW"
    bl_context = "object"
    bl_options = {"HIDE_HEADER"}

    @classmethod
    def poll(cls, context):
        return (
            context.scene.gameEditorMode == "OOT"
            and hasattr(context, "object")
            and context.object is not None
            and isinstance(context.object.data, bpy.types.Armature)
        )

    # called every frame
    def draw(self, context):
        col = self.layout.box().column()
        col.box().label(text="OOT Link Animation Inspector")
        prop_split(col, context.object.ootLinkTextureAnim, "eyes", "Eyes")
        prop_split(col, context.object.ootLinkTextureAnim, "mouth", "Mouth")
        col.label(text="Index 0 is for auto, flipbook starts at index 1.", icon="INFO")


oot_anim_classes = (
    OOT_ExportAnim,
    OOT_ImportAnim,
    OOTLinkTextureAnimProperty,
    OOTAnimExportSettingsProperty,
    OOTAnimImportSettingsProperty,
)

oot_anim_panels = (
    OOT_ExportAnimPanel,
    OOT_LinkAnimPanel,
)


def oot_anim_panel_register():
    for cls in oot_anim_panels:
        register_class(cls)


def oot_anim_panel_unregister():
    for cls in oot_anim_panels:
        unregister_class(cls)


def oot_anim_register():
    for cls in oot_anim_classes:
        register_class(cls)

    bpy.types.Object.ootLinkTextureAnim = bpy.props.PointerProperty(type=OOTLinkTextureAnimProperty)


def oot_anim_unregister():
    for cls in reversed(oot_anim_classes):
        unregister_class(cls)

    del bpy.types.Object.ootLinkTextureAnim
>>>>>>> 23827622
<|MERGE_RESOLUTION|>--- conflicted
+++ resolved
@@ -26,27 +26,7 @@
 
 from .oot_model_classes import ootGetIncludedAssetData
 from ..f3d.f3d_parser import getImportData
-<<<<<<< HEAD
 from .animation.panel.properties import OOTAnimExportSettingsProperty, OOTAnimImportSettingsProperty
-=======
-
-
-class OOTAnimExportSettingsProperty(bpy.types.PropertyGroup):
-    isCustomFilename: bpy.props.BoolProperty(name="Use Custom Filename", description="Override filename instead of basing it off of the Blender name")
-    filename: bpy.props.StringProperty(name="Filename")
-    isCustom: bpy.props.BoolProperty(name="Use Custom Path", description="Determines whether or not to export to an explicitly specified folder")
-    customPath: bpy.props.StringProperty(name="Folder", subtype="FILE_PATH")
-    folderName: bpy.props.StringProperty(name="Animation Folder", default="object_geldb")
-    isLink: bpy.props.BoolProperty(name="Is Link", default=False)
-
-
-class OOTAnimImportSettingsProperty(bpy.types.PropertyGroup):
-    isCustom: bpy.props.BoolProperty(name="Use Custom Path")
-    customPath: bpy.props.StringProperty(name="Folder", subtype="FILE_PATH")
-    folderName: bpy.props.StringProperty(name="Animation Folder", default="object_geldb")
-    isLink: bpy.props.BoolProperty(name="Is Link", default=False)
-    animName: bpy.props.StringProperty(name="Anim Name", default="gGerudoRedSpinAttackAnim")
->>>>>>> 23827622
 
 
 def convertToUnsignedShort(value: int) -> int:
@@ -752,197 +732,4 @@
         for match in re.finditer("\{([^,\}]*),([^,\}]*),([^,\}]*)\s*,?\s*\}", data, re.DOTALL)
     ]
 
-<<<<<<< HEAD
-    return jointIndicesData
-=======
-    return jointIndicesData
-
-
-class OOT_ExportAnim(bpy.types.Operator):
-    bl_idname = "object.oot_export_anim"
-    bl_label = "Export Animation"
-    bl_options = {"REGISTER", "UNDO", "PRESET"}
-
-    # Called on demand (i.e. button press, menu item)
-    # Can also be called from operator search menu (Spacebar)
-    def execute(self, context):
-        try:
-            if len(context.selected_objects) == 0 or not isinstance(
-                context.selected_objects[0].data, bpy.types.Armature
-            ):
-                raise PluginError("Armature not selected.")
-            if len(context.selected_objects) > 1:
-                raise PluginError("Multiple objects selected, make sure to select only one.")
-            armatureObj = context.selected_objects[0]
-            if context.mode != "OBJECT":
-                bpy.ops.object.mode_set(mode="OBJECT")
-        except Exception as e:
-            raisePluginError(self, e)
-            return {"CANCELLED"}
-
-        try:
-            settings = context.scene.fast64.oot.animExportSettings
-            exportAnimationC(armatureObj, settings)
-            self.report({"INFO"}, "Success!")
-
-        except Exception as e:
-            raisePluginError(self, e)
-            return {"CANCELLED"}  # must return a set
-
-        return {"FINISHED"}  # must return a set
-
-
-class OOT_ImportAnim(bpy.types.Operator):
-    bl_idname = "object.oot_import_anim"
-    bl_label = "Import Animation"
-    bl_options = {"REGISTER", "UNDO", "PRESET"}
-
-    # Called on demand (i.e. button press, menu item)
-    # Can also be called from operator search menu (Spacebar)
-    def execute(self, context):
-        try:
-            if len(context.selected_objects) == 0 or not isinstance(
-                context.selected_objects[0].data, bpy.types.Armature
-            ):
-                raise PluginError("Armature not selected.")
-            if len(context.selected_objects) > 1:
-                raise PluginError("Multiple objects selected, make sure to select only one.")
-            armatureObj = context.selected_objects[0]
-            if context.mode != "OBJECT":
-                bpy.ops.object.mode_set(mode="OBJECT")
-
-            # We need to apply scale otherwise translation imports won't be correct.
-            bpy.ops.object.select_all(action="DESELECT")
-            armatureObj.select_set(True)
-            bpy.context.view_layer.objects.active = armatureObj
-            bpy.ops.object.transform_apply(location=False, rotation=False, scale=True, properties=False)
-
-        except Exception as e:
-            raisePluginError(self, e)
-            return {"CANCELLED"}
-
-        try:
-            actorScale = getOOTScale(armatureObj.ootActorScale)
-            settings = context.scene.fast64.oot.animImportSettings
-            ootImportAnimationC(armatureObj, settings, actorScale)
-            self.report({"INFO"}, "Success!")
-
-        except Exception as e:
-            raisePluginError(self, e)
-            return {"CANCELLED"}  # must return a set
-
-        return {"FINISHED"}  # must return a set
-
-
-class OOT_ExportAnimPanel(OOT_Panel):
-    bl_idname = "OOT_PT_export_anim"
-    bl_label = "OOT Animation Exporter"
-
-    # called every frame
-    def draw(self, context):
-        col = self.layout.column()
-
-        col.operator(OOT_ExportAnim.bl_idname)
-        exportSettings = context.scene.fast64.oot.animExportSettings
-        col.label(text="Exports active animation on selected object.", icon="INFO")
-        col.prop(exportSettings, "isCustomFilename")
-        if exportSettings.isCustomFilename:
-            prop_split(col, exportSettings, "filename", "Filename")
-        if exportSettings.isCustom:
-            prop_split(col, exportSettings, "customPath", "Folder")
-        elif not exportSettings.isLink:
-            prop_split(col, exportSettings, "folderName", "Object")
-        col.prop(exportSettings, "isLink")
-        col.prop(exportSettings, "isCustom")
-
-        col.operator(OOT_ImportAnim.bl_idname)
-        importSettings = context.scene.fast64.oot.animImportSettings
-        prop_split(col, importSettings, "animName", "Anim Header Name")
-        if importSettings.isCustom:
-            prop_split(col, importSettings, "customPath", "File")
-        elif not importSettings.isLink:
-            prop_split(col, importSettings, "folderName", "Object")
-        col.prop(importSettings, "isLink")
-        col.prop(importSettings, "isCustom")
-
-
-# The update callbacks are for manually setting texture with visualize operator.
-# They don't run from animation updates, see flipbookAnimHandler in flipbook.py
-def ootUpdateLinkEyes(self, context):
-    index = self.eyes
-    ootFlipbookAnimUpdate(self, context.object, "8", index)
-
-
-def ootUpdateLinkMouth(self, context):
-    index = self.mouth
-    ootFlipbookAnimUpdate(self, context.object, "9", index)
-
-
-class OOTLinkTextureAnimProperty(bpy.types.PropertyGroup):
-    eyes: bpy.props.IntProperty(min=0, max=15, default=0, name="Eyes", update=ootUpdateLinkEyes)
-    mouth: bpy.props.IntProperty(min=0, max=15, default=0, name="Mouth", update=ootUpdateLinkMouth)
-
-
-class OOT_LinkAnimPanel(bpy.types.Panel):
-    bl_idname = "OOT_PT_link_anim"
-    bl_label = "OOT Link Animation Properties"
-    bl_space_type = "PROPERTIES"
-    bl_region_type = "WINDOW"
-    bl_context = "object"
-    bl_options = {"HIDE_HEADER"}
-
-    @classmethod
-    def poll(cls, context):
-        return (
-            context.scene.gameEditorMode == "OOT"
-            and hasattr(context, "object")
-            and context.object is not None
-            and isinstance(context.object.data, bpy.types.Armature)
-        )
-
-    # called every frame
-    def draw(self, context):
-        col = self.layout.box().column()
-        col.box().label(text="OOT Link Animation Inspector")
-        prop_split(col, context.object.ootLinkTextureAnim, "eyes", "Eyes")
-        prop_split(col, context.object.ootLinkTextureAnim, "mouth", "Mouth")
-        col.label(text="Index 0 is for auto, flipbook starts at index 1.", icon="INFO")
-
-
-oot_anim_classes = (
-    OOT_ExportAnim,
-    OOT_ImportAnim,
-    OOTLinkTextureAnimProperty,
-    OOTAnimExportSettingsProperty,
-    OOTAnimImportSettingsProperty,
-)
-
-oot_anim_panels = (
-    OOT_ExportAnimPanel,
-    OOT_LinkAnimPanel,
-)
-
-
-def oot_anim_panel_register():
-    for cls in oot_anim_panels:
-        register_class(cls)
-
-
-def oot_anim_panel_unregister():
-    for cls in oot_anim_panels:
-        unregister_class(cls)
-
-
-def oot_anim_register():
-    for cls in oot_anim_classes:
-        register_class(cls)
-
-    bpy.types.Object.ootLinkTextureAnim = bpy.props.PointerProperty(type=OOTLinkTextureAnimProperty)
-
-
-def oot_anim_unregister():
-    for cls in reversed(oot_anim_classes):
-        unregister_class(cls)
-
-    del bpy.types.Object.ootLinkTextureAnim
->>>>>>> 23827622
+    return jointIndicesData