--- conflicted
+++ resolved
@@ -1,28 +1,8 @@
-<<<<<<< HEAD
-import math, mathutils, bpy, os, re
-from ..panels import OOT_Panel
-from bpy.utils import register_class, unregister_class
-from .oot_skeleton import ootConvertArmatureToSkeletonWithoutMesh
-from ..utility import CData, PluginError, toAlnum, writeCData, hexOrDecInt, raisePluginError, prop_split
-
-from .oot_utility import (
-    checkForStartBone,
-    getStartBone,
-    getNextBone,
-    getSortedChildren,
-    ootGetPath,
-    addIncludeFiles,
-    checkEmptyName,
-    ootGetObjectPath,
-    getOOTScale,
-)
-=======
 import math, mathutils, bpy, re
 from ..utility import CData, PluginError, toAlnum, hexOrDecInt
 from ..f3d.f3d_parser import getImportData
 from .skeleton.exporter import ootConvertArmatureToSkeletonWithoutMesh
 from .oot_model_classes import ootGetIncludedAssetData
->>>>>>> fc3d8491
 
 from ..utility_anim import (
     ValueFrameData,
@@ -34,34 +14,12 @@
     getRotationRelativeToRest,
 )
 
-<<<<<<< HEAD
-from ..f3d.flipbook import ootFlipbookAnimUpdate
-from .oot_model_classes import ootGetIncludedAssetData
-from ..f3d.f3d_parser import getImportData
-
-
-class OOTAnimExportSettingsProperty(bpy.types.PropertyGroup):
-    isCustom: bpy.props.BoolProperty(name="Use Custom Path")
-    customPath: bpy.props.StringProperty(name="Folder", subtype="FILE_PATH")
-    folderName: bpy.props.StringProperty(name="Animation Folder", default="object_geldb")
-    isLink: bpy.props.BoolProperty(name="Is Link", default=False)
-    skeletonName: bpy.props.StringProperty(name="Skeleton Name", default="gGerudoRedSkel")
-
-
-class OOTAnimImportSettingsProperty(bpy.types.PropertyGroup):
-    isCustom: bpy.props.BoolProperty(name="Use Custom Path")
-    customPath: bpy.props.StringProperty(name="Folder", subtype="FILE_PATH")
-    folderName: bpy.props.StringProperty(name="Animation Folder", default="object_geldb")
-    isLink: bpy.props.BoolProperty(name="Is Link", default=False)
-    animName: bpy.props.StringProperty(name="Anim Name", default="gGerudoRedSpinAttackAnim")
-=======
 from .oot_utility import (
     checkForStartBone,
     getStartBone,
     getNextBone,
     getSortedChildren,
 )
->>>>>>> fc3d8491
 
 
 def convertToUnsignedShort(value: int) -> int:
