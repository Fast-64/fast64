import bpy, bmesh, os, math, re, shutil, mathutils
from bpy.utils import register_class, unregister_class
from io import BytesIO

from ..utility import *
<<<<<<< HEAD
from .oot_utility import *
from .oot_constants import *
=======
from ..panels import OOT_Panel
>>>>>>> dafe04bf

from .oot_collision_classes import *
from .oot_scene_room import *

class OOTCameraPositionProperty(bpy.types.PropertyGroup):
	index : bpy.props.IntProperty(min = 0)
	jfifID : bpy.props.StringProperty(default = "-1")
	camSType : bpy.props.EnumProperty(items = ootEnumCameraSType, default = 'CAM_SET_NONE')
	camSTypeCustom : bpy.props.StringProperty(default = "CAM_SET_NONE")
	hasPositionData : bpy.props.BoolProperty(default = True, name = "Has Position Data")

class OOTCameraPositionPropertyRef(bpy.types.PropertyGroup):
	camera : bpy.props.PointerProperty(type = bpy.types.Camera)

class OOTMaterialCollisionProperty(bpy.types.PropertyGroup):
	expandTab : bpy.props.BoolProperty()

	ignoreCameraCollision : bpy.props.BoolProperty()
	ignoreActorCollision : bpy.props.BoolProperty()
	ignoreProjectileCollision : bpy.props.BoolProperty()

	eponaBlock : bpy.props.BoolProperty()
	decreaseHeight : bpy.props.BoolProperty()
	floorSettingCustom : bpy.props.StringProperty(default = '0x00')
	floorSetting : bpy.props.EnumProperty(items = ootEnumFloorSetting, default = "0x00")
	wallSettingCustom : bpy.props.StringProperty(default = '0x00')
	wallSetting : bpy.props.EnumProperty(items = ootEnumWallSetting, default = "0x00")
	floorPropertyCustom : bpy.props.StringProperty(default = '0x00')
	floorProperty : bpy.props.EnumProperty(items = ootEnumFloorProperty, default = "0x00")
	exitID : bpy.props.IntProperty(default = 0, min = 0)
	cameraID : bpy.props.IntProperty(default = 0, min = 0)
	isWallDamage : bpy.props.BoolProperty()
	conveyorOption : bpy.props.EnumProperty(items = ootEnumConveyer)
	conveyorRotation : bpy.props.FloatProperty(min = 0, max = 2 * math.pi, subtype = "ANGLE")
	conveyorSpeed : bpy.props.EnumProperty(items = ootEnumConveyorSpeed, default = "0x00")
	conveyorSpeedCustom : bpy.props.StringProperty(default = "0x00")
	conveyorKeepMomentum : bpy.props.BoolProperty()
	hookshotable : bpy.props.BoolProperty()
	echo : bpy.props.StringProperty(default = "0x00")
	lightingSetting : bpy.props.IntProperty(default = 0, min = 0)
	terrainCustom : bpy.props.StringProperty(default = '0x00')
	terrain : bpy.props.EnumProperty(items = ootEnumCollisionTerrain, default = "0x00")
	soundCustom : bpy.props.StringProperty(default = '0x00')
	sound : bpy.props.EnumProperty(items = ootEnumCollisionSound, default = "0x00")

class OOTWaterBoxProperty(bpy.types.PropertyGroup):
	lighting : bpy.props.IntProperty(name = 'Lighting', min = 0)
	camera: bpy.props.IntProperty(name = "Camera", min = 0)

def drawWaterBoxProperty(layout, waterBoxProp):
	box = layout.column()
	#box.box().label(text = "Properties")
	prop_split(box, waterBoxProp, 'lighting', "Lighting")
	prop_split(box, waterBoxProp, 'camera', "Camera")
	box.label(text = "Defined by top face of box empty.")
	box.label(text = "No rotation allowed.")

def drawCameraPosProperty(layout, cameraRefProp, index, headerIndex, objName):
	camBox = layout.box()
	prop_split(camBox, cameraRefProp, "camera", "Camera " + str(index))
	drawCollectionOps(camBox, index, "Camera Position", headerIndex, objName)

class OOT_CameraPosPanel(bpy.types.Panel):
	bl_label = "Camera Position Inspector"
	bl_idname = "OBJECT_PT_OOT_Camera_Position_Inspector"
	bl_space_type = 'PROPERTIES'
	bl_region_type = 'WINDOW'
	bl_context = "object"
	bl_options = {'HIDE_HEADER'} 

	@classmethod
	def poll(cls, context):
		return (context.scene.gameEditorMode == "OOT" and isinstance(context.object.data, bpy.types.Camera))
	
	def draw(self, context):
		box = self.layout.box()
		obj = context.object

		box.box().label(text = "Camera Data")
		drawEnumWithCustom(box, obj.ootCameraPositionProperty, "camSType", "Camera S Type", "")
		prop_split(box, obj.ootCameraPositionProperty, "index", "Camera Index")
		if obj.ootCameraPositionProperty.hasPositionData:
			prop_split(box, obj.data, "angle", "Field Of View")
			prop_split(box, obj.ootCameraPositionProperty, "jfifID", "JFIF ID")
		box.prop(obj.ootCameraPositionProperty, 'hasPositionData')

		#drawParentSceneRoom(box, context.object)
	

class OOT_CollisionPanel(bpy.types.Panel):
	bl_label = "Collision Inspector"
	bl_idname = "MATERIAL_PT_OOT_Collision_Inspector"
	bl_space_type = 'PROPERTIES'
	bl_region_type = 'WINDOW'
	bl_context = "material"
	bl_options = {'HIDE_HEADER'} 

	@classmethod
	def poll(cls, context):
		return (context.scene.gameEditorMode == "OOT" and context.material is not None)
	
	def draw(self, context):
		box = self.layout.box().column()
		collisionProp = context.material.ootCollisionProperty

		box.prop(collisionProp, 'expandTab', text = "OOT Collision Properties", 
			icon = 'TRIA_DOWN' if collisionProp.expandTab else \
			'TRIA_RIGHT')
		if collisionProp.expandTab:
			prop_split(box, collisionProp, "exitID", "Exit ID")
			prop_split(box, collisionProp, "cameraID", "Camera ID")
			prop_split(box, collisionProp, "echo", "Echo")
			prop_split(box, collisionProp, "lightingSetting", "Lighting")
			drawEnumWithCustom(box, collisionProp, "terrain", "Terrain", "")
			drawEnumWithCustom(box, collisionProp, "sound", "Sound", "")

			box.prop(collisionProp, "eponaBlock", text = "Blocks Epona")
			box.prop(collisionProp, "decreaseHeight", text = "Decrease Height 1 Unit")
			box.prop(collisionProp, "isWallDamage", text = "Is Wall Damage")
			box.prop(collisionProp, "hookshotable", text = "Hookshotable")

			drawEnumWithCustom(box, collisionProp, "floorSetting", "Floor Setting", "")
			drawEnumWithCustom(box, collisionProp, "wallSetting", "Wall Setting", "")
			drawEnumWithCustom(box, collisionProp, "floorProperty", "Floor Property", "")

			box.prop(collisionProp, "ignoreCameraCollision", text = "Ignore Camera Collision")
			box.prop(collisionProp, "ignoreActorCollision", text = "Ignore Actor Collision")
			box.prop(collisionProp, "ignoreProjectileCollision", text = "Ignore Projectile Collision")
			prop_split(box, collisionProp, "conveyorOption", "Conveyor Option")
			if collisionProp.conveyorOption != "None":
				prop_split(box, collisionProp, "conveyorRotation", "Conveyor Rotation")
				drawEnumWithCustom(box, collisionProp, 'conveyorSpeed', "Conveyor Speed", "")
				if collisionProp.conveyorSpeed != "Custom":
					box.prop(collisionProp, "conveyorKeepMomentum", text = "Keep Momentum")

# water boxes handled by level writer					
def exportCollisionCommon(collision, obj, transformMatrix, includeChildren, name):
	bpy.ops.object.select_all(action = 'DESELECT')
	obj.select_set(True)

	# dict of collisionType : faces
	collisionDict = {}

	addCollisionTriangles(obj, collisionDict, includeChildren, transformMatrix, collision.bounds)
	for polygonType, faces in collisionDict.items():
		collision.polygonGroups[polygonType] = []
		for (faceVerts, normal, distance) in faces:
			indices = []
			for roundedPosition in faceVerts:
				index = collisionVertIndex(roundedPosition, collision.vertices)
				if index is None:
					collision.vertices.append(OOTCollisionVertex(roundedPosition))
					indices.append(len(collision.vertices) - 1)
				else:
					indices.append(index)
			collision.polygonGroups[polygonType].append(OOTCollisionPolygon(indices, normal, distance))

def exportCollisionToC(originalObj, transformMatrix, includeChildren, name, isCustomExport, folderName, 
	exportPath):
	collision = OOTCollision(name)
	collision.cameraData = OOTCameraData(name)

	if bpy.context.scene.exportHiddenGeometry:
		hiddenObjs = unhideAllAndGetHiddenList(bpy.context.scene)

	# Don't remove ignore_render, as we want to resuse this for collision
	obj, allObjs = \
		ootDuplicateHierarchy(originalObj, None, True, OOTObjectCategorizer())

	if bpy.context.scene.exportHiddenGeometry:
		hideObjsInList(hiddenObjs)

	try:
		exportCollisionCommon(collision, obj, transformMatrix, includeChildren, name)
		ootCleanupScene(originalObj, allObjs)
	except Exception as e:
		ootCleanupScene(originalObj, allObjs)
		raise Exception(str(e))

	collisionC = ootCollisionToC(collision)
	
	data = CData()
	data.source += '#include "ultra64.h"\n#include "z64.h"\n#include "macros.h"\n'
	if not isCustomExport:
		data.source += '#include "' + folderName + '.h"\n\n'
	else:
		data.source += '\n'

	data.append(collisionC)

	path = ootGetPath(exportPath, isCustomExport, 'assets/objects/', folderName, False, False)
	writeCData(data, 
		os.path.join(path, name + '.h'),
		os.path.join(path, name + '.c'))

	if not isCustomExport:
		addIncludeFiles(folderName, path, name)

def updateBounds(position, bounds):
	if len(bounds) == 0:
		bounds.append([position[0], position[1], position[2]])
		bounds.append([position[0], position[1], position[2]])
		return

	minBounds = bounds[0]
	maxBounds = bounds[1]
	for i in range(3):
		if position[i] < minBounds[i]:
			minBounds[i] = position[i]
		if position[i] > maxBounds[i]:
			maxBounds[i] = position[i]

def addCollisionTriangles(obj, collisionDict, includeChildren, transformMatrix, bounds):
	if isinstance(obj.data, bpy.types.Mesh) and not obj.ignore_collision:
		if len(obj.data.materials) == 0:
			raise PluginError(obj.name + " must have a material associated with it.")
		obj.data.calc_loop_triangles()
		for face in obj.data.loop_triangles:
			material = obj.material_slots[face.material_index].material
			polygonType = getPolygonType(material.ootCollisionProperty)

			planePoint = transformMatrix @ obj.data.vertices[face.vertices[0]].co
			(x1, y1, z1) = roundPosition(planePoint)
			(x2, y2, z2) = roundPosition(transformMatrix @ obj.data.vertices[face.vertices[1]].co)
			(x3, y3, z3) = roundPosition(transformMatrix @ obj.data.vertices[face.vertices[2]].co)

			updateBounds((x1, y1, z1), bounds)
			updateBounds((x2, y2, z2), bounds)
			updateBounds((x3, y3, z3), bounds)

			faceNormal = (transformMatrix.inverted().transposed() @ face.normal).normalized()
			normal = convertNormalizedVectorToShort(faceNormal)
			distance = int(round(-1 * (
				faceNormal[0] * planePoint[0] + \
				faceNormal[1] * planePoint[1] + \
				faceNormal[2] * planePoint[2])))
			distance = convertIntTo2sComplement(distance, 2, True)

			nx = (y2 - y1) * (z3 - z2) - (z2 - z1) * (y3 - y2)
			ny = (z2 - z1) * (x3 - x2) - (x2 - x1) * (z3 - z2)
			nz = (x2 - x1) * (y3 - y2) - (y2 - y1) * (x3 - x2)
			magSqr = nx * nx + ny * ny + nz * nz

			if magSqr <= 0:
				print("Ignore denormalized triangle.")
				continue

			if polygonType not in collisionDict:
				collisionDict[polygonType] = []
			
			positions = sorted((
				(x1, y1, z1),
				(x2, y2, z2),
				(x3, y3, z3)), key=lambda x: x[1]) # sort by min y to avoid minY bug

			collisionDict[polygonType].append((positions, normal, distance))
	
	if includeChildren:
		for child in obj.children:
			addCollisionTriangles(child, collisionDict, includeChildren, transformMatrix @ child.matrix_local, bounds)

def roundPosition(position):
	#return [int.from_bytes(int(round(value)).to_bytes(2, 'big', signed = True), 'big') for value in position]
	return (int(round(position[0])),
		int(round(position[1])),
		int(round(position[2])))

def collisionVertIndex(vert, vertArray):
	for i in range(len(vertArray)):
		colVert = vertArray[i]
		if colVert.position == vert:
			return i
	return None




def ootCollisionVertexToC(vertex):
	return "{ " + str(vertex.position[0]) + ", " +\
		str(vertex.position[1]) + ", " +\
		str(vertex.position[2]) + " },\n"

def ootCollisionPolygonToC(polygon, ignoreCamera, ignoreActor, ignoreProjectile, enableConveyor, polygonTypeIndex):
	return "{ " + format(polygonTypeIndex, "#06x") + ', ' +\
		format(polygon.convertShort02(ignoreCamera, ignoreActor, ignoreProjectile), "#06x") + ', ' +\
		format(polygon.convertShort04(enableConveyor), "#06x") + ', ' +\
		format(polygon.convertShort06(), "#06x") + ', ' +\
		format(polygon.normal[0], "#06x") + ', ' +\
		format(polygon.normal[1], "#06x") + ', ' +\
		format(polygon.normal[2], "#06x") + ', ' +\
		format(polygon.distance, "#06x") + ' },\n'

def ootPolygonTypeToC(polygonType):
	return " " + format(polygonType.convertHigh(), "#010x") + ', ' +\
		format(polygonType.convertLow(), "#010x") + ',\n'

def ootWaterBoxToC(waterBox):
	return "{ " + str(waterBox.low[0]) + ", " +\
		str(waterBox.height) + ", " +\
		str(waterBox.low[1]) + ", " +\
		str(waterBox.high[0] - waterBox.low[0]) + ", " +\
		str(waterBox.high[1] - waterBox.low[1]) + ", " +\
		format(waterBox.propertyData(), "#010x") + ' },\n'

def ootCameraDataToC(camData):
	posC = CData()
	camC = CData()
	if len(camData.camPosDict) > 0:
		
		camDataName = "CamData " + camData.camDataName() + "[" + str(len(camData.camPosDict)) + "]"

		camC.source = camDataName + ' = {\n'
		camC.header = "extern " + camDataName + ';\n'
		
		camPosIndex = 0
		for i in range(len(camData.camPosDict)):
			camC.source += '\t' + ootCameraEntryToC(camData.camPosDict[i], camData, camPosIndex)
			if camData.camPosDict[i].hasPositionData:
				posC.source += ootCameraPosToC(camData.camPosDict[i])
				camPosIndex += 3
		posC.source += '};\n\n'
		camC.source += '};\n\n'

		posDataName = "Vec3s " + camData.camPositionsName() + '[' + str(camPosIndex) + ']'
		posC.header = "extern " + posDataName + ';\n'
		posC.source = posDataName + " = {\n" + posC.source 

	posC.append(camC)
	return posC

def ootCameraPosToC(camPos):
	return "\t{ " +\
		str(camPos.position[0]) + ', ' +\
		str(camPos.position[1]) + ', ' +\
		str(camPos.position[2]) + ' },\n\t{ ' +\
		str(camPos.rotation[0]) + ', ' +\
		str(camPos.rotation[1]) + ', ' +\
		str(camPos.rotation[2]) + ' },\n\t{ ' +\
		str(camPos.fov) + ', ' +\
		str(camPos.jfifID) + ', ' +\
		str(camPos.unknown) + ' },\n'

def ootCameraEntryToC(camPos, camData, camPosIndex):
	return "{ " +\
		str(camPos.camSType) + ', ' +\
		('3' if camPos.hasPositionData else '0') + ', ' +\
		(("&" + camData.camPositionsName()  + '[' + str(camPosIndex) + ']') 
		if camPos.hasPositionData else "0") + ' },\n'

def ootCollisionToC(collision):
	data = CData()

	data.append(ootCameraDataToC(collision.cameraData))
	
	if len(collision.polygonGroups) > 0:
		data.header += "extern u32 " + collision.polygonTypesName() + "[];\n"
		data.header += "extern CollisionPoly " + collision.polygonsName() + "[];\n"
		polygonTypeC = "u32 " + collision.polygonTypesName() + "[] = {\n"
		polygonC = "CollisionPoly " + collision.polygonsName() + "[] = {\n"
		polygonIndex = 0
		for polygonType, polygons in collision.polygonGroups.items():
			polygonTypeC += '\t' + ootPolygonTypeToC(polygonType)
			for polygon in polygons:
				polygonC += '\t' + ootCollisionPolygonToC(polygon, 
					polygonType.ignoreCameraCollision,
					polygonType.ignoreActorCollision,
					polygonType.ignoreProjectileCollision,
					polygonType.enableConveyor,
					polygonIndex)
			polygonIndex += 1
		polygonTypeC += '};\n\n'
		polygonC += '};\n\n'

		data.source += polygonTypeC + polygonC
		polygonTypesName = collision.polygonTypesName()
		polygonsName = collision.polygonsName()
	else:
		polygonTypesName = '0'
		polygonsName = '0'

	if len(collision.vertices) > 0:
		data.header += "extern Vec3s " + collision.verticesName() + "[" + str(len(collision.vertices)) + "];\n"
		data.source += "Vec3s " + collision.verticesName() + "[" + str(len(collision.vertices)) + "] = {\n"
		for vertex in collision.vertices:
			data.source += '\t' + ootCollisionVertexToC(vertex)
		data.source += '};\n\n'
		collisionVerticesName = collision.verticesName()
	else:
		collisionVerticesName = '0'

	if len(collision.waterBoxes) > 0:
		data.header += "extern WaterBox " + collision.waterBoxesName() + "[];\n"
		data.source += "WaterBox " + collision.waterBoxesName() + "[] = {\n"
		for waterBox in collision.waterBoxes:
			data.source += '\t' + ootWaterBoxToC(waterBox)
		data.source += '};\n\n'
		waterBoxesName = collision.waterBoxesName()
	else:
		waterBoxesName = '0'

	if len(collision.cameraData.camPosDict) > 0:
		camDataName = "&" + collision.camDataName()
	else:
		camDataName = '0'

	data.header += "extern CollisionHeader " + collision.headerName() + ';\n'
	data.source += "CollisionHeader " + collision.headerName() + ' = { '

	if len(collision.bounds) == 2:
		for bound in range(2): # min, max bound
			for field in range(3): # x, y, z
				data.source += str(collision.bounds[bound][field]) + ', '
	else:
		data.source += '0, 0, 0, 0, 0, 0, '
	
	data.source += \
		str(len(collision.vertices)) + ', ' +\
		collisionVerticesName + ', ' +\
		str(collision.polygonCount()) + ", " +\
		polygonsName + ', ' +\
		polygonTypesName + ', ' +\
		camDataName + ', ' +\
		str(len(collision.waterBoxes)) + ", " +\
		waterBoxesName + ' };\n\n'

	return data


class OOT_ExportCollision(bpy.types.Operator):
	# set bl_ properties
	bl_idname = 'object.oot_export_collision'
	bl_label = "Export Collision"
	bl_options = {'REGISTER', 'UNDO', 'PRESET'}

	def execute(self, context):
		obj = None
		if context.mode != 'OBJECT':
			bpy.ops.object.mode_set(mode = "OBJECT")
		if len(context.selected_objects) == 0:
			raise PluginError("No object selected.")
		obj = context.active_object
		if type(obj.data) is not bpy.types.Mesh:
			raise PluginError("No mesh object selected.")

		finalTransform = mathutils.Matrix.Scale(context.scene.ootActorBlenderScale, 4)

		try:
			scaleValue = bpy.context.scene.ootBlenderScale
			finalTransform = mathutils.Matrix.Diagonal(mathutils.Vector((
				scaleValue, scaleValue, scaleValue))).to_4x4()

			includeChildren = context.scene.ootColIncludeChildren
			name = context.scene.ootColName
			isCustomExport = context.scene.ootColCustomExport
			folderName = context.scene.ootColFolder
			exportPath = bpy.path.abspath(context.scene.ootColExportPath)

			filepath = ootGetObjectPath(isCustomExport, exportPath, folderName)
			exportCollisionToC(obj, finalTransform, includeChildren, name, isCustomExport, folderName, 
				filepath)

			self.report({'INFO'}, 'Success!')		
			return {'FINISHED'}

		except Exception as e:
			if context.mode != 'OBJECT':
				bpy.ops.object.mode_set(mode = 'OBJECT')
			raisePluginError(self, e)
			return {'CANCELLED'} # must return a set

class OOT_ExportCollisionPanel(OOT_Panel):
	bl_idname = "OOT_PT_export_collision"
	bl_label = "OOT Collision Exporter"

	# called every frame
	def draw(self, context):
		col = self.layout.column()
		col.operator(OOT_ExportCollision.bl_idname)

		prop_split(col, context.scene, 'ootColName', 'Name')
		if context.scene.ootColCustomExport:
			prop_split(col, context.scene, 'ootColExportPath', "Custom Folder")
		else:
			prop_split(col, context.scene, 'ootColFolder', 'Object')
		col.prop(context.scene, 'ootColCustomExport')
		col.prop(context.scene, 'ootColIncludeChildren')


oot_col_classes = (
	OOT_ExportCollision,
	OOTWaterBoxProperty,
	OOTCameraPositionPropertyRef,
	OOTCameraPositionProperty,
	OOTMaterialCollisionProperty,
)

oot_col_panel_classes = (
	OOT_CollisionPanel,
	OOT_CameraPosPanel,
	OOT_ExportCollisionPanel,
)

def oot_col_panel_register():
	for cls in oot_col_panel_classes:
		register_class(cls)

def oot_col_panel_unregister():
	for cls in oot_col_panel_classes:
		unregister_class(cls)

def oot_col_register():
	for cls in oot_col_classes:
		register_class(cls)

	# Collision
	bpy.types.Scene.ootColExportPath = bpy.props.StringProperty(
		name = 'Directory', subtype = 'FILE_PATH')
	bpy.types.Scene.ootColExportLevel = bpy.props.EnumProperty(items = ootEnumSceneID, 
		name = 'Level Used By Collision', default = 'SCENE_YDAN')
	bpy.types.Scene.ootColIncludeChildren = bpy.props.BoolProperty(
		name = 'Include child objects', default = True)
	bpy.types.Scene.ootColName = bpy.props.StringProperty(
		name = 'Name', default = 'collision')
	bpy.types.Scene.ootColLevelName = bpy.props.StringProperty(
		name = 'Name', default = 'SCENE_YDAN')
	bpy.types.Scene.ootColCustomExport = bpy.props.BoolProperty(
		name = 'Custom Export Path')
	bpy.types.Scene.ootColFolder = bpy.props.StringProperty(
		name = 'Object Name', default = "gameplay_keep")
	
	bpy.types.Object.ootCameraPositionProperty = bpy.props.PointerProperty(type = OOTCameraPositionProperty)
	bpy.types.Material.ootCollisionProperty = bpy.props.PointerProperty(type = OOTMaterialCollisionProperty)

def oot_col_unregister():
	# Collision
	del bpy.types.Scene.ootColExportPath
	del bpy.types.Scene.ootColExportLevel
	del bpy.types.Scene.ootColName
	del bpy.types.Scene.ootColLevelName
	del bpy.types.Scene.ootColIncludeChildren
	del bpy.types.Scene.ootColCustomExport
	del bpy.types.Scene.ootColFolder

	for cls in reversed(oot_col_classes):
		unregister_class(cls)<|MERGE_RESOLUTION|>--- conflicted
+++ resolved
@@ -3,12 +3,9 @@
 from io import BytesIO
 
 from ..utility import *
-<<<<<<< HEAD
 from .oot_utility import *
 from .oot_constants import *
-=======
 from ..panels import OOT_Panel
->>>>>>> dafe04bf
 
 from .oot_collision_classes import *
 from .oot_scene_room import *
