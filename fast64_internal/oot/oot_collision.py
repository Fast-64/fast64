import bpy, bmesh, os, math, re, shutil, mathutils
from bpy.utils import register_class, unregister_class
from io import BytesIO

from ..utility import *
from .oot_utility import *
from .oot_constants import *
from ..panels import OOT_Panel

from .oot_collision_classes import *
from .oot_scene_room import *


class OOTCameraPositionProperty(bpy.types.PropertyGroup):
    index: bpy.props.IntProperty(min=0)
    jfifID: bpy.props.StringProperty(default="-1")
    camSType: bpy.props.EnumProperty(items=ootEnumCameraSType, default="CAM_SET_NONE")
    camSTypeCustom: bpy.props.StringProperty(default="CAM_SET_NONE")
    hasPositionData: bpy.props.BoolProperty(default=True, name="Has Position Data")


class OOTCameraPositionPropertyRef(bpy.types.PropertyGroup):
    camera: bpy.props.PointerProperty(type=bpy.types.Camera)


class OOTMaterialCollisionProperty(bpy.types.PropertyGroup):
    expandTab: bpy.props.BoolProperty()

    ignoreCameraCollision: bpy.props.BoolProperty()
    ignoreActorCollision: bpy.props.BoolProperty()
    ignoreProjectileCollision: bpy.props.BoolProperty()

    eponaBlock: bpy.props.BoolProperty()
    decreaseHeight: bpy.props.BoolProperty()
    floorSettingCustom: bpy.props.StringProperty(default="0x00")
    floorSetting: bpy.props.EnumProperty(items=ootEnumFloorSetting, default="0x00")
    wallSettingCustom: bpy.props.StringProperty(default="0x00")
    wallSetting: bpy.props.EnumProperty(items=ootEnumWallSetting, default="0x00")
    floorPropertyCustom: bpy.props.StringProperty(default="0x00")
    floorProperty: bpy.props.EnumProperty(items=ootEnumFloorProperty, default="0x00")
    exitID: bpy.props.IntProperty(default=0, min=0)
    cameraID: bpy.props.IntProperty(default=0, min=0)
    isWallDamage: bpy.props.BoolProperty()
    conveyorOption: bpy.props.EnumProperty(items=ootEnumConveyer)
    conveyorRotation: bpy.props.FloatProperty(min=0, max=2 * math.pi, subtype="ANGLE")
    conveyorSpeed: bpy.props.EnumProperty(items=ootEnumConveyorSpeed, default="0x00")
    conveyorSpeedCustom: bpy.props.StringProperty(default="0x00")
    conveyorKeepMomentum: bpy.props.BoolProperty()
    hookshotable: bpy.props.BoolProperty()
    echo: bpy.props.StringProperty(default="0x00")
    lightingSetting: bpy.props.IntProperty(default=0, min=0)
    terrainCustom: bpy.props.StringProperty(default="0x00")
    terrain: bpy.props.EnumProperty(items=ootEnumCollisionTerrain, default="0x00")
    soundCustom: bpy.props.StringProperty(default="0x00")
    sound: bpy.props.EnumProperty(items=ootEnumCollisionSound, default="0x00")


class OOTWaterBoxProperty(bpy.types.PropertyGroup):
    lighting: bpy.props.IntProperty(name="Lighting", min=0)
    camera: bpy.props.IntProperty(name="Camera", min=0)


def drawWaterBoxProperty(layout, waterBoxProp):
    box = layout.column()
    # box.box().label(text = "Properties")
    prop_split(box, waterBoxProp, "lighting", "Lighting")
    prop_split(box, waterBoxProp, "camera", "Camera")
    box.label(text="Defined by top face of box empty.")
    box.label(text="No rotation allowed.")


def drawCameraPosProperty(layout, cameraRefProp, index, headerIndex, objName):
    camBox = layout.box()
    prop_split(camBox, cameraRefProp, "camera", "Camera " + str(index))
    drawCollectionOps(camBox, index, "Camera Position", headerIndex, objName)


class OOT_CameraPosPanel(bpy.types.Panel):
    bl_label = "Camera Position Inspector"
    bl_idname = "OBJECT_PT_OOT_Camera_Position_Inspector"
    bl_space_type = "PROPERTIES"
    bl_region_type = "WINDOW"
    bl_context = "object"
    bl_options = {"HIDE_HEADER"}

    @classmethod
    def poll(cls, context):
        return context.scene.gameEditorMode == "OOT" and isinstance(context.object.data, bpy.types.Camera)

    def draw(self, context):
        box = self.layout.box()
        obj = context.object

        box.box().label(text="Camera Data")
        drawEnumWithCustom(box, obj.ootCameraPositionProperty, "camSType", "Camera S Type", "")
        prop_split(box, obj.ootCameraPositionProperty, "index", "Camera Index")
        if obj.ootCameraPositionProperty.hasPositionData:
            prop_split(box, obj.data, "angle", "Field Of View")
            prop_split(box, obj.ootCameraPositionProperty, "jfifID", "JFIF ID")
        box.prop(obj.ootCameraPositionProperty, "hasPositionData")


class OOT_CollisionPanel(bpy.types.Panel):
    bl_label = "Collision Inspector"
    bl_idname = "MATERIAL_PT_OOT_Collision_Inspector"
    bl_space_type = "PROPERTIES"
    bl_region_type = "WINDOW"
    bl_context = "material"
    bl_options = {"HIDE_HEADER"}

    @classmethod
    def poll(cls, context):
        return context.scene.gameEditorMode == "OOT" and context.material is not None

    def draw(self, context):
        box = self.layout.box().column()
        collisionProp = context.material.ootCollisionProperty

        box.prop(
            collisionProp,
            "expandTab",
            text="OOT Collision Properties",
            icon="TRIA_DOWN" if collisionProp.expandTab else "TRIA_RIGHT",
        )
        if collisionProp.expandTab:
            prop_split(box, collisionProp, "exitID", "Exit ID")
            prop_split(box, collisionProp, "cameraID", "Camera ID")
            prop_split(box, collisionProp, "echo", "Echo")
            prop_split(box, collisionProp, "lightingSetting", "Lighting")
            drawEnumWithCustom(box, collisionProp, "terrain", "Terrain", "")
            drawEnumWithCustom(box, collisionProp, "sound", "Sound", "")

            box.prop(collisionProp, "eponaBlock", text="Blocks Epona")
            box.prop(collisionProp, "decreaseHeight", text="Decrease Height 1 Unit")
            box.prop(collisionProp, "isWallDamage", text="Is Wall Damage")
            box.prop(collisionProp, "hookshotable", text="Hookshotable")

            drawEnumWithCustom(box, collisionProp, "floorSetting", "Floor Setting", "")
            drawEnumWithCustom(box, collisionProp, "wallSetting", "Wall Setting", "")
            drawEnumWithCustom(box, collisionProp, "floorProperty", "Floor Property", "")

            box.prop(collisionProp, "ignoreCameraCollision", text="Ignore Camera Collision")
            box.prop(collisionProp, "ignoreActorCollision", text="Ignore Actor Collision")
            box.prop(collisionProp, "ignoreProjectileCollision", text="Ignore Projectile Collision")
            prop_split(box, collisionProp, "conveyorOption", "Conveyor Option")
            if collisionProp.conveyorOption != "None":
                prop_split(box, collisionProp, "conveyorRotation", "Conveyor Rotation")
                drawEnumWithCustom(box, collisionProp, "conveyorSpeed", "Conveyor Speed", "")
                if collisionProp.conveyorSpeed != "Custom":
                    box.prop(collisionProp, "conveyorKeepMomentum", text="Keep Momentum")


# water boxes handled by level writer
def exportCollisionCommon(collision, obj, transformMatrix, includeChildren, name):
    bpy.ops.object.select_all(action="DESELECT")
    obj.select_set(True)

    # dict of collisionType : faces
    collisionDict = {}

    addCollisionTriangles(obj, collisionDict, includeChildren, transformMatrix, collision.bounds)
    for polygonType, faces in collisionDict.items():
        collision.polygonGroups[polygonType] = []
        for (faceVerts, normal, distance) in faces:
            assert len(faceVerts) == 3
            indices = []
            for roundedPosition in faceVerts:
                index = collisionVertIndex(roundedPosition, collision.vertices)
                if index is None:
                    collision.vertices.append(OOTCollisionVertex(roundedPosition))
                    indices.append(len(collision.vertices) - 1)
                else:
                    indices.append(index)
            assert len(indices) == 3

            # We need to ensure two things about the order in which the vertex indices are:
            #
            # 1) The vertex with the minimum y coordinate should be first.
            # This prevents a bug due to an optimization in OoT's CollisionPoly_GetMinY.
            # https://github.com/zeldaret/oot/blob/791d9018c09925138b9f830f7ae8142119905c05/src/code/z_bgcheck.c#L161
            #
            # 2) The vertices should wrap around the polygon normal **counter-clockwise**.
            # This is needed for OoT's dynapoly, which is collision that can move.
            # When it moves, the vertex coordinates and normals are recomputed.
            # The normal is computed based on the vertex coordinates, which makes the order of vertices matter.
            # https://github.com/zeldaret/oot/blob/791d9018c09925138b9f830f7ae8142119905c05/src/code/z_bgcheck.c#L2888

            # Address 1): sort by ascending y coordinate
            indices.sort(key=lambda index: collision.vertices[index].position[1])

            # Address 2):
            # swap indices[1] and indices[2],
            # if the normal computed from the vertices in the current order is the wrong way.
            v0 = mathutils.Vector(collision.vertices[indices[0]].position)
            v1 = mathutils.Vector(collision.vertices[indices[1]].position)
            v2 = mathutils.Vector(collision.vertices[indices[2]].position)
            if (v1 - v0).cross(v2 - v0).dot(mathutils.Vector(normal)) < 0:
                indices[1], indices[2] = indices[2], indices[1]

            collision.polygonGroups[polygonType].append(OOTCollisionPolygon(indices, normal, distance))


def exportCollisionToC(originalObj, transformMatrix, includeChildren, name, isCustomExport, folderName, exportPath):
    collision = OOTCollision(name)
    collision.cameraData = OOTCameraData(name)

    if bpy.context.scene.exportHiddenGeometry:
        hiddenObjs = unhideAllAndGetHiddenList(bpy.context.scene)

    # Don't remove ignore_render, as we want to resuse this for collision
    obj, allObjs = ootDuplicateHierarchy(originalObj, None, True, OOTObjectCategorizer())

    if bpy.context.scene.exportHiddenGeometry:
        hideObjsInList(hiddenObjs)

    try:
        exportCollisionCommon(collision, obj, transformMatrix, includeChildren, name)
        ootCleanupScene(originalObj, allObjs)
    except Exception as e:
        ootCleanupScene(originalObj, allObjs)
        raise Exception(str(e))

    collisionC = ootCollisionToC(collision)

    data = CData()
    data.source += '#include "ultra64.h"\n#include "z64.h"\n#include "macros.h"\n'
    if not isCustomExport:
        data.source += '#include "' + folderName + '.h"\n\n'
    else:
        data.source += "\n"

    data.append(collisionC)

    path = ootGetPath(exportPath, isCustomExport, "assets/objects/", folderName, False, False)
    writeCData(data, os.path.join(path, name + ".h"), os.path.join(path, name + ".c"))

    if not isCustomExport:
        addIncludeFiles(folderName, path, name)


def updateBounds(position, bounds):
    if len(bounds) == 0:
        bounds.append([position[0], position[1], position[2]])
        bounds.append([position[0], position[1], position[2]])
        return

    minBounds = bounds[0]
    maxBounds = bounds[1]
    for i in range(3):
        if position[i] < minBounds[i]:
            minBounds[i] = position[i]
        if position[i] > maxBounds[i]:
            maxBounds[i] = position[i]


def addCollisionTriangles(obj, collisionDict, includeChildren, transformMatrix, bounds):
    if isinstance(obj.data, bpy.types.Mesh) and not obj.ignore_collision:
        if len(obj.data.materials) == 0:
            raise PluginError(obj.name + " must have a material associated with it.")
        obj.data.calc_loop_triangles()
        for face in obj.data.loop_triangles:
            material = obj.material_slots[face.material_index].material
            polygonType = getPolygonType(material.ootCollisionProperty)

            planePoint = transformMatrix @ obj.data.vertices[face.vertices[0]].co
            (x1, y1, z1) = roundPosition(planePoint)
            (x2, y2, z2) = roundPosition(transformMatrix @ obj.data.vertices[face.vertices[1]].co)
            (x3, y3, z3) = roundPosition(transformMatrix @ obj.data.vertices[face.vertices[2]].co)

            updateBounds((x1, y1, z1), bounds)
            updateBounds((x2, y2, z2), bounds)
            updateBounds((x3, y3, z3), bounds)

            faceNormal = (transformMatrix.inverted().transposed() @ face.normal).normalized()
            distance = int(
                round(
                    -1 * (faceNormal[0] * planePoint[0] + faceNormal[1] * planePoint[1] + faceNormal[2] * planePoint[2])
                )
            )
            distance = convertIntTo2sComplement(distance, 2, True)

            nx = (y2 - y1) * (z3 - z2) - (z2 - z1) * (y3 - y2)
            ny = (z2 - z1) * (x3 - x2) - (x2 - x1) * (z3 - z2)
            nz = (x2 - x1) * (y3 - y2) - (y2 - y1) * (x3 - x2)
            magSqr = nx * nx + ny * ny + nz * nz

            if magSqr <= 0:
                print("Ignore denormalized triangle.")
                continue

            if polygonType not in collisionDict:
                collisionDict[polygonType] = []

            positions = ((x1, y1, z1), (x2, y2, z2), (x3, y3, z3))

            collisionDict[polygonType].append((positions, faceNormal, distance))

    if includeChildren:
        for child in obj.children:
            addCollisionTriangles(child, collisionDict, includeChildren, transformMatrix @ child.matrix_local, bounds)


def roundPosition(position):
    # return [int.from_bytes(int(round(value)).to_bytes(2, 'big', signed = True), 'big') for value in position]
    return (int(round(position[0])), int(round(position[1])), int(round(position[2])))


def collisionVertIndex(vert, vertArray):
    for i in range(len(vertArray)):
        colVert = vertArray[i]
        if colVert.position == vert:
            return i
    return None


def ootCollisionVertexToC(vertex):
    return "{ " + str(vertex.position[0]) + ", " + str(vertex.position[1]) + ", " + str(vertex.position[2]) + " },\n"


def ootCollisionPolygonToC(polygon, ignoreCamera, ignoreActor, ignoreProjectile, enableConveyor, polygonTypeIndex):
    return (
        "{ "
        + ", ".join(
            (
                format(polygonTypeIndex, "#06x"),
                format(polygon.convertShort02(ignoreCamera, ignoreActor, ignoreProjectile), "#06x"),
                format(polygon.convertShort04(enableConveyor), "#06x"),
                format(polygon.convertShort06(), "#06x"),
                "COLPOLY_SNORMAL({})".format(polygon.normal[0]),
                "COLPOLY_SNORMAL({})".format(polygon.normal[1]),
                "COLPOLY_SNORMAL({})".format(polygon.normal[2]),
                format(polygon.distance, "#06x"),
            )
        )
        + " },\n"
    )


def ootPolygonTypeToC(polygonType):
    return (
        "{ " + format(polygonType.convertHigh(), "#010x") + ", " + format(polygonType.convertLow(), "#010x") + " },\n"
    )


def ootWaterBoxToC(waterBox):
    return (
        "{ "
        + str(waterBox.low[0])
        + ", "
        + str(waterBox.height)
        + ", "
        + str(waterBox.low[1])
        + ", "
        + str(waterBox.high[0] - waterBox.low[0])
        + ", "
        + str(waterBox.high[1] - waterBox.low[1])
        + ", "
        + format(waterBox.propertyData(), "#010x")
        + " },\n"
    )


def ootCameraDataToC(camData):
<<<<<<< HEAD
    posC = CData()
    camC = CData()
    if len(camData.camPosDict) > 0:

        camDataName = "CamData " + camData.camDataName() + "[" + str(len(camData.camPosDict)) + "]"

        camC.source = camDataName + " = {\n"
        camC.header = "extern " + camDataName + ";\n"

        camPosIndex = 0
        for i in range(len(camData.camPosDict)):
            camC.source += indent + ootCameraEntryToC(camData.camPosDict[i], camData, camPosIndex)
            if camData.camPosDict[i].hasPositionData:
                posC.source += ootCameraPosToC(camData.camPosDict[i])
                camPosIndex += 3
        posC.source += "};\n\n"
        camC.source += "};\n\n"

        posDataName = "Vec3s " + camData.camPositionsName() + "[" + str(camPosIndex) + "]"
        posC.header = "extern " + posDataName + ";\n"
        posC.source = posDataName + " = {\n" + posC.source

    posC.append(camC)
    return posC

=======
	posC = CData()
	camC = CData()
	if len(camData.camPosDict) > 0:
		
		camDataName = "CamData " + camData.camDataName() + "[" + str(len(camData.camPosDict)) + "]"

		camC.source = camDataName + ' = {\n'
		camC.header = "extern " + camDataName + ';\n'
		
		camPosIndex = 0
		for i in range(len(camData.camPosDict)):
			camC.source += '\t' + ootCameraEntryToC(camData.camPosDict[i], camData, camPosIndex) + ",\n"
			if camData.camPosDict[i].hasPositionData:
				posC.source += ootCameraPosToC(camData.camPosDict[i])
				camPosIndex += 3
		posC.source += '};\n\n'
		camC.source += '};\n\n'

		posDataName = "Vec3s " + camData.camPositionsName() + '[' + str(camPosIndex) + ']'
		posC.header = "extern " + posDataName + ';\n'
		posC.source = posDataName + " = {\n" + posC.source 

	posC.append(camC)
	return posC
>>>>>>> 63810270

def ootCameraPosToC(camPos):
    return (
        indent
        + "{ "
        + str(camPos.position[0])
        + ", "
        + str(camPos.position[1])
        + ", "
        + str(camPos.position[2])
        + " },\n"
        + indent
        + "{ "
        + str(camPos.rotation[0])
        + ", "
        + str(camPos.rotation[1])
        + ", "
        + str(camPos.rotation[2])
        + " },\n"
        + indent
        + "{ "
        + str(camPos.fov)
        + ", "
        + str(camPos.jfifID)
        + ", "
        + str(camPos.unknown)
        + " },\n"
    )


def ootCameraEntryToC(camPos, camData, camPosIndex):
<<<<<<< HEAD
    return " ".join(
        (
            "{",
            camPos.camSType + ",",
            ("3" if camPos.hasPositionData else "0") + ",",
            ("&" + camData.camPositionsName() + "[" + str(camPosIndex) + "]"),
            "}\n",
        )
    )

=======
	return " ".join((
		"{",
		camPos.camSType + ',',
		('3' if camPos.hasPositionData else '0') + ',',
		('&' + camData.camPositionsName() + '[' + str(camPosIndex) + ']'),
		"}"
	))
>>>>>>> 63810270

def ootCollisionToC(collision):
    data = CData()

    data.append(ootCameraDataToC(collision.cameraData))

    if len(collision.polygonGroups) > 0:
        data.header += "extern SurfaceType " + collision.polygonTypesName() + "[];\n"
        data.header += "extern CollisionPoly " + collision.polygonsName() + "[];\n"
        polygonTypeC = "SurfaceType " + collision.polygonTypesName() + "[] = {\n"
        polygonC = "CollisionPoly " + collision.polygonsName() + "[] = {\n"
        polygonIndex = 0
        for polygonType, polygons in collision.polygonGroups.items():
            polygonTypeC += indent + ootPolygonTypeToC(polygonType)
            for polygon in polygons:
                polygonC += indent + ootCollisionPolygonToC(
                    polygon,
                    polygonType.ignoreCameraCollision,
                    polygonType.ignoreActorCollision,
                    polygonType.ignoreProjectileCollision,
                    polygonType.enableConveyor,
                    polygonIndex,
                )
            polygonIndex += 1
        polygonTypeC += "};\n\n"
        polygonC += "};\n\n"

        data.source += polygonTypeC + polygonC
        polygonTypesName = collision.polygonTypesName()
        polygonsName = collision.polygonsName()
    else:
        polygonTypesName = "0"
        polygonsName = "0"

    if len(collision.vertices) > 0:
        data.header += "extern Vec3s " + collision.verticesName() + "[" + str(len(collision.vertices)) + "];\n"
        data.source += "Vec3s " + collision.verticesName() + "[" + str(len(collision.vertices)) + "] = {\n"
        for vertex in collision.vertices:
            data.source += indent + ootCollisionVertexToC(vertex)
        data.source += "};\n\n"
        collisionVerticesName = collision.verticesName()
    else:
        collisionVerticesName = "0"

    if len(collision.waterBoxes) > 0:
        data.header += "extern WaterBox " + collision.waterBoxesName() + "[];\n"
        data.source += "WaterBox " + collision.waterBoxesName() + "[] = {\n"
        for waterBox in collision.waterBoxes:
            data.source += indent + ootWaterBoxToC(waterBox)
        data.source += "};\n\n"
        waterBoxesName = collision.waterBoxesName()
    else:
        waterBoxesName = "0"

    if len(collision.cameraData.camPosDict) > 0:
        camDataName = collision.camDataName()
    else:
        camDataName = "0"

    data.header += "extern CollisionHeader " + collision.headerName() + ";\n"
    data.source += "CollisionHeader " + collision.headerName() + " = {\n"

    if len(collision.bounds) == 2:
        for bound in range(2):  # min, max bound
            for field in range(3):  # x, y, z
                data.source += indent + str(collision.bounds[bound][field]) + ",\n"
    else:
        data.source += "0, 0, 0, 0, 0, 0, "

    data.source += (
        indent
        + str(len(collision.vertices))
        + ",\n"
        + indent
        + collisionVerticesName
        + ",\n"
        + indent
        + str(collision.polygonCount())
        + ",\n"
        + indent
        + polygonsName
        + ",\n"
        + indent
        + polygonTypesName
        + ",\n"
        + indent
        + camDataName
        + ",\n"
        + indent
        + str(len(collision.waterBoxes))
        + ",\n"
        + indent
        + waterBoxesName
        + "\n"
        + "};\n\n"
    )

    return data


class OOT_ExportCollision(bpy.types.Operator):
    # set bl_ properties
    bl_idname = "object.oot_export_collision"
    bl_label = "Export Collision"
    bl_options = {"REGISTER", "UNDO", "PRESET"}

    def execute(self, context):
        obj = None
        if context.mode != "OBJECT":
            bpy.ops.object.mode_set(mode="OBJECT")
        if len(context.selected_objects) == 0:
            raise PluginError("No object selected.")
        obj = context.active_object
        if type(obj.data) is not bpy.types.Mesh:
            raise PluginError("No mesh object selected.")

        finalTransform = mathutils.Matrix.Scale(context.scene.ootActorBlenderScale, 4)

        try:
            scaleValue = bpy.context.scene.ootBlenderScale
            finalTransform = mathutils.Matrix.Diagonal(mathutils.Vector((scaleValue, scaleValue, scaleValue))).to_4x4()

            includeChildren = context.scene.ootColIncludeChildren
            name = context.scene.ootColName
            isCustomExport = context.scene.ootColCustomExport
            folderName = context.scene.ootColFolder
            exportPath = bpy.path.abspath(context.scene.ootColExportPath)

            filepath = ootGetObjectPath(isCustomExport, exportPath, folderName)
            exportCollisionToC(obj, finalTransform, includeChildren, name, isCustomExport, folderName, filepath)

            self.report({"INFO"}, "Success!")
            return {"FINISHED"}

        except Exception as e:
            if context.mode != "OBJECT":
                bpy.ops.object.mode_set(mode="OBJECT")
            raisePluginError(self, e)
            return {"CANCELLED"}  # must return a set


class OOT_ExportCollisionPanel(OOT_Panel):
    bl_idname = "OOT_PT_export_collision"
    bl_label = "OOT Collision Exporter"

    # called every frame
    def draw(self, context):
        col = self.layout.column()
        col.operator(OOT_ExportCollision.bl_idname)

        prop_split(col, context.scene, "ootColName", "Name")
        if context.scene.ootColCustomExport:
            prop_split(col, context.scene, "ootColExportPath", "Custom Folder")
        else:
            prop_split(col, context.scene, "ootColFolder", "Object")
        col.prop(context.scene, "ootColCustomExport")
        col.prop(context.scene, "ootColIncludeChildren")


oot_col_classes = (
    OOT_ExportCollision,
    OOTWaterBoxProperty,
    OOTCameraPositionPropertyRef,
    OOTCameraPositionProperty,
    OOTMaterialCollisionProperty,
)

oot_col_panel_classes = (
    OOT_CollisionPanel,
    OOT_CameraPosPanel,
    OOT_ExportCollisionPanel,
)


def oot_col_panel_register():
    for cls in oot_col_panel_classes:
        register_class(cls)


def oot_col_panel_unregister():
    for cls in oot_col_panel_classes:
        unregister_class(cls)


def oot_col_register():
    for cls in oot_col_classes:
        register_class(cls)

    # Collision
    bpy.types.Scene.ootColExportPath = bpy.props.StringProperty(name="Directory", subtype="FILE_PATH")
    bpy.types.Scene.ootColExportLevel = bpy.props.EnumProperty(
        items=ootEnumSceneID, name="Level Used By Collision", default="SCENE_YDAN"
    )
    bpy.types.Scene.ootColIncludeChildren = bpy.props.BoolProperty(name="Include child objects", default=True)
    bpy.types.Scene.ootColName = bpy.props.StringProperty(name="Name", default="collision")
    bpy.types.Scene.ootColLevelName = bpy.props.StringProperty(name="Name", default="SCENE_YDAN")
    bpy.types.Scene.ootColCustomExport = bpy.props.BoolProperty(name="Custom Export Path")
    bpy.types.Scene.ootColFolder = bpy.props.StringProperty(name="Object Name", default="gameplay_keep")

    bpy.types.Object.ootCameraPositionProperty = bpy.props.PointerProperty(type=OOTCameraPositionProperty)
    bpy.types.Material.ootCollisionProperty = bpy.props.PointerProperty(type=OOTMaterialCollisionProperty)


def oot_col_unregister():
    # Collision
    del bpy.types.Scene.ootColExportPath
    del bpy.types.Scene.ootColExportLevel
    del bpy.types.Scene.ootColName
    del bpy.types.Scene.ootColLevelName
    del bpy.types.Scene.ootColIncludeChildren
    del bpy.types.Scene.ootColCustomExport
    del bpy.types.Scene.ootColFolder

    for cls in reversed(oot_col_classes):
        unregister_class(cls)<|MERGE_RESOLUTION|>--- conflicted
+++ resolved
@@ -361,7 +361,6 @@
 
 
 def ootCameraDataToC(camData):
-<<<<<<< HEAD
     posC = CData()
     camC = CData()
     if len(camData.camPosDict) > 0:
@@ -373,7 +372,7 @@
 
         camPosIndex = 0
         for i in range(len(camData.camPosDict)):
-            camC.source += indent + ootCameraEntryToC(camData.camPosDict[i], camData, camPosIndex)
+            camC.source += "\t" + ootCameraEntryToC(camData.camPosDict[i], camData, camPosIndex) + ",\n"
             if camData.camPosDict[i].hasPositionData:
                 posC.source += ootCameraPosToC(camData.camPosDict[i])
                 camPosIndex += 3
@@ -387,32 +386,6 @@
     posC.append(camC)
     return posC
 
-=======
-	posC = CData()
-	camC = CData()
-	if len(camData.camPosDict) > 0:
-		
-		camDataName = "CamData " + camData.camDataName() + "[" + str(len(camData.camPosDict)) + "]"
-
-		camC.source = camDataName + ' = {\n'
-		camC.header = "extern " + camDataName + ';\n'
-		
-		camPosIndex = 0
-		for i in range(len(camData.camPosDict)):
-			camC.source += '\t' + ootCameraEntryToC(camData.camPosDict[i], camData, camPosIndex) + ",\n"
-			if camData.camPosDict[i].hasPositionData:
-				posC.source += ootCameraPosToC(camData.camPosDict[i])
-				camPosIndex += 3
-		posC.source += '};\n\n'
-		camC.source += '};\n\n'
-
-		posDataName = "Vec3s " + camData.camPositionsName() + '[' + str(camPosIndex) + ']'
-		posC.header = "extern " + posDataName + ';\n'
-		posC.source = posDataName + " = {\n" + posC.source 
-
-	posC.append(camC)
-	return posC
->>>>>>> 63810270
 
 def ootCameraPosToC(camPos):
     return (
@@ -444,26 +417,16 @@
 
 
 def ootCameraEntryToC(camPos, camData, camPosIndex):
-<<<<<<< HEAD
     return " ".join(
         (
             "{",
             camPos.camSType + ",",
             ("3" if camPos.hasPositionData else "0") + ",",
             ("&" + camData.camPositionsName() + "[" + str(camPosIndex) + "]"),
-            "}\n",
+            "}",
         )
     )
 
-=======
-	return " ".join((
-		"{",
-		camPos.camSType + ',',
-		('3' if camPos.hasPositionData else '0') + ',',
-		('&' + camData.camPositionsName() + '[' + str(camPosIndex) + ']'),
-		"}"
-	))
->>>>>>> 63810270
 
 def ootCollisionToC(collision):
     data = CData()
