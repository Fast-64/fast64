--- conflicted
+++ resolved
@@ -1,28 +1,7 @@
-<<<<<<< HEAD
 import bpy
 from ..utility import PluginError, CData, prop_split
 from .oot_utility import OOTCollectionAdd, drawCollectionOps, getCollection, getCutsceneName, getCustomProperty
 
-from .oot_level_classes import (
-	OOTCSList,
-    OOTCSTextbox,
-    OOTCSLighting,
-    OOTCSTime,
-    OOTCSBGM,
-    OOTCSMisc,
-    OOTCS0x09,
-    OOTCSUnk,
-    OOTCutscene,
-)
-
-=======
-import os, bpy
-from bpy.utils import register_class, unregister_class
-from ..panels import OOT_Panel
-from ..utility import PluginError, CData, prop_split, writeCData, raisePluginError
-from .oot_utility import OOTCollectionAdd, drawCollectionOps, getCollection, getCutsceneName, getCustomProperty
-
->>>>>>> d8185475
 from .oot_constants import (
     ootEnumCSTextboxType,
     ootEnumCSListType,
@@ -33,8 +12,6 @@
     ootEnumCSTextboxTypeEntryC,
     ootEnumCSListTypeEntryC,
 )
-<<<<<<< HEAD
-=======
 
 from .oot_level_classes import (
     OOTCSList,
@@ -47,7 +24,6 @@
     OOTCSUnk,
     OOTCutscene,
 )
->>>>>>> d8185475
 
 ################################################################################
 # Properties
@@ -56,66 +32,6 @@
 # Perhaps this should have been called something like OOTCSParentPropertyType,
 # but now it needs to keep the same name to not break existing scenes which use
 # the cutscene system.
-<<<<<<< HEAD
-class OOTCSProperty():
-	propName = None
-	attrName = None
-	subprops = ["startFrame", "endFrame"]
-	expandTab : bpy.props.BoolProperty(default = True)
-	startFrame : bpy.props.IntProperty(name = '', default = 0, min = 0)
-	endFrame : bpy.props.IntProperty(name = '', default = 1, min = 0)
-
-	def getName(self):
-		return self.propName
-
-	def filterProp(self, name, listProp):
-		return True
-
-	def filterName(self, name, listProp):
-		return name
-
-	def draw(self, layout, listProp, listIndex, cmdIndex, objName, collectionType):
-		layout.prop(self, 'expandTab', text = self.getName() + " " + str(cmdIndex),
-			icon = 'TRIA_DOWN' if self.expandTab else 'TRIA_RIGHT')
-		if not self.expandTab: return
-		box = layout.box().column()
-		drawCollectionOps(box, cmdIndex, collectionType + "." + self.attrName,
-			listIndex, objName)
-		for p in self.subprops:
-			if self.filterProp(p, listProp):
-				prop_split(box, self, p, self.filterName(p, listProp))
-
-class OOTCSTextboxProperty(OOTCSProperty, bpy.types.PropertyGroup):
-	propName = "Textbox"
-	attrName = "textbox"
-	subprops = ["messageId", "ocarinaSongAction", "startFrame", "endFrame",
-		"type", "topOptionBranch", "bottomOptionBranch", "ocarinaMessageId"]
-	textboxType : bpy.props.EnumProperty(items = ootEnumCSTextboxType)
-	messageId : bpy.props.StringProperty(name = '', default = '0x0000')
-	ocarinaSongAction : bpy.props.StringProperty(name = '', default = '0x0000')
-	type : bpy.props.StringProperty(name = '', default = '0x0000')
-	topOptionBranch : bpy.props.StringProperty(name = '', default = '0x0000')
-	bottomOptionBranch : bpy.props.StringProperty(name = '', default = '0x0000')
-	ocarinaMessageId : bpy.props.StringProperty(name = '', default = '0x0000')
-
-	def getName(self):
-		return self.textboxType
-
-	def filterProp(self, name, listProp):
-		if self.textboxType == "Text":
-			return name not in ["ocarinaSongAction", "ocarinaMessageId"]
-		elif self.textboxType == "None":
-			return name in ["startFrame", "endFrame"]
-		elif self.textboxType == "LearnSong":
-			return name in ["ocarinaSongAction", "startFrame", "endFrame", "ocarinaMessageId"]
-		else:
-			raise PluginError("Invalid property name for OOTCSTextboxProperty")
-
-class OOTCSTextboxAdd(bpy.types.Operator):
-	bl_idname = 'object.oot_cstextbox_add'
-	bl_label = 'Add CS Textbox'
-	bl_options = {'REGISTER', 'UNDO'}
-=======
 class OOTCSProperty:
     propName = None
     attrName = None
@@ -193,7 +109,6 @@
     textboxType: bpy.props.EnumProperty(items=ootEnumCSTextboxType)
     listIndex: bpy.props.IntProperty()
     objName: bpy.props.StringProperty()
->>>>>>> d8185475
 
     def execute(self, context):
         collection = getCollection(self.objName, self.collectionType, self.listIndex)
@@ -201,40 +116,6 @@
         newTextboxElement.textboxType = self.textboxType
         return {"FINISHED"}
 
-<<<<<<< HEAD
-	def execute(self, context):
-		collection = getCollection(self.objName, self.collectionType, self.listIndex)
-		newTextboxElement = collection.add()
-		newTextboxElement.textboxType = self.textboxType
-		return {'FINISHED'}
-
-class OOTCSLightingProperty(OOTCSProperty, bpy.types.PropertyGroup):
-	propName = "Lighting"
-	attrName = "lighting"
-	subprops = ["index", "startFrame"]
-	index : bpy.props.IntProperty(name = '', default = 1, min = 1)
-
-class OOTCSTimeProperty(OOTCSProperty, bpy.types.PropertyGroup):
-	propName = "Time"
-	attrName = "time"
-	subprops = ["startFrame", "hour", "minute"]
-	hour : bpy.props.IntProperty(name = '', default = 23, min = 0, max = 23)
-	minute : bpy.props.IntProperty(name = '', default = 59, min = 0, max = 59)
-
-class OOTCSBGMProperty(OOTCSProperty, bpy.types.PropertyGroup):
-	propName = "BGM"
-	attrName = "bgm"
-	subprops = ["value", "startFrame", "endFrame"]
-	value : bpy.props.StringProperty(name = '', default = '0x0000')
-
-	def filterProp(self, name, listProp):
-		return name != "endFrame" or listProp.listType == "FadeBGM"
-
-	def filterName(self, name, listProp):
-		if name == 'value':
-			return "Fade Type" if listProp.listType == "FadeBGM" else "Sequence"
-		return name
-=======
 
 class OOTCSLightingProperty(OOTCSProperty, bpy.types.PropertyGroup):
     propName = "Lighting"
@@ -265,7 +146,6 @@
             return "Fade Type" if listProp.listType == "FadeBGM" else "Sequence"
         return name
 
->>>>>>> d8185475
 
 class OOTCSMiscProperty(OOTCSProperty, bpy.types.PropertyGroup):
     propName = "Misc"
@@ -284,99 +164,6 @@
 
 
 class OOTCSUnkProperty(OOTCSProperty, bpy.types.PropertyGroup):
-<<<<<<< HEAD
-	propName = "Unk"
-	attrName = "unk"
-	subprops = ["unk1", "unk2", "unk3", "unk4", "unk5", "unk6", "unk7",
-		"unk8", "unk9", "unk10", "unk11", "unk12"]
-	unk1 : bpy.props.StringProperty(name = '', default = '0x00000000')
-	unk2 : bpy.props.StringProperty(name = '', default = '0x00000000')
-	unk3 : bpy.props.StringProperty(name = '', default = '0x00000000')
-	unk4 : bpy.props.StringProperty(name = '', default = '0x00000000')
-	unk5 : bpy.props.StringProperty(name = '', default = '0x00000000')
-	unk6 : bpy.props.StringProperty(name = '', default = '0x00000000')
-	unk7 : bpy.props.StringProperty(name = '', default = '0x00000000')
-	unk8 : bpy.props.StringProperty(name = '', default = '0x00000000')
-	unk9 : bpy.props.StringProperty(name = '', default = '0x00000000')
-	unk10 : bpy.props.StringProperty(name = '', default = '0x00000000')
-	unk11 : bpy.props.StringProperty(name = '', default = '0x00000000')
-	unk12 : bpy.props.StringProperty(name = '', default = '0x00000000')
-
-
-class OOTCSListProperty(bpy.types.PropertyGroup):
-	expandTab : bpy.props.BoolProperty(default = True)
-
-	listType : bpy.props.EnumProperty(items = ootEnumCSListType)
-	textbox : bpy.props.CollectionProperty(type = OOTCSTextboxProperty)
-	lighting: bpy.props.CollectionProperty(type = OOTCSLightingProperty)
-	time : bpy.props.CollectionProperty(type = OOTCSTimeProperty)
-	bgm : bpy.props.CollectionProperty(type = OOTCSBGMProperty)
-	misc : bpy.props.CollectionProperty(type = OOTCSMiscProperty)
-	nine : bpy.props.CollectionProperty(type = OOTCS0x09Property)
-	unk : bpy.props.CollectionProperty(type = OOTCSUnkProperty)
-
-	unkType : bpy.props.StringProperty(name = '', default = '0x0001')
-	fxType : bpy.props.EnumProperty(items = ootEnumCSTransitionType)
-	fxStartFrame : bpy.props.IntProperty(name = '', default = 0, min = 0)
-	fxEndFrame : bpy.props.IntProperty(name = '', default = 1, min = 0)
-
-def drawCSListProperty(layout, listProp, listIndex, objName, collectionType):
-	layout.prop(listProp, 'expandTab',
-		text = listProp.listType + ' List' if listProp.listType != 'FX' else 'Scene Trans FX',
-		icon = 'TRIA_DOWN' if listProp.expandTab else 'TRIA_RIGHT')
-	if not listProp.expandTab: return
-	box = layout.box().column()
-	drawCollectionOps(box, listIndex, collectionType, None, objName, False)
-
-	if listProp.listType == "Textbox":
-		attrName = "textbox"
-	elif listProp.listType == "FX":
-		prop_split(box, listProp, 'fxType', 'Transition')
-		prop_split(box, listProp, 'fxStartFrame', 'Start Frame')
-		prop_split(box, listProp, 'fxEndFrame', 'End Frame')
-		return
-	elif listProp.listType == "Lighting":
-		attrName = "lighting"
-	elif listProp.listType == "Time":
-		attrName = "time"
-	elif listProp.listType in ["PlayBGM", "StopBGM", "FadeBGM"]:
-		attrName = "bgm"
-	elif listProp.listType == "Misc":
-		attrName = "misc"
-	elif listProp.listType == "0x09":
-		attrName = "nine"
-	elif listProp.listType == "Unk":
-		prop_split(box, listProp, 'unkType', 'Unk List Type')
-		attrName = "unk"
-	else:
-		raise PluginError("Internal error: invalid listType " + listProp.listType)
-
-	dat = getattr(listProp, attrName)
-	for i, p in enumerate(dat):
-		p.draw(box, listProp, listIndex, i, objName, collectionType)
-	if len(dat) == 0:
-		box.label(text = "No items in " + listProp.listType + " List.")
-	if listProp.listType == "Textbox":
-		row = box.row(align=True)
-		for l in range(3):
-			addOp = row.operator(OOTCSTextboxAdd.bl_idname, text = 'Add ' + ootEnumCSTextboxType[l][1], icon = ootEnumCSTextboxTypeIcons[l])
-			addOp.collectionType = collectionType + '.textbox'
-			addOp.textboxType = ootEnumCSTextboxType[l][0]
-			addOp.listIndex = listIndex
-			addOp.objName = objName
-	else:
-		addOp = box.operator(OOTCollectionAdd.bl_idname, text = 'Add item to ' + listProp.listType + ' List')
-		addOp.option = len(dat)
-		addOp.collectionType = collectionType + '.' + attrName
-		addOp.subIndex = listIndex
-		addOp.objName = objName
-
-
-class OOTCSListAdd(bpy.types.Operator):
-	bl_idname = 'object.oot_cslist_add'
-	bl_label = 'Add CS List'
-	bl_options = {'REGISTER', 'UNDO'}
-=======
     propName = "Unk"
     attrName = "unk"
     subprops = ["unk1", "unk2", "unk3", "unk4", "unk5", "unk6", "unk7", "unk8", "unk9", "unk10", "unk11", "unk12"]
@@ -478,7 +265,6 @@
     collectionType: bpy.props.StringProperty()
     listType: bpy.props.EnumProperty(items=ootEnumCSListType)
     objName: bpy.props.StringProperty()
->>>>>>> d8185475
 
     def execute(self, context):
         collection = getCollection(self.objName, self.collectionType, None)
@@ -486,14 +272,6 @@
         newList.listType = self.listType
         return {"FINISHED"}
 
-<<<<<<< HEAD
-	def execute(self, context):
-		collection = getCollection(self.objName, self.collectionType, None)
-		newList = collection.add()
-		newList.listType = self.listType
-		return {'FINISHED'}
-=======
->>>>>>> d8185475
 
 def drawCSAddButtons(layout, objName, collectionType):
     def addButton(row):
@@ -656,71 +434,6 @@
 
 
 def ootCutsceneDataToC(csParent, csName):
-<<<<<<< HEAD
-	# csParent can be OOTCutscene or OOTScene
-	data = CData()
-	data.header = "extern s32 " + csName + "[];\n"
-	data.source = "s32 " + csName + "[] = {\n"
-	nentries = len(csParent.csLists) + (1 if csParent.csWriteTerminator else 0)
-	data.source += "\tCS_BEGIN_CUTSCENE(" + str(nentries) + ", " + str(csParent.csEndFrame) + "),\n"
-	if csParent.csWriteTerminator:
-		data.source += "\tCS_TERMINATOR(" + str(csParent.csTermIdx) + ", " + str(csParent.csTermStart) + ", " + str(csParent.csTermEnd) + "),\n"
-	for list in csParent.csLists:
-		data.source += "\t" + ootEnumCSListTypeListC[list.listType] + "("
-		if list.listType == "Unk":
-			data.source += list.unkType + ", "
-		if list.listType == "FX":
-			data.source += list.fxType + ", " + str(list.fxStartFrame) + ", " + str(list.fxEndFrame)
-		else:
-			data.source += str(len(list.entries))
-		data.source += "),\n"
-		for e in list.entries:
-			data.source += "\t\t"
-			if list.listType == "Textbox":
-				data.source += ootEnumCSTextboxTypeEntryC[e.textboxType]
-			else:
-				data.source += ootEnumCSListTypeEntryC[list.listType]
-			data.source += "("
-			if list.listType == "Textbox":
-				if e.textboxType == "Text":
-					data.source += e.messageId + ", " + str(e.startFrame) + ", " \
-						+ str(e.endFrame) + ", " + e.type + ", " + e.topOptionBranch \
-						+ ", " + e.bottomOptionBranch
-				elif e.textboxType == "None":
-					data.source += str(e.startFrame) + ", " + str(e.endFrame)
-				elif e.textboxType == "LearnSong":
-					data.source += e.ocarinaSongAction + ", " + str(e.startFrame) \
-						+ ", " + str(e.endFrame) + ", " + e.ocarinaMessageId
-			elif list.listType == "Lighting":
-				data.source += str(e.index) + ", " + str(e.startFrame) + ", " \
-					+ str(e.startFrame + 1) + ", 0, 0, 0, 0, 0, 0, 0, 0"
-			elif list.listType == "Time":
-				data.source += "1, " + str(e.startFrame) + ", " + str(e.startFrame + 1) \
-					+ ", " + str(e.hour) + ", " + str(e.minute) + ", 0"
-			elif list.listType in ["PlayBGM", "StopBGM", "FadeBGM"]:
-				data.source += e.value
-				if list.listType != "FadeBGM":
-					data.source += " + 1" # Game subtracts 1 to get actual seq
-				data.source += ", " + str(e.startFrame) + ", " + str(e.endFrame) \
-					+ ", 0, 0, 0, 0, 0, 0, 0, 0"
-			elif list.listType == "Misc":
-				data.source += str(e.operation) + ", " + str(e.startFrame) + ", " \
-					+ str(e.endFrame) + ", 0, 0, 0, 0, 0, 0, 0, 0, 0, 0, 0"
-			elif list.listType == "0x09":
-				data.source += "0, " + str(e.startFrame) + ", " + str(e.startFrame + 1) + ", " \
-					+ e.unk2 + ", " + e.unk3 + ", " + e.unk4 + ", 0, 0"
-			elif list.listType == "Unk":
-				data.source += e.unk1 + ", " + e.unk2 + ", " + e.unk3 + ", " \
-					+ e.unk4 + ", " + e.unk5 + ", " + e.unk6 + ", " \
-					+ e.unk7 + ", " + e.unk8 + ", " + e.unk9 + ", " \
-					+ e.unk10 + ", " + e.unk11 + ", " + e.unk12
-			else:
-				raise PluginError("Internal error: invalid cutscene list type " + list.listType)
-			data.source += "),\n"
-	data.source += "\tCS_END(),\n"
-	data.source += "};\n\n"
-	return data
-=======
     # csParent can be OOTCutscene or OOTScene
     data = CData()
     data.header = "extern s32 " + csName + "[];\n"
@@ -855,121 +568,4 @@
             data.source += "),\n"
     data.source += "\tCS_END(),\n"
     data.source += "};\n\n"
-    return data
-
-
-################################################################################
-# Operators and panel
-################################################################################
-
-
-def checkGetFilePaths(context):
-    cpath = bpy.path.abspath(context.scene.ootCutsceneExportPath)
-    if not cpath.endswith(".c"):
-        raise PluginError("Output file must end with .c")
-    hpath = cpath[:-1] + "h"
-    headerfilename = os.path.basename(hpath)
-    return cpath, hpath, headerfilename
-
-
-class OOT_ExportCutscene(bpy.types.Operator):
-    bl_idname = "object.oot_export_cutscene"
-    bl_label = "Export Cutscene"
-    bl_options = {"REGISTER", "UNDO", "PRESET"}
-
-    def execute(self, context):
-        try:
-            if context.mode != "OBJECT":
-                bpy.ops.object.mode_set(mode="OBJECT")
-            activeObj = context.view_layer.objects.active
-            if activeObj is None or activeObj.data is not None or activeObj.ootEmptyType != "Cutscene":
-                raise PluginError("You must select a cutscene object")
-            if activeObj.parent is not None:
-                raise PluginError("Cutscene object must not be parented to anything")
-            cpath, hpath, headerfilename = checkGetFilePaths(context)
-            csdata = ootCutsceneIncludes(headerfilename)
-            converted = convertCutsceneObject(activeObj)
-            csdata.append(ootCutsceneDataToC(converted, converted.name))
-            writeCData(csdata, hpath, cpath)
-            self.report({"INFO"}, "Successfully exported cutscene")
-            return {"FINISHED"}
-        except Exception as e:
-            raisePluginError(self, e)
-            return {"CANCELLED"}
-
-
-class OOT_ExportAllCutscenes(bpy.types.Operator):
-    bl_idname = "object.oot_export_all_cutscenes"
-    bl_label = "Export All Cutscenes"
-    bl_options = {"REGISTER", "UNDO", "PRESET"}
-
-    def execute(self, context):
-        try:
-            if context.mode != "OBJECT":
-                bpy.ops.object.mode_set(mode="OBJECT")
-            cpath, hpath, headerfilename = checkGetFilePaths(context)
-            csdata = ootCutsceneIncludes(headerfilename)
-            count = 0
-            for obj in context.view_layer.objects:
-                if obj.data is not None or obj.ootEmptyType != "Cutscene":
-                    continue
-                if obj.parent is not None:
-                    raise PluginError("Cutscene object must not be parented to anything")
-                converted = convertCutsceneObject(obj)
-                csdata.append(ootCutsceneDataToC(converted, converted.name))
-                count += 1
-            if count == 0:
-                raise PluginError("Could not find any cutscenes to export")
-            writeCData(csdata, hpath, cpath)
-            self.report({"INFO"}, "Successfully exported " + str(count) + " cutscenes")
-            return {"FINISHED"}
-        except Exception as e:
-            raisePluginError(self, e)
-            return {"CANCELLED"}
-
-
-class OOT_ExportCutscenePanel(OOT_Panel):
-    bl_idname = "OOT_PT_export_cutscene"
-    bl_label = "OOT Cutscene Exporter"
-    bl_space_type = "VIEW_3D"
-    bl_region_type = "UI"
-    bl_category = "OOT"
-
-    def draw(self, context):
-        col = self.layout.column()
-        col.operator(OOT_ExportCutscene.bl_idname)
-        col.operator(OOT_ExportAllCutscenes.bl_idname)
-        prop_split(col, context.scene, "ootCutsceneExportPath", "File")
-
-
-oot_cutscene_classes = (
-    OOT_ExportCutscene,
-    OOT_ExportAllCutscenes,
-)
-
-oot_cutscene_panel_classes = (OOT_ExportCutscenePanel,)
-
-
-def oot_cutscene_panel_register():
-    for cls in oot_cutscene_panel_classes:
-        register_class(cls)
-
-
-def oot_cutscene_panel_unregister():
-    for cls in oot_cutscene_panel_classes:
-        unregister_class(cls)
-
-
-def oot_cutscene_register():
-    for cls in oot_cutscene_classes:
-        register_class(cls)
-
-    bpy.types.Scene.ootCutsceneExportPath = bpy.props.StringProperty(name="File", subtype="FILE_PATH")
-
-
-def oot_cutscene_unregister():
-    for cls in reversed(oot_cutscene_classes):
-        unregister_class(cls)
-
-    del bpy.types.Scene.ootCutsceneExportPath
->>>>>>> d8185475
+    return data