import shutil, copy, bpy, os
from bpy.utils import register_class, unregister_class

from .oot_utility import *
from .oot_constants import *
from ..f3d.f3d_writer import *
from ..f3d.f3d_material import *
from ..f3d.f3d_parser import *
from ..f3d.flipbook import *
from ..panels import OOT_Panel

from .oot_model_classes import *
from .oot_scene_room import *
from .oot_texture_array import *


class OOTDLExportSettings(bpy.types.PropertyGroup):
    name: bpy.props.StringProperty(name="DL Name", default="gBoulderFragmentsDL")
    folder: bpy.props.StringProperty(name="DL Folder", default="gameplay_keep")
    customPath: bpy.props.StringProperty(name="Custom DL Path", subtype="FILE_PATH")
    isCustom: bpy.props.BoolProperty(name="Use Custom Path")
    removeVanillaData: bpy.props.BoolProperty(name="Replace Vanilla DLs")
    drawLayer: bpy.props.EnumProperty(name="Draw Layer", items=ootEnumDrawLayers)
    customAssetIncludeDir: bpy.props.StringProperty(
        name="Asset Include Directory",
        default="assets/objects/gameplay_keep",
        description="Used in #include for including image files",
    )


class OOTDLImportSettings(bpy.types.PropertyGroup):
    name: bpy.props.StringProperty(name="DL Name", default="gBoulderFragmentsDL")
    folder: bpy.props.StringProperty(name="DL Folder", default="gameplay_keep")
    customPath: bpy.props.StringProperty(name="Custom DL Path", subtype="FILE_PATH")
    isCustom: bpy.props.BoolProperty(name="Use Custom Path")
    removeDoubles: bpy.props.BoolProperty(name="Remove Doubles", default=True)
    importNormals: bpy.props.BoolProperty(name="Import Normals", default=True)
    drawLayer: bpy.props.EnumProperty(name="Draw Layer", items=ootEnumDrawLayers)


# returns:
# 	mesh,
# 	anySkinnedFaces (to determine if skeleton should be flex)
def ootProcessVertexGroup(
    fModel,
    meshObj,
    vertexGroup,
    convertTransformMatrix,
    armatureObj,
    namePrefix,
    meshInfo,
    drawLayerOverride,
    convertTextureData,
    lastMaterialName,
    optimize: bool,
):
    if not optimize:
        lastMaterialName = None

    mesh = meshObj.data
    currentGroupIndex = getGroupIndexFromname(meshObj, vertexGroup)
    nextDLIndex = len(meshInfo.vertexGroupInfo.vertexGroupToMatrixIndex)
    vertIndices = [
        vert.index
        for vert in meshObj.data.vertices
        if meshInfo.vertexGroupInfo.vertexGroups[vert.index] == currentGroupIndex
    ]

    if len(vertIndices) == 0:
        print("No vert indices in " + vertexGroup)
        return None, False, lastMaterialName

    bone = armatureObj.data.bones[vertexGroup]

    # dict of material_index keys to face array values
    groupFaces = {}

    hasSkinnedFaces = False

    handledFaces = []
    anyConnectedToUnhandledBone = False
    for vertIndex in vertIndices:
        if vertIndex not in meshInfo.vert:
            continue
        for face in meshInfo.vert[vertIndex]:
            # Ignore repeat faces
            if face in handledFaces:
                continue

            connectedToUnhandledBone = False

            # A Blender loop is interpreted as face + loop index
            for i in range(3):
                faceVertIndex = face.vertices[i]
                vertGroupIndex = meshInfo.vertexGroupInfo.vertexGroups[faceVertIndex]
                if vertGroupIndex != currentGroupIndex:
                    hasSkinnedFaces = True
                if vertGroupIndex not in meshInfo.vertexGroupInfo.vertexGroupToLimb:
                    # Connected to a bone not processed yet
                    # These skinned faces will be handled by that limb
                    connectedToUnhandledBone = True
                    anyConnectedToUnhandledBone = True
                    break

            if connectedToUnhandledBone:
                continue

            if face.material_index not in groupFaces:
                groupFaces[face.material_index] = []
            groupFaces[face.material_index].append(face)

            handledFaces.append(face)

    if len(groupFaces) == 0:
        print("No faces in " + vertexGroup)

        # OOT will only allocate matrix if DL exists.
        # This doesn't handle case where vertices belong to a limb, but not triangles.
        # Therefore we create a dummy DL
        if anyConnectedToUnhandledBone:
            fMesh = fModel.addMesh(vertexGroup, namePrefix, drawLayerOverride, False, bone)
            fModel.endDraw(fMesh, bone)
            meshInfo.vertexGroupInfo.vertexGroupToMatrixIndex[currentGroupIndex] = nextDLIndex
            return fMesh, False, lastMaterialName
        else:
            return None, False, lastMaterialName

    meshInfo.vertexGroupInfo.vertexGroupToMatrixIndex[currentGroupIndex] = nextDLIndex
    triConverterInfo = OOTTriangleConverterInfo(meshObj, armatureObj.data, fModel.f3d, convertTransformMatrix, meshInfo)

    if optimize:
        # If one of the materials we need to draw is the currently loaded material,
        # do this one first.
        newGroupFaces = {
            material_index: faces
            for material_index, faces in groupFaces.items()
            if meshObj.material_slots[material_index].material.name == lastMaterialName
        }
        newGroupFaces.update(groupFaces)
        groupFaces = newGroupFaces

    # Usually we would separate DLs into different draw layers.
    # however it seems like OOT skeletons don't have this ability.
    # Therefore we always use the drawLayerOverride as the draw layer key.
    # This means everything will be saved to one mesh.
    fMesh = fModel.addMesh(vertexGroup, namePrefix, drawLayerOverride, False, bone)

    for material_index, faces in groupFaces.items():
        material = meshObj.material_slots[material_index].material
        checkForF3dMaterialInFaces(meshObj, material)
        fMaterial, texDimensions = saveOrGetF3DMaterial(
            material, fModel, meshObj, drawLayerOverride, convertTextureData
        )

        if fMaterial.useLargeTextures:
            currentGroupIndex = saveMeshWithLargeTexturesByFaces(
                material,
                faces,
                fModel,
                fMesh,
                meshObj,
                drawLayerOverride,
                convertTextureData,
                currentGroupIndex,
                triConverterInfo,
                None,
                None,
                lastMaterialName,
            )
        else:
            currentGroupIndex = saveMeshByFaces(
                material,
                faces,
                fModel,
                fMesh,
                meshObj,
                drawLayerOverride,
                convertTextureData,
                currentGroupIndex,
                triConverterInfo,
                None,
                None,
                lastMaterialName,
            )

        lastMaterialName = material.name if optimize else None

    fModel.endDraw(fMesh, bone)

    return fMesh, hasSkinnedFaces, lastMaterialName


ootEnumObjectMenu = [
    ("Scene", "Parent Scene Settings", "Scene"),
    ("Room", "Parent Room Settings", "Room"),
]


def ootConvertMeshToC(
<<<<<<< HEAD
    originalObj,
    finalTransform,
    f3dType,
    isHWv1,
    name,
    folderName,
    DLFormat,
    saveTextures,
    exportPath,
    isCustomExport,
    drawLayer,
    removeVanillaData,
    overlayName: str,
    arrayIndex2D: int,
=======
    originalObj: bpy.types.Object,
    finalTransform: mathutils.Matrix,
    f3dType: str,
    isHWv1: bool,
    DLFormat: DLFormat,
    saveTextures: bool,
    settings: OOTDLExportSettings,
>>>>>>> 7abb7080
):
    folderName = settings.folder
    exportPath = bpy.path.abspath(settings.customPath)
    isCustomExport = settings.isCustom
    drawLayer = settings.drawLayer
    removeVanillaData = settings.removeVanillaData
    name = toAlnum(settings.name)

    try:
        obj, allObjs = ootDuplicateHierarchy(originalObj, None, False, OOTObjectCategorizer())

        fModel = OOTModel(f3dType, isHWv1, name, DLFormat, drawLayer)
        triConverterInfo = TriangleConverterInfo(obj, None, fModel.f3d, finalTransform, getInfoDict(obj))
        fMeshes = saveStaticModel(
            triConverterInfo, fModel, obj, finalTransform, fModel.name, not saveTextures, False, "oot"
        )

        # Since we provide a draw layer override, there should only be one fMesh.
        for drawLayer, fMesh in fMeshes.items():
            fMesh.draw.name = name

        ootCleanupScene(originalObj, allObjs)

    except Exception as e:
        ootCleanupScene(originalObj, allObjs)
        raise Exception(str(e))

    data = CData()
    data.source += '#include "ultra64.h"\n#include "global.h"\n'
    if not isCustomExport:
        data.source += '#include "' + folderName + '.h"\n\n'
    else:
        data.source += "\n"

    path = ootGetPath(exportPath, isCustomExport, "assets/objects/", folderName, False, True)
    includeDir = settings.customAssetIncludeDir if settings.isCustom else f"assets/objects/{folderName}"
    exportData = fModel.to_c(
        TextureExportSettings(False, saveTextures, includeDir, path), OOTGfxFormatter(ScrollMethod.Vertex)
    )

    data.append(exportData.all())

<<<<<<< HEAD
    if isCustomExport:
        textureArrayData = writeTextureArraysNew(fModel, arrayIndex2D)
        data.append(textureArrayData)

    path = ootGetPath(exportPath, isCustomExport, "assets/objects/", folderName, False, False)
=======
>>>>>>> 7abb7080
    writeCData(data, os.path.join(path, name + ".h"), os.path.join(path, name + ".c"))

    if not isCustomExport:
        writeTextureArraysExisting(bpy.context.scene.ootDecompPath, overlayName, False, arrayIndex2D, fModel)
        addIncludeFiles(folderName, path, name)
        if removeVanillaData:
            headerPath = os.path.join(path, folderName + ".h")
            sourcePath = os.path.join(path, folderName + ".c")
            removeDL(sourcePath, headerPath, name)


def writeTextureArraysNew(fModel: OOTModel, arrayIndex: int):
    textureArrayData = CData()
    for flipbook in fModel.flipbooks:
        if flipbook.exportMode == "Array":
            if arrayIndex is not None:
                textureArrayData.source += flipbook_2d_to_c(flipbook, True, arrayIndex + 1) + "\n"
            else:
                textureArrayData.source += flipbook_to_c(flipbook, True) + "\n"
    return textureArrayData


def getActorFilepath(basePath: str, overlayName: str | None, isLink: bool, checkDataPath: bool = False):
    if isLink:
        actorFilePath = os.path.join(basePath, f"src/code/z_player_lib.c")
    else:
        actorFilePath = os.path.join(basePath, f"src/overlays/actors/{overlayName}/z_{overlayName[4:].lower()}.c")
        actorFileDataPath = f"{actorFilePath[:-2]}_data.c"  # some bosses store texture arrays here

        if checkDataPath and os.path.exists(actorFileDataPath):
            actorFilePath = actorFileDataPath

    return actorFilePath


def writeTextureArraysExisting(exportPath: str, overlayName: str, isLink: bool, arrayIndex2D: int, fModel: OOTModel):
    actorFilePath = getActorFilepath(exportPath, overlayName, isLink, True)

    if not os.path.exists(actorFilePath):
        print(f"{actorFilePath} not found, ignoring texture array writing.")
        return

    actorData = readFile(actorFilePath)
    newData = actorData

    for flipbook in fModel.flipbooks:
        if flipbook.exportMode == "Array":
            if arrayIndex2D is None:
                newData = writeTextureArraysExisting1D(newData, flipbook)
            else:
                newData = writeTextureArraysExisting2D(newData, flipbook, arrayIndex2D)

    if newData != actorData:
        writeFile(actorFilePath, newData)


def writeTextureArraysExisting1D(data: str, flipbook: TextureFlipbook) -> str:
    newData = data
    arrayMatch = re.search(
        r"(static\s*)?void\s*\*\s*" + re.escape(flipbook.name) + r"\s*\[\s*\]\s*=\s*\{(((?!\}).)*)\}\s*;",
        newData,
        flags=re.DOTALL,
    )

    # replace array if found
    if arrayMatch:
        newArrayData = flipbook_to_c(flipbook, arrayMatch.group(1))
        newData = newData[: arrayMatch.start(0)] + newArrayData + newData[arrayMatch.end(0) :]

        # otherwise, add to end of asset includes
    else:
        newArrayData = flipbook_to_c(flipbook, True)
        # get last asset include
        includeMatch = None
        for includeMatchItem in re.finditer(r"\#include\s*\"assets/.*?\"\s*?\n", newData, flags=re.DOTALL):
            includeMatch = includeMatchItem
        if includeMatch:
            newData = newData[: includeMatch.end(0)] + newArrayData + "\n" + newData[includeMatch.end(0) :]
        else:
            newData += newArrayData + "\n"

    return newData


# for flipbook textures, we only replace one element of the 2D array.
def writeTextureArraysExisting2D(data: str, flipbook: TextureFlipbook, arrayIndex2D: int) -> str:
    newData = data

    # for !AVOID_UB, Link has textures in 2D Arrays
    array2DMatch = re.search(
        r"(static\s*)?void\s*\*\s*"
        + re.escape(flipbook.name)
        + r"\s*\[\s*\]\s*\[\s*[0-9a-fA-Fx]*\s*\]\s*=\s*\{(.*?)\}\s*;",
        newData,
        flags=re.DOTALL,
    )

    newArrayData = "{ " + flipbook_data_to_c(flipbook) + " }"

    # build a list of arrays here
    # replace existing element if list is large enough
    # otherwise, pad list with repeated arrays
    if array2DMatch:
        arrayMatchData = [
            arrayMatch.group(0) for arrayMatch in re.finditer(r"\{(.*?)\}", array2DMatch.group(2), flags=re.DOTALL)
        ]

        if arrayIndex2D >= len(arrayMatchData):
            while len(arrayMatchData) <= arrayIndex2D:
                arrayMatchData.append(newArrayData)
        else:
            arrayMatchData[arrayIndex2D] = newArrayData

        newArray2DData = ",\n".join([item for item in arrayMatchData])
        newData = replaceMatchContent(newData, newArray2DData, array2DMatch, 2)

        # otherwise, add to end of asset includes
    else:
        arrayMatchData = [newArrayData] * (arrayIndex2D + 1)
        newArray2DData = ",\n".join([item for item in arrayMatchData])

        # get last asset include
        includeMatch = None
        for includeMatchItem in re.finditer(r"\#include\s*\"assets/.*?\"\s*?\n", newData, flags=re.DOTALL):
            includeMatch = includeMatchItem
        if includeMatch:
            newData = newData[: includeMatch.end(0)] + newArray2DData + "\n" + newData[includeMatch.end(0) :]
        else:
            newData += newArray2DData + "\n"

    return newData


class OOT_DisplayListPanel(bpy.types.Panel):
    bl_label = "Display List Inspector"
    bl_idname = "OBJECT_PT_OOT_DL_Inspector"
    bl_space_type = "PROPERTIES"
    bl_region_type = "WINDOW"
    bl_context = "object"
    bl_options = {"HIDE_HEADER"}

    @classmethod
    def poll(cls, context):
        return context.scene.gameEditorMode == "OOT" and (
            context.object is not None and isinstance(context.object.data, bpy.types.Mesh)
        )

    def draw(self, context):
        box = self.layout.box()
        box.box().label(text="OOT DL Inspector")
        obj = context.object

        # prop_split(box, obj, "ootDrawLayer", "Draw Layer")
        box.prop(obj, "ignore_render")
        box.prop(obj, "ignore_collision")

        # Doesn't work since all static meshes are pre-transformed
        # box.prop(obj.ootDynamicTransform, "billboard")

        # drawParentSceneRoom(box, obj)


class OOT_ImportDL(bpy.types.Operator):
    # set bl_ properties
    bl_idname = "object.oot_import_dl"
    bl_label = "Import DL"
    bl_options = {"REGISTER", "UNDO", "PRESET"}

    # Called on demand (i.e. button press, menu item)
    # Can also be called from operator search menu (Spacebar)
    def execute(self, context):
        obj = None
        if context.mode != "OBJECT":
            bpy.ops.object.mode_set(mode="OBJECT")

        try:
            settings: OOTDLImportSettings = context.scene.fast64.oot.DLImportSettings
            name = settings.name
            folderName = settings.folder
            importPath = bpy.path.abspath(settings.customPath)
            isCustomImport = settings.isCustom
            scale = context.scene.ootActorBlenderScale
            basePath = bpy.path.abspath(context.scene.ootDecompPath)
<<<<<<< HEAD
            removeDoubles = context.scene.ootDLRemoveDoubles
            importNormals = context.scene.ootDLImportNormals
            drawLayer = bpy.context.scene.ootDLImportDrawLayer
            overlayName = bpy.context.scene.ootDLImportOverlay
            is2DArray = context.scene.ootDLImportIs2DArray
            arrayIndex2D = context.scene.ootDLImportArrayIndex2D if is2DArray else None
=======
            removeDoubles = settings.removeDoubles
            importNormals = settings.importNormals
            drawLayer = settings.drawLayer
>>>>>>> 7abb7080

            paths = [ootGetObjectPath(isCustomImport, importPath, folderName)]
            data = getImportData(paths)
            f3dContext = OOTF3DContext(F3D("F3DEX2/LX2", False), [name], basePath)
            if not isCustomImport:
                data = ootGetIncludedAssetData(basePath, paths, data) + data

                if overlayName is not None:
                    ootReadTextureArrays(basePath, overlayName, name, f3dContext, False, arrayIndex2D)

            importMeshC(
                data,
                name,
                scale,
                removeDoubles,
                importNormals,
                drawLayer,
                f3dContext,
            )

            self.report({"INFO"}, "Success!")
            return {"FINISHED"}

        except Exception as e:
            if context.mode != "OBJECT":
                bpy.ops.object.mode_set(mode="OBJECT")
            raisePluginError(self, e)
            return {"CANCELLED"}  # must return a set


class OOT_ExportDL(bpy.types.Operator):
    # set bl_ properties
    bl_idname = "object.oot_export_dl"
    bl_label = "Export DL"
    bl_options = {"REGISTER", "UNDO", "PRESET"}

    # Called on demand (i.e. button press, menu item)
    # Can also be called from operator search menu (Spacebar)
    def execute(self, context):
        obj = None
        if context.mode != "OBJECT":
            bpy.ops.object.mode_set(mode="OBJECT")
        if len(context.selected_objects) == 0:
            raise PluginError("Mesh not selected.")
        obj = context.active_object
        if type(obj.data) is not bpy.types.Mesh:
            raise PluginError("Mesh not selected.")

        finalTransform = mathutils.Matrix.Scale(context.scene.ootActorBlenderScale, 4)

        try:
            # exportPath, levelName = getPathAndLevel(context.scene.geoCustomExport,
            # 	context.scene.geoExportPath, context.scene.geoLevelName,
            # 	context.scene.geoLevelOption)

            saveTextures = bpy.context.scene.saveTextures
            isHWv1 = context.scene.isHWv1
            f3dType = context.scene.f3d_type
<<<<<<< HEAD

            name = context.scene.ootDLExportName
            folderName = context.scene.ootDLExportFolderName
            exportPath = bpy.path.abspath(context.scene.ootDLExportCustomPath)
            isCustomExport = context.scene.ootDLExportUseCustomPath
            drawLayer = context.scene.ootDLExportDrawLayer
            removeVanillaData = context.scene.ootDLRemoveVanillaData
            overlayName = bpy.context.scene.ootDLExportOverlay
            is2DArray = context.scene.ootDLExportIs2DArray
            arrayIndex2D = context.scene.ootDLExportArrayIndex2D if is2DArray else None
=======
            exportSettings = context.scene.fast64.oot.DLExportSettings
>>>>>>> 7abb7080

            ootConvertMeshToC(
                obj,
                finalTransform,
                f3dType,
                isHWv1,
                DLFormat.Static,
                saveTextures,
<<<<<<< HEAD
                exportPath,
                isCustomExport,
                drawLayer,
                removeVanillaData,
                overlayName,
                arrayIndex2D,
=======
                exportSettings,
>>>>>>> 7abb7080
            )

            self.report({"INFO"}, "Success!")
            return {"FINISHED"}

        except Exception as e:
            if context.mode != "OBJECT":
                bpy.ops.object.mode_set(mode="OBJECT")
            raisePluginError(self, e)
            return {"CANCELLED"}  # must return a set


class OOT_ExportDLPanel(OOT_Panel):
    bl_idname = "OOT_PT_export_dl"
    bl_label = "OOT DL Exporter"

    # called every frame
    def draw(self, context):
        col = self.layout.column()
        col.operator(OOT_ExportDL.bl_idname)
        exportSettings: OOTDLExportSettings = context.scene.fast64.oot.DLExportSettings

<<<<<<< HEAD
        prop_split(col, context.scene, "ootDLExportName", "DL")
        if context.scene.ootDLExportUseCustomPath:
            prop_split(col, context.scene, "ootDLExportCustomPath", "Folder")
        else:
            prop_split(col, context.scene, "ootDLExportFolderName", "Object")
            prop_split(col, context.scene, "ootDLExportOverlay", "Overlay (Optional)")
            col.prop(context.scene, "ootDLExportIs2DArray")
            if context.scene.ootDLExportIs2DArray:
                box = col.box().column()
                prop_split(box, context.scene, "ootDLExportArrayIndex2D", "Flipbook Index")
        prop_split(col, context.scene, "ootDLExportDrawLayer", "Export Draw Layer")
        col.prop(context.scene, "ootDLExportUseCustomPath")
        col.prop(context.scene, "ootDLRemoveVanillaData")
=======
        prop_split(col, exportSettings, "name", "DL")
        prop_split(col, exportSettings, "folder", "Object" if not exportSettings.isCustom else "Folder")
        if exportSettings.isCustom:
            prop_split(col, exportSettings, "customAssetIncludeDir", "Asset Include Path")
            prop_split(col, exportSettings, "customPath", "Path")

        prop_split(col, exportSettings, "drawLayer", "Export Draw Layer")
        col.prop(exportSettings, "isCustom")
        col.prop(exportSettings, "removeVanillaData")
>>>>>>> 7abb7080

        col.operator(OOT_ImportDL.bl_idname)
        importSettings: OOTDLImportSettings = context.scene.fast64.oot.DLImportSettings

        prop_split(col, importSettings, "name", "DL")
        if importSettings.isCustom:
            prop_split(col, importSettings, "customPath", "File")
        else:
<<<<<<< HEAD
            prop_split(col, context.scene, "ootDLImportFolderName", "Object")
            prop_split(col, context.scene, "ootDLImportOverlay", "Overlay (Optional)")
            col.prop(context.scene, "ootDLImportIs2DArray")
            if context.scene.ootDLImportIs2DArray:
                box = col.box().column()
                prop_split(box, context.scene, "ootDLImportArrayIndex2D", "Flipbook Index")
        prop_split(col, context.scene, "ootDLImportDrawLayer", "Import Draw Layer")
=======
            prop_split(col, importSettings, "folder", "Object")
        prop_split(col, importSettings, "drawLayer", "Import Draw Layer")
>>>>>>> 7abb7080

        col.prop(importSettings, "isCustom")
        col.prop(importSettings, "removeDoubles")
        col.prop(importSettings, "importNormals")


class OOTDefaultRenderModesProperty(bpy.types.PropertyGroup):
    expandTab: bpy.props.BoolProperty()
    opaqueCycle1: bpy.props.StringProperty(default="G_RM_AA_ZB_OPA_SURF")
    opaqueCycle2: bpy.props.StringProperty(default="G_RM_AA_ZB_OPA_SURF2")
    transparentCycle1: bpy.props.StringProperty(default="G_RM_AA_ZB_XLU_SURF")
    transparentCycle2: bpy.props.StringProperty(default="G_RM_AA_ZB_XLU_SURF2")
    overlayCycle1: bpy.props.StringProperty(default="G_RM_AA_ZB_OPA_SURF")
    overlayCycle2: bpy.props.StringProperty(default="G_RM_AA_ZB_OPA_SURF2")


class OOT_DrawLayersPanel(bpy.types.Panel):
    bl_label = "OOT Draw Layers"
    bl_idname = "WORLD_PT_OOT_Draw_Layers_Panel"
    bl_space_type = "PROPERTIES"
    bl_region_type = "WINDOW"
    bl_context = "world"
    bl_options = {"HIDE_HEADER"}

    @classmethod
    def poll(cls, context):
        return context.scene.gameEditorMode == "OOT"

    def draw(self, context):
        ootDefaultRenderModeProp = context.scene.world.ootDefaultRenderModes
        layout = self.layout

        inputGroup = layout.column()
        inputGroup.prop(
            ootDefaultRenderModeProp,
            "expandTab",
            text="Default Render Modes",
            icon="TRIA_DOWN" if ootDefaultRenderModeProp.expandTab else "TRIA_RIGHT",
        )
        if ootDefaultRenderModeProp.expandTab:
            prop_split(inputGroup, ootDefaultRenderModeProp, "opaqueCycle1", "Opaque Cycle 1")
            prop_split(inputGroup, ootDefaultRenderModeProp, "opaqueCycle2", "Opaque Cycle 2")
            prop_split(inputGroup, ootDefaultRenderModeProp, "transparentCycle1", "Transparent Cycle 1")
            prop_split(inputGroup, ootDefaultRenderModeProp, "transparentCycle2", "Transparent Cycle 2")
            prop_split(inputGroup, ootDefaultRenderModeProp, "overlayCycle1", "Overlay Cycle 1")
            prop_split(inputGroup, ootDefaultRenderModeProp, "overlayCycle2", "Overlay Cycle 2")


class OOT_MaterialPanel(bpy.types.Panel):
    bl_label = "OOT Material"
    bl_idname = "MATERIAL_PT_OOT_Material_Inspector"
    bl_space_type = "PROPERTIES"
    bl_region_type = "WINDOW"
    bl_context = "material"
    bl_options = {"HIDE_HEADER"}

    @classmethod
    def poll(cls, context):
        return context.material is not None and context.scene.gameEditorMode == "OOT"

    def draw(self, context):
        layout = self.layout
        mat = context.material
        col = layout.column()

        if (
            hasattr(context, "object")
            and context.object is not None
            and context.object.parent is not None
            and isinstance(context.object.parent.data, bpy.types.Armature)
        ):
            drawLayer = context.object.parent.ootDrawLayer
            if drawLayer != mat.f3d_mat.draw_layer.oot:
                col.label(text="Draw layer is being overriden by skeleton.", icon="OUTLINER_DATA_ARMATURE")
        else:
            drawLayer = mat.f3d_mat.draw_layer.oot

        drawOOTMaterialProperty(col.box().column(), mat, drawLayer)


def drawOOTMaterialDrawLayerProperty(layout, matDrawLayerProp, suffix):
    # layout.box().row().label(text = title)
    row = layout.row()
    for colIndex in range(2):
        col = row.column()
        for rowIndex in range(3):
            i = 8 + colIndex * 3 + rowIndex
            name = "Segment " + format(i, "X") + " " + suffix
            col.prop(matDrawLayerProp, "segment" + format(i, "X"), text=name)
        name = "Custom call (" + str(colIndex + 1) + ") " + suffix
        p = "customCall" + str(colIndex)
        col.prop(matDrawLayerProp, p, text=name)
        if getattr(matDrawLayerProp, p):
            col.prop(matDrawLayerProp, p + "_seg", text="")


drawLayerSuffix = {"Opaque": "OPA", "Transparent": "XLU", "Overlay": "OVL"}


def drawOOTMaterialProperty(layout, mat, drawLayer):
    if drawLayer == "Overlay":
        return
    matProp = mat.ootMaterial
    suffix = "(" + drawLayerSuffix[drawLayer] + ")"
    layout.box().column().label(text="OOT Dynamic Material Properties " + suffix)
    layout.label(text="See gSPSegment calls in z_scene_table.c.")
    layout.label(text="Based off draw config index in gSceneTable.")
    drawOOTMaterialDrawLayerProperty(layout.column(), getattr(matProp, drawLayer.lower()), suffix)
    if not mat.is_f3d:
        return
    f3d_mat = mat.f3d_mat


class OOTDynamicMaterialDrawLayerProperty(bpy.types.PropertyGroup):
    segment8: bpy.props.BoolProperty()
    segment9: bpy.props.BoolProperty()
    segmentA: bpy.props.BoolProperty()
    segmentB: bpy.props.BoolProperty()
    segmentC: bpy.props.BoolProperty()
    segmentD: bpy.props.BoolProperty()
    customCall0: bpy.props.BoolProperty()
    customCall0_seg: bpy.props.StringProperty(description="Segment address of a display list to call, e.g. 0x08000010")
    customCall1: bpy.props.BoolProperty()
    customCall1_seg: bpy.props.StringProperty(description="Segment address of a display list to call, e.g. 0x08000010")


# The reason these are separate is for the case when the user changes the material draw layer, but not the
# dynamic material calls. This could cause crashes which would be hard to detect.
class OOTDynamicMaterialProperty(bpy.types.PropertyGroup):
    opaque: bpy.props.PointerProperty(type=OOTDynamicMaterialDrawLayerProperty)
    transparent: bpy.props.PointerProperty(type=OOTDynamicMaterialDrawLayerProperty)


oot_dl_writer_classes = (
    OOTDefaultRenderModesProperty,
    OOTDynamicMaterialDrawLayerProperty,
    OOTDynamicMaterialProperty,
    OOTDynamicTransformProperty,
    OOT_ExportDL,
    OOT_ImportDL,
    OOTDLExportSettings,
    OOTDLImportSettings,
)

oot_dl_writer_panel_classes = (
    # OOT_ExportDLPanel,
    OOT_DisplayListPanel,
    OOT_DrawLayersPanel,
    OOT_MaterialPanel,
    OOT_ExportDLPanel,
)


def oot_dl_writer_panel_register():
    for cls in oot_dl_writer_panel_classes:
        register_class(cls)


def oot_dl_writer_panel_unregister():
    for cls in oot_dl_writer_panel_classes:
        unregister_class(cls)


def oot_dl_writer_register():
    for cls in oot_dl_writer_classes:
        register_class(cls)

    bpy.types.Object.ootDrawLayer = bpy.props.EnumProperty(items=ootEnumDrawLayers, default="Opaque")

    # Doesn't work since all static meshes are pre-transformed
    # bpy.types.Object.ootDynamicTransform = bpy.props.PointerProperty(type = OOTDynamicTransformProperty)
    bpy.types.World.ootDefaultRenderModes = bpy.props.PointerProperty(type=OOTDefaultRenderModesProperty)
<<<<<<< HEAD

    bpy.types.Scene.ootDLExportName = bpy.props.StringProperty(name="DL Name", default="gBoulderFragmentsDL")
    bpy.types.Scene.ootDLExportFolderName = bpy.props.StringProperty(name="DL Folder", default="gameplay_keep")
    bpy.types.Scene.ootDLExportOverlay = bpy.props.StringProperty(name="Overlay", default="")
    bpy.types.Scene.ootDLExportIs2DArray = bpy.props.BoolProperty(name="Has 2D Flipbook Array", default=False)
    bpy.types.Scene.ootDLExportArrayIndex2D = bpy.props.IntProperty(name="Index if 2D Array", default=0, min=0)
    bpy.types.Scene.ootDLExportCustomPath = bpy.props.StringProperty(name="Custom DL Path", subtype="FILE_PATH")
    bpy.types.Scene.ootDLExportUseCustomPath = bpy.props.BoolProperty(name="Use Custom Path")
    bpy.types.Scene.ootDLRemoveVanillaData = bpy.props.BoolProperty(name="Replace Vanilla DLs")

    bpy.types.Scene.ootDLImportName = bpy.props.StringProperty(name="DL Name", default="gBoulderFragmentsDL")
    bpy.types.Scene.ootDLImportFolderName = bpy.props.StringProperty(name="DL Folder", default="gameplay_keep")
    bpy.types.Scene.ootDLImportOverlay = bpy.props.StringProperty(name="Overlay", default="")
    bpy.types.Scene.ootDLImportIs2DArray = bpy.props.BoolProperty(name="Has 2D Flipbook Array", default=False)
    bpy.types.Scene.ootDLImportArrayIndex2D = bpy.props.IntProperty(name="Index if 2D Array", default=0, min=0)
    bpy.types.Scene.ootDLImportCustomPath = bpy.props.StringProperty(name="Custom DL Path", subtype="FILE_PATH")
    bpy.types.Scene.ootDLImportUseCustomPath = bpy.props.BoolProperty(name="Use Custom Path")

    bpy.types.Scene.ootDLRemoveDoubles = bpy.props.BoolProperty(name="Remove Doubles", default=True)
    bpy.types.Scene.ootDLImportNormals = bpy.props.BoolProperty(name="Import Normals", default=True)
    bpy.types.Scene.ootDLImportDrawLayer = bpy.props.EnumProperty(name="Draw Layer", items=ootEnumDrawLayers)

    bpy.types.Scene.ootDLExportDrawLayer = bpy.props.EnumProperty(name="Draw Layer", items=ootEnumDrawLayers)

=======
>>>>>>> 7abb7080
    bpy.types.Material.ootMaterial = bpy.props.PointerProperty(type=OOTDynamicMaterialProperty)
    bpy.types.Object.ootObjectMenu = bpy.props.EnumProperty(items=ootEnumObjectMenu)


def oot_dl_writer_unregister():
    for cls in reversed(oot_dl_writer_classes):
        unregister_class(cls)

<<<<<<< HEAD
    del bpy.types.Scene.ootDLExportName
    del bpy.types.Scene.ootDLExportFolderName
    del bpy.types.Scene.ootDLExportOverlay
    del bpy.types.Scene.ootDLExportIs2DArray
    del bpy.types.Scene.ootDLExportArrayIndex2D
    del bpy.types.Scene.ootDLExportCustomPath
    del bpy.types.Scene.ootDLExportUseCustomPath
    del bpy.types.Scene.ootDLRemoveVanillaData

    del bpy.types.Scene.ootDLImportName
    del bpy.types.Scene.ootDLImportFolderName
    del bpy.types.Scene.ootDLImportOverlay
    del bpy.types.Scene.ootDLImportIs2DArray
    del bpy.types.Scene.ootDLImportArrayIndex2D
    del bpy.types.Scene.ootDLImportCustomPath
    del bpy.types.Scene.ootDLImportUseCustomPath

    del bpy.types.Scene.ootDLRemoveDoubles
    del bpy.types.Scene.ootDLImportNormals
    del bpy.types.Scene.ootDLImportDrawLayer

    del bpy.types.Scene.ootDLExportDrawLayer

=======
>>>>>>> 7abb7080
    del bpy.types.Material.ootMaterial
    del bpy.types.Object.ootObjectMenu<|MERGE_RESOLUTION|>--- conflicted
+++ resolved
@@ -21,6 +21,9 @@
     isCustom: bpy.props.BoolProperty(name="Use Custom Path")
     removeVanillaData: bpy.props.BoolProperty(name="Replace Vanilla DLs")
     drawLayer: bpy.props.EnumProperty(name="Draw Layer", items=ootEnumDrawLayers)
+    overlay: bpy.props.StringProperty(name="Overlay", default="")
+    is2DArray: bpy.props.BoolProperty(name="Has 2D Flipbook Array", default=False)
+    arrayIndex2D: bpy.props.IntProperty(name="Index if 2D Array", default=0, min=0)
     customAssetIncludeDir: bpy.props.StringProperty(
         name="Asset Include Directory",
         default="assets/objects/gameplay_keep",
@@ -36,6 +39,9 @@
     removeDoubles: bpy.props.BoolProperty(name="Remove Doubles", default=True)
     importNormals: bpy.props.BoolProperty(name="Import Normals", default=True)
     drawLayer: bpy.props.EnumProperty(name="Draw Layer", items=ootEnumDrawLayers)
+    overlay: bpy.props.StringProperty(name="Overlay", default="")
+    is2DArray: bpy.props.BoolProperty(name="Has 2D Flipbook Array", default=False)
+    arrayIndex2D: bpy.props.IntProperty(name="Index if 2D Array", default=0, min=0)
 
 
 # returns:
@@ -197,22 +203,6 @@
 
 
 def ootConvertMeshToC(
-<<<<<<< HEAD
-    originalObj,
-    finalTransform,
-    f3dType,
-    isHWv1,
-    name,
-    folderName,
-    DLFormat,
-    saveTextures,
-    exportPath,
-    isCustomExport,
-    drawLayer,
-    removeVanillaData,
-    overlayName: str,
-    arrayIndex2D: int,
-=======
     originalObj: bpy.types.Object,
     finalTransform: mathutils.Matrix,
     f3dType: str,
@@ -220,7 +210,6 @@
     DLFormat: DLFormat,
     saveTextures: bool,
     settings: OOTDLExportSettings,
->>>>>>> 7abb7080
 ):
     folderName = settings.folder
     exportPath = bpy.path.abspath(settings.customPath)
@@ -228,6 +217,9 @@
     drawLayer = settings.drawLayer
     removeVanillaData = settings.removeVanillaData
     name = toAlnum(settings.name)
+    overlayName = settings.overlay
+    is2DArray = settings.is2DArray
+    arrayIndex2D = settings.arrayIndex2D if is2DArray else None
 
     try:
         obj, allObjs = ootDuplicateHierarchy(originalObj, None, False, OOTObjectCategorizer())
@@ -263,14 +255,11 @@
 
     data.append(exportData.all())
 
-<<<<<<< HEAD
     if isCustomExport:
         textureArrayData = writeTextureArraysNew(fModel, arrayIndex2D)
         data.append(textureArrayData)
 
     path = ootGetPath(exportPath, isCustomExport, "assets/objects/", folderName, False, False)
-=======
->>>>>>> 7abb7080
     writeCData(data, os.path.join(path, name + ".h"), os.path.join(path, name + ".c"))
 
     if not isCustomExport:
@@ -454,18 +443,12 @@
             isCustomImport = settings.isCustom
             scale = context.scene.ootActorBlenderScale
             basePath = bpy.path.abspath(context.scene.ootDecompPath)
-<<<<<<< HEAD
-            removeDoubles = context.scene.ootDLRemoveDoubles
-            importNormals = context.scene.ootDLImportNormals
-            drawLayer = bpy.context.scene.ootDLImportDrawLayer
-            overlayName = bpy.context.scene.ootDLImportOverlay
-            is2DArray = context.scene.ootDLImportIs2DArray
-            arrayIndex2D = context.scene.ootDLImportArrayIndex2D if is2DArray else None
-=======
             removeDoubles = settings.removeDoubles
             importNormals = settings.importNormals
             drawLayer = settings.drawLayer
->>>>>>> 7abb7080
+            overlayName = settings.overlay
+            is2DArray = settings.is2DArray
+            arrayIndex2D = settings.arrayIndex2D if is2DArray else None
 
             paths = [ootGetObjectPath(isCustomImport, importPath, folderName)]
             data = getImportData(paths)
@@ -524,20 +507,7 @@
             saveTextures = bpy.context.scene.saveTextures
             isHWv1 = context.scene.isHWv1
             f3dType = context.scene.f3d_type
-<<<<<<< HEAD
-
-            name = context.scene.ootDLExportName
-            folderName = context.scene.ootDLExportFolderName
-            exportPath = bpy.path.abspath(context.scene.ootDLExportCustomPath)
-            isCustomExport = context.scene.ootDLExportUseCustomPath
-            drawLayer = context.scene.ootDLExportDrawLayer
-            removeVanillaData = context.scene.ootDLRemoveVanillaData
-            overlayName = bpy.context.scene.ootDLExportOverlay
-            is2DArray = context.scene.ootDLExportIs2DArray
-            arrayIndex2D = context.scene.ootDLExportArrayIndex2D if is2DArray else None
-=======
             exportSettings = context.scene.fast64.oot.DLExportSettings
->>>>>>> 7abb7080
 
             ootConvertMeshToC(
                 obj,
@@ -546,16 +516,7 @@
                 isHWv1,
                 DLFormat.Static,
                 saveTextures,
-<<<<<<< HEAD
-                exportPath,
-                isCustomExport,
-                drawLayer,
-                removeVanillaData,
-                overlayName,
-                arrayIndex2D,
-=======
                 exportSettings,
->>>>>>> 7abb7080
             )
 
             self.report({"INFO"}, "Success!")
@@ -578,31 +539,21 @@
         col.operator(OOT_ExportDL.bl_idname)
         exportSettings: OOTDLExportSettings = context.scene.fast64.oot.DLExportSettings
 
-<<<<<<< HEAD
-        prop_split(col, context.scene, "ootDLExportName", "DL")
-        if context.scene.ootDLExportUseCustomPath:
-            prop_split(col, context.scene, "ootDLExportCustomPath", "Folder")
-        else:
-            prop_split(col, context.scene, "ootDLExportFolderName", "Object")
-            prop_split(col, context.scene, "ootDLExportOverlay", "Overlay (Optional)")
-            col.prop(context.scene, "ootDLExportIs2DArray")
-            if context.scene.ootDLExportIs2DArray:
-                box = col.box().column()
-                prop_split(box, context.scene, "ootDLExportArrayIndex2D", "Flipbook Index")
-        prop_split(col, context.scene, "ootDLExportDrawLayer", "Export Draw Layer")
-        col.prop(context.scene, "ootDLExportUseCustomPath")
-        col.prop(context.scene, "ootDLRemoveVanillaData")
-=======
         prop_split(col, exportSettings, "name", "DL")
         prop_split(col, exportSettings, "folder", "Object" if not exportSettings.isCustom else "Folder")
         if exportSettings.isCustom:
             prop_split(col, exportSettings, "customAssetIncludeDir", "Asset Include Path")
             prop_split(col, exportSettings, "customPath", "Path")
+        else:
+            prop_split(col, exportSettings, "overlay", "Overlay (Optional)")
+            col.prop(exportSettings, "is2DArray")
+            if exportSettings.is2DArray:
+                box = col.box().column()
+                prop_split(box, exportSettings, "arrayIndex2D", "Flipbook Index")
 
         prop_split(col, exportSettings, "drawLayer", "Export Draw Layer")
         col.prop(exportSettings, "isCustom")
         col.prop(exportSettings, "removeVanillaData")
->>>>>>> 7abb7080
 
         col.operator(OOT_ImportDL.bl_idname)
         importSettings: OOTDLImportSettings = context.scene.fast64.oot.DLImportSettings
@@ -611,18 +562,13 @@
         if importSettings.isCustom:
             prop_split(col, importSettings, "customPath", "File")
         else:
-<<<<<<< HEAD
-            prop_split(col, context.scene, "ootDLImportFolderName", "Object")
-            prop_split(col, context.scene, "ootDLImportOverlay", "Overlay (Optional)")
-            col.prop(context.scene, "ootDLImportIs2DArray")
-            if context.scene.ootDLImportIs2DArray:
+            prop_split(col, importSettings, "folder", "Object")
+            prop_split(col, importSettings, "overlay", "Overlay (Optional)")
+            col.prop(importSettings, "is2DArray")
+            if importSettings.is2DArray:
                 box = col.box().column()
-                prop_split(box, context.scene, "ootDLImportArrayIndex2D", "Flipbook Index")
-        prop_split(col, context.scene, "ootDLImportDrawLayer", "Import Draw Layer")
-=======
-            prop_split(col, importSettings, "folder", "Object")
+                prop_split(box, importSettings, "arrayIndex2D", "Flipbook Index")
         prop_split(col, importSettings, "drawLayer", "Import Draw Layer")
->>>>>>> 7abb7080
 
         col.prop(importSettings, "isCustom")
         col.prop(importSettings, "removeDoubles")
@@ -795,33 +741,6 @@
     # Doesn't work since all static meshes are pre-transformed
     # bpy.types.Object.ootDynamicTransform = bpy.props.PointerProperty(type = OOTDynamicTransformProperty)
     bpy.types.World.ootDefaultRenderModes = bpy.props.PointerProperty(type=OOTDefaultRenderModesProperty)
-<<<<<<< HEAD
-
-    bpy.types.Scene.ootDLExportName = bpy.props.StringProperty(name="DL Name", default="gBoulderFragmentsDL")
-    bpy.types.Scene.ootDLExportFolderName = bpy.props.StringProperty(name="DL Folder", default="gameplay_keep")
-    bpy.types.Scene.ootDLExportOverlay = bpy.props.StringProperty(name="Overlay", default="")
-    bpy.types.Scene.ootDLExportIs2DArray = bpy.props.BoolProperty(name="Has 2D Flipbook Array", default=False)
-    bpy.types.Scene.ootDLExportArrayIndex2D = bpy.props.IntProperty(name="Index if 2D Array", default=0, min=0)
-    bpy.types.Scene.ootDLExportCustomPath = bpy.props.StringProperty(name="Custom DL Path", subtype="FILE_PATH")
-    bpy.types.Scene.ootDLExportUseCustomPath = bpy.props.BoolProperty(name="Use Custom Path")
-    bpy.types.Scene.ootDLRemoveVanillaData = bpy.props.BoolProperty(name="Replace Vanilla DLs")
-
-    bpy.types.Scene.ootDLImportName = bpy.props.StringProperty(name="DL Name", default="gBoulderFragmentsDL")
-    bpy.types.Scene.ootDLImportFolderName = bpy.props.StringProperty(name="DL Folder", default="gameplay_keep")
-    bpy.types.Scene.ootDLImportOverlay = bpy.props.StringProperty(name="Overlay", default="")
-    bpy.types.Scene.ootDLImportIs2DArray = bpy.props.BoolProperty(name="Has 2D Flipbook Array", default=False)
-    bpy.types.Scene.ootDLImportArrayIndex2D = bpy.props.IntProperty(name="Index if 2D Array", default=0, min=0)
-    bpy.types.Scene.ootDLImportCustomPath = bpy.props.StringProperty(name="Custom DL Path", subtype="FILE_PATH")
-    bpy.types.Scene.ootDLImportUseCustomPath = bpy.props.BoolProperty(name="Use Custom Path")
-
-    bpy.types.Scene.ootDLRemoveDoubles = bpy.props.BoolProperty(name="Remove Doubles", default=True)
-    bpy.types.Scene.ootDLImportNormals = bpy.props.BoolProperty(name="Import Normals", default=True)
-    bpy.types.Scene.ootDLImportDrawLayer = bpy.props.EnumProperty(name="Draw Layer", items=ootEnumDrawLayers)
-
-    bpy.types.Scene.ootDLExportDrawLayer = bpy.props.EnumProperty(name="Draw Layer", items=ootEnumDrawLayers)
-
-=======
->>>>>>> 7abb7080
     bpy.types.Material.ootMaterial = bpy.props.PointerProperty(type=OOTDynamicMaterialProperty)
     bpy.types.Object.ootObjectMenu = bpy.props.EnumProperty(items=ootEnumObjectMenu)
 
@@ -830,31 +749,5 @@
     for cls in reversed(oot_dl_writer_classes):
         unregister_class(cls)
 
-<<<<<<< HEAD
-    del bpy.types.Scene.ootDLExportName
-    del bpy.types.Scene.ootDLExportFolderName
-    del bpy.types.Scene.ootDLExportOverlay
-    del bpy.types.Scene.ootDLExportIs2DArray
-    del bpy.types.Scene.ootDLExportArrayIndex2D
-    del bpy.types.Scene.ootDLExportCustomPath
-    del bpy.types.Scene.ootDLExportUseCustomPath
-    del bpy.types.Scene.ootDLRemoveVanillaData
-
-    del bpy.types.Scene.ootDLImportName
-    del bpy.types.Scene.ootDLImportFolderName
-    del bpy.types.Scene.ootDLImportOverlay
-    del bpy.types.Scene.ootDLImportIs2DArray
-    del bpy.types.Scene.ootDLImportArrayIndex2D
-    del bpy.types.Scene.ootDLImportCustomPath
-    del bpy.types.Scene.ootDLImportUseCustomPath
-
-    del bpy.types.Scene.ootDLRemoveDoubles
-    del bpy.types.Scene.ootDLImportNormals
-    del bpy.types.Scene.ootDLImportDrawLayer
-
-    del bpy.types.Scene.ootDLExportDrawLayer
-
-=======
->>>>>>> 7abb7080
     del bpy.types.Material.ootMaterial
     del bpy.types.Object.ootObjectMenu