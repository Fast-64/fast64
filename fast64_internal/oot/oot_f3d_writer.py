import bpy, os, mathutils, re
from bpy.utils import register_class, unregister_class
<<<<<<< HEAD

from .oot_utility import *
from .oot_constants import *
from ..f3d.f3d_writer import *
from ..f3d.f3d_material import *
from ..f3d.f3d_parser import *
from ..f3d.flipbook import *
=======
>>>>>>> 603ecb65
from ..panels import OOT_Panel
from ..utility import (
    PluginError,
    CData,
    prop_split,
    writeCData,
    raisePluginError,
    getGroupIndexFromname,
    toAlnum,
    readFile,
    writeFile,
)
from ..f3d.f3d_parser import importMeshC, ootEnumDrawLayers, getImportData
from ..f3d.f3d_gbi import DLFormat, TextureExportSettings, ScrollMethod, F3D

from ..f3d.f3d_writer import (
    TriangleConverterInfo,
    removeDL,
    saveStaticModel,
    getInfoDict,
    checkForF3dMaterialInFaces,
    saveOrGetF3DMaterial,
    saveMeshWithLargeTexturesByFaces,
    saveMeshByFaces,
)

from .oot_utility import (
    OOTObjectCategorizer,
    ootGetObjectPath,
    ootDuplicateHierarchy,
    ootCleanupScene,
    ootGetPath,
    addIncludeFiles,
    replaceMatchContent,
    getOOTScale,
)

from .oot_model_classes import (
    OOTF3DContext,
    OOTTriangleConverterInfo,
    OOTModel,
    OOTGfxFormatter,
    OOTDynamicTransformProperty,
    ootGetActorData,
    ootGetLinkData,
    ootGetIncludedAssetData,
)

from .oot_scene_room import *
<<<<<<< HEAD
from .oot_texture_array import *

# Creates a semi-transparent solid color material (cached)
def getColliderMat(name: str, color: tuple[float, float, float, float]) -> bpy.types.Material:
    if "oot_collision_mat_base" not in bpy.data.materials:
        baseMat = createF3DMat(None, preset="oot_shaded_texture_transparent", index=0)
        with F3DMaterial_UpdateLock(baseMat) as lockedMat:
            lockedMat.name = name
            lockedMat.f3d_mat.combiner1.A = "0"
            lockedMat.f3d_mat.combiner1.C = "0"
            lockedMat.f3d_mat.combiner1.D = "SHADE"
            lockedMat.f3d_mat.combiner1.D_alpha = "1"
            lockedMat.f3d_mat.prim_color = color
            update_preset_manual(lockedMat, bpy.context)

    if name not in bpy.data.materials:
        baseMat = bpy.data.materials["oot_collision_mat_base"]
        baseMat.f3d_update_flag = True
        newMat = baseMat.copy()
        baseMat.f3d_update_flag = False
        newMat.f3d_mat.prim_color = color
        return newMat
    else:
        return bpy.data.materials[name]
=======
from .oot_texture_array import TextureFlipbook, ootReadTextureArrays
from ..f3d.flipbook import flipbook_to_c, flipbook_2d_to_c, flipbook_data_to_c
>>>>>>> 603ecb65


class OOTDLExportSettings(bpy.types.PropertyGroup):
    name: bpy.props.StringProperty(name="DL Name", default="gBoulderFragmentsDL")
    folder: bpy.props.StringProperty(name="DL Folder", default="gameplay_keep")
    customPath: bpy.props.StringProperty(name="Custom DL Path", subtype="FILE_PATH")
    isCustom: bpy.props.BoolProperty(name="Use Custom Path")
    removeVanillaData: bpy.props.BoolProperty(name="Replace Vanilla DLs")
    drawLayer: bpy.props.EnumProperty(name="Draw Layer", items=ootEnumDrawLayers)
<<<<<<< HEAD
    overlay: bpy.props.StringProperty(name="Overlay", default="")
    is2DArray: bpy.props.BoolProperty(name="Has 2D Flipbook Array", default=False)
    arrayIndex2D: bpy.props.IntProperty(name="Index if 2D Array", default=0, min=0)
=======
    actorOverlayName: bpy.props.StringProperty(name="Overlay", default="")
    flipbookUses2DArray: bpy.props.BoolProperty(name="Has 2D Flipbook Array", default=False)
    flipbookArrayIndex2D: bpy.props.IntProperty(name="Index if 2D Array", default=0, min=0)
>>>>>>> 603ecb65
    customAssetIncludeDir: bpy.props.StringProperty(
        name="Asset Include Directory",
        default="assets/objects/gameplay_keep",
        description="Used in #include for including image files",
    )


class OOTDLImportSettings(bpy.types.PropertyGroup):
    name: bpy.props.StringProperty(name="DL Name", default="gBoulderFragmentsDL")
    folder: bpy.props.StringProperty(name="DL Folder", default="gameplay_keep")
    customPath: bpy.props.StringProperty(name="Custom DL Path", subtype="FILE_PATH")
    isCustom: bpy.props.BoolProperty(name="Use Custom Path")
    removeDoubles: bpy.props.BoolProperty(name="Remove Doubles", default=True)
    importNormals: bpy.props.BoolProperty(name="Import Normals", default=True)
    drawLayer: bpy.props.EnumProperty(name="Draw Layer", items=ootEnumDrawLayers)
<<<<<<< HEAD
    overlay: bpy.props.StringProperty(name="Overlay", default="")
    is2DArray: bpy.props.BoolProperty(name="Has 2D Flipbook Array", default=False)
    arrayIndex2D: bpy.props.IntProperty(name="Index if 2D Array", default=0, min=0)
=======
    actorOverlayName: bpy.props.StringProperty(name="Overlay", default="")
    flipbookUses2DArray: bpy.props.BoolProperty(name="Has 2D Flipbook Array", default=False)
    flipbookArrayIndex2D: bpy.props.IntProperty(name="Index if 2D Array", default=0, min=0)
    autoDetectActorScale: bpy.props.BoolProperty(name="Auto Detect Actor Scale", default=True)
    actorScale: bpy.props.FloatProperty(name="Actor Scale", min=0, default=100)
>>>>>>> 603ecb65


# returns:
# 	mesh,
# 	anySkinnedFaces (to determine if skeleton should be flex)
def ootProcessVertexGroup(
    fModel,
    meshObj,
    vertexGroup,
    convertTransformMatrix,
    armatureObj,
    namePrefix,
    meshInfo,
    drawLayerOverride,
    convertTextureData,
    lastMaterialName,
    optimize: bool,
):
    if not optimize:
        lastMaterialName = None

    mesh = meshObj.data
    currentGroupIndex = getGroupIndexFromname(meshObj, vertexGroup)
    nextDLIndex = len(meshInfo.vertexGroupInfo.vertexGroupToMatrixIndex)
    vertIndices = [
        vert.index
        for vert in meshObj.data.vertices
        if meshInfo.vertexGroupInfo.vertexGroups[vert.index] == currentGroupIndex
    ]

    if len(vertIndices) == 0:
        print("No vert indices in " + vertexGroup)
        return None, False, lastMaterialName

    bone = armatureObj.data.bones[vertexGroup]

    # dict of material_index keys to face array values
    groupFaces = {}

    hasSkinnedFaces = False

    handledFaces = []
    anyConnectedToUnhandledBone = False
    for vertIndex in vertIndices:
        if vertIndex not in meshInfo.vert:
            continue
        for face in meshInfo.vert[vertIndex]:
            # Ignore repeat faces
            if face in handledFaces:
                continue

            connectedToUnhandledBone = False

            # A Blender loop is interpreted as face + loop index
            for i in range(3):
                faceVertIndex = face.vertices[i]
                vertGroupIndex = meshInfo.vertexGroupInfo.vertexGroups[faceVertIndex]
                if vertGroupIndex != currentGroupIndex:
                    hasSkinnedFaces = True
                if vertGroupIndex not in meshInfo.vertexGroupInfo.vertexGroupToLimb:
                    # Connected to a bone not processed yet
                    # These skinned faces will be handled by that limb
                    connectedToUnhandledBone = True
                    anyConnectedToUnhandledBone = True
                    break

            if connectedToUnhandledBone:
                continue

            if face.material_index not in groupFaces:
                groupFaces[face.material_index] = []
            groupFaces[face.material_index].append(face)

            handledFaces.append(face)

    if len(groupFaces) == 0:
        print("No faces in " + vertexGroup)

        # OOT will only allocate matrix if DL exists.
        # This doesn't handle case where vertices belong to a limb, but not triangles.
        # Therefore we create a dummy DL
        if anyConnectedToUnhandledBone:
            fMesh = fModel.addMesh(vertexGroup, namePrefix, drawLayerOverride, False, bone)
            fModel.endDraw(fMesh, bone)
            meshInfo.vertexGroupInfo.vertexGroupToMatrixIndex[currentGroupIndex] = nextDLIndex
            return fMesh, False, lastMaterialName
        else:
            return None, False, lastMaterialName

    meshInfo.vertexGroupInfo.vertexGroupToMatrixIndex[currentGroupIndex] = nextDLIndex
    triConverterInfo = OOTTriangleConverterInfo(meshObj, armatureObj.data, fModel.f3d, convertTransformMatrix, meshInfo)

    if optimize:
        # If one of the materials we need to draw is the currently loaded material,
        # do this one first.
        newGroupFaces = {
            material_index: faces
            for material_index, faces in groupFaces.items()
            if meshObj.material_slots[material_index].material.name == lastMaterialName
        }
        newGroupFaces.update(groupFaces)
        groupFaces = newGroupFaces

    # Usually we would separate DLs into different draw layers.
    # however it seems like OOT skeletons don't have this ability.
    # Therefore we always use the drawLayerOverride as the draw layer key.
    # This means everything will be saved to one mesh.
    fMesh = fModel.addMesh(vertexGroup, namePrefix, drawLayerOverride, False, bone)

    for material_index, faces in groupFaces.items():
        material = meshObj.material_slots[material_index].material
        checkForF3dMaterialInFaces(meshObj, material)
        fMaterial, texDimensions = saveOrGetF3DMaterial(
            material, fModel, meshObj, drawLayerOverride, convertTextureData
        )

        if fMaterial.useLargeTextures:
            currentGroupIndex = saveMeshWithLargeTexturesByFaces(
                material,
                faces,
                fModel,
                fMesh,
                meshObj,
                drawLayerOverride,
                convertTextureData,
                currentGroupIndex,
                triConverterInfo,
                None,
                None,
                lastMaterialName,
            )
        else:
            currentGroupIndex = saveMeshByFaces(
                material,
                faces,
                fModel,
                fMesh,
                meshObj,
                drawLayerOverride,
                convertTextureData,
                currentGroupIndex,
                triConverterInfo,
                None,
                None,
                lastMaterialName,
            )

        lastMaterialName = material.name if optimize else None

    fModel.endDraw(fMesh, bone)

    return fMesh, hasSkinnedFaces, lastMaterialName


ootEnumObjectMenu = [
    ("Scene", "Parent Scene Settings", "Scene"),
    ("Room", "Parent Room Settings", "Room"),
]


def ootConvertMeshToC(
    originalObj: bpy.types.Object,
    finalTransform: mathutils.Matrix,
    f3dType: str,
    isHWv1: bool,
    DLFormat: DLFormat,
    saveTextures: bool,
    settings: OOTDLExportSettings,
):
    folderName = settings.folder
    exportPath = bpy.path.abspath(settings.customPath)
    isCustomExport = settings.isCustom
    drawLayer = settings.drawLayer
    removeVanillaData = settings.removeVanillaData
    name = toAlnum(settings.name)
<<<<<<< HEAD
    overlayName = settings.overlay
    is2DArray = settings.is2DArray
    arrayIndex2D = settings.arrayIndex2D if is2DArray else None
=======
    overlayName = settings.actorOverlayName
    flipbookUses2DArray = settings.flipbookUses2DArray
    flipbookArrayIndex2D = settings.flipbookArrayIndex2D if flipbookUses2DArray else None
>>>>>>> 603ecb65

    try:
        obj, allObjs = ootDuplicateHierarchy(originalObj, None, False, OOTObjectCategorizer())

        fModel = OOTModel(f3dType, isHWv1, name, DLFormat, drawLayer)
        triConverterInfo = TriangleConverterInfo(obj, None, fModel.f3d, finalTransform, getInfoDict(obj))
        fMeshes = saveStaticModel(
            triConverterInfo, fModel, obj, finalTransform, fModel.name, not saveTextures, False, "oot"
        )

        # Since we provide a draw layer override, there should only be one fMesh.
        for drawLayer, fMesh in fMeshes.items():
            fMesh.draw.name = name

        ootCleanupScene(originalObj, allObjs)

    except Exception as e:
        ootCleanupScene(originalObj, allObjs)
        raise Exception(str(e))

    data = CData()
    data.source += '#include "ultra64.h"\n#include "global.h"\n'
    if not isCustomExport:
        data.source += '#include "' + folderName + '.h"\n\n'
    else:
        data.source += "\n"

    path = ootGetPath(exportPath, isCustomExport, "assets/objects/", folderName, False, True)
    includeDir = settings.customAssetIncludeDir if settings.isCustom else f"assets/objects/{folderName}"
    exportData = fModel.to_c(
        TextureExportSettings(False, saveTextures, includeDir, path), OOTGfxFormatter(ScrollMethod.Vertex)
    )

    data.append(exportData.all())

    if isCustomExport:
<<<<<<< HEAD
        textureArrayData = writeTextureArraysNew(fModel, arrayIndex2D)
        data.append(textureArrayData)

    path = ootGetPath(exportPath, isCustomExport, "assets/objects/", folderName, False, False)
    writeCData(data, os.path.join(path, name + ".h"), os.path.join(path, name + ".c"))

    if not isCustomExport:
        writeTextureArraysExisting(bpy.context.scene.ootDecompPath, overlayName, False, arrayIndex2D, fModel)
=======
        textureArrayData = writeTextureArraysNew(fModel, flipbookArrayIndex2D)
        data.append(textureArrayData)

    writeCData(data, os.path.join(path, name + ".h"), os.path.join(path, name + ".c"))

    if not isCustomExport:
        writeTextureArraysExisting(bpy.context.scene.ootDecompPath, overlayName, False, flipbookArrayIndex2D, fModel)
>>>>>>> 603ecb65
        addIncludeFiles(folderName, path, name)
        if removeVanillaData:
            headerPath = os.path.join(path, folderName + ".h")
            sourcePath = os.path.join(path, folderName + ".c")
            removeDL(sourcePath, headerPath, name)


def writeTextureArraysNew(fModel: OOTModel, arrayIndex: int):
    textureArrayData = CData()
    for flipbook in fModel.flipbooks:
        if flipbook.exportMode == "Array":
            if arrayIndex is not None:
                textureArrayData.source += flipbook_2d_to_c(flipbook, True, arrayIndex + 1) + "\n"
            else:
                textureArrayData.source += flipbook_to_c(flipbook, True) + "\n"
    return textureArrayData


def getActorFilepath(basePath: str, overlayName: str | None, isLink: bool, checkDataPath: bool = False):
    if isLink:
        actorFilePath = os.path.join(basePath, f"src/code/z_player_lib.c")
    else:
        actorFilePath = os.path.join(basePath, f"src/overlays/actors/{overlayName}/z_{overlayName[4:].lower()}.c")
        actorFileDataPath = f"{actorFilePath[:-2]}_data.c"  # some bosses store texture arrays here

        if checkDataPath and os.path.exists(actorFileDataPath):
            actorFilePath = actorFileDataPath

    return actorFilePath


<<<<<<< HEAD
def writeTextureArraysExisting(exportPath: str, overlayName: str, isLink: bool, arrayIndex2D: int, fModel: OOTModel):
=======
def writeTextureArraysExisting(
    exportPath: str, overlayName: str, isLink: bool, flipbookArrayIndex2D: int, fModel: OOTModel
):
>>>>>>> 603ecb65
    actorFilePath = getActorFilepath(exportPath, overlayName, isLink, True)

    if not os.path.exists(actorFilePath):
        print(f"{actorFilePath} not found, ignoring texture array writing.")
        return

    actorData = readFile(actorFilePath)
    newData = actorData

    for flipbook in fModel.flipbooks:
        if flipbook.exportMode == "Array":
<<<<<<< HEAD
            if arrayIndex2D is None:
                newData = writeTextureArraysExisting1D(newData, flipbook, "")
            else:
                newData = writeTextureArraysExisting2D(newData, flipbook, arrayIndex2D)
=======
            if flipbookArrayIndex2D is None:
                newData = writeTextureArraysExisting1D(newData, flipbook)
            else:
                newData = writeTextureArraysExisting2D(newData, flipbook, flipbookArrayIndex2D)
>>>>>>> 603ecb65

    if newData != actorData:
        writeFile(actorFilePath, newData)


<<<<<<< HEAD
def writeTextureArraysExisting1D(data: str, flipbook: TextureFlipbook, additionalIncludes: str) -> str:
=======
def writeTextureArraysExisting1D(data: str, flipbook: TextureFlipbook) -> str:
>>>>>>> 603ecb65
    newData = data
    arrayMatch = re.search(
        r"(static\s*)?void\s*\*\s*" + re.escape(flipbook.name) + r"\s*\[\s*\]\s*=\s*\{(((?!\}).)*)\}\s*;",
        newData,
        flags=re.DOTALL,
    )

    # replace array if found
    if arrayMatch:
        newArrayData = flipbook_to_c(flipbook, arrayMatch.group(1))
        newData = newData[: arrayMatch.start(0)] + newArrayData + newData[arrayMatch.end(0) :]

        # otherwise, add to end of asset includes
    else:
        newArrayData = flipbook_to_c(flipbook, True)
<<<<<<< HEAD

    # get last asset include
    includeMatch = None
    for includeMatchItem in re.finditer(r"\#include\s*\"assets/.*?\"\s*?\n", newData, flags=re.DOTALL):
        includeMatch = includeMatchItem
    if includeMatch:
        newData = (
            newData[: includeMatch.end(0)]
            + additionalIncludes
            + ((newArrayData + "\n") if not arrayMatch else "")
            + newData[includeMatch.end(0) :]
        )
    else:
        newData = (additionalIncludes + newData + newArrayData + "\n") if not arrayMatch else newData
=======
        # get last asset include
        includeMatch = None
        for includeMatchItem in re.finditer(r"\#include\s*\"assets/.*?\"\s*?\n", newData, flags=re.DOTALL):
            includeMatch = includeMatchItem
        if includeMatch:
            newData = newData[: includeMatch.end(0)] + newArrayData + "\n" + newData[includeMatch.end(0) :]
        else:
            newData += newArrayData + "\n"
>>>>>>> 603ecb65

    return newData


# for flipbook textures, we only replace one element of the 2D array.
<<<<<<< HEAD
def writeTextureArraysExisting2D(data: str, flipbook: TextureFlipbook, arrayIndex2D: int) -> str:
=======
def writeTextureArraysExisting2D(data: str, flipbook: TextureFlipbook, flipbookArrayIndex2D: int) -> str:
>>>>>>> 603ecb65
    newData = data

    # for !AVOID_UB, Link has textures in 2D Arrays
    array2DMatch = re.search(
        r"(static\s*)?void\s*\*\s*"
        + re.escape(flipbook.name)
        + r"\s*\[\s*\]\s*\[\s*[0-9a-fA-Fx]*\s*\]\s*=\s*\{(.*?)\}\s*;",
        newData,
        flags=re.DOTALL,
    )

    newArrayData = "{ " + flipbook_data_to_c(flipbook) + " }"

    # build a list of arrays here
    # replace existing element if list is large enough
    # otherwise, pad list with repeated arrays
    if array2DMatch:
        arrayMatchData = [
            arrayMatch.group(0) for arrayMatch in re.finditer(r"\{(.*?)\}", array2DMatch.group(2), flags=re.DOTALL)
        ]

<<<<<<< HEAD
        if arrayIndex2D >= len(arrayMatchData):
            while len(arrayMatchData) <= arrayIndex2D:
                arrayMatchData.append(newArrayData)
        else:
            arrayMatchData[arrayIndex2D] = newArrayData
=======
        if flipbookArrayIndex2D >= len(arrayMatchData):
            while len(arrayMatchData) <= flipbookArrayIndex2D:
                arrayMatchData.append(newArrayData)
        else:
            arrayMatchData[flipbookArrayIndex2D] = newArrayData
>>>>>>> 603ecb65

        newArray2DData = ",\n".join([item for item in arrayMatchData])
        newData = replaceMatchContent(newData, newArray2DData, array2DMatch, 2)

        # otherwise, add to end of asset includes
    else:
<<<<<<< HEAD
        arrayMatchData = [newArrayData] * (arrayIndex2D + 1)
=======
        arrayMatchData = [newArrayData] * (flipbookArrayIndex2D + 1)
>>>>>>> 603ecb65
        newArray2DData = ",\n".join([item for item in arrayMatchData])

        # get last asset include
        includeMatch = None
        for includeMatchItem in re.finditer(r"\#include\s*\"assets/.*?\"\s*?\n", newData, flags=re.DOTALL):
            includeMatch = includeMatchItem
        if includeMatch:
            newData = newData[: includeMatch.end(0)] + newArray2DData + "\n" + newData[includeMatch.end(0) :]
        else:
            newData += newArray2DData + "\n"

    return newData


<<<<<<< HEAD
=======
# Note this does not work well with actors containing multiple "parts". (z_en_honotrap)
def ootReadActorScale(basePath: str, overlayName: str, isLink: bool) -> float:
    if not isLink:
        actorData = ootGetActorData(basePath, overlayName)
    else:
        actorData = ootGetLinkData(basePath)

    chainInitMatch = re.search(r"CHAIN_VEC3F_DIV1000\s*\(\s*scale\s*,\s*(.*?)\s*,", actorData, re.DOTALL)
    if chainInitMatch is not None:
        scale = chainInitMatch.group(1).strip()
        if scale[-1] == "f":
            scale = scale[:-1]
        return getOOTScale(1 / (float(scale) / 1000))

    actorScaleMatch = re.search(r"Actor\_SetScale\s*\(.*?,\s*(.*?)\s*\)", actorData, re.DOTALL)
    if actorScaleMatch is not None:
        scale = actorScaleMatch.group(1).strip()
        if scale[-1] == "f":
            scale = scale[:-1]
        return getOOTScale(1 / float(scale))

    return getOOTScale(100)


>>>>>>> 603ecb65
class OOT_DisplayListPanel(bpy.types.Panel):
    bl_label = "Display List Inspector"
    bl_idname = "OBJECT_PT_OOT_DL_Inspector"
    bl_space_type = "PROPERTIES"
    bl_region_type = "WINDOW"
    bl_context = "object"
    bl_options = {"HIDE_HEADER"}

    @classmethod
    def poll(cls, context):
        return context.scene.gameEditorMode == "OOT" and (
            context.object is not None and isinstance(context.object.data, bpy.types.Mesh)
        )

    def draw(self, context):
        box = self.layout.box().column()
        box.box().label(text="OOT DL Inspector")
        obj = context.object

        # prop_split(box, obj, "ootDrawLayer", "Draw Layer")
        box.prop(obj, "ignore_render")
        box.prop(obj, "ignore_collision")

        if not (obj.parent is not None and isinstance(obj.parent.data, bpy.types.Armature)):
            prop_split(box, obj, "ootActorScale", "Actor Scale")
            box.label(text="This applies to actor exports only.", icon="INFO")

        # Doesn't work since all static meshes are pre-transformed
        # box.prop(obj.ootDynamicTransform, "billboard")

        # drawParentSceneRoom(box, obj)


class OOT_ImportDL(bpy.types.Operator):
    # set bl_ properties
    bl_idname = "object.oot_import_dl"
    bl_label = "Import DL"
    bl_options = {"REGISTER", "UNDO", "PRESET"}

    # Called on demand (i.e. button press, menu item)
    # Can also be called from operator search menu (Spacebar)
    def execute(self, context):
        obj = None
        if context.mode != "OBJECT":
            bpy.ops.object.mode_set(mode="OBJECT")

        try:
            settings: OOTDLImportSettings = context.scene.fast64.oot.DLImportSettings
            name = settings.name
            folderName = settings.folder
            importPath = bpy.path.abspath(settings.customPath)
            isCustomImport = settings.isCustom
            basePath = bpy.path.abspath(context.scene.ootDecompPath)
            removeDoubles = settings.removeDoubles
            importNormals = settings.importNormals
            drawLayer = settings.drawLayer
<<<<<<< HEAD
            overlayName = settings.overlay
            is2DArray = settings.is2DArray
            arrayIndex2D = settings.arrayIndex2D if is2DArray else None
=======
            overlayName = settings.actorOverlayName
            flipbookUses2DArray = settings.flipbookUses2DArray
            flipbookArrayIndex2D = settings.flipbookArrayIndex2D if flipbookUses2DArray else None
>>>>>>> 603ecb65

            paths = [ootGetObjectPath(isCustomImport, importPath, folderName)]
            data = getImportData(paths)
            f3dContext = OOTF3DContext(F3D("F3DEX2/LX2", False), [name], basePath)
<<<<<<< HEAD
=======

            scale = getOOTScale(settings.actorScale)
>>>>>>> 603ecb65
            if not isCustomImport:
                data = ootGetIncludedAssetData(basePath, paths, data) + data

                if overlayName is not None:
<<<<<<< HEAD
                    ootReadTextureArrays(basePath, overlayName, name, f3dContext, False, arrayIndex2D)

            importMeshC(
=======
                    ootReadTextureArrays(basePath, overlayName, name, f3dContext, False, flipbookArrayIndex2D)
                if settings.autoDetectActorScale:
                    scale = ootReadActorScale(basePath, overlayName, False)

            obj = importMeshC(
>>>>>>> 603ecb65
                data,
                name,
                scale,
                removeDoubles,
                importNormals,
                drawLayer,
                f3dContext,
            )
            obj.ootActorScale = scale / bpy.context.scene.ootBlenderScale

            self.report({"INFO"}, "Success!")
            return {"FINISHED"}

        except Exception as e:
            if context.mode != "OBJECT":
                bpy.ops.object.mode_set(mode="OBJECT")
            raisePluginError(self, e)
            return {"CANCELLED"}  # must return a set


class OOT_ExportDL(bpy.types.Operator):
    # set bl_ properties
    bl_idname = "object.oot_export_dl"
    bl_label = "Export DL"
    bl_options = {"REGISTER", "UNDO", "PRESET"}

    # Called on demand (i.e. button press, menu item)
    # Can also be called from operator search menu (Spacebar)
    def execute(self, context):
        obj = None
        if context.mode != "OBJECT":
            bpy.ops.object.mode_set(mode="OBJECT")
        if len(context.selected_objects) == 0:
            raise PluginError("Mesh not selected.")
        obj = context.active_object
        if type(obj.data) is not bpy.types.Mesh:
            raise PluginError("Mesh not selected.")

        finalTransform = mathutils.Matrix.Scale(getOOTScale(obj.ootActorScale), 4)

        try:
            # exportPath, levelName = getPathAndLevel(context.scene.geoCustomExport,
            # 	context.scene.geoExportPath, context.scene.geoLevelName,
            # 	context.scene.geoLevelOption)

            saveTextures = bpy.context.scene.saveTextures
            isHWv1 = context.scene.isHWv1
            f3dType = context.scene.f3d_type
            exportSettings = context.scene.fast64.oot.DLExportSettings

            ootConvertMeshToC(
                obj,
                finalTransform,
                f3dType,
                isHWv1,
                DLFormat.Static,
                saveTextures,
                exportSettings,
            )

            self.report({"INFO"}, "Success!")
            return {"FINISHED"}

        except Exception as e:
            if context.mode != "OBJECT":
                bpy.ops.object.mode_set(mode="OBJECT")
            raisePluginError(self, e)
            return {"CANCELLED"}  # must return a set


class OOT_ExportDLPanel(OOT_Panel):
    bl_idname = "OOT_PT_export_dl"
    bl_label = "OOT DL Exporter"

    # called every frame
    def draw(self, context):
        col = self.layout.column()
        col.operator(OOT_ExportDL.bl_idname)
        exportSettings: OOTDLExportSettings = context.scene.fast64.oot.DLExportSettings

        prop_split(col, exportSettings, "name", "DL")
        prop_split(col, exportSettings, "folder", "Object" if not exportSettings.isCustom else "Folder")
        if exportSettings.isCustom:
            prop_split(col, exportSettings, "customAssetIncludeDir", "Asset Include Path")
            prop_split(col, exportSettings, "customPath", "Path")
        else:
<<<<<<< HEAD
            prop_split(col, exportSettings, "overlay", "Overlay (Optional)")
            col.prop(exportSettings, "is2DArray")
            if exportSettings.is2DArray:
                box = col.box().column()
                prop_split(box, exportSettings, "arrayIndex2D", "Flipbook Index")
=======
            prop_split(col, exportSettings, "actorOverlayName", "Overlay (Optional)")
            col.prop(exportSettings, "flipbookUses2DArray")
            if exportSettings.flipbookUses2DArray:
                box = col.box().column()
                prop_split(box, exportSettings, "flipbookArrayIndex2D", "Flipbook Index")
>>>>>>> 603ecb65

        prop_split(col, exportSettings, "drawLayer", "Export Draw Layer")
        col.prop(exportSettings, "isCustom")
        col.prop(exportSettings, "removeVanillaData")

        col.operator(OOT_ImportDL.bl_idname)
        importSettings: OOTDLImportSettings = context.scene.fast64.oot.DLImportSettings

        prop_split(col, importSettings, "name", "DL")
        if importSettings.isCustom:
            prop_split(col, importSettings, "customPath", "File")
        else:
            prop_split(col, importSettings, "folder", "Object")
<<<<<<< HEAD
            prop_split(col, importSettings, "overlay", "Overlay (Optional)")
            col.prop(importSettings, "is2DArray")
            if importSettings.is2DArray:
                box = col.box().column()
                prop_split(box, importSettings, "arrayIndex2D", "Flipbook Index")
=======
            prop_split(col, importSettings, "actorOverlayName", "Overlay (Optional)")
            col.prop(importSettings, "autoDetectActorScale")
            if not importSettings.autoDetectActorScale:
                prop_split(col, importSettings, "actorScale", "Actor Scale")
            col.prop(importSettings, "flipbookUses2DArray")
            if importSettings.flipbookUses2DArray:
                box = col.box().column()
                prop_split(box, importSettings, "flipbookArrayIndex2D", "Flipbook Index")
>>>>>>> 603ecb65
        prop_split(col, importSettings, "drawLayer", "Import Draw Layer")

        col.prop(importSettings, "isCustom")
        col.prop(importSettings, "removeDoubles")
        col.prop(importSettings, "importNormals")


class OOTDefaultRenderModesProperty(bpy.types.PropertyGroup):
    expandTab: bpy.props.BoolProperty()
    opaqueCycle1: bpy.props.StringProperty(default="G_RM_AA_ZB_OPA_SURF")
    opaqueCycle2: bpy.props.StringProperty(default="G_RM_AA_ZB_OPA_SURF2")
    transparentCycle1: bpy.props.StringProperty(default="G_RM_AA_ZB_XLU_SURF")
    transparentCycle2: bpy.props.StringProperty(default="G_RM_AA_ZB_XLU_SURF2")
    overlayCycle1: bpy.props.StringProperty(default="G_RM_AA_ZB_OPA_SURF")
    overlayCycle2: bpy.props.StringProperty(default="G_RM_AA_ZB_OPA_SURF2")


class OOT_DrawLayersPanel(bpy.types.Panel):
    bl_label = "OOT Draw Layers"
    bl_idname = "WORLD_PT_OOT_Draw_Layers_Panel"
    bl_space_type = "PROPERTIES"
    bl_region_type = "WINDOW"
    bl_context = "world"
    bl_options = {"HIDE_HEADER"}

    @classmethod
    def poll(cls, context):
        return context.scene.gameEditorMode == "OOT"

    def draw(self, context):
        ootDefaultRenderModeProp = context.scene.world.ootDefaultRenderModes
        layout = self.layout

        inputGroup = layout.column()
        inputGroup.prop(
            ootDefaultRenderModeProp,
            "expandTab",
            text="Default Render Modes",
            icon="TRIA_DOWN" if ootDefaultRenderModeProp.expandTab else "TRIA_RIGHT",
        )
        if ootDefaultRenderModeProp.expandTab:
            prop_split(inputGroup, ootDefaultRenderModeProp, "opaqueCycle1", "Opaque Cycle 1")
            prop_split(inputGroup, ootDefaultRenderModeProp, "opaqueCycle2", "Opaque Cycle 2")
            prop_split(inputGroup, ootDefaultRenderModeProp, "transparentCycle1", "Transparent Cycle 1")
            prop_split(inputGroup, ootDefaultRenderModeProp, "transparentCycle2", "Transparent Cycle 2")
            prop_split(inputGroup, ootDefaultRenderModeProp, "overlayCycle1", "Overlay Cycle 1")
            prop_split(inputGroup, ootDefaultRenderModeProp, "overlayCycle2", "Overlay Cycle 2")


class OOT_MaterialPanel(bpy.types.Panel):
    bl_label = "OOT Material"
    bl_idname = "MATERIAL_PT_OOT_Material_Inspector"
    bl_space_type = "PROPERTIES"
    bl_region_type = "WINDOW"
    bl_context = "material"
    bl_options = {"HIDE_HEADER"}

    @classmethod
    def poll(cls, context):
        return context.material is not None and context.scene.gameEditorMode == "OOT"

    def draw(self, context):
        layout = self.layout
        mat = context.material
        col = layout.column()

        if (
            hasattr(context, "object")
            and context.object is not None
            and context.object.parent is not None
            and isinstance(context.object.parent.data, bpy.types.Armature)
        ):
            drawLayer = context.object.parent.ootDrawLayer
            if drawLayer != mat.f3d_mat.draw_layer.oot:
                col.label(text="Draw layer is being overriden by skeleton.", icon="OUTLINER_DATA_ARMATURE")
        else:
            drawLayer = mat.f3d_mat.draw_layer.oot

        drawOOTMaterialProperty(col.box().column(), mat, drawLayer)


def drawOOTMaterialDrawLayerProperty(layout, matDrawLayerProp, suffix):
    # layout.box().row().label(text = title)
    row = layout.row()
    for colIndex in range(2):
        col = row.column()
        for rowIndex in range(3):
            i = 8 + colIndex * 3 + rowIndex
            name = "Segment " + format(i, "X") + " " + suffix
            col.prop(matDrawLayerProp, "segment" + format(i, "X"), text=name)
        name = "Custom call (" + str(colIndex + 1) + ") " + suffix
        p = "customCall" + str(colIndex)
        col.prop(matDrawLayerProp, p, text=name)
        if getattr(matDrawLayerProp, p):
            col.prop(matDrawLayerProp, p + "_seg", text="")


drawLayerSuffix = {"Opaque": "OPA", "Transparent": "XLU", "Overlay": "OVL"}


def drawOOTMaterialProperty(layout, mat, drawLayer):
    if drawLayer == "Overlay":
        return
    matProp = mat.ootMaterial
    suffix = "(" + drawLayerSuffix[drawLayer] + ")"
    layout.box().column().label(text="OOT Dynamic Material Properties " + suffix)
    layout.label(text="See gSPSegment calls in z_scene_table.c.")
    layout.label(text="Based off draw config index in gSceneTable.")
    drawOOTMaterialDrawLayerProperty(layout.column(), getattr(matProp, drawLayer.lower()), suffix)
    if not mat.is_f3d:
        return
    f3d_mat = mat.f3d_mat


class OOTDynamicMaterialDrawLayerProperty(bpy.types.PropertyGroup):
    segment8: bpy.props.BoolProperty()
    segment9: bpy.props.BoolProperty()
    segmentA: bpy.props.BoolProperty()
    segmentB: bpy.props.BoolProperty()
    segmentC: bpy.props.BoolProperty()
    segmentD: bpy.props.BoolProperty()
    customCall0: bpy.props.BoolProperty()
    customCall0_seg: bpy.props.StringProperty(description="Segment address of a display list to call, e.g. 0x08000010")
    customCall1: bpy.props.BoolProperty()
    customCall1_seg: bpy.props.StringProperty(description="Segment address of a display list to call, e.g. 0x08000010")

    def key(self):
        return (
            self.segment8,
            self.segment9,
            self.segmentA,
            self.segmentB,
            self.segmentC,
            self.segmentD,
            self.customCall0_seg if self.customCall0 else None,
            self.customCall1_seg if self.customCall1 else None,
        )


# The reason these are separate is for the case when the user changes the material draw layer, but not the
# dynamic material calls. This could cause crashes which would be hard to detect.
class OOTDynamicMaterialProperty(bpy.types.PropertyGroup):
    opaque: bpy.props.PointerProperty(type=OOTDynamicMaterialDrawLayerProperty)
    transparent: bpy.props.PointerProperty(type=OOTDynamicMaterialDrawLayerProperty)

    def key(self):
        return (self.opaque.key(), self.transparent.key())


oot_dl_writer_classes = (
    OOTDefaultRenderModesProperty,
    OOTDynamicMaterialDrawLayerProperty,
    OOTDynamicMaterialProperty,
    OOTDynamicTransformProperty,
    OOT_ExportDL,
    OOT_ImportDL,
    OOTDLExportSettings,
    OOTDLImportSettings,
)

oot_dl_writer_panel_classes = (
    # OOT_ExportDLPanel,
    OOT_DisplayListPanel,
    OOT_DrawLayersPanel,
    OOT_MaterialPanel,
    OOT_ExportDLPanel,
)


def oot_dl_writer_panel_register():
    for cls in oot_dl_writer_panel_classes:
        register_class(cls)


def oot_dl_writer_panel_unregister():
    for cls in oot_dl_writer_panel_classes:
        unregister_class(cls)


def oot_dl_writer_register():
    for cls in oot_dl_writer_classes:
        register_class(cls)

    bpy.types.Object.ootDrawLayer = bpy.props.EnumProperty(items=ootEnumDrawLayers, default="Opaque")

    # Doesn't work since all static meshes are pre-transformed
    # bpy.types.Object.ootDynamicTransform = bpy.props.PointerProperty(type = OOTDynamicTransformProperty)
    bpy.types.World.ootDefaultRenderModes = bpy.props.PointerProperty(type=OOTDefaultRenderModesProperty)
    bpy.types.Material.ootMaterial = bpy.props.PointerProperty(type=OOTDynamicMaterialProperty)
    bpy.types.Object.ootObjectMenu = bpy.props.EnumProperty(items=ootEnumObjectMenu)


def oot_dl_writer_unregister():
    for cls in reversed(oot_dl_writer_classes):
        unregister_class(cls)

    del bpy.types.Material.ootMaterial
    del bpy.types.Object.ootObjectMenu<|MERGE_RESOLUTION|>--- conflicted
+++ resolved
@@ -1,15 +1,5 @@
 import bpy, os, mathutils, re
 from bpy.utils import register_class, unregister_class
-<<<<<<< HEAD
-
-from .oot_utility import *
-from .oot_constants import *
-from ..f3d.f3d_writer import *
-from ..f3d.f3d_material import *
-from ..f3d.f3d_parser import *
-from ..f3d.flipbook import *
-=======
->>>>>>> 603ecb65
 from ..panels import OOT_Panel
 from ..utility import (
     PluginError,
@@ -59,8 +49,9 @@
 )
 
 from .oot_scene_room import *
-<<<<<<< HEAD
-from .oot_texture_array import *
+from .oot_texture_array import TextureFlipbook, ootReadTextureArrays
+from ..f3d.flipbook import flipbook_to_c, flipbook_2d_to_c, flipbook_data_to_c
+from ..f3d.f3d_material import createF3DMat, F3DMaterial_UpdateLock, update_preset_manual
 
 # Creates a semi-transparent solid color material (cached)
 def getColliderMat(name: str, color: tuple[float, float, float, float]) -> bpy.types.Material:
@@ -84,10 +75,6 @@
         return newMat
     else:
         return bpy.data.materials[name]
-=======
-from .oot_texture_array import TextureFlipbook, ootReadTextureArrays
-from ..f3d.flipbook import flipbook_to_c, flipbook_2d_to_c, flipbook_data_to_c
->>>>>>> 603ecb65
 
 
 class OOTDLExportSettings(bpy.types.PropertyGroup):
@@ -97,15 +84,9 @@
     isCustom: bpy.props.BoolProperty(name="Use Custom Path")
     removeVanillaData: bpy.props.BoolProperty(name="Replace Vanilla DLs")
     drawLayer: bpy.props.EnumProperty(name="Draw Layer", items=ootEnumDrawLayers)
-<<<<<<< HEAD
-    overlay: bpy.props.StringProperty(name="Overlay", default="")
-    is2DArray: bpy.props.BoolProperty(name="Has 2D Flipbook Array", default=False)
-    arrayIndex2D: bpy.props.IntProperty(name="Index if 2D Array", default=0, min=0)
-=======
     actorOverlayName: bpy.props.StringProperty(name="Overlay", default="")
     flipbookUses2DArray: bpy.props.BoolProperty(name="Has 2D Flipbook Array", default=False)
     flipbookArrayIndex2D: bpy.props.IntProperty(name="Index if 2D Array", default=0, min=0)
->>>>>>> 603ecb65
     customAssetIncludeDir: bpy.props.StringProperty(
         name="Asset Include Directory",
         default="assets/objects/gameplay_keep",
@@ -121,17 +102,11 @@
     removeDoubles: bpy.props.BoolProperty(name="Remove Doubles", default=True)
     importNormals: bpy.props.BoolProperty(name="Import Normals", default=True)
     drawLayer: bpy.props.EnumProperty(name="Draw Layer", items=ootEnumDrawLayers)
-<<<<<<< HEAD
-    overlay: bpy.props.StringProperty(name="Overlay", default="")
-    is2DArray: bpy.props.BoolProperty(name="Has 2D Flipbook Array", default=False)
-    arrayIndex2D: bpy.props.IntProperty(name="Index if 2D Array", default=0, min=0)
-=======
     actorOverlayName: bpy.props.StringProperty(name="Overlay", default="")
     flipbookUses2DArray: bpy.props.BoolProperty(name="Has 2D Flipbook Array", default=False)
     flipbookArrayIndex2D: bpy.props.IntProperty(name="Index if 2D Array", default=0, min=0)
     autoDetectActorScale: bpy.props.BoolProperty(name="Auto Detect Actor Scale", default=True)
     actorScale: bpy.props.FloatProperty(name="Actor Scale", min=0, default=100)
->>>>>>> 603ecb65
 
 
 # returns:
@@ -307,15 +282,9 @@
     drawLayer = settings.drawLayer
     removeVanillaData = settings.removeVanillaData
     name = toAlnum(settings.name)
-<<<<<<< HEAD
-    overlayName = settings.overlay
-    is2DArray = settings.is2DArray
-    arrayIndex2D = settings.arrayIndex2D if is2DArray else None
-=======
     overlayName = settings.actorOverlayName
     flipbookUses2DArray = settings.flipbookUses2DArray
     flipbookArrayIndex2D = settings.flipbookArrayIndex2D if flipbookUses2DArray else None
->>>>>>> 603ecb65
 
     try:
         obj, allObjs = ootDuplicateHierarchy(originalObj, None, False, OOTObjectCategorizer())
@@ -352,16 +321,6 @@
     data.append(exportData.all())
 
     if isCustomExport:
-<<<<<<< HEAD
-        textureArrayData = writeTextureArraysNew(fModel, arrayIndex2D)
-        data.append(textureArrayData)
-
-    path = ootGetPath(exportPath, isCustomExport, "assets/objects/", folderName, False, False)
-    writeCData(data, os.path.join(path, name + ".h"), os.path.join(path, name + ".c"))
-
-    if not isCustomExport:
-        writeTextureArraysExisting(bpy.context.scene.ootDecompPath, overlayName, False, arrayIndex2D, fModel)
-=======
         textureArrayData = writeTextureArraysNew(fModel, flipbookArrayIndex2D)
         data.append(textureArrayData)
 
@@ -369,7 +328,6 @@
 
     if not isCustomExport:
         writeTextureArraysExisting(bpy.context.scene.ootDecompPath, overlayName, False, flipbookArrayIndex2D, fModel)
->>>>>>> 603ecb65
         addIncludeFiles(folderName, path, name)
         if removeVanillaData:
             headerPath = os.path.join(path, folderName + ".h")
@@ -401,13 +359,9 @@
     return actorFilePath
 
 
-<<<<<<< HEAD
-def writeTextureArraysExisting(exportPath: str, overlayName: str, isLink: bool, arrayIndex2D: int, fModel: OOTModel):
-=======
 def writeTextureArraysExisting(
     exportPath: str, overlayName: str, isLink: bool, flipbookArrayIndex2D: int, fModel: OOTModel
 ):
->>>>>>> 603ecb65
     actorFilePath = getActorFilepath(exportPath, overlayName, isLink, True)
 
     if not os.path.exists(actorFilePath):
@@ -419,27 +373,16 @@
 
     for flipbook in fModel.flipbooks:
         if flipbook.exportMode == "Array":
-<<<<<<< HEAD
-            if arrayIndex2D is None:
-                newData = writeTextureArraysExisting1D(newData, flipbook, "")
-            else:
-                newData = writeTextureArraysExisting2D(newData, flipbook, arrayIndex2D)
-=======
             if flipbookArrayIndex2D is None:
                 newData = writeTextureArraysExisting1D(newData, flipbook)
             else:
                 newData = writeTextureArraysExisting2D(newData, flipbook, flipbookArrayIndex2D)
->>>>>>> 603ecb65
 
     if newData != actorData:
         writeFile(actorFilePath, newData)
 
 
-<<<<<<< HEAD
 def writeTextureArraysExisting1D(data: str, flipbook: TextureFlipbook, additionalIncludes: str) -> str:
-=======
-def writeTextureArraysExisting1D(data: str, flipbook: TextureFlipbook) -> str:
->>>>>>> 603ecb65
     newData = data
     arrayMatch = re.search(
         r"(static\s*)?void\s*\*\s*" + re.escape(flipbook.name) + r"\s*\[\s*\]\s*=\s*\{(((?!\}).)*)\}\s*;",
@@ -455,7 +398,6 @@
         # otherwise, add to end of asset includes
     else:
         newArrayData = flipbook_to_c(flipbook, True)
-<<<<<<< HEAD
 
     # get last asset include
     includeMatch = None
@@ -470,26 +412,12 @@
         )
     else:
         newData = (additionalIncludes + newData + newArrayData + "\n") if not arrayMatch else newData
-=======
-        # get last asset include
-        includeMatch = None
-        for includeMatchItem in re.finditer(r"\#include\s*\"assets/.*?\"\s*?\n", newData, flags=re.DOTALL):
-            includeMatch = includeMatchItem
-        if includeMatch:
-            newData = newData[: includeMatch.end(0)] + newArrayData + "\n" + newData[includeMatch.end(0) :]
-        else:
-            newData += newArrayData + "\n"
->>>>>>> 603ecb65
 
     return newData
 
 
 # for flipbook textures, we only replace one element of the 2D array.
-<<<<<<< HEAD
-def writeTextureArraysExisting2D(data: str, flipbook: TextureFlipbook, arrayIndex2D: int) -> str:
-=======
 def writeTextureArraysExisting2D(data: str, flipbook: TextureFlipbook, flipbookArrayIndex2D: int) -> str:
->>>>>>> 603ecb65
     newData = data
 
     # for !AVOID_UB, Link has textures in 2D Arrays
@@ -511,30 +439,18 @@
             arrayMatch.group(0) for arrayMatch in re.finditer(r"\{(.*?)\}", array2DMatch.group(2), flags=re.DOTALL)
         ]
 
-<<<<<<< HEAD
-        if arrayIndex2D >= len(arrayMatchData):
-            while len(arrayMatchData) <= arrayIndex2D:
-                arrayMatchData.append(newArrayData)
-        else:
-            arrayMatchData[arrayIndex2D] = newArrayData
-=======
         if flipbookArrayIndex2D >= len(arrayMatchData):
             while len(arrayMatchData) <= flipbookArrayIndex2D:
                 arrayMatchData.append(newArrayData)
         else:
             arrayMatchData[flipbookArrayIndex2D] = newArrayData
->>>>>>> 603ecb65
 
         newArray2DData = ",\n".join([item for item in arrayMatchData])
         newData = replaceMatchContent(newData, newArray2DData, array2DMatch, 2)
 
         # otherwise, add to end of asset includes
     else:
-<<<<<<< HEAD
-        arrayMatchData = [newArrayData] * (arrayIndex2D + 1)
-=======
         arrayMatchData = [newArrayData] * (flipbookArrayIndex2D + 1)
->>>>>>> 603ecb65
         newArray2DData = ",\n".join([item for item in arrayMatchData])
 
         # get last asset include
@@ -549,8 +465,6 @@
     return newData
 
 
-<<<<<<< HEAD
-=======
 # Note this does not work well with actors containing multiple "parts". (z_en_honotrap)
 def ootReadActorScale(basePath: str, overlayName: str, isLink: bool) -> float:
     if not isLink:
@@ -575,7 +489,6 @@
     return getOOTScale(100)
 
 
->>>>>>> 603ecb65
 class OOT_DisplayListPanel(bpy.types.Panel):
     bl_label = "Display List Inspector"
     bl_idname = "OBJECT_PT_OOT_DL_Inspector"
@@ -632,39 +545,24 @@
             removeDoubles = settings.removeDoubles
             importNormals = settings.importNormals
             drawLayer = settings.drawLayer
-<<<<<<< HEAD
-            overlayName = settings.overlay
-            is2DArray = settings.is2DArray
-            arrayIndex2D = settings.arrayIndex2D if is2DArray else None
-=======
             overlayName = settings.actorOverlayName
             flipbookUses2DArray = settings.flipbookUses2DArray
             flipbookArrayIndex2D = settings.flipbookArrayIndex2D if flipbookUses2DArray else None
->>>>>>> 603ecb65
 
             paths = [ootGetObjectPath(isCustomImport, importPath, folderName)]
             data = getImportData(paths)
             f3dContext = OOTF3DContext(F3D("F3DEX2/LX2", False), [name], basePath)
-<<<<<<< HEAD
-=======
 
             scale = getOOTScale(settings.actorScale)
->>>>>>> 603ecb65
             if not isCustomImport:
                 data = ootGetIncludedAssetData(basePath, paths, data) + data
 
                 if overlayName is not None:
-<<<<<<< HEAD
-                    ootReadTextureArrays(basePath, overlayName, name, f3dContext, False, arrayIndex2D)
-
-            importMeshC(
-=======
                     ootReadTextureArrays(basePath, overlayName, name, f3dContext, False, flipbookArrayIndex2D)
                 if settings.autoDetectActorScale:
                     scale = ootReadActorScale(basePath, overlayName, False)
 
             obj = importMeshC(
->>>>>>> 603ecb65
                 data,
                 name,
                 scale,
@@ -751,19 +649,11 @@
             prop_split(col, exportSettings, "customAssetIncludeDir", "Asset Include Path")
             prop_split(col, exportSettings, "customPath", "Path")
         else:
-<<<<<<< HEAD
-            prop_split(col, exportSettings, "overlay", "Overlay (Optional)")
-            col.prop(exportSettings, "is2DArray")
-            if exportSettings.is2DArray:
-                box = col.box().column()
-                prop_split(box, exportSettings, "arrayIndex2D", "Flipbook Index")
-=======
             prop_split(col, exportSettings, "actorOverlayName", "Overlay (Optional)")
             col.prop(exportSettings, "flipbookUses2DArray")
             if exportSettings.flipbookUses2DArray:
                 box = col.box().column()
                 prop_split(box, exportSettings, "flipbookArrayIndex2D", "Flipbook Index")
->>>>>>> 603ecb65
 
         prop_split(col, exportSettings, "drawLayer", "Export Draw Layer")
         col.prop(exportSettings, "isCustom")
@@ -777,13 +667,6 @@
             prop_split(col, importSettings, "customPath", "File")
         else:
             prop_split(col, importSettings, "folder", "Object")
-<<<<<<< HEAD
-            prop_split(col, importSettings, "overlay", "Overlay (Optional)")
-            col.prop(importSettings, "is2DArray")
-            if importSettings.is2DArray:
-                box = col.box().column()
-                prop_split(box, importSettings, "arrayIndex2D", "Flipbook Index")
-=======
             prop_split(col, importSettings, "actorOverlayName", "Overlay (Optional)")
             col.prop(importSettings, "autoDetectActorScale")
             if not importSettings.autoDetectActorScale:
@@ -792,7 +675,6 @@
             if importSettings.flipbookUses2DArray:
                 box = col.box().column()
                 prop_split(box, importSettings, "flipbookArrayIndex2D", "Flipbook Index")
->>>>>>> 603ecb65
         prop_split(col, importSettings, "drawLayer", "Import Draw Layer")
 
         col.prop(importSettings, "isCustom")
