import bpy, os, mathutils, re
from bpy.utils import register_class, unregister_class
from ..panels import OOT_Panel
<<<<<<< HEAD
from ..utility import PluginError, CData, prop_split, writeCData, raisePluginError, getGroupIndexFromname, toAlnum, register_recursive
from ..f3d.f3d_parser import importMeshC, ootEnumDrawLayers
=======
from ..utility import (
    PluginError,
    CData,
    prop_split,
    writeCData,
    raisePluginError,
    getGroupIndexFromname,
    toAlnum,
    readFile,
    writeFile,
)
from ..f3d.f3d_parser import importMeshC, ootEnumDrawLayers, getImportData
>>>>>>> 3a6dacca
from ..f3d.f3d_gbi import DLFormat, TextureExportSettings, ScrollMethod, F3D

from ..f3d.f3d_writer import (
    TriangleConverterInfo,
    removeDL,
    saveStaticModel,
    getInfoDict,
    checkForF3dMaterialInFaces,
    saveOrGetF3DMaterial,
    saveMeshWithLargeTexturesByFaces,
    saveMeshByFaces,
)

from .oot_utility import (
    OOTObjectCategorizer,
    ootGetObjectPath,
    ootDuplicateHierarchy,
    ootCleanupScene,
    ootGetPath,
    addIncludeFiles,
    replaceMatchContent,
    getOOTScale,
)

from .oot_model_classes import (
    OOTF3DContext,
    OOTTriangleConverterInfo,
    OOTModel,
    OOTGfxFormatter,
    OOTDynamicTransformProperty,
    ootGetActorData,
    ootGetLinkData,
    ootGetIncludedAssetData,
)

from .oot_scene_room import *
from .oot_texture_array import TextureFlipbook, ootReadTextureArrays
from ..f3d.flipbook import flipbook_to_c, flipbook_2d_to_c, flipbook_data_to_c


class OOTDLExportSettings(bpy.types.PropertyGroup):
    name: bpy.props.StringProperty(name="DL Name", default="gBoulderFragmentsDL")
    folder: bpy.props.StringProperty(name="DL Folder", default="gameplay_keep")
    customPath: bpy.props.StringProperty(name="Custom DL Path", subtype="FILE_PATH")
    isCustom: bpy.props.BoolProperty(name="Use Custom Path")
    removeVanillaData: bpy.props.BoolProperty(name="Replace Vanilla DLs")
    drawLayer: bpy.props.EnumProperty(name="Draw Layer", items=ootEnumDrawLayers)
    actorOverlayName: bpy.props.StringProperty(name="Overlay", default="")
    flipbookUses2DArray: bpy.props.BoolProperty(name="Has 2D Flipbook Array", default=False)
    flipbookArrayIndex2D: bpy.props.IntProperty(name="Index if 2D Array", default=0, min=0)
    customAssetIncludeDir: bpy.props.StringProperty(
        name="Asset Include Directory",
        default="assets/objects/gameplay_keep",
        description="Used in #include for including image files",
    )


class OOTDLImportSettings(bpy.types.PropertyGroup):
    name: bpy.props.StringProperty(name="DL Name", default="gBoulderFragmentsDL")
    folder: bpy.props.StringProperty(name="DL Folder", default="gameplay_keep")
    customPath: bpy.props.StringProperty(name="Custom DL Path", subtype="FILE_PATH")
    isCustom: bpy.props.BoolProperty(name="Use Custom Path")
    removeDoubles: bpy.props.BoolProperty(name="Remove Doubles", default=True)
    importNormals: bpy.props.BoolProperty(name="Import Normals", default=True)
    drawLayer: bpy.props.EnumProperty(name="Draw Layer", items=ootEnumDrawLayers)
    actorOverlayName: bpy.props.StringProperty(name="Overlay", default="")
    flipbookUses2DArray: bpy.props.BoolProperty(name="Has 2D Flipbook Array", default=False)
    flipbookArrayIndex2D: bpy.props.IntProperty(name="Index if 2D Array", default=0, min=0)
    autoDetectActorScale: bpy.props.BoolProperty(name="Auto Detect Actor Scale", default=True)
    actorScale: bpy.props.FloatProperty(name="Actor Scale", min=0, default=100)


# returns:
# 	mesh,
# 	anySkinnedFaces (to determine if skeleton should be flex)
def ootProcessVertexGroup(
    fModel,
    meshObj,
    vertexGroup,
    convertTransformMatrix,
    armatureObj,
    namePrefix,
    meshInfo,
    drawLayerOverride,
    convertTextureData,
    lastMaterialName,
    optimize: bool,
):
    if not optimize:
        lastMaterialName = None

    mesh = meshObj.data
    currentGroupIndex = getGroupIndexFromname(meshObj, vertexGroup)
    nextDLIndex = len(meshInfo.vertexGroupInfo.vertexGroupToMatrixIndex)
    vertIndices = [
        vert.index
        for vert in meshObj.data.vertices
        if meshInfo.vertexGroupInfo.vertexGroups[vert.index] == currentGroupIndex
    ]

    if len(vertIndices) == 0:
        print("No vert indices in " + vertexGroup)
        return None, False, lastMaterialName

    bone = armatureObj.data.bones[vertexGroup]

    # dict of material_index keys to face array values
    groupFaces = {}

    hasSkinnedFaces = False

    handledFaces = []
    anyConnectedToUnhandledBone = False
    for vertIndex in vertIndices:
        if vertIndex not in meshInfo.vert:
            continue
        for face in meshInfo.vert[vertIndex]:
            # Ignore repeat faces
            if face in handledFaces:
                continue

            connectedToUnhandledBone = False

            # A Blender loop is interpreted as face + loop index
            for i in range(3):
                faceVertIndex = face.vertices[i]
                vertGroupIndex = meshInfo.vertexGroupInfo.vertexGroups[faceVertIndex]
                if vertGroupIndex != currentGroupIndex:
                    hasSkinnedFaces = True
                if vertGroupIndex not in meshInfo.vertexGroupInfo.vertexGroupToLimb:
                    # Connected to a bone not processed yet
                    # These skinned faces will be handled by that limb
                    connectedToUnhandledBone = True
                    anyConnectedToUnhandledBone = True
                    break

            if connectedToUnhandledBone:
                continue

            if face.material_index not in groupFaces:
                groupFaces[face.material_index] = []
            groupFaces[face.material_index].append(face)

            handledFaces.append(face)

    if len(groupFaces) == 0:
        print("No faces in " + vertexGroup)

        # OOT will only allocate matrix if DL exists.
        # This doesn't handle case where vertices belong to a limb, but not triangles.
        # Therefore we create a dummy DL
        if anyConnectedToUnhandledBone:
            fMesh = fModel.addMesh(vertexGroup, namePrefix, drawLayerOverride, False, bone)
            fModel.endDraw(fMesh, bone)
            meshInfo.vertexGroupInfo.vertexGroupToMatrixIndex[currentGroupIndex] = nextDLIndex
            return fMesh, False, lastMaterialName
        else:
            return None, False, lastMaterialName

    meshInfo.vertexGroupInfo.vertexGroupToMatrixIndex[currentGroupIndex] = nextDLIndex
    triConverterInfo = OOTTriangleConverterInfo(meshObj, armatureObj.data, fModel.f3d, convertTransformMatrix, meshInfo)

    if optimize:
        # If one of the materials we need to draw is the currently loaded material,
        # do this one first.
        newGroupFaces = {
            material_index: faces
            for material_index, faces in groupFaces.items()
            if meshObj.material_slots[material_index].material.name == lastMaterialName
        }
        newGroupFaces.update(groupFaces)
        groupFaces = newGroupFaces

    # Usually we would separate DLs into different draw layers.
    # however it seems like OOT skeletons don't have this ability.
    # Therefore we always use the drawLayerOverride as the draw layer key.
    # This means everything will be saved to one mesh.
    fMesh = fModel.addMesh(vertexGroup, namePrefix, drawLayerOverride, False, bone)

    for material_index, faces in groupFaces.items():
        material = meshObj.material_slots[material_index].material
        checkForF3dMaterialInFaces(meshObj, material)
        fMaterial, texDimensions = saveOrGetF3DMaterial(
            material, fModel, meshObj, drawLayerOverride, convertTextureData
        )

        if fMaterial.useLargeTextures:
            currentGroupIndex = saveMeshWithLargeTexturesByFaces(
                material,
                faces,
                fModel,
                fMesh,
                meshObj,
                drawLayerOverride,
                convertTextureData,
                currentGroupIndex,
                triConverterInfo,
                None,
                None,
                lastMaterialName,
            )
        else:
            currentGroupIndex = saveMeshByFaces(
                material,
                faces,
                fModel,
                fMesh,
                meshObj,
                drawLayerOverride,
                convertTextureData,
                currentGroupIndex,
                triConverterInfo,
                None,
                None,
                lastMaterialName,
            )

        lastMaterialName = material.name if optimize else None

    fModel.endDraw(fMesh, bone)

    return fMesh, hasSkinnedFaces, lastMaterialName


ootEnumObjectMenu = [
    ("Scene", "Parent Scene Settings", "Scene"),
    ("Room", "Parent Room Settings", "Room"),
]


def ootConvertMeshToC(
    originalObj: bpy.types.Object,
    finalTransform: mathutils.Matrix,
    f3dType: str,
    isHWv1: bool,
    DLFormat: DLFormat,
    saveTextures: bool,
    settings: OOTDLExportSettings,
):
    folderName = settings.folder
    exportPath = bpy.path.abspath(settings.customPath)
    isCustomExport = settings.isCustom
    drawLayer = settings.drawLayer
    removeVanillaData = settings.removeVanillaData
    name = toAlnum(settings.name)
    overlayName = settings.actorOverlayName
    flipbookUses2DArray = settings.flipbookUses2DArray
    flipbookArrayIndex2D = settings.flipbookArrayIndex2D if flipbookUses2DArray else None

    try:
        obj, allObjs = ootDuplicateHierarchy(originalObj, None, False, OOTObjectCategorizer())

        fModel = OOTModel(f3dType, isHWv1, name, DLFormat, drawLayer)
        triConverterInfo = TriangleConverterInfo(obj, None, fModel.f3d, finalTransform, getInfoDict(obj))
        fMeshes = saveStaticModel(
            triConverterInfo, fModel, obj, finalTransform, fModel.name, not saveTextures, False, "oot"
        )

        # Since we provide a draw layer override, there should only be one fMesh.
        for drawLayer, fMesh in fMeshes.items():
            fMesh.draw.name = name

        ootCleanupScene(originalObj, allObjs)

    except Exception as e:
        ootCleanupScene(originalObj, allObjs)
        raise Exception(str(e))

    data = CData()
    data.source += '#include "ultra64.h"\n#include "global.h"\n'
    if not isCustomExport:
        data.source += '#include "' + folderName + '.h"\n\n'
    else:
        data.source += "\n"

    path = ootGetPath(exportPath, isCustomExport, "assets/objects/", folderName, False, True)
    includeDir = settings.customAssetIncludeDir if settings.isCustom else f"assets/objects/{folderName}"
    exportData = fModel.to_c(
        TextureExportSettings(False, saveTextures, includeDir, path), OOTGfxFormatter(ScrollMethod.Vertex)
    )

    data.append(exportData.all())

    if isCustomExport:
        textureArrayData = writeTextureArraysNew(fModel, flipbookArrayIndex2D)
        data.append(textureArrayData)

    writeCData(data, os.path.join(path, name + ".h"), os.path.join(path, name + ".c"))

    if not isCustomExport:
        writeTextureArraysExisting(bpy.context.scene.ootDecompPath, overlayName, False, flipbookArrayIndex2D, fModel)
        addIncludeFiles(folderName, path, name)
        if removeVanillaData:
            headerPath = os.path.join(path, folderName + ".h")
            sourcePath = os.path.join(path, folderName + ".c")
            removeDL(sourcePath, headerPath, name)


def writeTextureArraysNew(fModel: OOTModel, arrayIndex: int):
    textureArrayData = CData()
    for flipbook in fModel.flipbooks:
        if flipbook.exportMode == "Array":
            if arrayIndex is not None:
                textureArrayData.source += flipbook_2d_to_c(flipbook, True, arrayIndex + 1) + "\n"
            else:
                textureArrayData.source += flipbook_to_c(flipbook, True) + "\n"
    return textureArrayData


def getActorFilepath(basePath: str, overlayName: str | None, isLink: bool, checkDataPath: bool = False):
    if isLink:
        actorFilePath = os.path.join(basePath, f"src/code/z_player_lib.c")
    else:
        actorFilePath = os.path.join(basePath, f"src/overlays/actors/{overlayName}/z_{overlayName[4:].lower()}.c")
        actorFileDataPath = f"{actorFilePath[:-2]}_data.c"  # some bosses store texture arrays here

        if checkDataPath and os.path.exists(actorFileDataPath):
            actorFilePath = actorFileDataPath

    return actorFilePath


def writeTextureArraysExisting(
    exportPath: str, overlayName: str, isLink: bool, flipbookArrayIndex2D: int, fModel: OOTModel
):
    actorFilePath = getActorFilepath(exportPath, overlayName, isLink, True)

    if not os.path.exists(actorFilePath):
        print(f"{actorFilePath} not found, ignoring texture array writing.")
        return

    actorData = readFile(actorFilePath)
    newData = actorData

    for flipbook in fModel.flipbooks:
        if flipbook.exportMode == "Array":
            if flipbookArrayIndex2D is None:
                newData = writeTextureArraysExisting1D(newData, flipbook)
            else:
                newData = writeTextureArraysExisting2D(newData, flipbook, flipbookArrayIndex2D)

    if newData != actorData:
        writeFile(actorFilePath, newData)


def writeTextureArraysExisting1D(data: str, flipbook: TextureFlipbook) -> str:
    newData = data
    arrayMatch = re.search(
        r"(static\s*)?void\s*\*\s*" + re.escape(flipbook.name) + r"\s*\[\s*\]\s*=\s*\{(((?!\}).)*)\}\s*;",
        newData,
        flags=re.DOTALL,
    )

    # replace array if found
    if arrayMatch:
        newArrayData = flipbook_to_c(flipbook, arrayMatch.group(1))
        newData = newData[: arrayMatch.start(0)] + newArrayData + newData[arrayMatch.end(0) :]

        # otherwise, add to end of asset includes
    else:
        newArrayData = flipbook_to_c(flipbook, True)
        # get last asset include
        includeMatch = None
        for includeMatchItem in re.finditer(r"\#include\s*\"assets/.*?\"\s*?\n", newData, flags=re.DOTALL):
            includeMatch = includeMatchItem
        if includeMatch:
            newData = newData[: includeMatch.end(0)] + newArrayData + "\n" + newData[includeMatch.end(0) :]
        else:
            newData += newArrayData + "\n"

    return newData


# for flipbook textures, we only replace one element of the 2D array.
def writeTextureArraysExisting2D(data: str, flipbook: TextureFlipbook, flipbookArrayIndex2D: int) -> str:
    newData = data

    # for !AVOID_UB, Link has textures in 2D Arrays
    array2DMatch = re.search(
        r"(static\s*)?void\s*\*\s*"
        + re.escape(flipbook.name)
        + r"\s*\[\s*\]\s*\[\s*[0-9a-fA-Fx]*\s*\]\s*=\s*\{(.*?)\}\s*;",
        newData,
        flags=re.DOTALL,
    )

    newArrayData = "{ " + flipbook_data_to_c(flipbook) + " }"

    # build a list of arrays here
    # replace existing element if list is large enough
    # otherwise, pad list with repeated arrays
    if array2DMatch:
        arrayMatchData = [
            arrayMatch.group(0) for arrayMatch in re.finditer(r"\{(.*?)\}", array2DMatch.group(2), flags=re.DOTALL)
        ]

        if flipbookArrayIndex2D >= len(arrayMatchData):
            while len(arrayMatchData) <= flipbookArrayIndex2D:
                arrayMatchData.append(newArrayData)
        else:
            arrayMatchData[flipbookArrayIndex2D] = newArrayData

        newArray2DData = ",\n".join([item for item in arrayMatchData])
        newData = replaceMatchContent(newData, newArray2DData, array2DMatch, 2)

        # otherwise, add to end of asset includes
    else:
        arrayMatchData = [newArrayData] * (flipbookArrayIndex2D + 1)
        newArray2DData = ",\n".join([item for item in arrayMatchData])

        # get last asset include
        includeMatch = None
        for includeMatchItem in re.finditer(r"\#include\s*\"assets/.*?\"\s*?\n", newData, flags=re.DOTALL):
            includeMatch = includeMatchItem
        if includeMatch:
            newData = newData[: includeMatch.end(0)] + newArray2DData + "\n" + newData[includeMatch.end(0) :]
        else:
            newData += newArray2DData + "\n"

    return newData


# Note this does not work well with actors containing multiple "parts". (z_en_honotrap)
def ootReadActorScale(basePath: str, overlayName: str, isLink: bool) -> float:
    if not isLink:
        actorData = ootGetActorData(basePath, overlayName)
    else:
        actorData = ootGetLinkData(basePath)

    chainInitMatch = re.search(r"CHAIN_VEC3F_DIV1000\s*\(\s*scale\s*,\s*(.*?)\s*,", actorData, re.DOTALL)
    if chainInitMatch is not None:
        scale = chainInitMatch.group(1).strip()
        if scale[-1] == "f":
            scale = scale[:-1]
        return getOOTScale(1 / (float(scale) / 1000))

    actorScaleMatch = re.search(r"Actor\_SetScale\s*\(.*?,\s*(.*?)\s*\)", actorData, re.DOTALL)
    if actorScaleMatch is not None:
        scale = actorScaleMatch.group(1).strip()
        if scale[-1] == "f":
            scale = scale[:-1]
        return getOOTScale(1 / float(scale))

    return getOOTScale(100)


class OOT_DisplayListPanel(bpy.types.Panel):
    bl_label = "Display List Inspector"
    bl_idname = "OBJECT_PT_OOT_DL_Inspector"
    bl_space_type = "PROPERTIES"
    bl_region_type = "WINDOW"
    bl_context = "object"
    bl_options = {"HIDE_HEADER"}

    @classmethod
    def poll(cls, context):
        return context.scene.gameEditorMode == "OOT" and (
            context.object is not None and isinstance(context.object.data, bpy.types.Mesh)
        )

    def draw(self, context):
        box = self.layout.box()
        box.box().label(text="OOT DL Inspector")
        obj = context.object

        # prop_split(box, obj, "ootDrawLayer", "Draw Layer")
        box.prop(obj, "ignore_render")
        box.prop(obj, "ignore_collision")

        if not (obj.parent is not None and isinstance(obj.parent.data, bpy.types.Armature)):
            actorScaleBox = box.box().column()
            prop_split(actorScaleBox, obj, "ootActorScale", "Actor Scale")
            actorScaleBox.label(text="This applies to actor exports only.", icon="INFO")

        # Doesn't work since all static meshes are pre-transformed
        # box.prop(obj.ootDynamicTransform, "billboard")

        # drawParentSceneRoom(box, obj)


class OOT_ImportDL(bpy.types.Operator):
    # set bl_ properties
    bl_idname = "object.oot_import_dl"
    bl_label = "Import DL"
    bl_options = {"REGISTER", "UNDO", "PRESET"}

    # Called on demand (i.e. button press, menu item)
    # Can also be called from operator search menu (Spacebar)
    def execute(self, context):
        obj = None
        if context.mode != "OBJECT":
            bpy.ops.object.mode_set(mode="OBJECT")

        try:
            settings: OOTDLImportSettings = context.scene.fast64.oot.DLImportSettings
            name = settings.name
            folderName = settings.folder
            importPath = bpy.path.abspath(settings.customPath)
            isCustomImport = settings.isCustom
            basePath = bpy.path.abspath(context.scene.ootDecompPath)
            removeDoubles = settings.removeDoubles
            importNormals = settings.importNormals
            drawLayer = settings.drawLayer
            overlayName = settings.actorOverlayName
            flipbookUses2DArray = settings.flipbookUses2DArray
            flipbookArrayIndex2D = settings.flipbookArrayIndex2D if flipbookUses2DArray else None

            paths = [ootGetObjectPath(isCustomImport, importPath, folderName)]
            data = getImportData(paths)
            f3dContext = OOTF3DContext(F3D("F3DEX2/LX2", False), [name], basePath)

            scale = getOOTScale(settings.actorScale)
            if not isCustomImport:
                data = ootGetIncludedAssetData(basePath, paths, data) + data

                if overlayName is not None:
                    ootReadTextureArrays(basePath, overlayName, name, f3dContext, False, flipbookArrayIndex2D)
                if settings.autoDetectActorScale:
                    scale = ootReadActorScale(basePath, overlayName, False)

            obj = importMeshC(
                data,
                name,
                scale,
                removeDoubles,
                importNormals,
                drawLayer,
                f3dContext,
            )
            obj.ootActorScale = scale / bpy.context.scene.ootBlenderScale

            self.report({"INFO"}, "Success!")
            return {"FINISHED"}

        except Exception as e:
            if context.mode != "OBJECT":
                bpy.ops.object.mode_set(mode="OBJECT")
            raisePluginError(self, e)
            return {"CANCELLED"}  # must return a set


class OOT_ExportDL(bpy.types.Operator):
    # set bl_ properties
    bl_idname = "object.oot_export_dl"
    bl_label = "Export DL"
    bl_options = {"REGISTER", "UNDO", "PRESET"}

    # Called on demand (i.e. button press, menu item)
    # Can also be called from operator search menu (Spacebar)
    def execute(self, context):
        obj = None
        if context.mode != "OBJECT":
            bpy.ops.object.mode_set(mode="OBJECT")
        if len(context.selected_objects) == 0:
            raise PluginError("Mesh not selected.")
        obj = context.active_object
        if type(obj.data) is not bpy.types.Mesh:
            raise PluginError("Mesh not selected.")

        finalTransform = mathutils.Matrix.Scale(getOOTScale(obj.ootActorScale), 4)

        try:
            # exportPath, levelName = getPathAndLevel(context.scene.geoCustomExport,
            # 	context.scene.geoExportPath, context.scene.geoLevelName,
            # 	context.scene.geoLevelOption)

            saveTextures = bpy.context.scene.saveTextures
            isHWv1 = context.scene.isHWv1
            f3dType = context.scene.f3d_type
            exportSettings = context.scene.fast64.oot.DLExportSettings

            ootConvertMeshToC(
                obj,
                finalTransform,
                f3dType,
                isHWv1,
                DLFormat.Static,
                saveTextures,
                exportSettings,
            )

            self.report({"INFO"}, "Success!")
            return {"FINISHED"}

        except Exception as e:
            if context.mode != "OBJECT":
                bpy.ops.object.mode_set(mode="OBJECT")
            raisePluginError(self, e)
            return {"CANCELLED"}  # must return a set


class OOT_ExportDLPanel(OOT_Panel):
    bl_idname = "OOT_PT_export_dl"
    bl_label = "OOT DL Exporter"

    # called every frame
    def draw(self, context):
        col = self.layout.column()
        col.operator(OOT_ExportDL.bl_idname)
        exportSettings: OOTDLExportSettings = context.scene.fast64.oot.DLExportSettings

        prop_split(col, exportSettings, "name", "DL")
        prop_split(col, exportSettings, "folder", "Object" if not exportSettings.isCustom else "Folder")
        if exportSettings.isCustom:
            prop_split(col, exportSettings, "customAssetIncludeDir", "Asset Include Path")
            prop_split(col, exportSettings, "customPath", "Path")
        else:
            prop_split(col, exportSettings, "actorOverlayName", "Overlay (Optional)")
            col.prop(exportSettings, "flipbookUses2DArray")
            if exportSettings.flipbookUses2DArray:
                box = col.box().column()
                prop_split(box, exportSettings, "flipbookArrayIndex2D", "Flipbook Index")

        prop_split(col, exportSettings, "drawLayer", "Export Draw Layer")
        col.prop(exportSettings, "isCustom")
        col.prop(exportSettings, "removeVanillaData")

        col.operator(OOT_ImportDL.bl_idname)
        importSettings: OOTDLImportSettings = context.scene.fast64.oot.DLImportSettings

        prop_split(col, importSettings, "name", "DL")
        if importSettings.isCustom:
            prop_split(col, importSettings, "customPath", "File")
        else:
            prop_split(col, importSettings, "folder", "Object")
            prop_split(col, importSettings, "actorOverlayName", "Overlay (Optional)")
            col.prop(importSettings, "autoDetectActorScale")
            if not importSettings.autoDetectActorScale:
                prop_split(col, importSettings, "actorScale", "Actor Scale")
            col.prop(importSettings, "flipbookUses2DArray")
            if importSettings.flipbookUses2DArray:
                box = col.box().column()
                prop_split(box, importSettings, "flipbookArrayIndex2D", "Flipbook Index")
        prop_split(col, importSettings, "drawLayer", "Import Draw Layer")

        col.prop(importSettings, "isCustom")
        col.prop(importSettings, "removeDoubles")
        col.prop(importSettings, "importNormals")


class OOTDefaultRenderModesProperty(bpy.types.PropertyGroup):
    expandTab: bpy.props.BoolProperty()
    opaqueCycle1: bpy.props.StringProperty(default="G_RM_AA_ZB_OPA_SURF")
    opaqueCycle2: bpy.props.StringProperty(default="G_RM_AA_ZB_OPA_SURF2")
    transparentCycle1: bpy.props.StringProperty(default="G_RM_AA_ZB_XLU_SURF")
    transparentCycle2: bpy.props.StringProperty(default="G_RM_AA_ZB_XLU_SURF2")
    overlayCycle1: bpy.props.StringProperty(default="G_RM_AA_ZB_OPA_SURF")
    overlayCycle2: bpy.props.StringProperty(default="G_RM_AA_ZB_OPA_SURF2")


class OOT_DrawLayersPanel(bpy.types.Panel):
    bl_label = "OOT Draw Layers"
    bl_idname = "WORLD_PT_OOT_Draw_Layers_Panel"
    bl_space_type = "PROPERTIES"
    bl_region_type = "WINDOW"
    bl_context = "world"
    bl_options = {"HIDE_HEADER"}

    @classmethod
    def poll(cls, context):
        return context.scene.gameEditorMode == "OOT"

    def draw(self, context):
        ootDefaultRenderModeProp = context.scene.world.ootDefaultRenderModes
        layout = self.layout

        inputGroup = layout.column()
        inputGroup.prop(
            ootDefaultRenderModeProp,
            "expandTab",
            text="Default Render Modes",
            icon="TRIA_DOWN" if ootDefaultRenderModeProp.expandTab else "TRIA_RIGHT",
        )
        if ootDefaultRenderModeProp.expandTab:
            prop_split(inputGroup, ootDefaultRenderModeProp, "opaqueCycle1", "Opaque Cycle 1")
            prop_split(inputGroup, ootDefaultRenderModeProp, "opaqueCycle2", "Opaque Cycle 2")
            prop_split(inputGroup, ootDefaultRenderModeProp, "transparentCycle1", "Transparent Cycle 1")
            prop_split(inputGroup, ootDefaultRenderModeProp, "transparentCycle2", "Transparent Cycle 2")
            prop_split(inputGroup, ootDefaultRenderModeProp, "overlayCycle1", "Overlay Cycle 1")
            prop_split(inputGroup, ootDefaultRenderModeProp, "overlayCycle2", "Overlay Cycle 2")


class OOT_MaterialPanel(bpy.types.Panel):
    bl_label = "OOT Material"
    bl_idname = "MATERIAL_PT_OOT_Material_Inspector"
    bl_space_type = "PROPERTIES"
    bl_region_type = "WINDOW"
    bl_context = "material"
    bl_options = {"HIDE_HEADER"}

    @classmethod
    def poll(cls, context):
        return context.material is not None and context.scene.gameEditorMode == "OOT"

    def draw(self, context):
        layout = self.layout
        mat = context.material
        col = layout.column()

        if (
            hasattr(context, "object")
            and context.object is not None
            and context.object.parent is not None
            and isinstance(context.object.parent.data, bpy.types.Armature)
        ):
            drawLayer = context.object.parent.ootDrawLayer
            if drawLayer != mat.f3d_mat.draw_layer.oot:
                col.label(text="Draw layer is being overriden by skeleton.", icon="OUTLINER_DATA_ARMATURE")
        else:
            drawLayer = mat.f3d_mat.draw_layer.oot

        drawOOTMaterialProperty(col.box().column(), mat, drawLayer)


def drawOOTMaterialDrawLayerProperty(layout, matDrawLayerProp, suffix):
    # layout.box().row().label(text = title)
    row = layout.row()
    for colIndex in range(2):
        col = row.column()
        for rowIndex in range(3):
            i = 8 + colIndex * 3 + rowIndex
            name = "Segment " + format(i, "X") + " " + suffix
            col.prop(matDrawLayerProp, "segment" + format(i, "X"), text=name)
        name = "Custom call (" + str(colIndex + 1) + ") " + suffix
        p = "customCall" + str(colIndex)
        col.prop(matDrawLayerProp, p, text=name)
        if getattr(matDrawLayerProp, p):
            col.prop(matDrawLayerProp, p + "_seg", text="")


drawLayerSuffix = {"Opaque": "OPA", "Transparent": "XLU", "Overlay": "OVL"}


def drawOOTMaterialProperty(layout, mat, drawLayer):
    if drawLayer == "Overlay":
        return
    matProp = mat.ootMaterial
    suffix = "(" + drawLayerSuffix[drawLayer] + ")"
    layout.box().column().label(text="OOT Dynamic Material Properties " + suffix)
    layout.label(text="See gSPSegment calls in z_scene_table.c.")
    layout.label(text="Based off draw config index in gSceneTable.")
    drawOOTMaterialDrawLayerProperty(layout.column(), getattr(matProp, drawLayer.lower()), suffix)
    if not mat.is_f3d:
        return
    f3d_mat = mat.f3d_mat


class OOTDynamicMaterialDrawLayerProperty(bpy.types.PropertyGroup):
    segment8: bpy.props.BoolProperty()
    segment9: bpy.props.BoolProperty()
    segmentA: bpy.props.BoolProperty()
    segmentB: bpy.props.BoolProperty()
    segmentC: bpy.props.BoolProperty()
    segmentD: bpy.props.BoolProperty()
    customCall0: bpy.props.BoolProperty()
    customCall0_seg: bpy.props.StringProperty(description="Segment address of a display list to call, e.g. 0x08000010")
    customCall1: bpy.props.BoolProperty()
    customCall1_seg: bpy.props.StringProperty(description="Segment address of a display list to call, e.g. 0x08000010")

    def key(self):
        return (
            self.segment8,
            self.segment9,
            self.segmentA,
            self.segmentB,
            self.segmentC,
            self.segmentD,
            self.customCall0_seg if self.customCall0 else None,
            self.customCall1_seg if self.customCall1 else None,
        )


# The reason these are separate is for the case when the user changes the material draw layer, but not the
# dynamic material calls. This could cause crashes which would be hard to detect.
class OOTDynamicMaterialProperty(bpy.types.PropertyGroup):
    opaque: bpy.props.PointerProperty(type=OOTDynamicMaterialDrawLayerProperty)
    transparent: bpy.props.PointerProperty(type=OOTDynamicMaterialDrawLayerProperty)

    def key(self):
        return (self.opaque.key(), self.transparent.key())


oot_dl_writer_classes = (
    OOTDefaultRenderModesProperty,
    OOTDynamicMaterialDrawLayerProperty,
    OOTDynamicMaterialProperty,
    OOTDynamicTransformProperty,
    OOT_ExportDL,
    OOT_ImportDL,
    OOTDLExportSettings,
    OOTDLImportSettings,
)

oot_dl_writer_panel_classes = (
    # OOT_ExportDLPanel,
    OOT_DisplayListPanel,
    OOT_DrawLayersPanel,
    OOT_MaterialPanel,
    OOT_ExportDLPanel,
)


def oot_dl_writer_panel_register():
    for cls in oot_dl_writer_panel_classes:
        register_recursive(cls)


def oot_dl_writer_panel_unregister():
    for cls in oot_dl_writer_panel_classes:
        unregister_class(cls)


def oot_dl_writer_register():
    for cls in oot_dl_writer_classes:
        register_recursive(cls)

    bpy.types.Object.ootDrawLayer = bpy.props.EnumProperty(items=ootEnumDrawLayers, default="Opaque")

    # Doesn't work since all static meshes are pre-transformed
    # bpy.types.Object.ootDynamicTransform = bpy.props.PointerProperty(type = OOTDynamicTransformProperty)
    bpy.types.World.ootDefaultRenderModes = bpy.props.PointerProperty(type=OOTDefaultRenderModesProperty)
    bpy.types.Material.ootMaterial = bpy.props.PointerProperty(type=OOTDynamicMaterialProperty)
    bpy.types.Object.ootObjectMenu = bpy.props.EnumProperty(items=ootEnumObjectMenu)


def oot_dl_writer_unregister():
    for cls in reversed(oot_dl_writer_classes):
        unregister_class(cls)

    del bpy.types.Material.ootMaterial
    del bpy.types.Object.ootObjectMenu<|MERGE_RESOLUTION|>--- conflicted
+++ resolved
@@ -1,10 +1,6 @@
 import bpy, os, mathutils, re
 from bpy.utils import register_class, unregister_class
 from ..panels import OOT_Panel
-<<<<<<< HEAD
-from ..utility import PluginError, CData, prop_split, writeCData, raisePluginError, getGroupIndexFromname, toAlnum, register_recursive
-from ..f3d.f3d_parser import importMeshC, ootEnumDrawLayers
-=======
 from ..utility import (
     PluginError,
     CData,
@@ -15,9 +11,9 @@
     toAlnum,
     readFile,
     writeFile,
+    register_recursive
 )
 from ..f3d.f3d_parser import importMeshC, ootEnumDrawLayers, getImportData
->>>>>>> 3a6dacca
 from ..f3d.f3d_gbi import DLFormat, TextureExportSettings, ScrollMethod, F3D
 
 from ..f3d.f3d_writer import (
