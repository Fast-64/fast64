import bpy, os, re
from ..utility import CData, getGroupIndexFromname, readFile, writeFile
from ..f3d.flipbook import flipbook_to_c, flipbook_2d_to_c, flipbook_data_to_c
from ..f3d.f3d_material import createF3DMat, F3DMaterial_UpdateLock, update_preset_manual
from .oot_utility import replaceMatchContent, getOOTScale
from .oot_texture_array import TextureFlipbook

from ..f3d.f3d_writer import (
    checkForF3dMaterialInFaces,
    saveOrGetF3DMaterial,
    saveMeshWithLargeTexturesByFaces,
    saveMeshByFaces,
)

from .oot_model_classes import (
    OOTTriangleConverterInfo,
    OOTModel,
    ootGetActorData,
    ootGetLinkData,
)


# Creates a semi-transparent solid color material (cached)
def getColliderMat(name: str, color: tuple[float, float, float, float]) -> bpy.types.Material:
    if "oot_collision_mat_base" not in bpy.data.materials:
        baseMat = createF3DMat(None, preset="oot_shaded_texture_transparent", index=0)
        with F3DMaterial_UpdateLock(baseMat) as lockedMat:
            lockedMat.name = name
            lockedMat.f3d_mat.combiner1.A = "0"
            lockedMat.f3d_mat.combiner1.C = "0"
            lockedMat.f3d_mat.combiner1.D = "SHADE"
            lockedMat.f3d_mat.combiner1.D_alpha = "1"
            lockedMat.f3d_mat.prim_color = color
            update_preset_manual(lockedMat, bpy.context)

    if name not in bpy.data.materials:
        baseMat = bpy.data.materials["oot_collision_mat_base"]
        baseMat.f3d_update_flag = True
        newMat = baseMat.copy()
        baseMat.f3d_update_flag = False
        newMat.f3d_mat.prim_color = color
        return newMat
    else:
        return bpy.data.materials[name]


# returns:
# 	mesh,
# 	anySkinnedFaces (to determine if skeleton should be flex)
def ootProcessVertexGroup(
    fModel,
    meshObj,
    vertexGroup,
    convertTransformMatrix,
    armatureObj,
    namePrefix,
    meshInfo,
    drawLayerOverride,
    convertTextureData,
    lastMaterialName,
    optimize: bool,
):
    if not optimize:
        lastMaterialName = None

    mesh = meshObj.data
    currentGroupIndex = getGroupIndexFromname(meshObj, vertexGroup)
    nextDLIndex = len(meshInfo.vertexGroupInfo.vertexGroupToMatrixIndex)
    vertIndices = [
        vert.index
        for vert in meshObj.data.vertices
        if meshInfo.vertexGroupInfo.vertexGroups[vert.index] == currentGroupIndex
    ]

    if len(vertIndices) == 0:
        print("No vert indices in " + vertexGroup)
        return None, False, lastMaterialName

    bone = armatureObj.data.bones[vertexGroup]

    # dict of material_index keys to face array values
    groupFaces = {}

    hasSkinnedFaces = False

    handledFaces = []
    anyConnectedToUnhandledBone = False
    for vertIndex in vertIndices:
        if vertIndex not in meshInfo.vert:
            continue
        for face in meshInfo.vert[vertIndex]:
            # Ignore repeat faces
            if face in handledFaces:
                continue

            connectedToUnhandledBone = False

            # A Blender loop is interpreted as face + loop index
            for i in range(3):
                faceVertIndex = face.vertices[i]
                vertGroupIndex = meshInfo.vertexGroupInfo.vertexGroups[faceVertIndex]
                if vertGroupIndex != currentGroupIndex:
                    hasSkinnedFaces = True
                if vertGroupIndex not in meshInfo.vertexGroupInfo.vertexGroupToLimb:
                    # Connected to a bone not processed yet
                    # These skinned faces will be handled by that limb
                    connectedToUnhandledBone = True
                    anyConnectedToUnhandledBone = True
                    break

            if connectedToUnhandledBone:
                continue

            if face.material_index not in groupFaces:
                groupFaces[face.material_index] = []
            groupFaces[face.material_index].append(face)

            handledFaces.append(face)

    if len(groupFaces) == 0:
        print("No faces in " + vertexGroup)

        # OOT will only allocate matrix if DL exists.
        # This doesn't handle case where vertices belong to a limb, but not triangles.
        # Therefore we create a dummy DL
        if anyConnectedToUnhandledBone:
            fMesh = fModel.addMesh(vertexGroup, namePrefix, drawLayerOverride, False, bone)
            fModel.endDraw(fMesh, bone)
            meshInfo.vertexGroupInfo.vertexGroupToMatrixIndex[currentGroupIndex] = nextDLIndex
            return fMesh, False, lastMaterialName
        else:
            return None, False, lastMaterialName

    meshInfo.vertexGroupInfo.vertexGroupToMatrixIndex[currentGroupIndex] = nextDLIndex
    triConverterInfo = OOTTriangleConverterInfo(meshObj, armatureObj.data, fModel.f3d, convertTransformMatrix, meshInfo)

    if optimize:
        # If one of the materials we need to draw is the currently loaded material,
        # do this one first.
        newGroupFaces = {
            material_index: faces
            for material_index, faces in groupFaces.items()
            if meshObj.material_slots[material_index].material.name == lastMaterialName
        }
        newGroupFaces.update(groupFaces)
        groupFaces = newGroupFaces

    # Usually we would separate DLs into different draw layers.
    # however it seems like OOT skeletons don't have this ability.
    # Therefore we always use the drawLayerOverride as the draw layer key.
    # This means everything will be saved to one mesh.
    fMesh = fModel.addMesh(vertexGroup, namePrefix, drawLayerOverride, False, bone)

    for material_index, faces in groupFaces.items():
        material = meshObj.material_slots[material_index].material
        checkForF3dMaterialInFaces(meshObj, material)
        fMaterial, texDimensions = saveOrGetF3DMaterial(
            material, fModel, meshObj, drawLayerOverride, convertTextureData
        )

        if fMaterial.useLargeTextures:
            currentGroupIndex = saveMeshWithLargeTexturesByFaces(
                material,
                faces,
                fModel,
                fMesh,
                meshObj,
                drawLayerOverride,
                convertTextureData,
                currentGroupIndex,
                triConverterInfo,
                None,
                None,
                lastMaterialName,
            )
        else:
            currentGroupIndex = saveMeshByFaces(
                material,
                faces,
                fModel,
                fMesh,
                meshObj,
                drawLayerOverride,
                convertTextureData,
                currentGroupIndex,
                triConverterInfo,
                None,
                None,
                lastMaterialName,
            )

        lastMaterialName = material.name if optimize else None

    fModel.endDraw(fMesh, bone)

    return fMesh, hasSkinnedFaces, lastMaterialName


<<<<<<< HEAD
ootEnumObjectMenu = [
    ("Scene", "Parent Scene Settings", "Scene"),
    ("Room", "Parent Room Settings", "Room"),
]


def ootConvertMeshToC(
    originalObj: bpy.types.Object,
    finalTransform: mathutils.Matrix,
    f3dType: str,
    isHWv1: bool,
    DLFormat: DLFormat,
    saveTextures: bool,
    settings: OOTDLExportSettings,
):
    folderName = settings.folder
    exportPath = bpy.path.abspath(settings.customPath)
    isCustomExport = settings.isCustom
    drawLayer = settings.drawLayer
    removeVanillaData = settings.removeVanillaData
    name = toAlnum(originalObj.name)
    overlayName = settings.actorOverlayName
    flipbookUses2DArray = settings.flipbookUses2DArray
    flipbookArrayIndex2D = settings.flipbookArrayIndex2D if flipbookUses2DArray else None

    try:
        obj, allObjs = ootDuplicateHierarchy(originalObj, None, False, OOTObjectCategorizer())

        fModel = OOTModel(f3dType, isHWv1, name, DLFormat, drawLayer, inline = bpy.context.scene.exportInlineF3D)
        triConverterInfo = TriangleConverterInfo(obj, None, fModel.f3d, finalTransform, getInfoDict(obj))
        fMeshes = saveStaticModel(
            triConverterInfo, fModel, obj, finalTransform, fModel.name, not saveTextures, False, "oot"
        )

        # Since we provide a draw layer override, there should only be one fMesh.
        for drawLayer, fMesh in fMeshes.items():
            fMesh.draw.name = name

        ootCleanupScene(originalObj, allObjs)

    except Exception as e:
        ootCleanupScene(originalObj, allObjs)
        raise Exception(str(e))

    data = CData()
    data.source += '#include "ultra64.h"\n#include "global.h"\n'
    if not isCustomExport:
        data.source += '#include "' + folderName + '.h"\n\n'
    else:
        data.source += "\n"

    path = ootGetPath(exportPath, isCustomExport, "assets/objects/", folderName, False, True)
    includeDir = settings.customAssetIncludeDir if settings.isCustom else f"assets/objects/{folderName}"
    exportData = fModel.to_c(
        TextureExportSettings(False, saveTextures, includeDir, path), OOTGfxFormatter(ScrollMethod.Vertex)
    )

    data.append(exportData.all())

    if isCustomExport:
        textureArrayData = writeTextureArraysNew(fModel, flipbookArrayIndex2D)
        data.append(textureArrayData)

    filename = settings.filename if settings.isCustomFilename else name
    writeCData(data, os.path.join(path, filename + ".h"), os.path.join(path, filename + ".c"))

    if not isCustomExport:
        writeTextureArraysExisting(bpy.context.scene.ootDecompPath, overlayName, False, flipbookArrayIndex2D, fModel)
        addIncludeFiles(folderName, path, name)
        if removeVanillaData:
            headerPath = os.path.join(path, folderName + ".h")
            sourcePath = os.path.join(path, folderName + ".c")
            removeDL(sourcePath, headerPath, name)


=======
>>>>>>> b93d39aa
def writeTextureArraysNew(fModel: OOTModel, arrayIndex: int):
    textureArrayData = CData()
    for flipbook in fModel.flipbooks:
        if flipbook.exportMode == "Array":
            if arrayIndex is not None:
                textureArrayData.source += flipbook_2d_to_c(flipbook, True, arrayIndex + 1) + "\n"
            else:
                textureArrayData.source += flipbook_to_c(flipbook, True) + "\n"
    return textureArrayData


def getActorFilepath(basePath: str, overlayName: str | None, isLink: bool, checkDataPath: bool = False):
    if isLink:
        actorFilePath = os.path.join(basePath, f"src/code/z_player_lib.c")
    else:
        actorFilePath = os.path.join(basePath, f"src/overlays/actors/{overlayName}/z_{overlayName[4:].lower()}.c")
        actorFileDataPath = f"{actorFilePath[:-2]}_data.c"  # some bosses store texture arrays here

        if checkDataPath and os.path.exists(actorFileDataPath):
            actorFilePath = actorFileDataPath

    return actorFilePath


def writeTextureArraysExisting(
    exportPath: str, overlayName: str, isLink: bool, flipbookArrayIndex2D: int, fModel: OOTModel
):
    actorFilePath = getActorFilepath(exportPath, overlayName, isLink, True)

    if not os.path.exists(actorFilePath):
        print(f"{actorFilePath} not found, ignoring texture array writing.")
        return

    actorData = readFile(actorFilePath)
    newData = actorData

    for flipbook in fModel.flipbooks:
        if flipbook.exportMode == "Array":
            if flipbookArrayIndex2D is None:
                newData = writeTextureArraysExisting1D(newData, flipbook, "")
            else:
                newData = writeTextureArraysExisting2D(newData, flipbook, flipbookArrayIndex2D)

    if newData != actorData:
        writeFile(actorFilePath, newData)


def writeTextureArraysExisting1D(data: str, flipbook: TextureFlipbook, additionalIncludes: str) -> str:
    newData = data
    arrayMatch = re.search(
        r"(static\s*)?void\s*\*\s*" + re.escape(flipbook.name) + r"\s*\[\s*\]\s*=\s*\{(((?!\}).)*)\}\s*;",
        newData,
        flags=re.DOTALL,
    )

    # replace array if found
    if arrayMatch:
        newArrayData = flipbook_to_c(flipbook, arrayMatch.group(1))
        newData = newData[: arrayMatch.start(0)] + newArrayData + newData[arrayMatch.end(0) :]

        # otherwise, add to end of asset includes
    else:
        newArrayData = flipbook_to_c(flipbook, True)

    # get last asset include
    includeMatch = None
    for includeMatchItem in re.finditer(r"\#include\s*\"assets/.*?\"\s*?\n", newData, flags=re.DOTALL):
        includeMatch = includeMatchItem
    if includeMatch:
        newData = (
            newData[: includeMatch.end(0)]
            + additionalIncludes
            + ((newArrayData + "\n") if not arrayMatch else "")
            + newData[includeMatch.end(0) :]
        )
    else:
        newData = (additionalIncludes + newData + newArrayData + "\n") if not arrayMatch else newData

    return newData


# for flipbook textures, we only replace one element of the 2D array.
def writeTextureArraysExisting2D(data: str, flipbook: TextureFlipbook, flipbookArrayIndex2D: int) -> str:
    newData = data

    # for !AVOID_UB, Link has textures in 2D Arrays
    array2DMatch = re.search(
        r"(static\s*)?void\s*\*\s*"
        + re.escape(flipbook.name)
        + r"\s*\[\s*\]\s*\[\s*[0-9a-fA-Fx]*\s*\]\s*=\s*\{(.*?)\}\s*;",
        newData,
        flags=re.DOTALL,
    )

    newArrayData = "{ " + flipbook_data_to_c(flipbook) + " }"

    # build a list of arrays here
    # replace existing element if list is large enough
    # otherwise, pad list with repeated arrays
    if array2DMatch:
        arrayMatchData = [
            arrayMatch.group(0) for arrayMatch in re.finditer(r"\{(.*?)\}", array2DMatch.group(2), flags=re.DOTALL)
        ]

        if flipbookArrayIndex2D >= len(arrayMatchData):
            while len(arrayMatchData) <= flipbookArrayIndex2D:
                arrayMatchData.append(newArrayData)
        else:
            arrayMatchData[flipbookArrayIndex2D] = newArrayData

        newArray2DData = ",\n".join([item for item in arrayMatchData])
        newData = replaceMatchContent(newData, newArray2DData, array2DMatch, 2)

        # otherwise, add to end of asset includes
    else:
        arrayMatchData = [newArrayData] * (flipbookArrayIndex2D + 1)
        newArray2DData = ",\n".join([item for item in arrayMatchData])

        # get last asset include
        includeMatch = None
        for includeMatchItem in re.finditer(r"\#include\s*\"assets/.*?\"\s*?\n", newData, flags=re.DOTALL):
            includeMatch = includeMatchItem
        if includeMatch:
            newData = newData[: includeMatch.end(0)] + newArray2DData + "\n" + newData[includeMatch.end(0) :]
        else:
            newData += newArray2DData + "\n"

    return newData


# Note this does not work well with actors containing multiple "parts". (z_en_honotrap)
def ootReadActorScale(basePath: str, overlayName: str, isLink: bool) -> float:
    if not isLink:
        actorData = ootGetActorData(basePath, overlayName)
    else:
        actorData = ootGetLinkData(basePath)

    chainInitMatch = re.search(r"CHAIN_VEC3F_DIV1000\s*\(\s*scale\s*,\s*(.*?)\s*,", actorData, re.DOTALL)
    if chainInitMatch is not None:
        scale = chainInitMatch.group(1).strip()
        if scale[-1] == "f":
            scale = scale[:-1]
        return getOOTScale(1 / (float(scale) / 1000))

    actorScaleMatch = re.search(r"Actor\_SetScale\s*\(.*?,\s*(.*?)\s*\)", actorData, re.DOTALL)
    if actorScaleMatch is not None:
        scale = actorScaleMatch.group(1).strip()
        if scale[-1] == "f":
            scale = scale[:-1]
        return getOOTScale(1 / float(scale))

    return getOOTScale(100)<|MERGE_RESOLUTION|>--- conflicted
+++ resolved
@@ -196,84 +196,6 @@
     return fMesh, hasSkinnedFaces, lastMaterialName
 
 
-<<<<<<< HEAD
-ootEnumObjectMenu = [
-    ("Scene", "Parent Scene Settings", "Scene"),
-    ("Room", "Parent Room Settings", "Room"),
-]
-
-
-def ootConvertMeshToC(
-    originalObj: bpy.types.Object,
-    finalTransform: mathutils.Matrix,
-    f3dType: str,
-    isHWv1: bool,
-    DLFormat: DLFormat,
-    saveTextures: bool,
-    settings: OOTDLExportSettings,
-):
-    folderName = settings.folder
-    exportPath = bpy.path.abspath(settings.customPath)
-    isCustomExport = settings.isCustom
-    drawLayer = settings.drawLayer
-    removeVanillaData = settings.removeVanillaData
-    name = toAlnum(originalObj.name)
-    overlayName = settings.actorOverlayName
-    flipbookUses2DArray = settings.flipbookUses2DArray
-    flipbookArrayIndex2D = settings.flipbookArrayIndex2D if flipbookUses2DArray else None
-
-    try:
-        obj, allObjs = ootDuplicateHierarchy(originalObj, None, False, OOTObjectCategorizer())
-
-        fModel = OOTModel(f3dType, isHWv1, name, DLFormat, drawLayer, inline = bpy.context.scene.exportInlineF3D)
-        triConverterInfo = TriangleConverterInfo(obj, None, fModel.f3d, finalTransform, getInfoDict(obj))
-        fMeshes = saveStaticModel(
-            triConverterInfo, fModel, obj, finalTransform, fModel.name, not saveTextures, False, "oot"
-        )
-
-        # Since we provide a draw layer override, there should only be one fMesh.
-        for drawLayer, fMesh in fMeshes.items():
-            fMesh.draw.name = name
-
-        ootCleanupScene(originalObj, allObjs)
-
-    except Exception as e:
-        ootCleanupScene(originalObj, allObjs)
-        raise Exception(str(e))
-
-    data = CData()
-    data.source += '#include "ultra64.h"\n#include "global.h"\n'
-    if not isCustomExport:
-        data.source += '#include "' + folderName + '.h"\n\n'
-    else:
-        data.source += "\n"
-
-    path = ootGetPath(exportPath, isCustomExport, "assets/objects/", folderName, False, True)
-    includeDir = settings.customAssetIncludeDir if settings.isCustom else f"assets/objects/{folderName}"
-    exportData = fModel.to_c(
-        TextureExportSettings(False, saveTextures, includeDir, path), OOTGfxFormatter(ScrollMethod.Vertex)
-    )
-
-    data.append(exportData.all())
-
-    if isCustomExport:
-        textureArrayData = writeTextureArraysNew(fModel, flipbookArrayIndex2D)
-        data.append(textureArrayData)
-
-    filename = settings.filename if settings.isCustomFilename else name
-    writeCData(data, os.path.join(path, filename + ".h"), os.path.join(path, filename + ".c"))
-
-    if not isCustomExport:
-        writeTextureArraysExisting(bpy.context.scene.ootDecompPath, overlayName, False, flipbookArrayIndex2D, fModel)
-        addIncludeFiles(folderName, path, name)
-        if removeVanillaData:
-            headerPath = os.path.join(path, folderName + ".h")
-            sourcePath = os.path.join(path, folderName + ".c")
-            removeDL(sourcePath, headerPath, name)
-
-
-=======
->>>>>>> b93d39aa
 def writeTextureArraysNew(fModel: OOTModel, arrayIndex: int):
     textureArrayData = CData()
     for flipbook in fModel.flipbooks:
