--- conflicted
+++ resolved
@@ -201,20 +201,9 @@
 
         ootCleanupScene(originalObj, allObjs)
 
-<<<<<<< HEAD
-	data = CData()
-	data.source += '#include "ultra64.h"\n#include "global.h"\n'
-	if not isCustomExport:
-		data.source += '#include "' + folderName + '.h"\n\n'
-	else:
-		data.source += '\n'
-	if bpy.context.scene.celShadingPatch:
-		data.source += '#define G_CELSHADING 0x00400000\n\n'
-=======
     except Exception as e:
         ootCleanupScene(originalObj, allObjs)
         raise Exception(str(e))
->>>>>>> 88a63ded
 
     data = CData()
     data.source += '#include "ultra64.h"\n#include "global.h"\n'
@@ -222,6 +211,8 @@
         data.source += '#include "' + folderName + '.h"\n\n'
     else:
         data.source += "\n"
+	if bpy.context.scene.celShadingPatch:
+		data.source += '#define G_CELSHADING 0x00400000\n\n'
 
     exportData = fModel.to_c(TextureExportSettings(False, saveTextures, "test"), OOTGfxFormatter(ScrollMethod.Vertex))
 
