--- conflicted
+++ resolved
@@ -114,16 +114,8 @@
             elif obj.ootEmptyType == "Water Box":
                 drawWaterBoxProperty(box, obj.ootWaterBoxProperty)
 
-<<<<<<< HEAD
             elif obj.ootEmptyType == "Scene":
-                drawSceneHeaderProperty(box, obj.ootSceneHeader, None, None, objName)
-                if obj.ootSceneHeader.menuTab == "Alternate":
-                    drawAlternateSceneHeaderProperty(box, obj.ootAlternateSceneHeaders, objName)
-                box.prop(obj.fast64.oot.scene, "write_dummy_room_list")
-=======
-        elif obj.ootEmptyType == "Scene":
-            drawSceneHeader(box, obj)
->>>>>>> 081bb085
+                drawSceneHeader(box, obj)
 
             elif obj.ootEmptyType == "Room":
                 drawRoomHeaderProperty(box, obj.ootRoomHeader, None, None, objName)
@@ -133,13 +125,8 @@
             elif obj.ootEmptyType == "Entrance":
                 drawEntranceProperty(box, obj, altSceneProp, objName)
 
-<<<<<<< HEAD
             elif obj.ootEmptyType == "Cull Group":
-                drawCullGroupProperty(box, obj)
-=======
-        elif obj.ootEmptyType == "Cull Group":
-            obj.ootCullGroupProperty.draw(box)
->>>>>>> 081bb085
+                obj.ootCullGroupProperty.draw(box)
 
             elif obj.ootEmptyType == "LOD":
                 drawLODProperty(box, obj)
@@ -347,14 +334,11 @@
     OOTBGProperty,
     OOTRoomHeaderProperty,
     OOTAlternateRoomHeaderProperty,
-<<<<<<< HEAD
     OOT_ManualUpgrade,
-=======
     OOTImportSceneSettingsProperty,
     OOTExportSceneSettingsProperty,
     OOTRemoveSceneSettingsProperty,
     OOTCullGroupProperty,
->>>>>>> 081bb085
 )
 
 oot_obj_panel_classes = (OOTObjectPanel,)
