import math, os, bpy, bmesh, mathutils
from bpy.utils import register_class, unregister_class
from io import BytesIO

from ..f3d.f3d_gbi import *
from .oot_constants import *
from .oot_utility import *
from .oot_scene_room import *
from .oot_actor import *
from .oot_collision import *
from .oot_spline import *
from ..utility import *


def headerSettingsToIndices(headerSettings):
    headers = set()
    if headerSettings.childDayHeader:
        headers.add(0)
    if headerSettings.childNightHeader:
        headers.add(1)
    if headerSettings.adultDayHeader:
        headers.add(2)
    if headerSettings.adultNightHeader:
        headers.add(3)
    for cutsceneHeader in headerSettings.cutsceneHeaders:
        headers.add(cutsceneHeader.headerIndex)

    return headers


class OOTObjectPanel(bpy.types.Panel):
<<<<<<< HEAD
	bl_label = "Object Inspector"
	bl_idname = "OBJECT_PT_OOT_Object_Inspector"
	bl_space_type = 'PROPERTIES'
	bl_region_type = 'WINDOW'
	bl_context = "object"
	bl_options = {'HIDE_HEADER'} 

	@classmethod
	def poll(cls, context):
		return context.scene.gameEditorMode == "OOT" and (context.object is not None and context.object.data is None)

	def draw(self, context):
		prop_split(self.layout, context.scene, "gameEditorMode", "Game")
		box = self.layout.box()
		box.box().label(text = 'OOT Object Inspector')
		obj = context.object
		objName = obj.name
		prop_split(box, obj, 'ootEmptyType', 'Object Type')

		sceneObj = getSceneObj(obj)
		roomObj = getRoomObj(obj)
		
		altSceneProp = sceneObj.ootAlternateSceneHeaders if sceneObj is not None else None
		altRoomProp = roomObj.ootAlternateRoomHeaders if roomObj is not None else None

		if obj.ootEmptyType == 'Actor':
			drawActorProperty(box, obj.ootActorProperty, altRoomProp, objName)
		
		elif obj.ootEmptyType == 'Transition Actor':
			drawTransitionActorProperty(box, obj.ootTransitionActorProperty, altSceneProp, roomObj, objName)

		elif obj.ootEmptyType == 'Water Box':
			drawWaterBoxProperty(box, obj.ootWaterBoxProperty)

		elif obj.ootEmptyType == 'Scene':
			drawSceneHeaderProperty(box, obj.ootSceneHeader, None, None, objName)
			if obj.ootSceneHeader.menuTab == 'Alternate':
				drawAlternateSceneHeaderProperty(box, obj.ootAlternateSceneHeaders, objName)
			box.prop(obj.fast64.oot.scene, "write_dummy_room_list")

		elif obj.ootEmptyType == 'Room':
			drawRoomHeaderProperty(box, obj.ootRoomHeader, None, None, objName)
			if obj.ootRoomHeader.menuTab == 'Alternate':
				drawAlternateRoomHeaderProperty(box, obj.ootAlternateRoomHeaders, objName)
		
		elif obj.ootEmptyType == 'Entrance':
			drawEntranceProperty(box, obj, altSceneProp, objName)

		elif obj.ootEmptyType == "Cull Group":
			drawCullGroupProperty(box, obj)

		elif obj.ootEmptyType == 'LOD':
			drawLODProperty(box, obj)
			
		elif obj.ootEmptyType == 'Cutscene':
			drawCutsceneProperty(box, obj)
		
		elif obj.ootEmptyType == 'None':
			box.label(text = 'Geometry can be parented to this.')
=======
    bl_label = "Object Inspector"
    bl_idname = "OBJECT_PT_OOT_Object_Inspector"
    bl_space_type = "PROPERTIES"
    bl_region_type = "WINDOW"
    bl_context = "object"
    bl_options = {"HIDE_HEADER"}

    @classmethod
    def poll(cls, context):
        return context.scene.gameEditorMode == "OOT" and (context.object is not None and context.object.data is None)

    def draw(self, context):
        prop_split(self.layout, context.scene, "gameEditorMode", "Game")
        box = self.layout.box()
        box.box().label(text="OOT Object Inspector")
        obj = context.object
        objName = obj.name
        prop_split(box, obj, "ootEmptyType", "Object Type")

        sceneObj = getSceneObj(obj)
        roomObj = getRoomObj(obj)

        altSceneProp = sceneObj.ootAlternateSceneHeaders if sceneObj is not None else None
        altRoomProp = roomObj.ootAlternateRoomHeaders if roomObj is not None else None

        if obj.ootEmptyType == "Actor":
            drawActorProperty(box, obj.ootActorProperty, altRoomProp, objName)

        elif obj.ootEmptyType == "Transition Actor":
            drawTransitionActorProperty(box, obj.ootTransitionActorProperty, altSceneProp, roomObj, objName)

        elif obj.ootEmptyType == "Water Box":
            drawWaterBoxProperty(box, obj.ootWaterBoxProperty)

        elif obj.ootEmptyType == "Scene":
            drawSceneHeaderProperty(box, obj.ootSceneHeader, None, None, objName)
            if obj.ootSceneHeader.menuTab == "Alternate":
                drawAlternateSceneHeaderProperty(box, obj.ootAlternateSceneHeaders, objName)
            box.prop(obj.fast64.oot.scene, "write_dummy_room_list")

        elif obj.ootEmptyType == "Room":
            drawRoomHeaderProperty(box, obj.ootRoomHeader, None, None, objName)
            if obj.ootRoomHeader.menuTab == "Alternate":
                drawAlternateRoomHeaderProperty(box, obj.ootAlternateRoomHeaders, objName)

        elif obj.ootEmptyType == "Entrance":
            drawEntranceProperty(box, obj, altSceneProp, objName)

        elif obj.ootEmptyType == "Cull Group":
            drawCullGroupProperty(box, obj)

        elif obj.ootEmptyType == "LOD":
            drawLODProperty(box, obj)

        elif obj.ootEmptyType == "Cutscene":
            drawCutsceneProperty(box, obj)

        elif obj.ootEmptyType == "None":
            box.label(text="Geometry can be parented to this.")

        # if obj.ootEmptyType != "Scene" and obj.ootEmptyType != "Room":
        # 	drawParentSceneRoom(box, context.object)

>>>>>>> 85847bde

def drawLODProperty(box, obj):
    col = box.column()
    col.box().label(text="LOD Settings (Blender Units)")
    for otherObj in obj.children:
        if bpy.context.scene.exportHiddenGeometry or not otherObj.hide_get():
            prop_split(col, otherObj, "f3d_lod_z", otherObj.name)
    col.prop(obj, "f3d_lod_always_render_farthest")


def drawCullGroupProperty(box, obj):
    col = box.column()
    col.label(text="Use Options -> Transform -> Affect Only -> Parent ")
    col.label(text="to move object without affecting children.")


def setLightPropertyValues(lightProp, ambient, diffuse0, diffuse1, fogColor, fogNear):
    lightProp.ambient = gammaInverse([value / 255 for value in ambient]) + [1]
    lightProp.diffuse0 = gammaInverse([value / 255 for value in diffuse0]) + [1]
    lightProp.diffuse1 = gammaInverse([value / 255 for value in diffuse1]) + [1]
    lightProp.fogColor = gammaInverse([value / 255 for value in fogColor]) + [1]
    lightProp.fogNear = fogNear


def onUpdateOOTEmptyType(self, context):
    isNoneEmpty = self.ootEmptyType == "None"
    isBoxEmpty = self.ootEmptyType == "Water Box"
    isSphereEmpty = self.ootEmptyType == "Cull Group"
    self.show_name = not (isBoxEmpty or isNoneEmpty or isSphereEmpty)
    self.show_axis = not (isBoxEmpty or isNoneEmpty or isSphereEmpty)

    if isBoxEmpty:
        self.empty_display_type = "CUBE"

    if isSphereEmpty:
        self.empty_display_type = "SPHERE"

    if self.ootEmptyType == "Scene":
        if len(self.ootSceneHeader.lightList) == 0:
            light = self.ootSceneHeader.lightList.add()
        if not self.ootSceneHeader.timeOfDayLights.defaultsSet:
            self.ootSceneHeader.timeOfDayLights.defaultsSet = True
            timeOfDayLights = self.ootSceneHeader.timeOfDayLights
            setLightPropertyValues(
                timeOfDayLights.dawn, [70, 45, 57], [180, 154, 138], [20, 20, 60], [140, 120, 100], 0x3E1
            )
            setLightPropertyValues(
                timeOfDayLights.day, [105, 90, 90], [255, 255, 240], [50, 50, 90], [100, 100, 120], 0x3E4
            )
            setLightPropertyValues(
                timeOfDayLights.dusk, [120, 90, 0], [250, 135, 50], [30, 30, 60], [120, 70, 50], 0x3E3
            )
            setLightPropertyValues(timeOfDayLights.night, [40, 70, 100], [20, 20, 35], [50, 50, 100], [0, 0, 30], 0x3E0)


class OOT_ObjectProperties(bpy.types.PropertyGroup):
<<<<<<< HEAD
	version: bpy.props.IntProperty(name="OOT_ObjectProperties Version", default=0)
	cur_version = 1 # version after property migration
=======
    version: bpy.props.IntProperty(name="OOT_ObjectProperties Version", default=0)
    cur_version = 0  # version after property migration

    scene: bpy.props.PointerProperty(type=OOTSceneProperties)
>>>>>>> 85847bde


	@staticmethod
	def upgrade_changed_props():
		for obj in bpy.context.scene.objects:
			OOTObjectProperty.upgrade_object(obj)

oot_obj_classes = (
    OOTSceneProperties,
    OOT_ObjectProperties,
    OOT_SearchActorIDEnumOperator,
    OOT_SearchMusicSeqEnumOperator,
    OOT_SearchObjectEnumOperator,
    OOT_SearchSceneEnumOperator,
    OOTLightProperty,
    OOTLightGroupProperty,
    OOTObjectProperty,
    OOTExitProperty,
    OOTSceneTableEntryProperty,
    OOTCSTextboxProperty,
    OOTCSTextboxAdd,
    OOTCSLightingProperty,
    OOTCSTimeProperty,
    OOTCSBGMProperty,
    OOTCSMiscProperty,
    OOTCS0x09Property,
    OOTCSUnkProperty,
    OOTCSListProperty,
    OOTCSListAdd,
    OOTCutsceneProperty,
    OOTExtraCutsceneProperty,
    OOTActorHeaderItemProperty,
    OOTActorHeaderProperty,
    OOTActorProperty,
    OOTTransitionActorProperty,
    OOTEntranceProperty,
    OOTSceneHeaderProperty,
    OOTAlternateSceneHeaderProperty,
    OOTRoomHeaderProperty,
    OOTAlternateRoomHeaderProperty,
)

oot_obj_panel_classes = (OOTObjectPanel,)


def oot_obj_panel_register():
    for cls in oot_obj_panel_classes:
        register_class(cls)


def oot_obj_panel_unregister():
    for cls in oot_obj_panel_classes:
        unregister_class(cls)


def oot_obj_register():
    for cls in oot_obj_classes:
        register_class(cls)

    bpy.types.Object.ootEmptyType = bpy.props.EnumProperty(
        name="OOT Object Type", items=ootEnumEmptyType, default="None", update=onUpdateOOTEmptyType
    )

    bpy.types.Object.ootActorProperty = bpy.props.PointerProperty(type=OOTActorProperty)
    bpy.types.Object.ootTransitionActorProperty = bpy.props.PointerProperty(type=OOTTransitionActorProperty)
    bpy.types.Object.ootWaterBoxProperty = bpy.props.PointerProperty(type=OOTWaterBoxProperty)
    bpy.types.Object.ootRoomHeader = bpy.props.PointerProperty(type=OOTRoomHeaderProperty)
    bpy.types.Object.ootSceneHeader = bpy.props.PointerProperty(type=OOTSceneHeaderProperty)
    bpy.types.Object.ootAlternateSceneHeaders = bpy.props.PointerProperty(type=OOTAlternateSceneHeaderProperty)
    bpy.types.Object.ootAlternateRoomHeaders = bpy.props.PointerProperty(type=OOTAlternateRoomHeaderProperty)
    bpy.types.Object.ootEntranceProperty = bpy.props.PointerProperty(type=OOTEntranceProperty)
    bpy.types.Object.ootCutsceneProperty = bpy.props.PointerProperty(type=OOTCutsceneProperty)


def oot_obj_unregister():

    del bpy.types.Object.ootEmptyType

    del bpy.types.Object.ootActorProperty
    del bpy.types.Object.ootTransitionActorProperty
    del bpy.types.Object.ootWaterBoxProperty
    del bpy.types.Object.ootRoomHeader
    del bpy.types.Object.ootSceneHeader
    del bpy.types.Object.ootAlternateSceneHeaders
    del bpy.types.Object.ootAlternateRoomHeaders
    del bpy.types.Object.ootEntranceProperty
    del bpy.types.Object.ootCutsceneProperty

    for cls in reversed(oot_obj_classes):
        unregister_class(cls)<|MERGE_RESOLUTION|>--- conflicted
+++ resolved
@@ -29,67 +29,6 @@
 
 
 class OOTObjectPanel(bpy.types.Panel):
-<<<<<<< HEAD
-	bl_label = "Object Inspector"
-	bl_idname = "OBJECT_PT_OOT_Object_Inspector"
-	bl_space_type = 'PROPERTIES'
-	bl_region_type = 'WINDOW'
-	bl_context = "object"
-	bl_options = {'HIDE_HEADER'} 
-
-	@classmethod
-	def poll(cls, context):
-		return context.scene.gameEditorMode == "OOT" and (context.object is not None and context.object.data is None)
-
-	def draw(self, context):
-		prop_split(self.layout, context.scene, "gameEditorMode", "Game")
-		box = self.layout.box()
-		box.box().label(text = 'OOT Object Inspector')
-		obj = context.object
-		objName = obj.name
-		prop_split(box, obj, 'ootEmptyType', 'Object Type')
-
-		sceneObj = getSceneObj(obj)
-		roomObj = getRoomObj(obj)
-		
-		altSceneProp = sceneObj.ootAlternateSceneHeaders if sceneObj is not None else None
-		altRoomProp = roomObj.ootAlternateRoomHeaders if roomObj is not None else None
-
-		if obj.ootEmptyType == 'Actor':
-			drawActorProperty(box, obj.ootActorProperty, altRoomProp, objName)
-		
-		elif obj.ootEmptyType == 'Transition Actor':
-			drawTransitionActorProperty(box, obj.ootTransitionActorProperty, altSceneProp, roomObj, objName)
-
-		elif obj.ootEmptyType == 'Water Box':
-			drawWaterBoxProperty(box, obj.ootWaterBoxProperty)
-
-		elif obj.ootEmptyType == 'Scene':
-			drawSceneHeaderProperty(box, obj.ootSceneHeader, None, None, objName)
-			if obj.ootSceneHeader.menuTab == 'Alternate':
-				drawAlternateSceneHeaderProperty(box, obj.ootAlternateSceneHeaders, objName)
-			box.prop(obj.fast64.oot.scene, "write_dummy_room_list")
-
-		elif obj.ootEmptyType == 'Room':
-			drawRoomHeaderProperty(box, obj.ootRoomHeader, None, None, objName)
-			if obj.ootRoomHeader.menuTab == 'Alternate':
-				drawAlternateRoomHeaderProperty(box, obj.ootAlternateRoomHeaders, objName)
-		
-		elif obj.ootEmptyType == 'Entrance':
-			drawEntranceProperty(box, obj, altSceneProp, objName)
-
-		elif obj.ootEmptyType == "Cull Group":
-			drawCullGroupProperty(box, obj)
-
-		elif obj.ootEmptyType == 'LOD':
-			drawLODProperty(box, obj)
-			
-		elif obj.ootEmptyType == 'Cutscene':
-			drawCutsceneProperty(box, obj)
-		
-		elif obj.ootEmptyType == 'None':
-			box.label(text = 'Geometry can be parented to this.')
-=======
     bl_label = "Object Inspector"
     bl_idname = "OBJECT_PT_OOT_Object_Inspector"
     bl_space_type = "PROPERTIES"
@@ -153,7 +92,6 @@
         # if obj.ootEmptyType != "Scene" and obj.ootEmptyType != "Room":
         # 	drawParentSceneRoom(box, context.object)
 
->>>>>>> 85847bde
 
 def drawLODProperty(box, obj):
     col = box.column()
@@ -210,21 +148,16 @@
 
 
 class OOT_ObjectProperties(bpy.types.PropertyGroup):
-<<<<<<< HEAD
-	version: bpy.props.IntProperty(name="OOT_ObjectProperties Version", default=0)
-	cur_version = 1 # version after property migration
-=======
     version: bpy.props.IntProperty(name="OOT_ObjectProperties Version", default=0)
-    cur_version = 0  # version after property migration
+    cur_version = 1  # version after property migration
 
     scene: bpy.props.PointerProperty(type=OOTSceneProperties)
->>>>>>> 85847bde
-
-
-	@staticmethod
-	def upgrade_changed_props():
-		for obj in bpy.context.scene.objects:
-			OOTObjectProperty.upgrade_object(obj)
+
+    @staticmethod
+    def upgrade_changed_props():
+        for obj in bpy.context.scene.objects:
+            OOTObjectProperty.upgrade_object(obj)
+
 
 oot_obj_classes = (
     OOTSceneProperties,
