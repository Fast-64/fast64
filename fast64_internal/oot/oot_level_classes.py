import bpy, os, shutil
from typing import Optional
from ..utility import PluginError, toAlnum, indent
from .oot_collision_classes import OOTCollision
from .oot_model_classes import OOTModel
from ..f3d.f3d_gbi import (
    SPDisplayList,
    SPEndDisplayList,
    GfxListTag,
    GfxList,
)


class OOTCommonCommands:
    def getAltHeaderListCmd(self, altName):
        return indent + f"SCENE_CMD_ALTERNATE_HEADER_LIST({altName}),\n"

    def getEndCmd(self):
        return indent + "SCENE_CMD_END(),\n"


class OOTActor:
    def __init__(self, actorName, actorID, position, rotation, actorParam):
        self.actorName = actorName
        self.actorID = actorID
        self.actorParam = actorParam
        self.position = position
        self.rotation = rotation


class OOTTransitionActor:
    def __init__(self, actorName, actorID, frontRoom, backRoom, frontCam, backCam, position, rotationY, actorParam):
        self.actorName = actorName
        self.actorID = actorID
        self.actorParam = actorParam
        self.frontRoom = frontRoom
        self.backRoom = backRoom
        self.frontCam = frontCam
        self.backCam = backCam
        self.position = position
        self.rotationY = rotationY


class OOTExit:
    def __init__(self, index):
        self.index = index


class OOTEntrance:
    def __init__(self, roomIndex, startPositionIndex):
        self.roomIndex = roomIndex
        self.startPositionIndex = startPositionIndex


class OOTLight:
    def __init__(self):
        self.ambient = (0, 0, 0)
        self.diffuse0 = (0, 0, 0)
        self.diffuseDir0 = (0, 0, 0)
        self.diffuse1 = (0, 0, 0)
        self.diffuseDir1 = (0, 0, 0)
        self.fogColor = (0, 0, 0)
        self.fogNear = 0
        self.fogFar = 0
        self.transitionSpeed = 0

    def getBlendFogNear(self):
        return f"(({self.transitionSpeed} << 10) | {self.fogNear})"
<<<<<<< HEAD


class OOTCSTextbox:
    def __init__(self):
        self.textboxType = None
        self.messageId = "0x0000"
        self.ocarinaSongAction = "0x0000"
        self.startFrame = 0
        self.endFrame = 1
        self.type = "0x0000"
        self.topOptionBranch = "0x0000"
        self.bottomOptionBranch = "0x0000"
        self.ocarinaMessageId = "0x0000"


class OOTCSLighting:
    def __init__(self):
        self.index = 1
        self.startFrame = 0


class OOTCSTime:
    def __init__(self):
        self.startFrame = 0
        self.hour = 23
        self.minute = 59


class OOTCSBGM:
    def __init__(self):
        self.value = "0x0000"
        self.startFrame = 0
        self.endFrame = 1


class OOTCSMisc:
    def __init__(self):
        self.operation = 1
        self.startFrame = 0
        self.endFrame = 1


class OOTCS0x09:
    def __init__(self):
        self.startFrame = 0
        self.unk2 = "0x00"
        self.unk3 = "0x00"
        self.unk4 = "0x00"


class OOTCSUnk:
    def __unk__(self):
        self.unk1 = "0x00000000"
        self.unk2 = "0x00000000"
        self.unk3 = "0x00000000"
        self.unk4 = "0x00000000"
        self.unk5 = "0x00000000"
        self.unk6 = "0x00000000"
        self.unk7 = "0x00000000"
        self.unk8 = "0x00000000"
        self.unk9 = "0x00000000"
        self.unk10 = "0x00000000"
        self.unk11 = "0x00000000"
        self.unk12 = "0x00000000"


class OOTCSList:
    def __init__(self):
        self.listType = None
        self.entries = []
        self.unkType = "0x0001"
        self.fxType = "1"
        self.fxStartFrame = 0
        self.fxEndFrame = 0


class OOTCutscene:
    def __init__(self):
        self.name = ""
        self.csEndFrame = 100
        self.csWriteTerminator = False
        self.csTermIdx = 0
        self.csTermStart = 99
        self.csTermEnd = 100
        self.csLists = []
=======
>>>>>>> fc3d8491


class OOTSceneTableEntry:
    def __init__(self):
        self.drawConfig = 0


class OOTScene(OOTCommonCommands):
    def __init__(self, name, model):
        self.name = toAlnum(name)
        self.write_dummy_room_list = False
        self.rooms = {}
        self.transitionActorList = set()
        self.entranceList = set()
        self.startPositions = {}
        self.lights = []
        self.model = model
        self.collision = OOTCollision(self.name)

        self.globalObject = None
        self.naviCup = None

        # Skybox
        self.skyboxID = None
        self.skyboxCloudiness = None
        self.skyboxLighting = None
        self.isSkyboxLightingCustom = False

        # Camera
        self.mapLocation = None
        self.cameraMode = None

        self.musicSeq = None
        self.nightSeq = None

        self.childNightHeader: Optional[OOTScene] = None
        self.adultDayHeader: Optional[OOTScene] = None
        self.adultNightHeader: Optional[OOTScene] = None
        self.cutsceneHeaders: list["OOTScene"] = []

        self.exitList = []
        self.pathList = set()
        self.cameraList = []

        self.writeCutscene = False
        self.csWriteType = "Embedded"
        self.csWriteCustom = ""
        self.csWriteObject = None
        self.csEndFrame = 100
        self.csWriteTerminator = False
        self.csTermIdx = 0
        self.csTermStart = 99
        self.csTermEnd = 100
        self.csLists = []
        self.extraCutscenes = []

        self.sceneTableEntry = OOTSceneTableEntry()

    def getAlternateHeaderScene(self, name):
        scene = OOTScene(name, self.model)
        scene.write_dummy_room_list = self.write_dummy_room_list
        scene.rooms = self.rooms
        scene.collision = self.collision
        scene.exitList = []
        scene.pathList = set()
        scene.cameraList = self.cameraList
        return scene

    def sceneName(self):
        return self.name + "_scene"

    def roomListName(self):
        return self.sceneName() + "_roomList"

    def entranceListName(self, headerIndex):
        return self.sceneName() + "_header" + format(headerIndex, "02") + "_entranceList"

    def startPositionsName(self, headerIndex):
        return f"{self.sceneName()}_header{headerIndex:02}_playerEntryList"

    def exitListName(self, headerIndex):
        return self.sceneName() + "_header" + format(headerIndex, "02") + "_exitList"

    def lightListName(self, headerIndex):
        return self.sceneName() + "_header" + format(headerIndex, "02") + "_lightSettings"

    def transitionActorListName(self, headerIndex):
        return self.sceneName() + "_header" + format(headerIndex, "02") + "_transitionActors"

    def pathListName(self, headerIndex: int):
        return self.sceneName() + "_pathway" + str(headerIndex)

    def cameraListName(self):
        return self.sceneName() + "_cameraList"

    def cutsceneDataName(self, headerIndex):
        return self.sceneName() + "_header" + format(headerIndex, "02") + "_cutscene"

    def alternateHeadersName(self):
        return self.sceneName() + "_alternateHeaders"

    def hasAlternateHeaders(self):
        return not (
            self.childNightHeader == None
            and self.adultDayHeader == None
            and self.adultNightHeader == None
            and len(self.cutsceneHeaders) == 0
        )

    def validateIndices(self):
        self.collision.cameraData.validateCamPositions()
        self.validateStartPositions()
        self.validateRoomIndices()

    def validateStartPositions(self):
        count = 0
        while count < len(self.startPositions):
            if count not in self.startPositions:
                raise PluginError(
                    "Error: Entrances (start positions) do not have a consecutive list of indices. "
                    + "Missing index: "
                    + str(count)
                )
            count = count + 1

    def validateRoomIndices(self):
        count = 0
        while count < len(self.rooms):
            if count not in self.rooms:
                raise PluginError(
                    "Error: Room indices do not have a consecutive list of indices. " + "Missing index: " + str(count)
                )
            count = count + 1

    def validatePathIndices(self):
        count = 0
        while count < len(self.pathList):
            if count not in self.pathList:
                raise PluginError(
                    "Error: Path list does not have a consecutive list of indices.\n" + "Missing index: " + str(count)
                )
            count = count + 1

    def addRoom(self, roomIndex, roomName, roomShape):
        roomModel = self.model.addSubModel(
            OOTModel(self.model.f3d.F3D_VER, self.model.f3d._HW_VERSION_1, roomName + "_dl", self.model.DLFormat, None, inline = bpy.context.scene.exportInlineF3D)
        )
        room = OOTRoom(roomIndex, roomName, roomModel, roomShape)
        if roomIndex in self.rooms:
            raise PluginError("Repeat room index " + str(roomIndex) + " for " + str(roomName))
        self.rooms[roomIndex] = room
        return room

    def sortEntrances(self):
        self.entranceList = sorted(self.entranceList, key=lambda x: x.startPositionIndex)
        if self.appendNullEntrance:
            self.entranceList.append(OOTEntrance(0, 0))

        if self.childNightHeader is not None:
            self.childNightHeader.sortEntrances()
        if self.adultDayHeader is not None:
            self.adultDayHeader.sortEntrances()
        if self.adultNightHeader is not None:
            self.adultNightHeader.sortEntrances()
        for header in self.cutsceneHeaders:
            header.sortEntrances()

    def copyBgImages(self, exportPath: str):
        for i in range(len(self.rooms)):
            self.rooms[i].mesh.copyBgImages(exportPath)


class OOTBGImage:
    def __init__(self, name: str, image: bpy.types.Image, otherModeFlags: str):
        self.name = name
        self.image = image
        self.otherModeFlags = otherModeFlags

    def getFilename(self) -> str:
        return f"{self.name}.jpg"

    def singlePropertiesC(self, tabDepth: int) -> str:
        return (indent * tabDepth) + (indent * tabDepth).join(
            (
                f"{self.name},\n",
                f"0x00000000,\n",  # (``unk_0C`` in decomp)
                "NULL,\n",
                f"{self.image.size[0]}, {self.image.size[1]},\n",
                f"G_IM_FMT_RGBA, G_IM_SIZ_16b,\n",  # RGBA16
                f"{self.otherModeFlags}, 0x0000",
            )
        )

    def multiPropertiesC(self, tabDepth: int, cameraIndex: int) -> str:
        return (indent * tabDepth) + f"0x0082, {cameraIndex},\n" + self.singlePropertiesC(tabDepth) + "\n"


class OOTRoomMesh:
    def __init__(self, roomName, roomShape, model):
        self.roomName = roomName
        self.roomShape = roomShape
        self.meshEntries = []
        self.model = model
        self.bgImages = []

    def terminateDLs(self):
        for entry in self.meshEntries:
            entry.DLGroup.terminateDLs()

    def headerName(self):
        return str(self.roomName) + "_shapeHeader"

    def entriesName(self):
        return str(self.roomName) + (
            "_shapeDListEntry" if self.roomShape != "ROOM_SHAPE_TYPE_CULLABLE" else "_shapeCullableEntry"
        )

    def addMeshGroup(self, cullGroup):
        meshGroup = OOTRoomMeshGroup(cullGroup, self.model.DLFormat, self.roomName, len(self.meshEntries))
        self.meshEntries.append(meshGroup)
        return meshGroup

    def currentMeshGroup(self):
        return self.meshEntries[-1]

    def removeUnusedEntries(self):
        newList = []
        for meshEntry in self.meshEntries:
            if not meshEntry.DLGroup.isEmpty():
                newList.append(meshEntry)
        self.meshEntries = newList

    def copyBgImages(self, exportPath: str):
        jpegCompatibility = False  # maybe delete some code later if jpeg compatibility improves
        for bgImage in self.bgImages:
            image = bgImage.image
            imageFileName = bgImage.getFilename()
            if jpegCompatibility:
                isPacked = image.packed_file is not None
                if not isPacked:
                    image.pack()
                oldpath = image.filepath
                oldFormat = image.file_format
                try:
                    image.filepath = bpy.path.abspath(os.path.join(exportPath, imageFileName))
                    image.file_format = "JPEG"
                    image.save()
                    if not isPacked:
                        image.unpack()
                    image.filepath = oldpath
                    image.file_format = oldFormat
                except Exception as e:
                    image.filepath = oldpath
                    image.file_format = oldFormat
                    raise Exception(str(e))
            else:
                filepath = bpy.path.abspath(os.path.join(exportPath, imageFileName))
                shutil.copy(bpy.path.abspath(image.filepath), filepath)

    def getMultiBgStructName(self):
        return self.roomName + "BgImage"


class OOTDLGroup:
    def __init__(self, name, DLFormat):
        self.opaque = None
        self.transparent = None
        self.DLFormat = DLFormat
        self.name = toAlnum(name)

    def addDLCall(self, displayList, drawLayer):
        if drawLayer == "Opaque":
            if self.opaque is None:
                self.opaque = GfxList(self.name + "_opaque", GfxListTag.Draw, self.DLFormat)
            self.opaque.commands.append(SPDisplayList(displayList))
        elif drawLayer == "Transparent":
            if self.transparent is None:
                self.transparent = GfxList(self.name + "_transparent", GfxListTag.Draw, self.DLFormat)
            self.transparent.commands.append(SPDisplayList(displayList))
        else:
            raise PluginError("Unhandled draw layer: " + str(drawLayer))

    def terminateDLs(self):
        if self.opaque is not None:
            self.opaque.commands.append(SPEndDisplayList())

        if self.transparent is not None:
            self.transparent.commands.append(SPEndDisplayList())

    def createDLs(self):
        if self.opaque is None:
            self.opaque = GfxList(self.name + "_opaque", GfxListTag.Draw, self.DLFormat)
        if self.transparent is None:
            self.transparent = GfxList(self.name + "_transparent", GfxListTag.Draw, self.DLFormat)

    def isEmpty(self):
        return self.opaque is None and self.transparent is None


class OOTRoomMeshGroup:
    def __init__(self, cullGroup, DLFormat, roomName, entryIndex):
        self.cullGroup = cullGroup
        self.roomName = roomName
        self.entryIndex = entryIndex

        self.DLGroup = OOTDLGroup(self.entryName(), DLFormat)

    def entryName(self):
        return self.roomName + "_entry_" + str(self.entryIndex)


class OOTRoom(OOTCommonCommands):
    def __init__(self, index, name, model, roomShape):
        self.ownerName = toAlnum(name)
        self.index = index
        self.actorList = set()
        self.mesh = OOTRoomMesh(self.roomName(), roomShape, model)

        # Room behaviour
        self.roomBehaviour = None
        self.disableWarpSongs = False
        self.showInvisibleActors = False
        self.linkIdleMode = None

        self.customBehaviourX = None
        self.customBehaviourY = None

        # Wind
        self.setWind = False
        self.windVector = [0, 0, 0]
        self.windStrength = 0

        # Time
        self.timeHours = 0x00
        self.timeMinutes = 0x00
        self.timeSpeed = 0xA

        # Skybox
        self.disableSkybox = False
        self.disableSunMoon = False

        # Echo
        self.echo = 0x00

        self.objectIDList = []

        self.childNightHeader = None
        self.adultDayHeader = None
        self.adultNightHeader = None
        self.cutsceneHeaders = []

        self.appendNullEntrance = False

    def getAlternateHeaderRoom(self, name):
        room = OOTRoom(self.index, name, self.mesh.model, self.mesh.roomShape)
        room.mesh = self.mesh
        return room

    def roomName(self):
        return self.ownerName + "_room_" + str(self.index)

    def objectListName(self, headerIndex):
        return self.roomName() + "_header" + format(headerIndex, "02") + "_objectList"

    def actorListName(self, headerIndex):
        return self.roomName() + "_header" + format(headerIndex, "02") + "_actorList"

    def alternateHeadersName(self):
        return self.roomName() + "_alternateHeaders"

    def hasAlternateHeaders(self):
        return not (
            self.childNightHeader == None
            and self.adultDayHeader == None
            and self.adultNightHeader == None
            and len(self.cutsceneHeaders) == 0
        )

    def getObjectLengthDefineName(self, headerIndex: int):
        return f"LENGTH_{self.objectListName(headerIndex).upper()}"

    def getActorLengthDefineName(self, headerIndex: int):
        return f"LENGTH_{self.actorListName(headerIndex).upper()}"


def addActor(owner, actor, actorProp, propName, actorObjName):
    sceneSetup = actorProp.headerSettings
    if (
        sceneSetup.sceneSetupPreset == "All Scene Setups"
        or sceneSetup.sceneSetupPreset == "All Non-Cutscene Scene Setups"
    ):
        getattr(owner, propName).add(actor)
        if owner.childNightHeader is not None:
            getattr(owner.childNightHeader, propName).add(actor)
        if owner.adultDayHeader is not None:
            getattr(owner.adultDayHeader, propName).add(actor)
        if owner.adultNightHeader is not None:
            getattr(owner.adultNightHeader, propName).add(actor)
        if sceneSetup.sceneSetupPreset == "All Scene Setups":
            for cutsceneHeader in owner.cutsceneHeaders:
                getattr(cutsceneHeader, propName).add(actor)
    elif sceneSetup.sceneSetupPreset == "Custom":
        if sceneSetup.childDayHeader and owner is not None:
            getattr(owner, propName).add(actor)
        if sceneSetup.childNightHeader and owner.childNightHeader is not None:
            getattr(owner.childNightHeader, propName).add(actor)
        if sceneSetup.adultDayHeader and owner.adultDayHeader is not None:
            getattr(owner.adultDayHeader, propName).add(actor)
        if sceneSetup.adultNightHeader and owner.adultNightHeader is not None:
            getattr(owner.adultNightHeader, propName).add(actor)
        for cutsceneHeader in sceneSetup.cutsceneHeaders:
            if cutsceneHeader.headerIndex >= len(owner.cutsceneHeaders) + 4:
                raise PluginError(
                    actorObjName
                    + " uses a cutscene header index that is outside the range of the current number of cutscene headers."
                )
            getattr(owner.cutsceneHeaders[cutsceneHeader.headerIndex - 4], propName).add(actor)
    else:
        raise PluginError("Unhandled scene setup preset: " + str(sceneSetup.sceneSetupPreset))


def addStartPosition(scene, index, actor, actorProp, actorObjName):
    sceneSetup = actorProp.headerSettings
    if (
        sceneSetup.sceneSetupPreset == "All Scene Setups"
        or sceneSetup.sceneSetupPreset == "All Non-Cutscene Scene Setups"
    ):
        addStartPosAtIndex(scene.startPositions, index, actor)
        if scene.childNightHeader is not None:
            addStartPosAtIndex(scene.childNightHeader.startPositions, index, actor)
        if scene.adultDayHeader is not None:
            addStartPosAtIndex(scene.adultDayHeader.startPositions, index, actor)
        if scene.adultNightHeader is not None:
            addStartPosAtIndex(scene.adultNightHeader.startPositions, index, actor)
        if sceneSetup.sceneSetupPreset == "All Scene Setups":
            for cutsceneHeader in scene.cutsceneHeaders:
                addStartPosAtIndex(cutsceneHeader.startPositions, index, actor)
    elif sceneSetup.sceneSetupPreset == "Custom":
        if sceneSetup.childDayHeader and scene is not None:
            addStartPosAtIndex(scene.startPositions, index, actor)
        if sceneSetup.childNightHeader and scene.childNightHeader is not None:
            addStartPosAtIndex(scene.childNightHeader.startPositions, index, actor)
        if sceneSetup.adultDayHeader and scene.adultDayHeader is not None:
            addStartPosAtIndex(scene.adultDayHeader.startPositions, index, actor)
        if sceneSetup.adultNightHeader and scene.adultNightHeader is not None:
            addStartPosAtIndex(scene.adultNightHeader.startPositions, index, actor)
        for cutsceneHeader in sceneSetup.cutsceneHeaders:
            if cutsceneHeader.headerIndex >= len(scene.cutsceneHeaders) + 4:
                raise PluginError(
                    actorObjName
                    + " uses a cutscene header index that is outside the range of the current number of cutscene headers."
                )
            addStartPosAtIndex(scene.cutsceneHeaders[cutsceneHeader.headerIndex - 4].startPositions, index, actor)
    else:
        raise PluginError("Unhandled scene setup preset: " + str(sceneSetup.sceneSetupPreset))


def addStartPosAtIndex(startPosDict, index, value):
    if index in startPosDict:
        raise PluginError("Error: Repeated start position spawn index: " + str(index))
    startPosDict[index] = value<|MERGE_RESOLUTION|>--- conflicted
+++ resolved
@@ -66,94 +66,6 @@
 
     def getBlendFogNear(self):
         return f"(({self.transitionSpeed} << 10) | {self.fogNear})"
-<<<<<<< HEAD
-
-
-class OOTCSTextbox:
-    def __init__(self):
-        self.textboxType = None
-        self.messageId = "0x0000"
-        self.ocarinaSongAction = "0x0000"
-        self.startFrame = 0
-        self.endFrame = 1
-        self.type = "0x0000"
-        self.topOptionBranch = "0x0000"
-        self.bottomOptionBranch = "0x0000"
-        self.ocarinaMessageId = "0x0000"
-
-
-class OOTCSLighting:
-    def __init__(self):
-        self.index = 1
-        self.startFrame = 0
-
-
-class OOTCSTime:
-    def __init__(self):
-        self.startFrame = 0
-        self.hour = 23
-        self.minute = 59
-
-
-class OOTCSBGM:
-    def __init__(self):
-        self.value = "0x0000"
-        self.startFrame = 0
-        self.endFrame = 1
-
-
-class OOTCSMisc:
-    def __init__(self):
-        self.operation = 1
-        self.startFrame = 0
-        self.endFrame = 1
-
-
-class OOTCS0x09:
-    def __init__(self):
-        self.startFrame = 0
-        self.unk2 = "0x00"
-        self.unk3 = "0x00"
-        self.unk4 = "0x00"
-
-
-class OOTCSUnk:
-    def __unk__(self):
-        self.unk1 = "0x00000000"
-        self.unk2 = "0x00000000"
-        self.unk3 = "0x00000000"
-        self.unk4 = "0x00000000"
-        self.unk5 = "0x00000000"
-        self.unk6 = "0x00000000"
-        self.unk7 = "0x00000000"
-        self.unk8 = "0x00000000"
-        self.unk9 = "0x00000000"
-        self.unk10 = "0x00000000"
-        self.unk11 = "0x00000000"
-        self.unk12 = "0x00000000"
-
-
-class OOTCSList:
-    def __init__(self):
-        self.listType = None
-        self.entries = []
-        self.unkType = "0x0001"
-        self.fxType = "1"
-        self.fxStartFrame = 0
-        self.fxEndFrame = 0
-
-
-class OOTCutscene:
-    def __init__(self):
-        self.name = ""
-        self.csEndFrame = 100
-        self.csWriteTerminator = False
-        self.csTermIdx = 0
-        self.csTermStart = 99
-        self.csTermEnd = 100
-        self.csLists = []
-=======
->>>>>>> fc3d8491
 
 
 class OOTSceneTableEntry:
