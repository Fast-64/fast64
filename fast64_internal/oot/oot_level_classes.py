--- conflicted
+++ resolved
@@ -274,20 +274,7 @@
                 )
             count = count + 1
 
-<<<<<<< HEAD
-    def addRoom(self, roomIndex, roomName, meshType):
-=======
-    def validatePathIndices(self):
-        count = 0
-        while count < len(self.pathList):
-            if count not in self.pathList:
-                raise PluginError(
-                    "Error: Path list does not have a consecutive list of indices.\n" + "Missing index: " + str(count)
-                )
-            count = count + 1
-
     def addRoom(self, roomIndex, roomName, roomShape):
->>>>>>> 8cca8744
         roomModel = self.model.addSubModel(
             OOTModel(self.model.f3d.F3D_VER, self.model.f3d._HW_VERSION_1, roomName + "_dl", self.model.DLFormat, None)
         )
