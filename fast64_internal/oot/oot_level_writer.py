--- conflicted
+++ resolved
@@ -1,17 +1,7 @@
 import bpy, os, math, mathutils
 from ..f3d.f3d_gbi import TextureExportSettings
 from ..f3d.f3d_writer import TriangleConverterInfo, saveStaticModel, getInfoDict
-<<<<<<< HEAD
-from .c_writer.oot_level_c import ootSceneIncludes, ootLevelToC
-from .c_writer.oot_scene_table_c import modifySceneTable
-from .c_writer.oot_spec import modifySegmentDefinition
-from .c_writer.oot_scene_folder import modifySceneFiles
-from .c_writer.oot_scene_bootup import setBootupScene
 from .room.panel.properties import OOTRoomHeaderProperty, OOTAlternateRoomHeaderProperty
-=======
-from .oot_constants import ootEnumSceneID
-from .oot_scene_room import OOT_SearchSceneEnumOperator, OOTRoomHeaderProperty, OOTAlternateRoomHeaderProperty
->>>>>>> c1de4bb9
 from .oot_cutscene import convertCutsceneObject, readCutsceneData
 from .oot_spline import assertCurveValid, ootConvertPath
 from .oot_model_classes import OOTModel
@@ -34,22 +24,15 @@
     writeFile,
 )
 
-<<<<<<< HEAD
-=======
 from .scene.exporter.to_c import (
-    OOT_ClearBootupScene,
     setBootupScene,
-    ootSceneBootupRegister,
-    ootSceneBootupUnregister,
     ootSceneIncludes,
     ootLevelToC,
     modifySceneTable,
     modifySegmentDefinition,
     modifySceneFiles,
-    deleteSceneFiles,
 )
 
->>>>>>> c1de4bb9
 from .oot_utility import (
     OOTObjectCategorizer,
     CullGroup,
