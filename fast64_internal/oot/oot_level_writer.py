import bpy, os, math, mathutils
<<<<<<< HEAD
from ..f3d.f3d_gbi import TextureExportSettings
=======
from bpy.utils import register_class, unregister_class
from ..panels import OOT_Panel
from ..f3d.f3d_gbi import TextureExportSettings, DLFormat
>>>>>>> d8185475
from ..f3d.f3d_writer import TriangleConverterInfo, saveStaticModel, getInfoDict
from .c_writer.oot_level_c import ootSceneIncludes, ootLevelToC
from .c_writer.oot_scene_table_c import modifySceneTable
from .c_writer.oot_spec import modifySegmentDefinition
<<<<<<< HEAD
from .c_writer.oot_scene_folder import modifySceneFiles
from .oot_constants import ootSceneIDToName
=======
from .c_writer.oot_scene_folder import modifySceneFiles, deleteSceneFiles
from .oot_constants import ootSceneIDToName, ootEnumSceneID
from .oot_scene_room import OOT_SearchSceneEnumOperator
>>>>>>> d8185475
from .oot_cutscene import convertCutsceneObject, readCutsceneData
from .oot_spline import assertCurveValid, ootConvertPath
from .oot_model_classes import OOTModel
from .oot_collision import OOTCameraData, exportCollisionCommon
from .oot_collision_classes import OOTCameraPosData, OOTWaterBox, decomp_compat_map_CameraSType
<<<<<<< HEAD
from .c_writer.oot_scene_bootup import setBootupScene

from .oot_level_classes import (
    OOTScene,
    OOTExit,
    OOTLight,
    OOTDLGroup,
    OOTActor,
    OOTTransitionActor,
    OOTEntrance,
    addActor,
    addStartPosition,
)

from ..utility import (
    PluginError,
    CData,
    checkIdentityRotation,
    hideObjsInList,
    unhideAllAndGetHiddenList,
    normToSigned8Vector,
    ootGetBaseOrCustomLight,
    exportColor,
    toAlnum,
    checkObjectReference,
    writeCDataSourceOnly,
    writeCDataHeaderOnly,
)

from .oot_utility import (
    OOTObjectCategorizer,
    CullGroup,
    checkUniformScale,
    ootDuplicateHierarchy,
    ootCleanupScene,
    ootGetPath,
    getCustomProperty,
    ootConvertTranslation,
    ootConvertRotation,
    ootSceneDirs,
=======

from ..utility import (
    PluginError,
    CData,
    customExportWarning,
    checkIdentityRotation,
    hideObjsInList,
    unhideAllAndGetHiddenList,
    normToSigned8Vector,
    raisePluginError,
    ootGetBaseOrCustomLight,
    exportColor,
    prop_split,
    toAlnum,
    checkObjectReference,
    writeCDataSourceOnly,
    writeCDataHeaderOnly,
)

from .c_writer.oot_scene_bootup import (
    OOT_ClearBootupScene,
    setBootupScene,
    ootSceneBootupRegister,
    ootSceneBootupUnregister,
)

from .oot_utility import (
    ExportInfo,
    OOTObjectCategorizer,
    CullGroup,
    getEnumName,
    checkUniformScale,
    ootDuplicateHierarchy,
    ootCleanupScene,
    ootGetPath,
    getCustomProperty,
    ootConvertTranslation,
    ootConvertRotation,
    ootSceneDirs,
)

from .oot_level_classes import (
    OOTLight,
    OOTExit,
    OOTScene,
    OOTActor,
    OOTTransitionActor,
    OOTEntrance,
    OOTDLGroup,
    addActor,
    addStartPosition,
>>>>>>> d8185475
)


def sceneNameFromID(sceneID):
    if sceneID in ootSceneIDToName:
        return ootSceneIDToName[sceneID]
    else:
        raise PluginError("Cannot find scene ID " + str(sceneID))


def ootPreprendSceneIncludes(scene, file):
    exportFile = ootSceneIncludes(scene)
    exportFile.append(file)
    return exportFile


def ootCreateSceneHeader(levelC):
    sceneHeader = CData()

    sceneHeader.append(levelC.sceneMainC)
    if levelC.sceneTexturesIsUsed():
        sceneHeader.append(levelC.sceneTexturesC)
    sceneHeader.append(levelC.sceneCollisionC)
    if levelC.sceneCutscenesIsUsed():
        for i in range(len(levelC.sceneCutscenesC)):
            sceneHeader.append(levelC.sceneCutscenesC[i])
    for roomName, roomMainC in levelC.roomMainC.items():
        sceneHeader.append(roomMainC)
    for roomName, roomMeshInfoC in levelC.roomMeshInfoC.items():
        sceneHeader.append(roomMeshInfoC)
    for roomName, roomMeshC in levelC.roomMeshC.items():
        sceneHeader.append(roomMeshC)

    return sceneHeader


def ootCombineSceneFiles(levelC):
    sceneC = CData()

    sceneC.append(levelC.sceneMainC)
    if levelC.sceneTexturesIsUsed():
        sceneC.append(levelC.sceneTexturesC)
    sceneC.append(levelC.sceneCollisionC)
    if levelC.sceneCutscenesIsUsed():
        for i in range(len(levelC.sceneCutscenesC)):
            sceneC.append(levelC.sceneCutscenesC[i])
    return sceneC


def ootExportSceneToC(
    originalSceneObj, transformMatrix, f3dType, isHWv1, sceneName, DLFormat, savePNG, exportInfo, bootToSceneOptions
):

    checkObjectReference(originalSceneObj, "Scene object")
    isCustomExport = exportInfo.isCustomExportPath
    exportPath = exportInfo.exportPath

    scene = ootConvertScene(originalSceneObj, transformMatrix, f3dType, isHWv1, sceneName, DLFormat, not savePNG)

    exportSubdir = ""
    if exportInfo.customSubPath is not None:
        exportSubdir = exportInfo.customSubPath
    if not isCustomExport and exportInfo.customSubPath is None:
        for sceneSubdir, sceneNames in ootSceneDirs.items():
            if sceneName in sceneNames:
                exportSubdir = sceneSubdir
                break
        if exportSubdir == "":
            raise PluginError("Scene folder " + sceneName + " cannot be found in the ootSceneDirs list.")

    levelPath = ootGetPath(exportPath, isCustomExport, exportSubdir, sceneName, True, True)
    levelC = ootLevelToC(scene, TextureExportSettings(False, savePNG, exportSubdir + sceneName, levelPath))

    if bpy.context.scene.ootSceneSingleFile:
        writeCDataSourceOnly(
            ootPreprendSceneIncludes(scene, ootCombineSceneFiles(levelC)),
            os.path.join(levelPath, scene.sceneName() + ".c"),
        )
        for i in range(len(scene.rooms)):
            roomC = CData()
            roomC.append(levelC.roomMainC[scene.rooms[i].roomName()])
            roomC.append(levelC.roomMeshInfoC[scene.rooms[i].roomName()])
            roomC.append(levelC.roomMeshC[scene.rooms[i].roomName()])
            writeCDataSourceOnly(
                ootPreprendSceneIncludes(scene, roomC), os.path.join(levelPath, scene.rooms[i].roomName() + ".c")
            )
    else:
        # Export the scene segment .c files
        writeCDataSourceOnly(
            ootPreprendSceneIncludes(scene, levelC.sceneMainC), os.path.join(levelPath, scene.sceneName() + "_main.c")
        )
        if levelC.sceneTexturesIsUsed():
            writeCDataSourceOnly(
                ootPreprendSceneIncludes(scene, levelC.sceneTexturesC),
                os.path.join(levelPath, scene.sceneName() + "_tex.c"),
            )
        writeCDataSourceOnly(
            ootPreprendSceneIncludes(scene, levelC.sceneCollisionC),
            os.path.join(levelPath, scene.sceneName() + "_col.c"),
        )
        if levelC.sceneCutscenesIsUsed():
            for i in range(len(levelC.sceneCutscenesC)):
                writeCDataSourceOnly(
                    ootPreprendSceneIncludes(scene, levelC.sceneCutscenesC[i]),
                    os.path.join(levelPath, scene.sceneName() + "_cs_" + str(i) + ".c"),
                )

        # Export the room segment .c files
        for roomName, roomMainC in levelC.roomMainC.items():
            writeCDataSourceOnly(
                ootPreprendSceneIncludes(scene, roomMainC), os.path.join(levelPath, roomName + "_main.c")
            )
        for roomName, roomMeshInfoC in levelC.roomMeshInfoC.items():
            writeCDataSourceOnly(
                ootPreprendSceneIncludes(scene, roomMeshInfoC), os.path.join(levelPath, roomName + "_model_info.c")
            )
        for roomName, roomMeshC in levelC.roomMeshC.items():
            writeCDataSourceOnly(
                ootPreprendSceneIncludes(scene, roomMeshC), os.path.join(levelPath, roomName + "_model.c")
            )

    # Export the scene .h file
    writeCDataHeaderOnly(ootCreateSceneHeader(levelC), os.path.join(levelPath, scene.sceneName() + ".h"))

    if not isCustomExport:
        writeOtherSceneProperties(scene, exportInfo, levelC)

    if bootToSceneOptions is not None and bootToSceneOptions.bootToScene:
        setBootupScene(
            os.path.join(exportPath, "include/config/config_debug.h")
            if not isCustomExport
            else os.path.join(levelPath, "config_bootup.h"),
            "ENTR_" + sceneName.upper() + "_" + str(bootToSceneOptions.spawnIndex),
            bootToSceneOptions,
        )


def writeOtherSceneProperties(scene, exportInfo, levelC):
    modifySceneTable(scene, exportInfo)
    modifySegmentDefinition(scene, exportInfo, levelC)
    modifySceneFiles(scene, exportInfo)


def readSceneData(scene, scene_properties, sceneHeader, alternateSceneHeaders):
    scene.write_dummy_room_list = scene_properties.write_dummy_room_list
    scene.sceneTableEntry.drawConfig = sceneHeader.sceneTableEntry.drawConfig
    scene.globalObject = getCustomProperty(sceneHeader, "globalObject")
    scene.naviCup = getCustomProperty(sceneHeader, "naviCup")
    scene.skyboxID = getCustomProperty(sceneHeader, "skyboxID")
    scene.skyboxCloudiness = getCustomProperty(sceneHeader, "skyboxCloudiness")
    scene.skyboxLighting = getCustomProperty(sceneHeader, "skyboxLighting")
    scene.mapLocation = getCustomProperty(sceneHeader, "mapLocation")
    scene.cameraMode = getCustomProperty(sceneHeader, "cameraMode")
    scene.musicSeq = getCustomProperty(sceneHeader, "musicSeq")
    scene.nightSeq = getCustomProperty(sceneHeader, "nightSeq")
    scene.audioSessionPreset = getCustomProperty(sceneHeader, "audioSessionPreset")

    if sceneHeader.skyboxLighting == "0x00":  # Time of Day
        scene.lights.append(getLightData(sceneHeader.timeOfDayLights.dawn))
        scene.lights.append(getLightData(sceneHeader.timeOfDayLights.day))
        scene.lights.append(getLightData(sceneHeader.timeOfDayLights.dusk))
        scene.lights.append(getLightData(sceneHeader.timeOfDayLights.night))
    else:
        for lightProp in sceneHeader.lightList:
            scene.lights.append(getLightData(lightProp))

    for exitProp in sceneHeader.exitList:
        scene.exitList.append(getExitData(exitProp))

    scene.writeCutscene = getCustomProperty(sceneHeader, "writeCutscene")
    if scene.writeCutscene:
        scene.csWriteType = getattr(sceneHeader, "csWriteType")
        if scene.csWriteType == "Embedded":
            scene.csEndFrame = getCustomProperty(sceneHeader, "csEndFrame")
            scene.csWriteTerminator = getCustomProperty(sceneHeader, "csWriteTerminator")
            scene.csTermIdx = getCustomProperty(sceneHeader, "csTermIdx")
            scene.csTermStart = getCustomProperty(sceneHeader, "csTermStart")
            scene.csTermEnd = getCustomProperty(sceneHeader, "csTermEnd")
            readCutsceneData(scene, sceneHeader)
        elif scene.csWriteType == "Custom":
            scene.csWriteCustom = getCustomProperty(sceneHeader, "csWriteCustom")
        elif scene.csWriteType == "Object":
            if sceneHeader.csWriteObject is None:
                raise PluginError("No object selected for cutscene reference")
            elif sceneHeader.csWriteObject.ootEmptyType != "Cutscene":
                raise PluginError("Object selected as cutscene is wrong type, must be empty with Cutscene type")
            elif sceneHeader.csWriteObject.parent is not None:
                raise PluginError("Cutscene empty object should not be parented to anything")
            else:
                scene.csWriteObject = convertCutsceneObject(sceneHeader.csWriteObject)

    if alternateSceneHeaders is not None:
        for ec in sceneHeader.extraCutscenes:
            scene.extraCutscenes.append(convertCutsceneObject(ec.csObject))

        scene.collision.cameraData = OOTCameraData(scene.name)

        if not alternateSceneHeaders.childNightHeader.usePreviousHeader:
            scene.childNightHeader = scene.getAlternateHeaderScene(scene.name)
            readSceneData(scene.childNightHeader, scene_properties, alternateSceneHeaders.childNightHeader, None)

        if not alternateSceneHeaders.adultDayHeader.usePreviousHeader:
            scene.adultDayHeader = scene.getAlternateHeaderScene(scene.name)
            readSceneData(scene.adultDayHeader, scene_properties, alternateSceneHeaders.adultDayHeader, None)

        if not alternateSceneHeaders.adultNightHeader.usePreviousHeader:
            scene.adultNightHeader = scene.getAlternateHeaderScene(scene.name)
            readSceneData(scene.adultNightHeader, scene_properties, alternateSceneHeaders.adultNightHeader, None)

        for i in range(len(alternateSceneHeaders.cutsceneHeaders)):
            cutsceneHeaderProp = alternateSceneHeaders.cutsceneHeaders[i]
            cutsceneHeader = scene.getAlternateHeaderScene(scene.name)
            readSceneData(cutsceneHeader, scene_properties, cutsceneHeaderProp, None)
            scene.cutsceneHeaders.append(cutsceneHeader)
    else:
        if len(sceneHeader.extraCutscenes) > 0:
            raise PluginError(
                "Extra cutscenes (not in any header) only belong in the main scene, not alternate headers"
            )


def getConvertedTransform(transformMatrix, sceneObj, obj, handleOrientation):

    # Hacky solution to handle Z-up to Y-up conversion
    # We cannot apply rotation to empty, as that modifies scale
    if handleOrientation:
        orientation = mathutils.Quaternion((1, 0, 0), math.radians(90.0))
    else:
        orientation = mathutils.Matrix.Identity(4)
    return getConvertedTransformWithOrientation(transformMatrix, sceneObj, obj, orientation)


def getConvertedTransformWithOrientation(transformMatrix, sceneObj, obj, orientation):
    relativeTransform = transformMatrix @ sceneObj.matrix_world.inverted() @ obj.matrix_world
    blenderTranslation, blenderRotation, scale = relativeTransform.decompose()
    rotation = blenderRotation @ orientation
    convertedTranslation = ootConvertTranslation(blenderTranslation)
    convertedRotation = ootConvertRotation(rotation)

    return convertedTranslation, convertedRotation, scale, rotation


def getExitData(exitProp):
    if exitProp.exitIndex != "Custom":
        raise PluginError("Exit index enums not implemented yet.")
    return OOTExit(exitProp.exitIndexCustom)


def getLightData(lightProp):
    light = OOTLight()
    light.ambient = exportColor(lightProp.ambient)
    light.diffuse0, light.diffuseDir0 = ootGetBaseOrCustomLight(lightProp, 0, True, True)
    light.diffuse1, light.diffuseDir1 = ootGetBaseOrCustomLight(lightProp, 1, True, True)
    light.fogColor = exportColor(lightProp.fogColor)
    light.fogNear = lightProp.fogNear
    light.transitionSpeed = lightProp.transitionSpeed
    light.fogFar = lightProp.fogFar
    return light


def readRoomData(room, roomHeader, alternateRoomHeaders):
    room.roomIndex = roomHeader.roomIndex
    room.roomBehaviour = getCustomProperty(roomHeader, "roomBehaviour")
    room.disableWarpSongs = roomHeader.disableWarpSongs
    room.showInvisibleActors = roomHeader.showInvisibleActors

    # room heat behavior is active if the idle mode is 0x03
    room.linkIdleMode = getCustomProperty(roomHeader, "linkIdleMode") if not roomHeader.roomIsHot else "0x03"

    room.linkIdleModeCustom = roomHeader.linkIdleModeCustom
    room.setWind = roomHeader.setWind
    room.windVector = normToSigned8Vector(mathutils.Vector(roomHeader.windVector).normalized())
    room.windStrength = int(0xFF * max(mathutils.Vector(roomHeader.windVector).length, 1))
    if roomHeader.leaveTimeUnchanged:
        room.timeHours = "0xFF"
        room.timeMinutes = "0xFF"
    else:
        room.timeHours = roomHeader.timeHours
        room.timeMinutes = roomHeader.timeMinutes
    room.timeSpeed = max(-128, min(127, int(round(roomHeader.timeSpeed * 0xA))))
    room.disableSkybox = roomHeader.disableSkybox
    room.disableSunMoon = roomHeader.disableSunMoon
    room.echo = roomHeader.echo
    room.objectList.extend([getCustomProperty(item, "objectID") for item in roomHeader.objectList])
    if len(room.objectList) > 15:
        raise PluginError("Error: A scene can only have a maximum of 15 objects (OOT, not blender objects).")

    if alternateRoomHeaders is not None:
        if not alternateRoomHeaders.childNightHeader.usePreviousHeader:
            room.childNightHeader = room.getAlternateHeaderRoom(room.ownerName)
            readRoomData(room.childNightHeader, alternateRoomHeaders.childNightHeader, None)

        if not alternateRoomHeaders.adultDayHeader.usePreviousHeader:
            room.adultDayHeader = room.getAlternateHeaderRoom(room.ownerName)
            readRoomData(room.adultDayHeader, alternateRoomHeaders.adultDayHeader, None)

        if not alternateRoomHeaders.adultNightHeader.usePreviousHeader:
            room.adultNightHeader = room.getAlternateHeaderRoom(room.ownerName)
            readRoomData(room.adultNightHeader, alternateRoomHeaders.adultNightHeader, None)

        for i in range(len(alternateRoomHeaders.cutsceneHeaders)):
            cutsceneHeaderProp = alternateRoomHeaders.cutsceneHeaders[i]
            cutsceneHeader = room.getAlternateHeaderRoom(room.ownerName)
            readRoomData(cutsceneHeader, cutsceneHeaderProp, None)
            room.cutsceneHeaders.append(cutsceneHeader)


def readCamPos(camPosProp, obj, scene, sceneObj, transformMatrix):
    # Camera faces opposite direction
    orientation = mathutils.Quaternion((0, 1, 0), math.radians(180.0))
    translation, rotation, scale, orientedRotation = getConvertedTransformWithOrientation(
        transformMatrix, sceneObj, obj, orientation
    )
    camPosProp = obj.ootCameraPositionProperty
    index = camPosProp.index
    # TODO: FOV conversion?
    if index in scene.collision.cameraData.camPosDict:
        raise PluginError("Error: Repeated camera position index: " + str(index))
    if camPosProp.camSType == "Custom":
        camSType = camPosProp.camSTypeCustom
    else:
        camSType = decomp_compat_map_CameraSType.get(camPosProp.camSType, camPosProp.camSType)
    scene.collision.cameraData.camPosDict[index] = OOTCameraPosData(
        camSType,
        camPosProp.hasPositionData,
        translation,
        rotation,
        int(round(math.degrees(obj.data.angle))),
        camPosProp.jfifID,
    )


def readPathProp(pathProp, obj, scene, sceneObj, sceneName, transformMatrix):
    relativeTransform = transformMatrix @ sceneObj.matrix_world.inverted() @ obj.matrix_world
    index = obj.ootSplineProperty.index
    if index in scene.pathList:
        raise PluginError("Error: " + obj.name + "has a repeated spline index: " + str(index))
    scene.pathList[index] = ootConvertPath(sceneName, index, obj, relativeTransform)


def ootConvertScene(originalSceneObj, transformMatrix, f3dType, isHWv1, sceneName, DLFormat, convertTextureData):

    if originalSceneObj.data is not None or originalSceneObj.ootEmptyType != "Scene":
        raise PluginError(originalSceneObj.name + ' is not an empty with the "Scene" empty type.')

    if bpy.context.scene.exportHiddenGeometry:
        hiddenObjs = unhideAllAndGetHiddenList(bpy.context.scene)

    # Don't remove ignore_render, as we want to reuse this for collision
    sceneObj, allObjs = ootDuplicateHierarchy(originalSceneObj, None, True, OOTObjectCategorizer())

    if bpy.context.scene.exportHiddenGeometry:
        hideObjsInList(hiddenObjs)

    roomObjs = [child for child in sceneObj.children if child.data is None and child.ootEmptyType == "Room"]
    if len(roomObjs) == 0:
        raise PluginError("The scene has no child empties with the 'Room' empty type.")

    try:
        scene = OOTScene(sceneName, OOTModel(f3dType, isHWv1, sceneName + "_dl", DLFormat, None))
        readSceneData(scene, sceneObj.fast64.oot.scene, sceneObj.ootSceneHeader, sceneObj.ootAlternateSceneHeaders)
        processedRooms = set()

        for obj in sceneObj.children:
            translation, rotation, scale, orientedRotation = getConvertedTransform(transformMatrix, sceneObj, obj, True)

            if obj.data is None and obj.ootEmptyType == "Room":
                roomObj = obj
                roomIndex = roomObj.ootRoomHeader.roomIndex
                if roomIndex in processedRooms:
                    raise PluginError("Error: room index " + str(roomIndex) + " is used more than once.")
                processedRooms.add(roomIndex)
                room = scene.addRoom(roomIndex, sceneName, roomObj.ootRoomHeader.roomShape)
                readRoomData(room, roomObj.ootRoomHeader, roomObj.ootAlternateRoomHeaders)

                DLGroup = room.mesh.addMeshGroup(
                    CullGroup(translation, scale, obj.ootRoomHeader.defaultCullDistance)
                ).DLGroup
                ootProcessMesh(room.mesh, DLGroup, sceneObj, roomObj, transformMatrix, convertTextureData, None)
                room.mesh.terminateDLs()
                room.mesh.removeUnusedEntries()
                ootProcessEmpties(scene, room, sceneObj, roomObj, transformMatrix)
            elif obj.data is None and obj.ootEmptyType == "Water Box":
                ootProcessWaterBox(sceneObj, obj, transformMatrix, scene, 0x3F)
            elif isinstance(obj.data, bpy.types.Camera):
                camPosProp = obj.ootCameraPositionProperty
                readCamPos(camPosProp, obj, scene, sceneObj, transformMatrix)
            elif isinstance(obj.data, bpy.types.Curve) and assertCurveValid(obj):
                readPathProp(obj.ootSplineProperty, obj, scene, sceneObj, sceneName, transformMatrix)

        scene.validateIndices()
        scene.entranceList = sorted(scene.entranceList, key=lambda x: x.startPositionIndex)
        exportCollisionCommon(scene.collision, sceneObj, transformMatrix, True, sceneName)

        ootCleanupScene(originalSceneObj, allObjs)

    except Exception as e:
        ootCleanupScene(originalSceneObj, allObjs)
        raise Exception(str(e))

    return scene


# This function should be called on a copy of an object
# The copy will have modifiers / scale applied and will be made single user
# When we duplicated obj hierarchy we stripped all ignore_renders from hierarchy.
def ootProcessMesh(roomMesh, DLGroup, sceneObj, obj, transformMatrix, convertTextureData, LODHierarchyObject):

    relativeTransform = transformMatrix @ sceneObj.matrix_world.inverted() @ obj.matrix_world
    translation, rotation, scale = relativeTransform.decompose()

    if obj.data is None and obj.ootEmptyType == "Cull Group":
        if LODHierarchyObject is not None:
            raise PluginError(
                obj.name
                + " cannot be used as a cull group because it is "
                + "in the sub-hierarchy of the LOD group empty "
                + LODHierarchyObject.name
            )

        checkUniformScale(scale, obj)
        DLGroup = roomMesh.addMeshGroup(
            CullGroup(ootConvertTranslation(translation), scale, obj.empty_display_size)
        ).DLGroup

    elif isinstance(obj.data, bpy.types.Mesh) and not obj.ignore_render:
        triConverterInfo = TriangleConverterInfo(obj, None, roomMesh.model.f3d, relativeTransform, getInfoDict(obj))
        fMeshes = saveStaticModel(
            triConverterInfo,
            roomMesh.model,
            obj,
            relativeTransform,
            roomMesh.model.name,
            convertTextureData,
            False,
            "oot",
        )
        if fMeshes is not None:
            for drawLayer, fMesh in fMeshes.items():
                DLGroup.addDLCall(fMesh.draw, drawLayer)

    alphabeticalChildren = sorted(obj.children, key=lambda childObj: childObj.original_name.lower())
    for childObj in alphabeticalChildren:
        if childObj.data is None and childObj.ootEmptyType == "LOD":
            ootProcessLOD(
                roomMesh, DLGroup, sceneObj, childObj, transformMatrix, convertTextureData, LODHierarchyObject
            )
        else:
            ootProcessMesh(
                roomMesh, DLGroup, sceneObj, childObj, transformMatrix, convertTextureData, LODHierarchyObject
            )


def ootProcessLOD(roomMesh, DLGroup, sceneObj, obj, transformMatrix, convertTextureData, LODHierarchyObject):

    relativeTransform = transformMatrix @ sceneObj.matrix_world.inverted() @ obj.matrix_world
    translation, rotation, scale = relativeTransform.decompose()
    ootTranslation = ootConvertTranslation(translation)

    LODHierarchyObject = obj
    name = toAlnum(roomMesh.model.name + "_" + obj.name + "_lod")
    opaqueLOD = roomMesh.model.addLODGroup(name + "_opaque", ootTranslation, obj.f3d_lod_always_render_farthest)
    transparentLOD = roomMesh.model.addLODGroup(
        name + "_transparent", ootTranslation, obj.f3d_lod_always_render_farthest
    )

    index = 0
    for childObj in obj.children:
        # This group will not be converted to C directly, but its display lists will be converted through the FLODGroup.
        childDLGroup = OOTDLGroup(name + str(index), roomMesh.model.DLFormat)
        index += 1

        if childObj.data is None and childObj.ootEmptyType == "LOD":
            ootProcessLOD(
                roomMesh, childDLGroup, sceneObj, childObj, transformMatrix, convertTextureData, LODHierarchyObject
            )
        else:
            ootProcessMesh(
                roomMesh, childDLGroup, sceneObj, childObj, transformMatrix, convertTextureData, LODHierarchyObject
            )

        # We handle case with no geometry, for the cases where we have "gaps" in the LOD hierarchy.
        # This can happen if a LOD does not use transparency while the levels above and below it does.
        childDLGroup.createDLs()
        childDLGroup.terminateDLs()

        # Add lod AFTER processing hierarchy, so that DLs will be built by then
        opaqueLOD.add_lod(childDLGroup.opaque, childObj.f3d_lod_z * bpy.context.scene.ootBlenderScale)
        transparentLOD.add_lod(childDLGroup.transparent, childObj.f3d_lod_z * bpy.context.scene.ootBlenderScale)

    opaqueLOD.create_data()
    transparentLOD.create_data()

    DLGroup.addDLCall(opaqueLOD.draw, "Opaque")
    DLGroup.addDLCall(transparentLOD.draw, "Transparent")


def ootProcessEmpties(scene, room, sceneObj, obj, transformMatrix):
    translation, rotation, scale, orientedRotation = getConvertedTransform(transformMatrix, sceneObj, obj, True)

    if obj.data is None:
        if obj.ootEmptyType == "Actor":
            actorProp = obj.ootActorProperty
            addActor(
                room,
                OOTActor(
                    getCustomProperty(actorProp, "actorID"),
                    translation,
                    rotation,
                    actorProp.actorParam,
                    None
                    if not actorProp.rotOverride
                    else (actorProp.rotOverrideX, actorProp.rotOverrideY, actorProp.rotOverrideZ),
                ),
                actorProp,
                "actorList",
                obj.name,
            )
        elif obj.ootEmptyType == "Transition Actor":
            transActorProp = obj.ootTransitionActorProperty
            addActor(
                scene,
                OOTTransitionActor(
                    getCustomProperty(transActorProp.actor, "actorID"),
                    room.roomIndex,
                    transActorProp.roomIndex,
                    getCustomProperty(transActorProp, "cameraTransitionFront"),
                    getCustomProperty(transActorProp, "cameraTransitionBack"),
                    translation,
                    rotation[1],  # TODO: Correct axis?
                    transActorProp.actor.actorParam,
                ),
                transActorProp.actor,
                "transitionActorList",
                obj.name,
            )
        elif obj.ootEmptyType == "Entrance":
            entranceProp = obj.ootEntranceProperty
            spawnIndex = obj.ootEntranceProperty.spawnIndex
            addActor(scene, OOTEntrance(room.roomIndex, spawnIndex), entranceProp.actor, "entranceList", obj.name)
            addStartPosition(
                scene,
                spawnIndex,
                OOTActor(
                    "ACTOR_PLAYER" if not entranceProp.customActor else entranceProp.actor.actorIDCustom,
                    translation,
                    rotation,
                    entranceProp.actor.actorParam,
                    None,
                ),
                entranceProp.actor,
                obj.name,
            )
        elif obj.ootEmptyType == "Water Box":
            ootProcessWaterBox(sceneObj, obj, transformMatrix, scene, room.roomIndex)
    elif isinstance(obj.data, bpy.types.Camera):
        camPosProp = obj.ootCameraPositionProperty
        readCamPos(camPosProp, obj, scene, sceneObj, transformMatrix)
    elif isinstance(obj.data, bpy.types.Curve) and assertCurveValid(obj):
        readPathProp(obj.ootSplineProperty, obj, scene, sceneObj, scene.name, transformMatrix)

    for childObj in obj.children:
        ootProcessEmpties(scene, room, sceneObj, childObj, transformMatrix)


def ootProcessWaterBox(sceneObj, obj, transformMatrix, scene, roomIndex):
    translation, rotation, scale, orientedRotation = getConvertedTransform(transformMatrix, sceneObj, obj, True)

    checkIdentityRotation(obj, orientedRotation, False)
    waterBoxProp = obj.ootWaterBoxProperty
    scene.collision.waterBoxes.append(
        OOTWaterBox(
            roomIndex,
            getCustomProperty(waterBoxProp, "lighting"),
            getCustomProperty(waterBoxProp, "camera"),
            translation,
            scale,
            obj.empty_display_size,
        )
<<<<<<< HEAD
    )
=======
    )


class OOT_ExportScene(bpy.types.Operator):
    bl_idname = "object.oot_export_level"
    bl_label = "Export Scene"
    bl_options = {"REGISTER", "UNDO", "PRESET"}

    def execute(self, context):
        activeObj = None
        try:
            if context.mode != "OBJECT":
                bpy.ops.object.mode_set(mode="OBJECT")
            activeObj = context.view_layer.objects.active

            obj = context.scene.ootSceneExportObj
            if obj is None:
                raise PluginError("Scene object input not set.")
            elif obj.data is not None or obj.ootEmptyType != "Scene":
                raise PluginError("The input object is not an empty with the Scene type.")

            scaleValue = bpy.context.scene.ootBlenderScale
            finalTransform = mathutils.Matrix.Diagonal(mathutils.Vector((scaleValue, scaleValue, scaleValue))).to_4x4()

        except Exception as e:
            raisePluginError(self, e)
            return {"CANCELLED"}
        try:
            levelName = context.scene.ootSceneName
            if context.scene.ootSceneCustomExport:
                exportInfo = ExportInfo(True, bpy.path.abspath(context.scene.ootSceneExportPath), None, levelName)
            else:
                if context.scene.ootSceneOption == "Custom":
                    subfolder = "assets/scenes/" + context.scene.ootSceneSubFolder + "/"
                else:
                    levelName = sceneNameFromID(context.scene.ootSceneOption)
                    subfolder = None
                exportInfo = ExportInfo(False, bpy.path.abspath(context.scene.ootDecompPath), subfolder, levelName)

            bootOptions = context.scene.fast64.oot.bootupSceneOptions
            hackerFeaturesEnabled = context.scene.fast64.oot.hackerFeaturesEnabled
            ootExportSceneToC(
                obj,
                finalTransform,
                context.scene.f3d_type,
                context.scene.isHWv1,
                levelName,
                DLFormat.Static,
                context.scene.saveTextures,
                exportInfo,
                bootOptions if hackerFeaturesEnabled else None,
            )

            self.report({"INFO"}, "Success!")

            context.view_layer.objects.active = activeObj
            if activeObj is not None:
                activeObj.select_set(True)

            return {"FINISHED"}

        except Exception as e:
            if context.mode != "OBJECT":
                bpy.ops.object.mode_set(mode="OBJECT")
            context.view_layer.objects.active = activeObj
            if activeObj is not None:
                activeObj.select_set(True)
            raisePluginError(self, e)
            return {"CANCELLED"}


def ootRemoveSceneC(exportInfo):
    modifySceneTable(None, exportInfo)
    modifySegmentDefinition(None, exportInfo, None)
    deleteSceneFiles(exportInfo)


class OOT_RemoveScene(bpy.types.Operator):
    bl_idname = "object.oot_remove_level"
    bl_label = "OOT Remove Scene"
    bl_options = {"REGISTER", "UNDO"}

    def execute(self, context):
        levelName = context.scene.ootSceneName
        if context.scene.ootSceneCustomExport:
            self.report({"ERROR"}, "You can only remove scenes from your decomp path.")
            return {"FINISHED"}

        if context.scene.ootSceneOption == "Custom":
            subfolder = "assets/scenes/" + context.scene.ootSceneSubFolder + "/"
        else:
            levelName = sceneNameFromID(context.scene.ootSceneOption)
            subfolder = None
        exportInfo = ExportInfo(False, bpy.path.abspath(context.scene.ootDecompPath), subfolder, levelName)

        ootRemoveSceneC(exportInfo)

        self.report({"INFO"}, "Success!")
        return {"FINISHED"}

    def invoke(self, context, event):
        return context.window_manager.invoke_props_dialog(self, width=300)

    def draw(self, context):
        layout = self.layout
        layout.label(text="Are you sure you want to remove this scene?")


class OOT_ExportScenePanel(OOT_Panel):
    bl_idname = "OOT_PT_export_level"
    bl_label = "OOT Scene Exporter"

    def draw(self, context):
        col = self.layout.column()
        col.operator(OOT_ExportScene.bl_idname)
        # if not bpy.context.scene.ignoreTextureRestrictions:
        # 	col.prop(context.scene, 'saveTextures')
        prop_split(col, context.scene, "ootSceneExportObj", "Scene Object")

        if context.scene.fast64.oot.hackerFeaturesEnabled:
            bootOptions = context.scene.fast64.oot.bootupSceneOptions
            col.prop(bootOptions, "bootToScene", text="Boot To Scene (HackerOOT)")
            if bootOptions.bootToScene:
                col.prop(bootOptions, "newGameOnly")
                prop_split(col, bootOptions, "bootMode", "Boot Mode")
                if bootOptions.bootMode == "Play":
                    prop_split(col, bootOptions, "newGameName", "New Game Name")
                if bootOptions.bootMode != "Map Select":
                    prop_split(col, bootOptions, "spawnIndex", "Spawn")
                    col.prop(bootOptions, "overrideHeader")
                    if bootOptions.overrideHeader:
                        prop_split(col, bootOptions, "headerOption", "Header Option")
                        if bootOptions.headerOption == "Cutscene":
                            prop_split(col, bootOptions, "cutsceneIndex", "Cutscene Index")
            col.label(text="Note: Scene boot config changes aren't detected by the make process.", icon="ERROR")
            col.operator(OOT_ClearBootupScene.bl_idname, text="Undo Boot To Scene (HackerOOT Repo)")

        col.prop(context.scene, "ootSceneSingleFile")
        col.prop(context.scene, "ootSceneCustomExport")
        if context.scene.ootSceneCustomExport:
            prop_split(col, context.scene, "ootSceneExportPath", "Directory")
            prop_split(col, context.scene, "ootSceneName", "Name")
            customExportWarning(col)
        else:
            col.operator(OOT_SearchSceneEnumOperator.bl_idname, icon="VIEWZOOM")
            col.box().column().label(text=getEnumName(ootEnumSceneID, context.scene.ootSceneOption))
            # col.prop(context.scene, 'ootSceneOption')
            if context.scene.ootSceneOption == "Custom":
                prop_split(col, context.scene, "ootSceneSubFolder", "Subfolder")
                prop_split(col, context.scene, "ootSceneName", "Name")
            col.operator(OOT_RemoveScene.bl_idname, text="Remove Scene")


def isSceneObj(self, obj):
    return obj.data is None and obj.ootEmptyType == "Scene"


oot_level_classes = (
    OOT_ExportScene,
    OOT_RemoveScene,
)

oot_level_panel_classes = (OOT_ExportScenePanel,)


def oot_level_panel_register():
    for cls in oot_level_panel_classes:
        register_class(cls)


def oot_level_panel_unregister():
    for cls in oot_level_panel_classes:
        unregister_class(cls)


def oot_level_register():
    for cls in oot_level_classes:
        register_class(cls)

    ootSceneBootupRegister()

    bpy.types.Scene.ootSceneName = bpy.props.StringProperty(name="Name", default="spot03")
    bpy.types.Scene.ootSceneSubFolder = bpy.props.StringProperty(name="Subfolder", default="overworld")
    bpy.types.Scene.ootSceneOption = bpy.props.EnumProperty(name="Scene", items=ootEnumSceneID, default="SCENE_YDAN")
    bpy.types.Scene.ootSceneExportPath = bpy.props.StringProperty(name="Directory", subtype="FILE_PATH")
    bpy.types.Scene.ootSceneCustomExport = bpy.props.BoolProperty(name="Custom Export Path")
    bpy.types.Scene.ootSceneExportObj = bpy.props.PointerProperty(type=bpy.types.Object, poll=isSceneObj)
    bpy.types.Scene.ootSceneSingleFile = bpy.props.BoolProperty(
        name="Export as Single File",
        default=False,
        description="Does not split the scene and rooms into multiple files.",
    )


def oot_level_unregister():
    for cls in reversed(oot_level_classes):
        unregister_class(cls)

    ootSceneBootupUnregister()

    del bpy.types.Scene.ootSceneName
    del bpy.types.Scene.ootSceneExportPath
    del bpy.types.Scene.ootSceneCustomExport
    del bpy.types.Scene.ootSceneOption
    del bpy.types.Scene.ootSceneSubFolder
    del bpy.types.Scene.ootSceneSingleFile
>>>>>>> d8185475
<|MERGE_RESOLUTION|>--- conflicted
+++ resolved
@@ -1,42 +1,17 @@
 import bpy, os, math, mathutils
-<<<<<<< HEAD
 from ..f3d.f3d_gbi import TextureExportSettings
-=======
-from bpy.utils import register_class, unregister_class
-from ..panels import OOT_Panel
-from ..f3d.f3d_gbi import TextureExportSettings, DLFormat
->>>>>>> d8185475
 from ..f3d.f3d_writer import TriangleConverterInfo, saveStaticModel, getInfoDict
 from .c_writer.oot_level_c import ootSceneIncludes, ootLevelToC
 from .c_writer.oot_scene_table_c import modifySceneTable
 from .c_writer.oot_spec import modifySegmentDefinition
-<<<<<<< HEAD
 from .c_writer.oot_scene_folder import modifySceneFiles
+from .c_writer.oot_scene_bootup import setBootupScene
 from .oot_constants import ootSceneIDToName
-=======
-from .c_writer.oot_scene_folder import modifySceneFiles, deleteSceneFiles
-from .oot_constants import ootSceneIDToName, ootEnumSceneID
-from .oot_scene_room import OOT_SearchSceneEnumOperator
->>>>>>> d8185475
 from .oot_cutscene import convertCutsceneObject, readCutsceneData
 from .oot_spline import assertCurveValid, ootConvertPath
 from .oot_model_classes import OOTModel
 from .oot_collision import OOTCameraData, exportCollisionCommon
 from .oot_collision_classes import OOTCameraPosData, OOTWaterBox, decomp_compat_map_CameraSType
-<<<<<<< HEAD
-from .c_writer.oot_scene_bootup import setBootupScene
-
-from .oot_level_classes import (
-    OOTScene,
-    OOTExit,
-    OOTLight,
-    OOTDLGroup,
-    OOTActor,
-    OOTTransitionActor,
-    OOTEntrance,
-    addActor,
-    addStartPosition,
-)
 
 from ..utility import (
     PluginError,
@@ -53,6 +28,7 @@
     writeCDataHeaderOnly,
 )
 
+
 from .oot_utility import (
     OOTObjectCategorizer,
     CullGroup,
@@ -64,46 +40,6 @@
     ootConvertTranslation,
     ootConvertRotation,
     ootSceneDirs,
-=======
-
-from ..utility import (
-    PluginError,
-    CData,
-    customExportWarning,
-    checkIdentityRotation,
-    hideObjsInList,
-    unhideAllAndGetHiddenList,
-    normToSigned8Vector,
-    raisePluginError,
-    ootGetBaseOrCustomLight,
-    exportColor,
-    prop_split,
-    toAlnum,
-    checkObjectReference,
-    writeCDataSourceOnly,
-    writeCDataHeaderOnly,
-)
-
-from .c_writer.oot_scene_bootup import (
-    OOT_ClearBootupScene,
-    setBootupScene,
-    ootSceneBootupRegister,
-    ootSceneBootupUnregister,
-)
-
-from .oot_utility import (
-    ExportInfo,
-    OOTObjectCategorizer,
-    CullGroup,
-    getEnumName,
-    checkUniformScale,
-    ootDuplicateHierarchy,
-    ootCleanupScene,
-    ootGetPath,
-    getCustomProperty,
-    ootConvertTranslation,
-    ootConvertRotation,
-    ootSceneDirs,
 )
 
 from .oot_level_classes import (
@@ -116,7 +52,6 @@
     OOTDLGroup,
     addActor,
     addStartPosition,
->>>>>>> d8185475
 )
 
 
@@ -696,213 +631,4 @@
             scale,
             obj.empty_display_size,
         )
-<<<<<<< HEAD
-    )
-=======
-    )
-
-
-class OOT_ExportScene(bpy.types.Operator):
-    bl_idname = "object.oot_export_level"
-    bl_label = "Export Scene"
-    bl_options = {"REGISTER", "UNDO", "PRESET"}
-
-    def execute(self, context):
-        activeObj = None
-        try:
-            if context.mode != "OBJECT":
-                bpy.ops.object.mode_set(mode="OBJECT")
-            activeObj = context.view_layer.objects.active
-
-            obj = context.scene.ootSceneExportObj
-            if obj is None:
-                raise PluginError("Scene object input not set.")
-            elif obj.data is not None or obj.ootEmptyType != "Scene":
-                raise PluginError("The input object is not an empty with the Scene type.")
-
-            scaleValue = bpy.context.scene.ootBlenderScale
-            finalTransform = mathutils.Matrix.Diagonal(mathutils.Vector((scaleValue, scaleValue, scaleValue))).to_4x4()
-
-        except Exception as e:
-            raisePluginError(self, e)
-            return {"CANCELLED"}
-        try:
-            levelName = context.scene.ootSceneName
-            if context.scene.ootSceneCustomExport:
-                exportInfo = ExportInfo(True, bpy.path.abspath(context.scene.ootSceneExportPath), None, levelName)
-            else:
-                if context.scene.ootSceneOption == "Custom":
-                    subfolder = "assets/scenes/" + context.scene.ootSceneSubFolder + "/"
-                else:
-                    levelName = sceneNameFromID(context.scene.ootSceneOption)
-                    subfolder = None
-                exportInfo = ExportInfo(False, bpy.path.abspath(context.scene.ootDecompPath), subfolder, levelName)
-
-            bootOptions = context.scene.fast64.oot.bootupSceneOptions
-            hackerFeaturesEnabled = context.scene.fast64.oot.hackerFeaturesEnabled
-            ootExportSceneToC(
-                obj,
-                finalTransform,
-                context.scene.f3d_type,
-                context.scene.isHWv1,
-                levelName,
-                DLFormat.Static,
-                context.scene.saveTextures,
-                exportInfo,
-                bootOptions if hackerFeaturesEnabled else None,
-            )
-
-            self.report({"INFO"}, "Success!")
-
-            context.view_layer.objects.active = activeObj
-            if activeObj is not None:
-                activeObj.select_set(True)
-
-            return {"FINISHED"}
-
-        except Exception as e:
-            if context.mode != "OBJECT":
-                bpy.ops.object.mode_set(mode="OBJECT")
-            context.view_layer.objects.active = activeObj
-            if activeObj is not None:
-                activeObj.select_set(True)
-            raisePluginError(self, e)
-            return {"CANCELLED"}
-
-
-def ootRemoveSceneC(exportInfo):
-    modifySceneTable(None, exportInfo)
-    modifySegmentDefinition(None, exportInfo, None)
-    deleteSceneFiles(exportInfo)
-
-
-class OOT_RemoveScene(bpy.types.Operator):
-    bl_idname = "object.oot_remove_level"
-    bl_label = "OOT Remove Scene"
-    bl_options = {"REGISTER", "UNDO"}
-
-    def execute(self, context):
-        levelName = context.scene.ootSceneName
-        if context.scene.ootSceneCustomExport:
-            self.report({"ERROR"}, "You can only remove scenes from your decomp path.")
-            return {"FINISHED"}
-
-        if context.scene.ootSceneOption == "Custom":
-            subfolder = "assets/scenes/" + context.scene.ootSceneSubFolder + "/"
-        else:
-            levelName = sceneNameFromID(context.scene.ootSceneOption)
-            subfolder = None
-        exportInfo = ExportInfo(False, bpy.path.abspath(context.scene.ootDecompPath), subfolder, levelName)
-
-        ootRemoveSceneC(exportInfo)
-
-        self.report({"INFO"}, "Success!")
-        return {"FINISHED"}
-
-    def invoke(self, context, event):
-        return context.window_manager.invoke_props_dialog(self, width=300)
-
-    def draw(self, context):
-        layout = self.layout
-        layout.label(text="Are you sure you want to remove this scene?")
-
-
-class OOT_ExportScenePanel(OOT_Panel):
-    bl_idname = "OOT_PT_export_level"
-    bl_label = "OOT Scene Exporter"
-
-    def draw(self, context):
-        col = self.layout.column()
-        col.operator(OOT_ExportScene.bl_idname)
-        # if not bpy.context.scene.ignoreTextureRestrictions:
-        # 	col.prop(context.scene, 'saveTextures')
-        prop_split(col, context.scene, "ootSceneExportObj", "Scene Object")
-
-        if context.scene.fast64.oot.hackerFeaturesEnabled:
-            bootOptions = context.scene.fast64.oot.bootupSceneOptions
-            col.prop(bootOptions, "bootToScene", text="Boot To Scene (HackerOOT)")
-            if bootOptions.bootToScene:
-                col.prop(bootOptions, "newGameOnly")
-                prop_split(col, bootOptions, "bootMode", "Boot Mode")
-                if bootOptions.bootMode == "Play":
-                    prop_split(col, bootOptions, "newGameName", "New Game Name")
-                if bootOptions.bootMode != "Map Select":
-                    prop_split(col, bootOptions, "spawnIndex", "Spawn")
-                    col.prop(bootOptions, "overrideHeader")
-                    if bootOptions.overrideHeader:
-                        prop_split(col, bootOptions, "headerOption", "Header Option")
-                        if bootOptions.headerOption == "Cutscene":
-                            prop_split(col, bootOptions, "cutsceneIndex", "Cutscene Index")
-            col.label(text="Note: Scene boot config changes aren't detected by the make process.", icon="ERROR")
-            col.operator(OOT_ClearBootupScene.bl_idname, text="Undo Boot To Scene (HackerOOT Repo)")
-
-        col.prop(context.scene, "ootSceneSingleFile")
-        col.prop(context.scene, "ootSceneCustomExport")
-        if context.scene.ootSceneCustomExport:
-            prop_split(col, context.scene, "ootSceneExportPath", "Directory")
-            prop_split(col, context.scene, "ootSceneName", "Name")
-            customExportWarning(col)
-        else:
-            col.operator(OOT_SearchSceneEnumOperator.bl_idname, icon="VIEWZOOM")
-            col.box().column().label(text=getEnumName(ootEnumSceneID, context.scene.ootSceneOption))
-            # col.prop(context.scene, 'ootSceneOption')
-            if context.scene.ootSceneOption == "Custom":
-                prop_split(col, context.scene, "ootSceneSubFolder", "Subfolder")
-                prop_split(col, context.scene, "ootSceneName", "Name")
-            col.operator(OOT_RemoveScene.bl_idname, text="Remove Scene")
-
-
-def isSceneObj(self, obj):
-    return obj.data is None and obj.ootEmptyType == "Scene"
-
-
-oot_level_classes = (
-    OOT_ExportScene,
-    OOT_RemoveScene,
-)
-
-oot_level_panel_classes = (OOT_ExportScenePanel,)
-
-
-def oot_level_panel_register():
-    for cls in oot_level_panel_classes:
-        register_class(cls)
-
-
-def oot_level_panel_unregister():
-    for cls in oot_level_panel_classes:
-        unregister_class(cls)
-
-
-def oot_level_register():
-    for cls in oot_level_classes:
-        register_class(cls)
-
-    ootSceneBootupRegister()
-
-    bpy.types.Scene.ootSceneName = bpy.props.StringProperty(name="Name", default="spot03")
-    bpy.types.Scene.ootSceneSubFolder = bpy.props.StringProperty(name="Subfolder", default="overworld")
-    bpy.types.Scene.ootSceneOption = bpy.props.EnumProperty(name="Scene", items=ootEnumSceneID, default="SCENE_YDAN")
-    bpy.types.Scene.ootSceneExportPath = bpy.props.StringProperty(name="Directory", subtype="FILE_PATH")
-    bpy.types.Scene.ootSceneCustomExport = bpy.props.BoolProperty(name="Custom Export Path")
-    bpy.types.Scene.ootSceneExportObj = bpy.props.PointerProperty(type=bpy.types.Object, poll=isSceneObj)
-    bpy.types.Scene.ootSceneSingleFile = bpy.props.BoolProperty(
-        name="Export as Single File",
-        default=False,
-        description="Does not split the scene and rooms into multiple files.",
-    )
-
-
-def oot_level_unregister():
-    for cls in reversed(oot_level_classes):
-        unregister_class(cls)
-
-    ootSceneBootupUnregister()
-
-    del bpy.types.Scene.ootSceneName
-    del bpy.types.Scene.ootSceneExportPath
-    del bpy.types.Scene.ootSceneCustomExport
-    del bpy.types.Scene.ootSceneOption
-    del bpy.types.Scene.ootSceneSubFolder
-    del bpy.types.Scene.ootSceneSingleFile
->>>>>>> d8185475
+    )