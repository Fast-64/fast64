--- conflicted
+++ resolved
@@ -17,10 +17,6 @@
     checkIdentityRotation,
     hideObjsInList,
     unhideAllAndGetHiddenList,
-<<<<<<< HEAD
-=======
-    raisePluginError,
->>>>>>> 506948aa
     ootGetBaseOrCustomLight,
     exportColor,
     toAlnum,
@@ -52,11 +48,6 @@
     ootConvertRotation,
     getSceneDirFromLevelName,
     isPathObject,
-<<<<<<< HEAD
-=======
-    sceneNameFromID,
-    getEnumName,
->>>>>>> 506948aa
 )
 
 from .oot_level_classes import (
@@ -72,13 +63,6 @@
     addActor,
     addStartPosition,
 )
-
-
-def sceneNameFromID(sceneID):
-    if sceneID in ootSceneIDToName:
-        return ootSceneIDToName[sceneID]
-    else:
-        raise PluginError("Cannot find scene ID " + str(sceneID))
 
 
 def ootPreprendSceneIncludes(scene, file):
@@ -863,257 +847,4 @@
             scale,
             obj.empty_display_size,
         )
-<<<<<<< HEAD
-    )
-=======
-    )
-
-
-class OOT_ExportScene(bpy.types.Operator):
-    """Export an OOT scene."""
-
-    bl_idname = "object.oot_export_level"
-    bl_label = "Export Scene"
-    bl_options = {"REGISTER", "UNDO", "PRESET"}
-
-    def execute(self, context):
-        activeObj = None
-        try:
-            if context.mode != "OBJECT":
-                bpy.ops.object.mode_set(mode="OBJECT")
-            activeObj = context.view_layer.objects.active
-
-            obj = context.scene.ootSceneExportObj
-            if obj is None:
-                raise PluginError("Scene object input not set.")
-            elif obj.data is not None or obj.ootEmptyType != "Scene":
-                raise PluginError("The input object is not an empty with the Scene type.")
-
-            scaleValue = bpy.context.scene.ootBlenderScale
-            finalTransform = mathutils.Matrix.Diagonal(mathutils.Vector((scaleValue, scaleValue, scaleValue))).to_4x4()
-
-        except Exception as e:
-            raisePluginError(self, e)
-            return {"CANCELLED"}
-        try:
-            settings = context.scene.ootSceneExportSettings
-            levelName = settings.name
-            option = settings.option
-            if settings.customExport:
-                exportInfo = ExportInfo(True, bpy.path.abspath(settings.exportPath), None, levelName)
-            else:
-                if option == "Custom":
-                    subfolder = "assets/scenes/" + settings.subFolder + "/"
-                else:
-                    levelName = sceneNameFromID(option)
-                    subfolder = None
-                exportInfo = ExportInfo(False, bpy.path.abspath(context.scene.ootDecompPath), subfolder, levelName)
-
-            bootOptions = context.scene.fast64.oot.bootupSceneOptions
-            hackerFeaturesEnabled = context.scene.fast64.oot.hackerFeaturesEnabled
-            ootExportSceneToC(
-                obj,
-                finalTransform,
-                context.scene.f3d_type,
-                context.scene.isHWv1,
-                levelName,
-                DLFormat.Static,
-                context.scene.saveTextures,
-                exportInfo,
-                bootOptions if hackerFeaturesEnabled else None,
-            )
-
-            self.report({"INFO"}, "Success!")
-
-            # don't select the scene
-            for elem in bpy.context.selectable_objects:
-                elem.select_set(False)
-
-            context.view_layer.objects.active = activeObj
-            if activeObj is not None:
-                activeObj.select_set(True)
-
-            return {"FINISHED"}
-
-        except Exception as e:
-            if context.mode != "OBJECT":
-                bpy.ops.object.mode_set(mode="OBJECT")
-            # don't select the scene
-            for elem in bpy.context.selectable_objects:
-                elem.select_set(False)
-            context.view_layer.objects.active = activeObj
-            if activeObj is not None:
-                activeObj.select_set(True)
-            raisePluginError(self, e)
-            return {"CANCELLED"}
-
-
-def ootRemoveSceneC(exportInfo):
-    modifySceneTable(None, exportInfo)
-    modifySegmentDefinition(None, exportInfo, None)
-    deleteSceneFiles(exportInfo)
-
-
-class OOT_RemoveScene(bpy.types.Operator):
-    """Remove an OOT scene from an existing decomp directory."""
-
-    bl_idname = "object.oot_remove_level"
-    bl_label = "OOT Remove Scene"
-    bl_options = {"REGISTER", "UNDO"}
-
-    def execute(self, context):
-        settings: OOTRemoveSceneSettingsProperty = context.scene.ootSceneRemoveSettings
-        levelName = settings.name
-        option = settings.option
-
-        if settings.customExport:
-            self.report({"ERROR"}, "You can only remove scenes from your decomp path.")
-            return {"FINISHED"}
-
-        if option == "Custom":
-            subfolder = "assets/scenes/" + settings.subFolder + "/"
-        else:
-            levelName = sceneNameFromID(option)
-            subfolder = None
-        exportInfo = ExportInfo(False, bpy.path.abspath(context.scene.ootDecompPath), subfolder, levelName)
-
-        ootRemoveSceneC(exportInfo)
-
-        self.report({"INFO"}, "Success!")
-        return {"FINISHED"}
-
-    def invoke(self, context, event):
-        return context.window_manager.invoke_props_dialog(self, width=300)
-
-    def draw(self, context):
-        layout = self.layout
-        layout.label(text="Are you sure you want to remove this scene?")
-
-
-def drawSceneSearchOp(layout, enumValue, opName):
-    searchBox = layout.box().row()
-    searchBox.operator(OOT_SearchSceneEnumOperator.bl_idname, icon="VIEWZOOM", text="").opName = opName
-    searchBox.label(text=getEnumName(ootEnumSceneID, enumValue))
-
-
-class OOT_ExportScenePanel(OOT_Panel):
-    bl_idname = "OOT_PT_export_level"
-    bl_label = "OOT Scene Exporter"
-
-    def draw(self, context):
-        col = self.layout.column()
-
-        # Scene Exporter
-        exportBox = col.box().column()
-        exportBox.label(text="Scene Exporter")
-
-        settings: OOTExportSceneSettingsProperty = context.scene.ootSceneExportSettings
-        if settings.customExport:
-            prop_split(exportBox, settings, "exportPath", "Directory")
-            prop_split(exportBox, settings, "name", "Name")
-            customExportWarning(exportBox)
-        else:
-            drawSceneSearchOp(exportBox, settings.option, "Export")
-            if settings.option == "Custom":
-                prop_split(exportBox, settings, "subFolder", "Subfolder")
-                prop_split(exportBox, settings, "name", "Name")
-
-        prop_split(exportBox, context.scene, "ootSceneExportObj", "Scene Object")
-
-        exportBox.prop(settings, "singleFile")
-        exportBox.prop(settings, "customExport")
-
-        if context.scene.fast64.oot.hackerFeaturesEnabled:
-            hackerOoTBox = exportBox.box().column()
-            hackerOoTBox.label(text="HackerOoT Options")
-
-            bootOptions = context.scene.fast64.oot.bootupSceneOptions
-            hackerOoTBox.prop(bootOptions, "bootToScene", text="Boot To Scene (HackerOOT)")
-            if bootOptions.bootToScene:
-                hackerOoTBox.prop(bootOptions, "newGameOnly")
-                prop_split(hackerOoTBox, bootOptions, "bootMode", "Boot Mode")
-                if bootOptions.bootMode == "Play":
-                    prop_split(hackerOoTBox, bootOptions, "newGameName", "New Game Name")
-                if bootOptions.bootMode != "Map Select":
-                    prop_split(hackerOoTBox, bootOptions, "spawnIndex", "Spawn")
-                    hackerOoTBox.prop(bootOptions, "overrideHeader")
-                    if bootOptions.overrideHeader:
-                        prop_split(hackerOoTBox, bootOptions, "headerOption", "Header Option")
-                        if bootOptions.headerOption == "Cutscene":
-                            prop_split(hackerOoTBox, bootOptions, "cutsceneIndex", "Cutscene Index")
-            hackerOoTBox.label(
-                text="Note: Scene boot config changes aren't detected by the make process.", icon="ERROR"
-            )
-            hackerOoTBox.operator(OOT_ClearBootupScene.bl_idname, text="Undo Boot To Scene (HackerOOT Repo)")
-
-        exportBox.operator(OOT_ExportScene.bl_idname)
-
-        # Scene Importer
-        importBox = col.box().column()
-        importBox.label(text="Scene Importer")
-
-        importSettings: OOTImportSceneSettingsProperty = context.scene.ootSceneImportSettings
-
-        if not importSettings.isCustomDest:
-            drawSceneSearchOp(importBox, importSettings.option, "Import")
-
-        importSettings.draw(importBox, importSettings.option)
-        importBox.operator(OOT_ImportScene.bl_idname)
-
-        # Remove Scene
-        removeBox = col.box().column()
-        removeBox.label(text="Remove Scene")
-
-        removeSettings: OOTRemoveSceneSettingsProperty = context.scene.ootSceneRemoveSettings
-        drawSceneSearchOp(removeBox, removeSettings.option, "Remove")
-
-        if removeSettings.option == "Custom":
-            prop_split(removeBox, removeSettings, "subFolder", "Subfolder")
-            prop_split(removeBox, removeSettings, "name", "Name")
-
-            exportPath = (
-                context.scene.ootDecompPath + f"assets/scenes/{removeSettings.subFolder}/{removeSettings.name}/"
-            )
-
-        removeRow = removeBox.row()
-        removeRow.operator(OOT_RemoveScene.bl_idname, text="Remove Scene")
-
-        if removeSettings.option == "Custom" and not os.path.exists(exportPath):
-            removeRow.enabled = False
-            removeBox.label(text="This path doesn't exist.")
-        else:
-            removeRow.enabled = True
-
-
-oot_level_classes = (
-    OOT_ExportScene,
-    OOT_ImportScene,
-    OOT_RemoveScene,
-)
-
-oot_level_panel_classes = (OOT_ExportScenePanel,)
-
-
-def oot_level_panel_register():
-    for cls in oot_level_panel_classes:
-        register_class(cls)
-
-
-def oot_level_panel_unregister():
-    for cls in oot_level_panel_classes:
-        unregister_class(cls)
-
-
-def oot_level_register():
-    for cls in oot_level_classes:
-        register_class(cls)
-
-    ootSceneBootupRegister()
-
-
-def oot_level_unregister():
-    for cls in reversed(oot_level_classes):
-        unregister_class(cls)
-
-    ootSceneBootupUnregister()
->>>>>>> 506948aa
+    )