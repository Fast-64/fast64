--- conflicted
+++ resolved
@@ -5,6 +5,7 @@
 from ..utility import *
 from .oot_utility import *
 from .oot_constants import *
+from ..panels import OOT_Panel
 
 from ..f3d.f3d_gbi import *
 from ..f3d.f3d_writer import *
@@ -17,17 +18,6 @@
 from .oot_cutscene import *
 from .c_writer import *
 
-<<<<<<< HEAD
-=======
-from ..utility import *
-from ..panels import OOT_Panel
-
-from bpy.utils import register_class, unregister_class
-from io import BytesIO
-import bpy, bmesh, os, math, re, shutil, mathutils
-
-
->>>>>>> dafe04bf
 def sceneNameFromID(sceneID):
 	if sceneID in ootSceneIDToName:
 		return ootSceneIDToName[sceneID]
