import bpy, bmesh, os, math, re, shutil, mathutils
from io import BytesIO
from bpy.utils import register_class, unregister_class

from ..utility import *
from .oot_utility import *
from .oot_constants import *
from ..panels import OOT_Panel

from ..f3d.f3d_gbi import *
from ..f3d.f3d_writer import *
from .oot_f3d_writer import *

from .oot_level_classes import *
from .oot_level import *
from .oot_collision import *
from .oot_spline import *
from .oot_cutscene import *
from .c_writer import *


def sceneNameFromID(sceneID):
    if sceneID in ootSceneIDToName:
        return ootSceneIDToName[sceneID]
    else:
        raise PluginError("Cannot find scene ID " + str(sceneID))


def ootPreprendSceneIncludes(scene, file):
    exportFile = ootSceneIncludes(scene)
    exportFile.append(file)
    return exportFile


def ootCreateSceneHeader(levelC):
    sceneHeader = CData()

    sceneHeader.append(levelC.sceneMainC)
    if levelC.sceneTexturesIsUsed():
        sceneHeader.append(levelC.sceneTexturesC)
    sceneHeader.append(levelC.sceneCollisionC)
    if levelC.sceneCutscenesIsUsed():
        for i in range(len(levelC.sceneCutscenesC)):
            sceneHeader.append(levelC.sceneCutscenesC[i])
    for roomName, roomMainC in levelC.roomMainC.items():
        sceneHeader.append(roomMainC)
    for roomName, roomMeshInfoC in levelC.roomMeshInfoC.items():
        sceneHeader.append(roomMeshInfoC)
    for roomName, roomMeshC in levelC.roomMeshC.items():
        sceneHeader.append(roomMeshC)

    return sceneHeader


def ootCombineSceneFiles(levelC):
<<<<<<< HEAD
	sceneC = CData()

	sceneC.append(levelC.sceneMainC)
	if levelC.sceneTexturesIsUsed():
		sceneC.append(levelC.sceneTexturesC)
	sceneC.append(levelC.sceneCollisionC)
	if levelC.sceneCutscenesIsUsed():
		for i in range(len(levelC.sceneCutscenesC)):
			sceneC.append(levelC.sceneCutscenesC[i])
	return sceneC

def ootExportSceneToC(originalSceneObj, transformMatrix, 
	f3dType, isHWv1, sceneName, DLFormat, savePNG, exportInfo):

	checkObjectReference(originalSceneObj, "Scene object")
	isCustomExport = exportInfo.isCustomExportPath
	exportPath = exportInfo.exportPath

	scene = ootConvertScene(originalSceneObj, transformMatrix, 
		f3dType, isHWv1, sceneName, DLFormat, not savePNG)
	
	exportSubdir = ''
	if exportInfo.customSubPath is not None:
		exportSubdir = exportInfo.customSubPath
	if not isCustomExport and exportInfo.customSubPath is None:
		for sceneSubdir, sceneNames in ootSceneDirs.items():
			if sceneName in sceneNames:
				exportSubdir = sceneSubdir
				break
		if exportSubdir == "":
			raise PluginError("Scene folder " + sceneName + " cannot be found in the ootSceneDirs list.")

	roomObjects = [obj for obj in bpy.data.objects if ((obj.parent == originalSceneObj) and (obj.ootEmptyType == 'Room'))]
	for i in range(len(scene.rooms)):
		addMissingObjectsToList(roomObjects[i], scene.rooms[i], actorRoot, 0, None)
		addAltHeadersObjects(roomObjects[i], scene.rooms[i], actorRoot)
	levelPath = ootGetPath(exportPath, isCustomExport, exportSubdir, sceneName, True, True)	
	levelC = ootLevelToC(scene, TextureExportSettings(False, savePNG, exportSubdir + sceneName, levelPath))

	if bpy.context.scene.ootSceneSingleFile:
		writeCDataSourceOnly(ootPreprendSceneIncludes(scene, ootCombineSceneFiles(levelC)),
			os.path.join(levelPath, scene.sceneName() + '.c'))
		for i in range(len(scene.rooms)):
			roomC = CData()
			roomC.append(levelC.roomMainC[scene.rooms[i].roomName()])
			roomC.append(levelC.roomMeshInfoC[scene.rooms[i].roomName()])
			roomC.append(levelC.roomMeshC[scene.rooms[i].roomName()])
			writeCDataSourceOnly(ootPreprendSceneIncludes(scene, roomC),
				os.path.join(levelPath, scene.rooms[i].roomName() + '.c'))
	else:
		# Export the scene segment .c files
		writeCDataSourceOnly(ootPreprendSceneIncludes(scene, levelC.sceneMainC),
			os.path.join(levelPath, scene.sceneName() + '_main.c'))
		if levelC.sceneTexturesIsUsed():
			writeCDataSourceOnly(ootPreprendSceneIncludes(scene, levelC.sceneTexturesC),
				os.path.join(levelPath, scene.sceneName() + '_tex.c'))
		writeCDataSourceOnly(ootPreprendSceneIncludes(scene, levelC.sceneCollisionC), 
			os.path.join(levelPath, scene.sceneName() + '_col.c'))
		if levelC.sceneCutscenesIsUsed():
			for i in range(len(levelC.sceneCutscenesC)):
				writeCDataSourceOnly(ootPreprendSceneIncludes(scene, levelC.sceneCutscenesC[i]),
					os.path.join(levelPath, scene.sceneName() + '_cs_' + str(i) + '.c'))
		
		# Export the room segment .c files
		for roomName, roomMainC in levelC.roomMainC.items():
			writeCDataSourceOnly(ootPreprendSceneIncludes(scene, roomMainC),
				os.path.join(levelPath, roomName + '_main.c'))
		for roomName, roomMeshInfoC in levelC.roomMeshInfoC.items():
			writeCDataSourceOnly(ootPreprendSceneIncludes(scene, roomMeshInfoC),
				os.path.join(levelPath, roomName + '_model_info.c'))
		for roomName, roomMeshC in levelC.roomMeshC.items():
			writeCDataSourceOnly(ootPreprendSceneIncludes(scene, roomMeshC),
				os.path.join(levelPath, roomName + '_model.c'))
		
	# Export the scene .h file
	writeCDataHeaderOnly(ootCreateSceneHeader(levelC),
		os.path.join(levelPath, scene.sceneName() + '.h'))
	
	if not isCustomExport:
		writeOtherSceneProperties(scene, exportInfo, levelC)
=======
    sceneC = CData()

    sceneC.append(levelC.sceneMainC)
    if levelC.sceneTexturesIsUsed():
        sceneC.append(levelC.sceneTexturesC)
    sceneC.append(levelC.sceneCollisionC)
    if levelC.sceneCutscenesIsUsed():
        for i in range(len(levelC.sceneCutscenesC)):
            sceneC.append(levelC.sceneCutscenesC[i])
    return sceneC


def ootExportSceneToC(originalSceneObj, transformMatrix, f3dType, isHWv1, sceneName, DLFormat, savePNG, exportInfo):

    checkObjectReference(originalSceneObj, "Scene object")
    isCustomExport = exportInfo.isCustomExportPath
    exportPath = exportInfo.exportPath

    scene = ootConvertScene(originalSceneObj, transformMatrix, f3dType, isHWv1, sceneName, DLFormat, not savePNG)

    exportSubdir = ""
    if exportInfo.customSubPath is not None:
        exportSubdir = exportInfo.customSubPath
    if not isCustomExport and exportInfo.customSubPath is None:
        for sceneSubdir, sceneNames in ootSceneDirs.items():
            if sceneName in sceneNames:
                exportSubdir = sceneSubdir
                break
        if exportSubdir == "":
            raise PluginError("Scene folder " + sceneName + " cannot be found in the ootSceneDirs list.")

    levelPath = ootGetPath(exportPath, isCustomExport, exportSubdir, sceneName, True, True)
    levelC = ootLevelToC(scene, TextureExportSettings(False, savePNG, exportSubdir + sceneName, levelPath))

    if bpy.context.scene.ootSceneSingleFile:
        writeCDataSourceOnly(
            ootPreprendSceneIncludes(scene, ootCombineSceneFiles(levelC)),
            os.path.join(levelPath, scene.sceneName() + ".c"),
        )
        for i in range(len(scene.rooms)):
            roomC = CData()
            roomC.append(levelC.roomMainC[scene.rooms[i].roomName()])
            roomC.append(levelC.roomMeshInfoC[scene.rooms[i].roomName()])
            roomC.append(levelC.roomMeshC[scene.rooms[i].roomName()])
            writeCDataSourceOnly(
                ootPreprendSceneIncludes(scene, roomC), os.path.join(levelPath, scene.rooms[i].roomName() + ".c")
            )
    else:
        # Export the scene segment .c files
        writeCDataSourceOnly(
            ootPreprendSceneIncludes(scene, levelC.sceneMainC), os.path.join(levelPath, scene.sceneName() + "_main.c")
        )
        if levelC.sceneTexturesIsUsed():
            writeCDataSourceOnly(
                ootPreprendSceneIncludes(scene, levelC.sceneTexturesC),
                os.path.join(levelPath, scene.sceneName() + "_tex.c"),
            )
        writeCDataSourceOnly(
            ootPreprendSceneIncludes(scene, levelC.sceneCollisionC),
            os.path.join(levelPath, scene.sceneName() + "_col.c"),
        )
        if levelC.sceneCutscenesIsUsed():
            for i in range(len(levelC.sceneCutscenesC)):
                writeCDataSourceOnly(
                    ootPreprendSceneIncludes(scene, levelC.sceneCutscenesC[i]),
                    os.path.join(levelPath, scene.sceneName() + "_cs_" + str(i) + ".c"),
                )

        # Export the room segment .c files
        for roomName, roomMainC in levelC.roomMainC.items():
            writeCDataSourceOnly(
                ootPreprendSceneIncludes(scene, roomMainC), os.path.join(levelPath, roomName + "_main.c")
            )
        for roomName, roomMeshInfoC in levelC.roomMeshInfoC.items():
            writeCDataSourceOnly(
                ootPreprendSceneIncludes(scene, roomMeshInfoC), os.path.join(levelPath, roomName + "_model_info.c")
            )
        for roomName, roomMeshC in levelC.roomMeshC.items():
            writeCDataSourceOnly(
                ootPreprendSceneIncludes(scene, roomMeshC), os.path.join(levelPath, roomName + "_model.c")
            )

    # Export the scene .h file
    writeCDataHeaderOnly(ootCreateSceneHeader(levelC), os.path.join(levelPath, scene.sceneName() + ".h"))

    if not isCustomExport:
        writeOtherSceneProperties(scene, exportInfo, levelC)

>>>>>>> 85847bde

def writeOtherSceneProperties(scene, exportInfo, levelC):
    modifySceneTable(scene, exportInfo)
    modifySegmentDefinition(scene, exportInfo, levelC)
    modifySceneFiles(scene, exportInfo)


def readSceneData(scene, scene_properties, sceneHeader, alternateSceneHeaders):
    scene.write_dummy_room_list = scene_properties.write_dummy_room_list
    scene.sceneTableEntry.drawConfig = sceneHeader.sceneTableEntry.drawConfig
    scene.globalObject = getCustomProperty(sceneHeader, "globalObject")
    scene.naviCup = getCustomProperty(sceneHeader, "naviCup")
    scene.skyboxID = getCustomProperty(sceneHeader, "skyboxID")
    scene.skyboxCloudiness = getCustomProperty(sceneHeader, "skyboxCloudiness")
    scene.skyboxLighting = getCustomProperty(sceneHeader, "skyboxLighting")
    scene.mapLocation = getCustomProperty(sceneHeader, "mapLocation")
    scene.cameraMode = getCustomProperty(sceneHeader, "cameraMode")
    scene.musicSeq = getCustomProperty(sceneHeader, "musicSeq")
    scene.nightSeq = getCustomProperty(sceneHeader, "nightSeq")
    scene.audioSessionPreset = getCustomProperty(sceneHeader, "audioSessionPreset")

    if sceneHeader.skyboxLighting == "0x00":  # Time of Day
        scene.lights.append(getLightData(sceneHeader.timeOfDayLights.dawn))
        scene.lights.append(getLightData(sceneHeader.timeOfDayLights.day))
        scene.lights.append(getLightData(sceneHeader.timeOfDayLights.dusk))
        scene.lights.append(getLightData(sceneHeader.timeOfDayLights.night))
    else:
        for lightProp in sceneHeader.lightList:
            scene.lights.append(getLightData(lightProp))

    for exitProp in sceneHeader.exitList:
        scene.exitList.append(getExitData(exitProp))

    scene.writeCutscene = getCustomProperty(sceneHeader, "writeCutscene")
    if scene.writeCutscene:
        scene.csWriteType = getattr(sceneHeader, "csWriteType")
        if scene.csWriteType == "Embedded":
            scene.csEndFrame = getCustomProperty(sceneHeader, "csEndFrame")
            scene.csWriteTerminator = getCustomProperty(sceneHeader, "csWriteTerminator")
            scene.csTermIdx = getCustomProperty(sceneHeader, "csTermIdx")
            scene.csTermStart = getCustomProperty(sceneHeader, "csTermStart")
            scene.csTermEnd = getCustomProperty(sceneHeader, "csTermEnd")
            readCutsceneData(scene, sceneHeader)
        elif scene.csWriteType == "Custom":
            scene.csWriteCustom = getCustomProperty(sceneHeader, "csWriteCustom")
        elif scene.csWriteType == "Object":
            if sceneHeader.csWriteObject is None:
                raise PluginError("No object selected for cutscene reference")
            elif sceneHeader.csWriteObject.ootEmptyType != "Cutscene":
                raise PluginError("Object selected as cutscene is wrong type, must be empty with Cutscene type")
            elif sceneHeader.csWriteObject.parent is not None:
                raise PluginError("Cutscene empty object should not be parented to anything")
            else:
                scene.csWriteObject = convertCutsceneObject(sceneHeader.csWriteObject)

    if alternateSceneHeaders is not None:
        for ec in sceneHeader.extraCutscenes:
            scene.extraCutscenes.append(convertCutsceneObject(ec.csObject))

        scene.collision.cameraData = OOTCameraData(scene.name)

        if not alternateSceneHeaders.childNightHeader.usePreviousHeader:
            scene.childNightHeader = scene.getAlternateHeaderScene(scene.name)
            readSceneData(scene.childNightHeader, scene_properties, alternateSceneHeaders.childNightHeader, None)

        if not alternateSceneHeaders.adultDayHeader.usePreviousHeader:
            scene.adultDayHeader = scene.getAlternateHeaderScene(scene.name)
            readSceneData(scene.adultDayHeader, scene_properties, alternateSceneHeaders.adultDayHeader, None)

        if not alternateSceneHeaders.adultNightHeader.usePreviousHeader:
            scene.adultNightHeader = scene.getAlternateHeaderScene(scene.name)
            readSceneData(scene.adultNightHeader, scene_properties, alternateSceneHeaders.adultNightHeader, None)

        for i in range(len(alternateSceneHeaders.cutsceneHeaders)):
            cutsceneHeaderProp = alternateSceneHeaders.cutsceneHeaders[i]
            cutsceneHeader = scene.getAlternateHeaderScene(scene.name)
            readSceneData(cutsceneHeader, scene_properties, cutsceneHeaderProp, None)
            scene.cutsceneHeaders.append(cutsceneHeader)
    else:
        if len(sceneHeader.extraCutscenes) > 0:
            raise PluginError(
                "Extra cutscenes (not in any header) only belong in the main scene, not alternate headers"
            )


def getConvertedTransform(transformMatrix, sceneObj, obj, handleOrientation):

    # Hacky solution to handle Z-up to Y-up conversion
    # We cannot apply rotation to empty, as that modifies scale
    if handleOrientation:
        orientation = mathutils.Quaternion((1, 0, 0), math.radians(90.0))
    else:
        orientation = mathutils.Matrix.Identity(4)
    return getConvertedTransformWithOrientation(transformMatrix, sceneObj, obj, orientation)


def getConvertedTransformWithOrientation(transformMatrix, sceneObj, obj, orientation):
    relativeTransform = transformMatrix @ sceneObj.matrix_world.inverted() @ obj.matrix_world
    blenderTranslation, blenderRotation, scale = relativeTransform.decompose()
    rotation = blenderRotation @ orientation
    convertedTranslation = ootConvertTranslation(blenderTranslation)
    convertedRotation = ootConvertRotation(rotation)

    return convertedTranslation, convertedRotation, scale, rotation


def getExitData(exitProp):
    if exitProp.exitIndex != "Custom":
        raise PluginError("Exit index enums not implemented yet.")
    return OOTExit(exitProp.exitIndexCustom)


def getLightData(lightProp):
    light = OOTLight()
    light.ambient = getLightColor(lightProp.ambient)
    if lightProp.useCustomDiffuse0:
        if lightProp.diffuse0Custom is None:
            raise PluginError("Error: Diffuse 0 light object not set in a scene lighting property.")
        light.diffuse0 = getLightColor(lightProp.diffuse0Custom.color)
        light.diffuseDir0 = getLightRotation(lightProp.diffuse0Custom)
    else:
        light.diffuse0 = getLightColor(lightProp.diffuse0)
        light.diffuseDir0 = [0x49, 0x49, 0x49]

    if lightProp.useCustomDiffuse1:
        if lightProp.diffuse1Custom is None:
            raise PluginError("Error: Diffuse 1 light object not set in a scene lighting property.")
        light.diffuse1 = getLightColor(lightProp.diffuse1Custom.color)
        light.diffuseDir1 = getLightRotation(lightProp.diffuse1Custom)
    else:
        light.diffuse1 = getLightColor(lightProp.diffuse1)
        light.diffuseDir1 = [0xB7, 0xB7, 0xB7]

    light.fogColor = getLightColor(lightProp.fogColor)
    light.fogNear = lightProp.fogNear
    light.transitionSpeed = lightProp.transitionSpeed
    light.fogFar = lightProp.fogFar
    return light


def readRoomData(room, roomHeader, alternateRoomHeaders):
    room.roomIndex = roomHeader.roomIndex
    room.roomBehaviour = getCustomProperty(roomHeader, "roomBehaviour")
    room.disableWarpSongs = roomHeader.disableWarpSongs
    room.showInvisibleActors = roomHeader.showInvisibleActors
    room.linkIdleMode = getCustomProperty(roomHeader, "linkIdleMode")
    room.linkIdleModeCustom = roomHeader.linkIdleModeCustom
    room.setWind = roomHeader.setWind
    room.windVector = normToSigned8Vector(mathutils.Vector(roomHeader.windVector).normalized())
    room.windStrength = int(0xFF * max(mathutils.Vector(roomHeader.windVector).length, 1))
    if roomHeader.leaveTimeUnchanged:
        room.timeHours = "0xFF"
        room.timeMinutes = "0xFF"
    else:
        room.timeHours = roomHeader.timeHours
        room.timeMinutes = roomHeader.timeMinutes
    room.timeSpeed = max(-128, min(127, int(round(roomHeader.timeSpeed * 0xA))))
    room.disableSkybox = roomHeader.disableSkybox
    room.disableSunMoon = roomHeader.disableSunMoon
    room.echo = roomHeader.echo
    room.objectList.extend([getCustomProperty(item, "objectID") for item in roomHeader.objectList])
    if len(room.objectList) > 15:
        raise PluginError("Error: A scene can only have a maximum of 15 objects (OOT, not blender objects).")

    if alternateRoomHeaders is not None:
        if not alternateRoomHeaders.childNightHeader.usePreviousHeader:
            room.childNightHeader = room.getAlternateHeaderRoom(room.ownerName)
            readRoomData(room.childNightHeader, alternateRoomHeaders.childNightHeader, None)

        if not alternateRoomHeaders.adultDayHeader.usePreviousHeader:
            room.adultDayHeader = room.getAlternateHeaderRoom(room.ownerName)
            readRoomData(room.adultDayHeader, alternateRoomHeaders.adultDayHeader, None)

        if not alternateRoomHeaders.adultNightHeader.usePreviousHeader:
            room.adultNightHeader = room.getAlternateHeaderRoom(room.ownerName)
            readRoomData(room.adultNightHeader, alternateRoomHeaders.adultNightHeader, None)

        for i in range(len(alternateRoomHeaders.cutsceneHeaders)):
            cutsceneHeaderProp = alternateRoomHeaders.cutsceneHeaders[i]
            cutsceneHeader = room.getAlternateHeaderRoom(room.ownerName)
            readRoomData(cutsceneHeader, cutsceneHeaderProp, None)
            room.cutsceneHeaders.append(cutsceneHeader)


def readCamPos(camPosProp, obj, scene, sceneObj, transformMatrix):
    # Camera faces opposite direction
    orientation = mathutils.Quaternion((0, 1, 0), math.radians(180.0))
    translation, rotation, scale, orientedRotation = getConvertedTransformWithOrientation(
        transformMatrix, sceneObj, obj, orientation
    )
    camPosProp = obj.ootCameraPositionProperty
    index = camPosProp.index
    # TODO: FOV conversion?
    if index in scene.collision.cameraData.camPosDict:
        raise PluginError("Error: Repeated camera position index: " + str(index))
    if camPosProp.camSType == "Custom":
        camSType = camPosProp.camSTypeCustom
    else:
        camSType = decomp_compat_map_CameraSType.get(camPosProp.camSType, camPosProp.camSType)
    scene.collision.cameraData.camPosDict[index] = OOTCameraPosData(
        camSType,
        camPosProp.hasPositionData,
        translation,
        rotation,
        int(round(math.degrees(obj.data.angle))),
        camPosProp.jfifID,
    )


def readPathProp(pathProp, obj, scene, sceneObj, sceneName, transformMatrix):
    relativeTransform = transformMatrix @ sceneObj.matrix_world.inverted() @ obj.matrix_world
    index = obj.ootSplineProperty.index
    if index in scene.pathList:
        raise PluginError("Error: " + obj.name + "has a repeated spline index: " + str(index))
    scene.pathList[index] = ootConvertPath(sceneName, index, obj, relativeTransform)


def ootConvertScene(originalSceneObj, transformMatrix, f3dType, isHWv1, sceneName, DLFormat, convertTextureData):

    if originalSceneObj.data is not None or originalSceneObj.ootEmptyType != "Scene":
        raise PluginError(originalSceneObj.name + ' is not an empty with the "Scene" empty type.')

    if bpy.context.scene.exportHiddenGeometry:
        hiddenObjs = unhideAllAndGetHiddenList(bpy.context.scene)

    # Don't remove ignore_render, as we want to reuse this for collision
    sceneObj, allObjs = ootDuplicateHierarchy(originalSceneObj, None, True, OOTObjectCategorizer())

    if bpy.context.scene.exportHiddenGeometry:
        hideObjsInList(hiddenObjs)

    roomObjs = [child for child in sceneObj.children if child.data is None and child.ootEmptyType == "Room"]
    if len(roomObjs) == 0:
        raise PluginError("The scene has no child empties with the 'Room' empty type.")

    try:
        scene = OOTScene(sceneName, OOTModel(f3dType, isHWv1, sceneName + "_dl", DLFormat, None))
        readSceneData(scene, sceneObj.fast64.oot.scene, sceneObj.ootSceneHeader, sceneObj.ootAlternateSceneHeaders)
        processedRooms = set()

        for obj in sceneObj.children:
            translation, rotation, scale, orientedRotation = getConvertedTransform(transformMatrix, sceneObj, obj, True)

            if obj.data is None and obj.ootEmptyType == "Room":
                roomObj = obj
                roomIndex = roomObj.ootRoomHeader.roomIndex
                if roomIndex in processedRooms:
                    raise PluginError("Error: room index " + str(roomIndex) + " is used more than once.")
                processedRooms.add(roomIndex)
                room = scene.addRoom(roomIndex, sceneName, roomObj.ootRoomHeader.meshType)
                readRoomData(room, roomObj.ootRoomHeader, roomObj.ootAlternateRoomHeaders)

                DLGroup = room.mesh.addMeshGroup(
                    CullGroup(translation, scale, obj.ootRoomHeader.defaultCullDistance)
                ).DLGroup
                ootProcessMesh(room.mesh, DLGroup, sceneObj, roomObj, transformMatrix, convertTextureData, None)
                room.mesh.terminateDLs()
                room.mesh.removeUnusedEntries()
                ootProcessEmpties(scene, room, sceneObj, roomObj, transformMatrix)
            elif obj.data is None and obj.ootEmptyType == "Water Box":
                ootProcessWaterBox(sceneObj, obj, transformMatrix, scene, 0x3F)
            elif isinstance(obj.data, bpy.types.Camera):
                camPosProp = obj.ootCameraPositionProperty
                readCamPos(camPosProp, obj, scene, sceneObj, transformMatrix)
            elif isinstance(obj.data, bpy.types.Curve) and assertCurveValid(obj):
                readPathProp(obj.ootSplineProperty, obj, scene, sceneObj, sceneName, transformMatrix)

        scene.validateIndices()
        scene.entranceList = sorted(scene.entranceList, key=lambda x: x.startPositionIndex)
        exportCollisionCommon(scene.collision, sceneObj, transformMatrix, True, sceneName)

        ootCleanupScene(originalSceneObj, allObjs)

    except Exception as e:
        ootCleanupScene(originalSceneObj, allObjs)
        raise Exception(str(e))

    return scene


# This function should be called on a copy of an object
# The copy will have modifiers / scale applied and will be made single user
# When we duplicated obj hierarchy we stripped all ignore_renders from hierarchy.
def ootProcessMesh(roomMesh, DLGroup, sceneObj, obj, transformMatrix, convertTextureData, LODHierarchyObject):

    relativeTransform = transformMatrix @ sceneObj.matrix_world.inverted() @ obj.matrix_world
    translation, rotation, scale = relativeTransform.decompose()

    if obj.data is None and obj.ootEmptyType == "Cull Group":
        if LODHierarchyObject is not None:
            raise PluginError(
                obj.name
                + " cannot be used as a cull group because it is "
                + "in the sub-hierarchy of the LOD group empty "
                + LODHierarchyObject.name
            )

        checkUniformScale(scale, obj)
        DLGroup = roomMesh.addMeshGroup(
            CullGroup(ootConvertTranslation(translation), scale, obj.empty_display_size)
        ).DLGroup

    elif isinstance(obj.data, bpy.types.Mesh) and not obj.ignore_render:
        triConverterInfo = TriangleConverterInfo(obj, None, roomMesh.model.f3d, relativeTransform, getInfoDict(obj))
        fMeshes = saveStaticModel(
            triConverterInfo,
            roomMesh.model,
            obj,
            relativeTransform,
            roomMesh.model.name,
            convertTextureData,
            False,
            "oot",
        )
        if fMeshes is not None:
            for drawLayer, fMesh in fMeshes.items():
                DLGroup.addDLCall(fMesh.draw, drawLayer)

    alphabeticalChildren = sorted(obj.children, key=lambda childObj: childObj.original_name.lower())
    for childObj in alphabeticalChildren:
        if childObj.data is None and childObj.ootEmptyType == "LOD":
            ootProcessLOD(
                roomMesh, DLGroup, sceneObj, childObj, transformMatrix, convertTextureData, LODHierarchyObject
            )
        else:
            ootProcessMesh(
                roomMesh, DLGroup, sceneObj, childObj, transformMatrix, convertTextureData, LODHierarchyObject
            )


def ootProcessLOD(roomMesh, DLGroup, sceneObj, obj, transformMatrix, convertTextureData, LODHierarchyObject):

    relativeTransform = transformMatrix @ sceneObj.matrix_world.inverted() @ obj.matrix_world
    translation, rotation, scale = relativeTransform.decompose()
    ootTranslation = ootConvertTranslation(translation)

    LODHierarchyObject = obj
    name = toAlnum(roomMesh.model.name + "_" + obj.name + "_lod")
    opaqueLOD = roomMesh.model.addLODGroup(name + "_opaque", ootTranslation, obj.f3d_lod_always_render_farthest)
    transparentLOD = roomMesh.model.addLODGroup(
        name + "_transparent", ootTranslation, obj.f3d_lod_always_render_farthest
    )

    index = 0
    for childObj in obj.children:
        # This group will not be converted to C directly, but its display lists will be converted through the FLODGroup.
        childDLGroup = OOTDLGroup(name + str(index), roomMesh.model.DLFormat)
        index += 1

        if childObj.data is None and childObj.ootEmptyType == "LOD":
            ootProcessLOD(
                roomMesh, childDLGroup, sceneObj, childObj, transformMatrix, convertTextureData, LODHierarchyObject
            )
        else:
            ootProcessMesh(
                roomMesh, childDLGroup, sceneObj, childObj, transformMatrix, convertTextureData, LODHierarchyObject
            )

        # We handle case with no geometry, for the cases where we have "gaps" in the LOD hierarchy.
        # This can happen if a LOD does not use transparency while the levels above and below it does.
        childDLGroup.createDLs()
        childDLGroup.terminateDLs()

        # Add lod AFTER processing hierarchy, so that DLs will be built by then
        opaqueLOD.add_lod(childDLGroup.opaque, childObj.f3d_lod_z * bpy.context.scene.ootBlenderScale)
        transparentLOD.add_lod(childDLGroup.transparent, childObj.f3d_lod_z * bpy.context.scene.ootBlenderScale)

    opaqueLOD.create_data()
    transparentLOD.create_data()

    DLGroup.addDLCall(opaqueLOD.draw, "Opaque")
    DLGroup.addDLCall(transparentLOD.draw, "Transparent")


def ootProcessEmpties(scene, room, sceneObj, obj, transformMatrix):
    translation, rotation, scale, orientedRotation = getConvertedTransform(transformMatrix, sceneObj, obj, True)

    if obj.data is None:
        if obj.ootEmptyType == "Actor":
            actorProp = obj.ootActorProperty
            addActor(
                room,
                OOTActor(
                    getCustomProperty(actorProp, "actorID"),
                    translation,
                    rotation,
                    actorProp.actorParam,
                    None
                    if not actorProp.rotOverride
                    else (actorProp.rotOverrideX, actorProp.rotOverrideY, actorProp.rotOverrideZ),
                ),
                actorProp,
                "actorList",
                obj.name,
            )
        elif obj.ootEmptyType == "Transition Actor":
            transActorProp = obj.ootTransitionActorProperty
            addActor(
                scene,
                OOTTransitionActor(
                    getCustomProperty(transActorProp.actor, "actorID"),
                    room.roomIndex,
                    transActorProp.roomIndex,
                    getCustomProperty(transActorProp, "cameraTransitionFront"),
                    getCustomProperty(transActorProp, "cameraTransitionBack"),
                    translation,
                    rotation[1],  # TODO: Correct axis?
                    transActorProp.actor.actorParam,
                ),
                transActorProp.actor,
                "transitionActorList",
                obj.name,
            )
        elif obj.ootEmptyType == "Entrance":
            entranceProp = obj.ootEntranceProperty
            spawnIndex = obj.ootEntranceProperty.spawnIndex
            addActor(scene, OOTEntrance(room.roomIndex, spawnIndex), entranceProp.actor, "entranceList", obj.name)
            addStartPosition(
                scene,
                spawnIndex,
                OOTActor(
                    "ACTOR_PLAYER" if not entranceProp.customActor else entranceProp.actor.actorIDCustom,
                    translation,
                    rotation,
                    entranceProp.actor.actorParam,
                    None,
                ),
                entranceProp.actor,
                obj.name,
            )
        elif obj.ootEmptyType == "Water Box":
            ootProcessWaterBox(sceneObj, obj, transformMatrix, scene, room.roomIndex)
    elif isinstance(obj.data, bpy.types.Camera):
        camPosProp = obj.ootCameraPositionProperty
        readCamPos(camPosProp, obj, scene, sceneObj, transformMatrix)
    elif isinstance(obj.data, bpy.types.Curve) and assertCurveValid(obj):
        readPathProp(obj.ootSplineProperty, obj, scene, sceneObj, scene.name, transformMatrix)

    for childObj in obj.children:
        ootProcessEmpties(scene, room, sceneObj, childObj, transformMatrix)


def ootProcessWaterBox(sceneObj, obj, transformMatrix, scene, roomIndex):
    translation, rotation, scale, orientedRotation = getConvertedTransform(transformMatrix, sceneObj, obj, True)

    checkIdentityRotation(obj, orientedRotation, False)
    waterBoxProp = obj.ootWaterBoxProperty
    scene.collision.waterBoxes.append(
        OOTWaterBox(
            roomIndex,
            getCustomProperty(waterBoxProp, "lighting"),
            getCustomProperty(waterBoxProp, "camera"),
            translation,
            scale,
            obj.empty_display_size,
        )
    )


class OOT_ExportScene(bpy.types.Operator):
<<<<<<< HEAD
	# set bl_ properties
	bl_idname = 'object.oot_export_level'
	bl_label = "Export Scene"
	bl_options = {'REGISTER', 'UNDO', 'PRESET'}

	def execute(self, context):
		activeObj = None
		try:
			if context.mode != 'OBJECT':
				bpy.ops.object.mode_set(mode = "OBJECT")
			activeObj = context.view_layer.objects.active
			
			obj = context.scene.ootSceneExportObj
			if obj is None:
				raise PluginError("Scene object input not set.")
			elif obj.data is not None or obj.ootEmptyType != 'Scene':
				raise PluginError("The input object is not an empty with the Scene type.")

			#obj = context.active_object

			scaleValue = bpy.context.scene.ootBlenderScale
			finalTransform = mathutils.Matrix.Diagonal(mathutils.Vector((
				scaleValue, scaleValue, scaleValue))).to_4x4()
		
		except Exception as e:
			raisePluginError(self, e)
			return {'CANCELLED'} # must return a set
		try:
			levelName = context.scene.ootSceneName
			if context.scene.ootSceneCustomExport:
				exportInfo = ExportInfo(True, bpy.path.abspath(context.scene.ootSceneExportPath), None, levelName)
			else:
				if context.scene.ootSceneOption == 'Custom':	
					subfolder = 'assets/scenes/' + context.scene.ootSceneSubFolder + '/'
				else:
					levelName = sceneNameFromID(context.scene.ootSceneOption)
					subfolder = None
				exportInfo = ExportInfo(False, bpy.path.abspath(context.scene.ootDecompPath), subfolder, levelName)
			#if not context.scene.ootSceneCustomExport:
			#	applyBasicTweaks(exportPath)

			ootExportSceneToC(obj, finalTransform, 
				context.scene.f3d_type, context.scene.isHWv1, levelName, DLFormat.Static, 
					context.scene.saveTextures or bpy.context.scene.ignoreTextureRestrictions, exportInfo)
			
			#ootExportScene(obj, finalTransform,
			#	context.scene.f3d_type, context.scene.isHWv1, levelName, exportPath, 
			#	context.scene.saveTextures or bpy.context.scene.ignoreTextureRestrictions, 
			#	context.scene.ootSceneCustomExport, DLFormat.Dynamic)
			self.report({'INFO'}, 'Success!')

			# don't select the scene
			for elem in bpy.context.selectable_objects:
				elem.select_set(False)

			context.view_layer.objects.active = activeObj
			if activeObj is not None:
				activeObj.select_set(True)

			#applyRotation(obj.children, math.radians(0), 'X')
			return {'FINISHED'} # must return a set

		except Exception as e:
			if context.mode != 'OBJECT':
				bpy.ops.object.mode_set(mode = 'OBJECT')
			# don't select the scene
			for elem in bpy.context.selectable_objects:
				elem.select_set(False)
			context.view_layer.objects.active = activeObj
			if activeObj is not None:
				activeObj.select_set(True)
			raisePluginError(self, e)
			return {'CANCELLED'} # must return a set
=======
    bl_idname = "object.oot_export_level"
    bl_label = "Export Scene"
    bl_options = {"REGISTER", "UNDO", "PRESET"}

    def execute(self, context):
        activeObj = None
        try:
            if context.mode != "OBJECT":
                bpy.ops.object.mode_set(mode="OBJECT")
            activeObj = context.view_layer.objects.active

            obj = context.scene.ootSceneExportObj
            if obj is None:
                raise PluginError("Scene object input not set.")
            elif obj.data is not None or obj.ootEmptyType != "Scene":
                raise PluginError("The input object is not an empty with the Scene type.")

            scaleValue = bpy.context.scene.ootBlenderScale
            finalTransform = mathutils.Matrix.Diagonal(mathutils.Vector((scaleValue, scaleValue, scaleValue))).to_4x4()

        except Exception as e:
            raisePluginError(self, e)
            return {"CANCELLED"}
        try:
            levelName = context.scene.ootSceneName
            if context.scene.ootSceneCustomExport:
                exportInfo = ExportInfo(True, bpy.path.abspath(context.scene.ootSceneExportPath), None, levelName)
            else:
                if context.scene.ootSceneOption == "Custom":
                    subfolder = "assets/scenes/" + context.scene.ootSceneSubFolder + "/"
                else:
                    levelName = sceneNameFromID(context.scene.ootSceneOption)
                    subfolder = None
                exportInfo = ExportInfo(False, bpy.path.abspath(context.scene.ootDecompPath), subfolder, levelName)

            ootExportSceneToC(
                obj,
                finalTransform,
                context.scene.f3d_type,
                context.scene.isHWv1,
                levelName,
                DLFormat.Static,
                context.scene.saveTextures or bpy.context.scene.ignoreTextureRestrictions,
                exportInfo,
            )

            self.report({"INFO"}, "Success!")

            context.view_layer.objects.active = activeObj
            if activeObj is not None:
                activeObj.select_set(True)

            return {"FINISHED"}

        except Exception as e:
            if context.mode != "OBJECT":
                bpy.ops.object.mode_set(mode="OBJECT")
            context.view_layer.objects.active = activeObj
            if activeObj is not None:
                activeObj.select_set(True)
            raisePluginError(self, e)
            return {"CANCELLED"}

>>>>>>> 85847bde

def ootRemoveSceneC(exportInfo):
    modifySceneTable(None, exportInfo)
    modifySegmentDefinition(None, exportInfo, None)
    deleteSceneFiles(exportInfo)


class OOT_RemoveScene(bpy.types.Operator):
    bl_idname = "object.oot_remove_level"
    bl_label = "Remove Scene"
    bl_options = {"REGISTER", "UNDO", "PRESET"}

    def execute(self, context):
        levelName = context.scene.ootSceneName
        if context.scene.ootSceneCustomExport:
            operator.report({"ERROR"}, "You can only remove scenes from your decomp path.")
            return {"FINISHED"}

        if context.scene.ootSceneOption == "Custom":
            subfolder = "assets/scenes/" + context.scene.ootSceneSubFolder + "/"
        else:
            levelName = sceneNameFromID(context.scene.ootSceneOption)
            subfolder = None
        exportInfo = ExportInfo(False, bpy.path.abspath(context.scene.ootDecompPath), subfolder, levelName)

        ootRemoveSceneC(exportInfo)

        self.report({"INFO"}, "Success!")
        return {"FINISHED"}


class OOT_ExportScenePanel(OOT_Panel):
    bl_idname = "OOT_PT_export_level"
    bl_label = "OOT Scene Exporter"

    def draw(self, context):
        col = self.layout.column()
        col.operator(OOT_ExportScene.bl_idname)
        # if not bpy.context.scene.ignoreTextureRestrictions:
        # 	col.prop(context.scene, 'saveTextures')
        prop_split(col, context.scene, "ootSceneExportObj", "Scene Object")
        col.prop(context.scene, "ootSceneSingleFile")
        col.prop(context.scene, "ootSceneCustomExport")
        if context.scene.ootSceneCustomExport:
            prop_split(col, context.scene, "ootSceneExportPath", "Directory")
            prop_split(col, context.scene, "ootSceneName", "Name")
            customExportWarning(col)
        else:
            col.operator(OOT_SearchSceneEnumOperator.bl_idname, icon="VIEWZOOM")
            col.box().column().label(text=getEnumName(ootEnumSceneID, context.scene.ootSceneOption))
            # col.prop(context.scene, 'ootSceneOption')
            if context.scene.ootSceneOption == "Custom":
                prop_split(col, context.scene, "ootSceneSubFolder", "Subfolder")
                prop_split(col, context.scene, "ootSceneName", "Name")
            col.operator(OOT_RemoveScene.bl_idname)


def isSceneObj(self, obj):
    return obj.data is None and obj.ootEmptyType == "Scene"


oot_level_classes = (
    OOT_ExportScene,
    OOT_RemoveScene,
)

oot_level_panel_classes = (OOT_ExportScenePanel,)


def oot_level_panel_register():
    for cls in oot_level_panel_classes:
        register_class(cls)


def oot_level_panel_unregister():
    for cls in oot_level_panel_classes:
        unregister_class(cls)


def oot_level_register():
    for cls in oot_level_classes:
        register_class(cls)

    bpy.types.Scene.ootSceneName = bpy.props.StringProperty(name="Name", default="spot03")
    bpy.types.Scene.ootSceneSubFolder = bpy.props.StringProperty(name="Subfolder", default="overworld")
    bpy.types.Scene.ootSceneOption = bpy.props.EnumProperty(name="Scene", items=ootEnumSceneID, default="SCENE_YDAN")
    bpy.types.Scene.ootSceneExportPath = bpy.props.StringProperty(name="Directory", subtype="FILE_PATH")
    bpy.types.Scene.ootSceneCustomExport = bpy.props.BoolProperty(name="Custom Export Path")
    bpy.types.Scene.ootSceneExportObj = bpy.props.PointerProperty(type=bpy.types.Object, poll=isSceneObj)
    bpy.types.Scene.ootSceneSingleFile = bpy.props.BoolProperty(
        name="Export as Single File",
        default=False,
        description="Does not split the scene and rooms into multiple files.",
    )


def oot_level_unregister():
    for cls in reversed(oot_level_classes):
        unregister_class(cls)

    del bpy.types.Scene.ootSceneName
    del bpy.types.Scene.ootSceneExportPath
    del bpy.types.Scene.ootSceneCustomExport
    del bpy.types.Scene.ootSceneOption
    del bpy.types.Scene.ootSceneSubFolder
    del bpy.types.Scene.ootSceneSingleFile<|MERGE_RESOLUTION|>--- conflicted
+++ resolved
@@ -53,88 +53,6 @@
 
 
 def ootCombineSceneFiles(levelC):
-<<<<<<< HEAD
-	sceneC = CData()
-
-	sceneC.append(levelC.sceneMainC)
-	if levelC.sceneTexturesIsUsed():
-		sceneC.append(levelC.sceneTexturesC)
-	sceneC.append(levelC.sceneCollisionC)
-	if levelC.sceneCutscenesIsUsed():
-		for i in range(len(levelC.sceneCutscenesC)):
-			sceneC.append(levelC.sceneCutscenesC[i])
-	return sceneC
-
-def ootExportSceneToC(originalSceneObj, transformMatrix, 
-	f3dType, isHWv1, sceneName, DLFormat, savePNG, exportInfo):
-
-	checkObjectReference(originalSceneObj, "Scene object")
-	isCustomExport = exportInfo.isCustomExportPath
-	exportPath = exportInfo.exportPath
-
-	scene = ootConvertScene(originalSceneObj, transformMatrix, 
-		f3dType, isHWv1, sceneName, DLFormat, not savePNG)
-	
-	exportSubdir = ''
-	if exportInfo.customSubPath is not None:
-		exportSubdir = exportInfo.customSubPath
-	if not isCustomExport and exportInfo.customSubPath is None:
-		for sceneSubdir, sceneNames in ootSceneDirs.items():
-			if sceneName in sceneNames:
-				exportSubdir = sceneSubdir
-				break
-		if exportSubdir == "":
-			raise PluginError("Scene folder " + sceneName + " cannot be found in the ootSceneDirs list.")
-
-	roomObjects = [obj for obj in bpy.data.objects if ((obj.parent == originalSceneObj) and (obj.ootEmptyType == 'Room'))]
-	for i in range(len(scene.rooms)):
-		addMissingObjectsToList(roomObjects[i], scene.rooms[i], actorRoot, 0, None)
-		addAltHeadersObjects(roomObjects[i], scene.rooms[i], actorRoot)
-	levelPath = ootGetPath(exportPath, isCustomExport, exportSubdir, sceneName, True, True)	
-	levelC = ootLevelToC(scene, TextureExportSettings(False, savePNG, exportSubdir + sceneName, levelPath))
-
-	if bpy.context.scene.ootSceneSingleFile:
-		writeCDataSourceOnly(ootPreprendSceneIncludes(scene, ootCombineSceneFiles(levelC)),
-			os.path.join(levelPath, scene.sceneName() + '.c'))
-		for i in range(len(scene.rooms)):
-			roomC = CData()
-			roomC.append(levelC.roomMainC[scene.rooms[i].roomName()])
-			roomC.append(levelC.roomMeshInfoC[scene.rooms[i].roomName()])
-			roomC.append(levelC.roomMeshC[scene.rooms[i].roomName()])
-			writeCDataSourceOnly(ootPreprendSceneIncludes(scene, roomC),
-				os.path.join(levelPath, scene.rooms[i].roomName() + '.c'))
-	else:
-		# Export the scene segment .c files
-		writeCDataSourceOnly(ootPreprendSceneIncludes(scene, levelC.sceneMainC),
-			os.path.join(levelPath, scene.sceneName() + '_main.c'))
-		if levelC.sceneTexturesIsUsed():
-			writeCDataSourceOnly(ootPreprendSceneIncludes(scene, levelC.sceneTexturesC),
-				os.path.join(levelPath, scene.sceneName() + '_tex.c'))
-		writeCDataSourceOnly(ootPreprendSceneIncludes(scene, levelC.sceneCollisionC), 
-			os.path.join(levelPath, scene.sceneName() + '_col.c'))
-		if levelC.sceneCutscenesIsUsed():
-			for i in range(len(levelC.sceneCutscenesC)):
-				writeCDataSourceOnly(ootPreprendSceneIncludes(scene, levelC.sceneCutscenesC[i]),
-					os.path.join(levelPath, scene.sceneName() + '_cs_' + str(i) + '.c'))
-		
-		# Export the room segment .c files
-		for roomName, roomMainC in levelC.roomMainC.items():
-			writeCDataSourceOnly(ootPreprendSceneIncludes(scene, roomMainC),
-				os.path.join(levelPath, roomName + '_main.c'))
-		for roomName, roomMeshInfoC in levelC.roomMeshInfoC.items():
-			writeCDataSourceOnly(ootPreprendSceneIncludes(scene, roomMeshInfoC),
-				os.path.join(levelPath, roomName + '_model_info.c'))
-		for roomName, roomMeshC in levelC.roomMeshC.items():
-			writeCDataSourceOnly(ootPreprendSceneIncludes(scene, roomMeshC),
-				os.path.join(levelPath, roomName + '_model.c'))
-		
-	# Export the scene .h file
-	writeCDataHeaderOnly(ootCreateSceneHeader(levelC),
-		os.path.join(levelPath, scene.sceneName() + '.h'))
-	
-	if not isCustomExport:
-		writeOtherSceneProperties(scene, exportInfo, levelC)
-=======
     sceneC = CData()
 
     sceneC.append(levelC.sceneMainC)
@@ -166,6 +84,12 @@
         if exportSubdir == "":
             raise PluginError("Scene folder " + sceneName + " cannot be found in the ootSceneDirs list.")
 
+    roomObjects = [
+        obj for obj in bpy.data.objects if ((obj.parent == originalSceneObj) and (obj.ootEmptyType == "Room"))
+    ]
+    for i in range(len(scene.rooms)):
+        addMissingObjectsToList(roomObjects[i], scene.rooms[i], actorRoot, 0, None)
+        addAltHeadersObjects(roomObjects[i], scene.rooms[i], actorRoot)
     levelPath = ootGetPath(exportPath, isCustomExport, exportSubdir, sceneName, True, True)
     levelC = ootLevelToC(scene, TextureExportSettings(False, savePNG, exportSubdir + sceneName, levelPath))
 
@@ -223,7 +147,6 @@
     if not isCustomExport:
         writeOtherSceneProperties(scene, exportInfo, levelC)
 
->>>>>>> 85847bde
 
 def writeOtherSceneProperties(scene, exportInfo, levelC):
     modifySceneTable(scene, exportInfo)
@@ -684,81 +607,6 @@
 
 
 class OOT_ExportScene(bpy.types.Operator):
-<<<<<<< HEAD
-	# set bl_ properties
-	bl_idname = 'object.oot_export_level'
-	bl_label = "Export Scene"
-	bl_options = {'REGISTER', 'UNDO', 'PRESET'}
-
-	def execute(self, context):
-		activeObj = None
-		try:
-			if context.mode != 'OBJECT':
-				bpy.ops.object.mode_set(mode = "OBJECT")
-			activeObj = context.view_layer.objects.active
-			
-			obj = context.scene.ootSceneExportObj
-			if obj is None:
-				raise PluginError("Scene object input not set.")
-			elif obj.data is not None or obj.ootEmptyType != 'Scene':
-				raise PluginError("The input object is not an empty with the Scene type.")
-
-			#obj = context.active_object
-
-			scaleValue = bpy.context.scene.ootBlenderScale
-			finalTransform = mathutils.Matrix.Diagonal(mathutils.Vector((
-				scaleValue, scaleValue, scaleValue))).to_4x4()
-		
-		except Exception as e:
-			raisePluginError(self, e)
-			return {'CANCELLED'} # must return a set
-		try:
-			levelName = context.scene.ootSceneName
-			if context.scene.ootSceneCustomExport:
-				exportInfo = ExportInfo(True, bpy.path.abspath(context.scene.ootSceneExportPath), None, levelName)
-			else:
-				if context.scene.ootSceneOption == 'Custom':	
-					subfolder = 'assets/scenes/' + context.scene.ootSceneSubFolder + '/'
-				else:
-					levelName = sceneNameFromID(context.scene.ootSceneOption)
-					subfolder = None
-				exportInfo = ExportInfo(False, bpy.path.abspath(context.scene.ootDecompPath), subfolder, levelName)
-			#if not context.scene.ootSceneCustomExport:
-			#	applyBasicTweaks(exportPath)
-
-			ootExportSceneToC(obj, finalTransform, 
-				context.scene.f3d_type, context.scene.isHWv1, levelName, DLFormat.Static, 
-					context.scene.saveTextures or bpy.context.scene.ignoreTextureRestrictions, exportInfo)
-			
-			#ootExportScene(obj, finalTransform,
-			#	context.scene.f3d_type, context.scene.isHWv1, levelName, exportPath, 
-			#	context.scene.saveTextures or bpy.context.scene.ignoreTextureRestrictions, 
-			#	context.scene.ootSceneCustomExport, DLFormat.Dynamic)
-			self.report({'INFO'}, 'Success!')
-
-			# don't select the scene
-			for elem in bpy.context.selectable_objects:
-				elem.select_set(False)
-
-			context.view_layer.objects.active = activeObj
-			if activeObj is not None:
-				activeObj.select_set(True)
-
-			#applyRotation(obj.children, math.radians(0), 'X')
-			return {'FINISHED'} # must return a set
-
-		except Exception as e:
-			if context.mode != 'OBJECT':
-				bpy.ops.object.mode_set(mode = 'OBJECT')
-			# don't select the scene
-			for elem in bpy.context.selectable_objects:
-				elem.select_set(False)
-			context.view_layer.objects.active = activeObj
-			if activeObj is not None:
-				activeObj.select_set(True)
-			raisePluginError(self, e)
-			return {'CANCELLED'} # must return a set
-=======
     bl_idname = "object.oot_export_level"
     bl_label = "Export Scene"
     bl_options = {"REGISTER", "UNDO", "PRESET"}
@@ -807,6 +655,10 @@
 
             self.report({"INFO"}, "Success!")
 
+            # don't select the scene
+            for elem in bpy.context.selectable_objects:
+                elem.select_set(False)
+
             context.view_layer.objects.active = activeObj
             if activeObj is not None:
                 activeObj.select_set(True)
@@ -816,13 +668,15 @@
         except Exception as e:
             if context.mode != "OBJECT":
                 bpy.ops.object.mode_set(mode="OBJECT")
+            # don't select the scene
+            for elem in bpy.context.selectable_objects:
+                elem.select_set(False)
             context.view_layer.objects.active = activeObj
             if activeObj is not None:
                 activeObj.select_set(True)
             raisePluginError(self, e)
             return {"CANCELLED"}
 
->>>>>>> 85847bde
 
 def ootRemoveSceneC(exportInfo):
     modifySceneTable(None, exportInfo)
