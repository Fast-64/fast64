--- conflicted
+++ resolved
@@ -402,22 +402,18 @@
     room.disableSkybox = roomHeader.disableSkybox
     room.disableSunMoon = roomHeader.disableSunMoon
     room.echo = roomHeader.echo
-<<<<<<< HEAD
+
     objectsByKey = ootData.objectData.objectsByKey
+
     room.objectIDList.extend(
         objectsByKey[obj.objectKey].id if obj.objectKey != "Custom" else obj.objectIDCustom
         for obj in roomHeader.objectList
     )
-    if len(room.objectIDList) > 15:
-        raise PluginError("Error: A scene can only have a maximum of 15 objects (OOT, not blender objects).")
-=======
-    room.objectList.extend([getCustomProperty(item, "objectID") for item in roomHeader.objectList])
-
-    if len(room.objectList) > 16:
+
+    if len(room.objectIDList) > 16:
         print(
             "Warning: A room can only have a maximum of 16 objects in its object list, unless more memory is allocated in code.",
         )
->>>>>>> b0d26ebd
 
     if alternateRoomHeaders is not None:
         if not alternateRoomHeaders.childNightHeader.usePreviousHeader:
