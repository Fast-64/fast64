--- conflicted
+++ resolved
@@ -3,15 +3,15 @@
 from ..panels import OOT_Panel
 from ..f3d.f3d_gbi import TextureExportSettings, DLFormat
 from ..f3d.f3d_writer import TriangleConverterInfo, saveStaticModel, getInfoDict
-<<<<<<< HEAD
-from .c_writer.oot_level_c import ootSceneIncludes, ootLevelToC
-from .c_writer.oot_scene_table_c import modifySceneTable
-from .c_writer.oot_spec import modifySegmentDefinition
-from .c_writer.oot_scene_folder import modifySceneFiles, deleteSceneFiles
+from .scene.exporter.to_c import (
+    ootSceneIncludes,
+    ootLevelToC,
+    modifySceneTable,
+    modifySegmentDefinition,
+    modifySceneFiles,
+    deleteSceneFiles,
+)
 from .oot_constants import ootSceneIDToName, ootEnumSceneID, ootData
-=======
-from .oot_constants import ootEnumSceneID
->>>>>>> c1de4bb9
 from .oot_scene_room import OOT_SearchSceneEnumOperator, OOTRoomHeaderProperty, OOTAlternateRoomHeaderProperty
 from .oot_cutscene import convertCutsceneObject, readCutsceneData
 from .oot_spline import assertCurveValid, ootConvertPath
