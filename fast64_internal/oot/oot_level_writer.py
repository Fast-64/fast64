--- conflicted
+++ resolved
@@ -15,14 +15,8 @@
     PluginError,
     CData,
     checkIdentityRotation,
-<<<<<<< HEAD
     restoreHiddenState,
     unhideAllAndGetHiddenState,
-    raisePluginError,
-=======
-    hideObjsInList,
-    unhideAllAndGetHiddenList,
->>>>>>> bbb22386
     ootGetBaseOrCustomLight,
     exportColor,
     toAlnum,
