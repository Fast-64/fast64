--- conflicted
+++ resolved
@@ -1,15 +1,4 @@
-<<<<<<< HEAD
-import shutil, copy, bpy, os
-from bpy.utils import register_class, unregister_class
-from typing import Dict, List, Any
-
-from .oot_utility import *
-from .oot_constants import *
-from ..f3d.f3d_writer import *
-from ..f3d.f3d_material import *
-from ..f3d.f3d_parser import *
-=======
-import bpy, os, re
+import bpy, os, re, mathutils
 from typing import Union
 from ..f3d.f3d_writer import (
     VertexGroupInfo,
@@ -41,60 +30,36 @@
     GfxFormatter,
     MTX_SIZE,
 )
->>>>>>> 603ecb65
 from ..f3d.flipbook import TextureFlipbook, FlipbookProperty, usesFlipbook, ootFlipbookReferenceIsValid
 
 # read included asset data
 def ootGetIncludedAssetData(basePath: str, currentPaths: list[str], data: str) -> str:
     includeData = ""
-<<<<<<< HEAD
-=======
     searchedPaths = currentPaths[:]
->>>>>>> 603ecb65
 
     print("Included paths:")
 
     # search assets
     for includeMatch in re.finditer(r"\#include\s*\"(assets/objects/(.*?))\.h\"", data):
         path = os.path.join(basePath, includeMatch.group(1) + ".c")
-<<<<<<< HEAD
-=======
         if path in searchedPaths:
             continue
         searchedPaths.append(path)
->>>>>>> 603ecb65
         subIncludeData = getImportData([path]) + "\n"
         includeData += subIncludeData
         print(path)
 
         for subIncludeMatch in re.finditer(r"\#include\s*\"(((?![/\"]).)*)\.c\"", subIncludeData):
-<<<<<<< HEAD
-            print(os.path.join(os.path.dirname(path), subIncludeMatch.group(1) + ".c"))
-            includeData += getImportData([os.path.join(os.path.dirname(path), subIncludeMatch.group(1) + ".c")]) + "\n"
-=======
             subPath = os.path.join(os.path.dirname(path), subIncludeMatch.group(1) + ".c")
             if subPath in searchedPaths:
                 continue
             searchedPaths.append(subPath)
             print(subPath)
             includeData += getImportData([subPath]) + "\n"
->>>>>>> 603ecb65
 
     # search same directory c includes, both in current path and in included object files
     # these are usually fast64 exported files
     for includeMatch in re.finditer(r"\#include\s*\"(((?![/\"]).)*)\.c\"", data):
-<<<<<<< HEAD
-        print(os.path.join(os.path.dirname(currentPaths[0]), includeMatch.group(1) + ".c"))
-        includeData += (
-            getImportData(
-                [
-                    os.path.join(os.path.dirname(currentPath), includeMatch.group(1) + ".c")
-                    for currentPath in currentPaths
-                ]
-            )
-            + "\n"
-        )
-=======
         sameDirPaths = [
             os.path.join(os.path.dirname(currentPath), includeMatch.group(1) + ".c") for currentPath in currentPaths
         ]
@@ -107,7 +72,6 @@
             print(sameDirPath)
 
         includeData += getImportData(sameDirPathsToSearch) + "\n"
->>>>>>> 603ecb65
     return includeData
 
 
@@ -134,11 +98,7 @@
 class OOTModel(FModel):
     def __init__(self, f3dType, isHWv1, name, DLFormat, drawLayerOverride):
         self.drawLayerOverride = drawLayerOverride
-<<<<<<< HEAD
-        self.flipbooks: list[OOTTextureFlipbook] = []
-=======
         self.flipbooks: list[TextureFlipbook] = []
->>>>>>> 603ecb65
 
         # key: first flipbook image
         # value: list of flipbook textures in order
@@ -197,12 +157,8 @@
             raise PluginError(f"Can not find TLUT command in material {fMaterial.name}")
 
     def addFlipbookWithRepeatCheck(self, flipbook: TextureFlipbook):
-<<<<<<< HEAD
         model = self.getFlipbookOwner()
         for existingFlipbook in model.flipbooks:
-=======
-        for existingFlipbook in self.flipbooks:
->>>>>>> 603ecb65
             if existingFlipbook.name == flipbook.name:
                 if len(existingFlipbook.textureNames) != len(flipbook.textureNames):
                     raise PluginError(
@@ -215,11 +171,7 @@
                             f"There are two flipbooks with differing elements trying to write to the same texture array name: {flipbook.name}."
                             + f"\nMake sure that this flipbook name is unique, or that repeated uses of this name use the same textures is the same order/format."
                         )
-<<<<<<< HEAD
         model.flipbooks.append(flipbook)
-=======
-        self.flipbooks.append(flipbook)
->>>>>>> 603ecb65
 
     def validateCIFlipbook(
         self, existingFPalette: FImage, alreadyExists: bool, fPalette: FImage, flipbookImage: bpy.types.Image
@@ -256,14 +208,9 @@
 
     def processFlipbookCI(self, fMaterial: FMaterial, flipbookProp: FlipbookProperty, texProp: TextureProperty):
         # print("Processing flipbook...")
-<<<<<<< HEAD
         model = self.getFlipbookOwner()
         flipbook = TextureFlipbook(flipbookProp.name, flipbookProp.exportMode, [])
         sharedPalette = FSharedPalette(model.name + "_" + flipbookProp.textures[0].image.name + "_pal")
-=======
-        flipbook = TextureFlipbook(flipbookProp.name, flipbookProp.exportMode, [])
-        sharedPalette = FSharedPalette(self.name + "_" + flipbookProp.textures[0].image.name + "_pal")
->>>>>>> 603ecb65
         existingFPalette = None
         fImages = []
         for flipbookTexture in flipbookProp.textures:
@@ -273,7 +220,6 @@
             name = (
                 flipbookTexture.name
                 if flipbookProp.exportMode == "Individual"
-<<<<<<< HEAD
                 else model.name + "_" + flipbookTexture.image.name + "_" + texProp.tex_format.lower()
             )
 
@@ -282,16 +228,6 @@
             fImage, fPalette, alreadyExists = saveOrGetPaletteAndImageDefinition(
                 fMaterial,
                 model,
-=======
-                else self.name + "_" + flipbookTexture.image.name + "_" + texProp.tex_format.lower()
-            )
-
-            texName = getTextureNameTexRef(texProp, self.name)
-            # fPalette should be None here, since sharedPalette is not None
-            fImage, fPalette, alreadyExists = saveOrGetPaletteAndImageDefinition(
-                fMaterial,
-                self,
->>>>>>> 603ecb65
                 flipbookTexture.image,
                 name,
                 texProp.tex_format,
@@ -299,42 +235,26 @@
                 True,
                 sharedPalette,
             )
-<<<<<<< HEAD
             existingFPalette = model.validateCIFlipbook(
                 existingFPalette, alreadyExists, fPalette, flipbookTexture.image
             )
-=======
-            existingFPalette = self.validateCIFlipbook(existingFPalette, alreadyExists, fPalette, flipbookTexture.image)
->>>>>>> 603ecb65
             fImages.append(fImage)
 
             # do this here to check for modified names due to repeats
             flipbook.textureNames.append(fImage.name)
 
-<<<<<<< HEAD
         model.addFlipbookWithRepeatCheck(flipbook)
 
         # print(f"Palette length for {sharedPalette.name}: {len(sharedPalette.palette)}")
         firstImage = flipbookProp.textures[0].image
         model.processedFlipbooks[firstImage] = [flipbookTex.image for flipbookTex in flipbookProp.textures]
-=======
-        self.addFlipbookWithRepeatCheck(flipbook)
-
-        # print(f"Palette length for {sharedPalette.name}: {len(sharedPalette.palette)}")
-        firstImage = flipbookProp.textures[0].image
-        self.processedFlipbooks[firstImage] = [flipbookTex.image for flipbookTex in flipbookProp.textures]
->>>>>>> 603ecb65
 
         if existingFPalette == False:
 
             palFormat = texProp.ci_format
             fPalette = saveOrGetPaletteOnlyDefinition(
                 fMaterial,
-<<<<<<< HEAD
                 model,
-=======
-                self,
->>>>>>> 603ecb65
                 firstImage,
                 sharedPalette.name,
                 texProp.tex_format,
@@ -352,16 +272,10 @@
         else:
             fPalette = existingFPalette
 
-<<<<<<< HEAD
         model.modifyDLForCIFlipbook(fMaterial, fPalette, texProp)
 
-    def processFlipbookNonCI(self, fMaterial: FMaterial, flipbookProp: Any, texProp: TextureProperty):
+    def processFlipbookNonCI(self, fMaterial: FMaterial, flipbookProp: FlipbookProperty, texProp: TextureProperty):
         model = self.getFlipbookOwner()
-=======
-        self.modifyDLForCIFlipbook(fMaterial, fPalette, texProp)
-
-    def processFlipbookNonCI(self, fMaterial: FMaterial, flipbookProp: FlipbookProperty, texProp: TextureProperty):
->>>>>>> 603ecb65
         flipbook = TextureFlipbook(flipbookProp.name, flipbookProp.exportMode, [])
         for flipbookTexture in flipbookProp.textures:
             if flipbookTexture.image is None:
@@ -370,19 +284,11 @@
             name = (
                 flipbookTexture.name
                 if flipbookProp.exportMode == "Individual"
-<<<<<<< HEAD
                 else model.name + "_" + flipbookTexture.image.name + "_" + texProp.tex_format.lower()
             )
             fImage = saveOrGetTextureDefinition(
                 fMaterial,
                 model,
-=======
-                else self.name + "_" + flipbookTexture.image.name + "_" + texProp.tex_format.lower()
-            )
-            fImage = saveOrGetTextureDefinition(
-                fMaterial,
-                self,
->>>>>>> 603ecb65
                 flipbookTexture.image,
                 name,
                 texProp.tex_format,
@@ -508,11 +414,7 @@
         self.limbList = limbList
         self.dlList = []  # in the order they are rendered
         self.isBillboard = False
-<<<<<<< HEAD
-        self.flipbooks = {}  # {(segment, draw layer) : OOTTextureFlipbook}
-=======
         self.flipbooks = {}  # {(segment, draw layer) : TextureFlipbook}
->>>>>>> 603ecb65
 
         materialContext = createF3DMat(None, preset="oot_shaded_solid")
         # materialContext.f3d_mat.rdp_settings.g_mdsft_cycletype = "G_CYC_1CYCLE"
@@ -585,12 +487,9 @@
             # if (pointer >> 24) == 0x08:
             # 	print("Unhandled OOT pointer: " + textureName)
 
-<<<<<<< HEAD
-=======
     def getMaterialKey(self, material: bpy.types.Material):
         return (material.ootMaterial.key(), material.f3d_mat.key())
 
->>>>>>> 603ecb65
     def clearGeometry(self):
         self.dlList = []
         self.isBillboard = False
@@ -598,13 +497,8 @@
 
     def clearMaterial(self):
         self.isBillboard = False
-<<<<<<< HEAD
-        clearOOTMaterialDrawLayerProperty(self.materialContext.ootMaterial.opaque)
-        clearOOTMaterialDrawLayerProperty(self.materialContext.ootMaterial.transparent)
-=======
 
         # Don't clear ootMaterial, some skeletons (Link) require dynamic material calls to be preserved between limbs
->>>>>>> 603ecb65
         clearOOTFlipbookProperty(self.materialContext.flipbookGroup.flipbook0)
         clearOOTFlipbookProperty(self.materialContext.flipbookGroup.flipbook1)
         F3DContext.clearMaterial(self)
@@ -644,7 +538,9 @@
                     image = self.loadTexture(data, textureName, None, tileSettings, False)
                     if not isinstance(image, bpy.types.Image):
                         raise PluginError(
-                            f'Could not find texture "{textureName}", so it can not be used in a flipbook texture.'
+                            f'Could not find texture "{textureName}", so it can not be used in a flipbook texture.\n'
+                            f"For OOT scenes this may be because the scene's draw config references textures not stored in its scene/room files.\n"
+                            f"In this case, draw configs that use flipbook textures should only be used for one scene.\n"
                         )
                     flipbookProp.textures.add()
                     flipbookProp.textures[-1].image = image
@@ -692,88 +588,6 @@
     flipbookProp.exportMode = "Array"
     flipbookProp.textures.clear()
 
-    def handleTextureReference(
-        self,
-        name: str,
-        image: F3DTextureReference,
-        material: bpy.types.Material,
-        index: int,
-        tileSettings: DPSetTile,
-        data: str,
-    ):
-        # check for texture arrays.
-        clearOOTFlipbookProperty(getattr(material.flipbookGroup, "flipbook" + str(index)))
-        match = re.search(f"(0x0[0-9a-fA-F])000000", name)
-        if match:
-            segment = int(match.group(1), 16)
-            flipbookKey = (segment, material.f3d_mat.draw_layer.oot)
-            if flipbookKey in self.flipbooks:
-                flipbook = self.flipbooks[flipbookKey]
-
-                flipbookProp = getattr(material.flipbookGroup, "flipbook" + str(index))
-                flipbookProp.enable = True
-                flipbookProp.exportMode = flipbook.exportMode
-                if flipbookProp.exportMode == "Array":
-                    flipbookProp.name = flipbook.name
-
-                if len(flipbook.textureNames) == 0:
-                    raise PluginError(
-                        f'Texture array "{flipbookProp.name}" pointed at segment {hex(segment)} is a zero element array, which is invalid.'
-                    )
-                for textureName in flipbook.textureNames:
-                    image = self.loadTexture(data, textureName, None, tileSettings, False)
-                    if not isinstance(image, bpy.types.Image):
-                        raise PluginError(
-                            f'Could not find texture "{textureName}", so it can not be used in a flipbook texture.\n'
-                            f"For OOT scenes this may be because the scene's draw config references textures not stored in its scene/room files.\n"
-                            f"In this case, draw configs that use flipbook textures should only be used for one scene.\n"
-                        )
-                    flipbookProp.textures.add()
-                    flipbookProp.textures[-1].image = image
-
-                    if flipbookProp.exportMode == "Individual":
-                        flipbookProp.textures[-1].name = textureName
-
-                texProp = getattr(material.f3d_mat, "tex" + str(index))
-                texProp.tex = flipbookProp.textures[0].image  # for visual purposes only, will be ignored
-                texProp.use_tex_reference = True
-                texProp.tex_reference = name
-            else:
-                super().handleTextureReference(name, image, material, index, tileSettings, data)
-        else:
-            super().handleTextureReference(name, image, material, index, tileSettings, data)
-
-    def handleTextureValue(self, material: bpy.types.Material, image: bpy.types.Image, index: int):
-        clearOOTFlipbookProperty(getattr(material.flipbookGroup, "flipbook" + str(index)))
-        super().handleTextureValue(material, image, index)
-
-    def handleApplyTLUT(
-        self,
-        material: bpy.types.Material,
-        texProp: TextureProperty,
-        tlut: bpy.types.Image,
-        index: int,
-    ):
-
-        flipbook = getattr(material.flipbookGroup, "flipbook" + str(index))
-        if usesFlipbook(material, flipbook, index, True, ootFlipbookReferenceIsValid):
-            # Don't apply TLUT to texProp.tex, as it is the same texture as the first flipbook texture.
-            # Make sure to check if tlut is already applied (ex. LOD skeleton uses same flipbook textures)
-            # applyTLUTToIndex() doesn't check for this if texProp.use_tex_reference.
-            for flipbookTexture in flipbook.textures:
-                if flipbookTexture.image not in self.tlutAppliedTextures:
-                    self.applyTLUT(flipbookTexture.image, tlut)
-                    self.tlutAppliedTextures.append(flipbookTexture.image)
-        else:
-            super().handleApplyTLUT(material, texProp, tlut, index)
-
-
-def clearOOTFlipbookProperty(flipbookProp):
-    flipbookProp.enable = False
-    flipbookProp.name = "sFlipbookTextures"
-    flipbookProp.exportMode = "Array"
-    flipbookProp.textures.clear()
-
 
 def clearOOTMaterialDrawLayerProperty(matDrawLayerProp):
     for i in range(0x08, 0x0E):
