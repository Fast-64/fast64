--- conflicted
+++ resolved
@@ -22,13 +22,8 @@
             if actor is not None and actor.key != "player" and len(actor.tiedObjects) > 0:
                 for objKey in actor.tiedObjects:
                     if objKey not in ["obj_gameplay_keep", "obj_gameplay_field_keep", "obj_gameplay_dangeon_keep"]:
-<<<<<<< HEAD
                         objID = game_data.z64.objects.objects_by_key[objKey].id
-                        if not (objID in curHeader.objects.objectList):
-=======
-                        objID = ootData.objectData.objectsByKey[objKey].id
                         if objID not in curHeader.objects.objectList:
->>>>>>> 7d710783
                             curHeader.objects.objectList.append(objID)
                             addMissingObjectToProp(roomObj, headerIndex, objKey)
 
