--- conflicted
+++ resolved
@@ -138,7 +138,6 @@
 		context.view_layer.objects.active = roomObj
 		return {"FINISHED"}
 
-<<<<<<< HEAD
 class OOT_AddCutscene(bpy.types.Operator):
 	# set bl_ properties
 	bl_idname = 'object.oot_add_cutscene'
@@ -161,10 +160,7 @@
 		return {"FINISHED"}
 	
 
-class OOT_OperatorsPanel(bpy.types.Panel):
-=======
 class OOT_OperatorsPanel(OOT_Panel):
->>>>>>> dafe04bf
 	bl_idname = "OOT_PT_operators"
 	bl_label = "OOT Tools"
 
