--- conflicted
+++ resolved
@@ -13,8 +13,9 @@
 from .oot_cutscene import *
 from ..render_settings import on_update_oot_render_settings
 
+
 def onUpdateOoTLighting(self, context: bpy.types.Context):
-	on_update_oot_render_settings(self, context)
+    on_update_oot_render_settings(self, context)
 
 
 class OOTSceneProperties(bpy.types.PropertyGroup):
@@ -29,7 +30,6 @@
 
 
 class OOT_SearchMusicSeqEnumOperator(bpy.types.Operator):
-<<<<<<< HEAD
     bl_idname = "object.oot_search_music_seq_enum_operator"
     bl_label = "Search Music Sequence"
     bl_property = "ootMusicSeq"
@@ -40,26 +40,11 @@
     objName: bpy.props.StringProperty()
 
     def execute(self, context):
-        obj = bpy.data.objects[self.objName]
-        if self.headerIndex == 0:
-            sceneHeader = obj.ootSceneHeader
-        elif self.headerIndex == 1:
-            sceneHeader = obj.ootAlternateSceneHeaders.childNightHeader
-        elif self.headerIndex == 2:
-            sceneHeader = obj.ootAlternateSceneHeaders.adultDayHeader
-        elif self.headerIndex == 3:
-            sceneHeader = obj.ootAlternateSceneHeaders.adultNightHeader
-        else:
-            sceneHeader = obj.ootAlternateSceneHeaders.cutsceneHeaders[self.headerIndex - 4]
-
+        sceneHeader = ootGetSceneOrRoomHeader(bpy.data.objects[self.objName], self.headerIndex, False)
         sceneHeader.musicSeq = self.ootMusicSeq
         bpy.context.region.tag_redraw()
         self.report({"INFO"}, "Selected: " + self.ootMusicSeq)
         return {"FINISHED"}
-
-    def invoke(self, context, event):
-        context.window_manager.invoke_search_popup(self)
-        return {"RUNNING_MODAL"}
 
 
 class OOT_SearchObjectEnumOperator(bpy.types.Operator):
@@ -74,70 +59,12 @@
     objName: bpy.props.StringProperty()
 
     def execute(self, context):
-        obj = bpy.data.objects[self.objName]
-        if self.headerIndex == 0:
-            roomHeader = obj.ootRoomHeader
-        elif self.headerIndex == 1:
-            roomHeader = obj.ootAlternateRoomHeaders.childNightHeader
-        elif self.headerIndex == 2:
-            roomHeader = obj.ootAlternateRoomHeaders.adultDayHeader
-        elif self.headerIndex == 3:
-            roomHeader = obj.ootAlternateRoomHeaders.adultNightHeader
-        else:
-            roomHeader = obj.ootAlternateRoomHeaders.cutsceneHeaders[self.headerIndex - 4]
-
+        roomHeader = ootGetSceneOrRoomHeader(bpy.data.objects[self.objName], self.headerIndex, True)
         roomHeader.objectList[self.index].objectID = self.ootObjectID
         bpy.context.region.tag_redraw()
         self.report({"INFO"}, "Selected: " + self.ootObjectID)
         return {"FINISHED"}
 
-    def invoke(self, context, event):
-        context.window_manager.invoke_search_popup(self)
-        return {"RUNNING_MODAL"}
-
-=======
-	bl_idname = "object.oot_search_music_seq_enum_operator"
-	bl_label = "Search Music Sequence"
-	bl_property = "ootMusicSeq"
-	bl_options = {'REGISTER', 'UNDO'} 
-
-	ootMusicSeq : bpy.props.EnumProperty(items = ootEnumMusicSeq, default = "0x02")
-	headerIndex : bpy.props.IntProperty(default = 0, min = 0)
-	objName : bpy.props.StringProperty()
-
-	def execute(self, context):
-		sceneHeader = ootGetSceneOrRoomHeader(bpy.data.objects[self.objName], self.headerIndex, False)
-		sceneHeader.musicSeq = self.ootMusicSeq
-		bpy.context.region.tag_redraw()
-		self.report({'INFO'}, "Selected: " + self.ootMusicSeq)
-		return {'FINISHED'}
-
-	def invoke(self, context, event):
-		context.window_manager.invoke_search_popup(self)
-		return {'RUNNING_MODAL'}
-
-class OOT_SearchObjectEnumOperator(bpy.types.Operator):
-	bl_idname = "object.oot_search_object_enum_operator"
-	bl_label = "Search Object ID"
-	bl_property = "ootObjectID"
-	bl_options = {'REGISTER', 'UNDO'} 
-
-	ootObjectID : bpy.props.EnumProperty(items = ootEnumObjectID, default = "OBJECT_HUMAN")
-	headerIndex : bpy.props.IntProperty(default = 0, min = 0)
-	index : bpy.props.IntProperty(default = 0, min = 0)
-	objName : bpy.props.StringProperty()
-
-	def execute(self, context):
-		roomHeader = ootGetSceneOrRoomHeader(bpy.data.objects[self.objName], self.headerIndex, True)
-		roomHeader.objectList[self.index].objectID = self.ootObjectID
-		bpy.context.region.tag_redraw()
-		self.report({'INFO'}, "Selected: " + self.ootObjectID)
-		return {'FINISHED'}
-
-	def invoke(self, context, event):
-		context.window_manager.invoke_search_popup(self)
-		return {'RUNNING_MODAL'}
->>>>>>> 07a3fc67
 
 class OOT_SearchSceneEnumOperator(bpy.types.Operator):
     bl_idname = "object.oot_search_scene_enum_operator"
@@ -246,44 +173,51 @@
 
 
 class OOTLightProperty(bpy.types.PropertyGroup):
-<<<<<<< HEAD
     ambient: bpy.props.FloatVectorProperty(
-        name="Ambient Color", size=4, min=0, max=1, default=(70 / 255, 40 / 255, 57 / 255, 1), subtype="COLOR"
-    )
-    useCustomDiffuse0: bpy.props.BoolProperty(name="Custom Light")
-    useCustomDiffuse1: bpy.props.BoolProperty(name="Custom Light")
+        name="Ambient Color",
+        size=4,
+        min=0,
+        max=1,
+        default=(70 / 255, 40 / 255, 57 / 255, 1),
+        subtype="COLOR",
+        update=onUpdateOoTLighting,
+    )
+    useCustomDiffuse0: bpy.props.BoolProperty(name="Use Custom Diffuse 0 Light Object", update=onUpdateOoTLighting)
+    useCustomDiffuse1: bpy.props.BoolProperty(name="Use Custom Diffuse 1 Light Object", update=onUpdateOoTLighting)
     diffuse0: bpy.props.FloatVectorProperty(
-        name="", size=4, min=0, max=1, default=(180 / 255, 154 / 255, 138 / 255, 1), subtype="COLOR"
+        name="",
+        size=4,
+        min=0,
+        max=1,
+        default=(180 / 255, 154 / 255, 138 / 255, 1),
+        subtype="COLOR",
+        update=onUpdateOoTLighting,
     )
     diffuse1: bpy.props.FloatVectorProperty(
-        name="", size=4, min=0, max=1, default=(20 / 255, 20 / 255, 60 / 255, 1), subtype="COLOR"
-    )
-    diffuse0Custom: bpy.props.PointerProperty(name="Diffuse 0", type=bpy.types.Light)
-    diffuse1Custom: bpy.props.PointerProperty(name="Diffuse 1", type=bpy.types.Light)
-    zeroDiffuse0: bpy.props.BoolProperty(name="Zero Direction", default=False)
-    zeroDiffuse1: bpy.props.BoolProperty(name="Zero Direction", default=False)
+        name="",
+        size=4,
+        min=0,
+        max=1,
+        default=(20 / 255, 20 / 255, 60 / 255, 1),
+        subtype="COLOR",
+        update=onUpdateOoTLighting,
+    )
+    diffuse0Custom: bpy.props.PointerProperty(name="Diffuse 0", type=bpy.types.Light, update=onUpdateOoTLighting)
+    diffuse1Custom: bpy.props.PointerProperty(name="Diffuse 1", type=bpy.types.Light, update=onUpdateOoTLighting)
     fogColor: bpy.props.FloatVectorProperty(
-        name="", size=4, min=0, max=1, default=(140 / 255, 120 / 255, 110 / 255, 1), subtype="COLOR"
-    )
-    fogNear: bpy.props.IntProperty(name="", default=993, min=0, max=2**10 - 1)
-    transitionSpeed: bpy.props.IntProperty(name="", default=1, min=0, max=63)
-    fogFar: bpy.props.IntProperty(name="", default=0x3200, min=0, max=2**16 - 1)
+        name="",
+        size=4,
+        min=0,
+        max=1,
+        default=(140 / 255, 120 / 255, 110 / 255, 1),
+        subtype="COLOR",
+        update=onUpdateOoTLighting,
+    )
+    fogNear: bpy.props.IntProperty(name="", default=993, min=0, max=2**10 - 1, update=onUpdateOoTLighting)
+    transitionSpeed: bpy.props.IntProperty(name="", default=1, min=0, max=63, update=onUpdateOoTLighting)
+    fogFar: bpy.props.IntProperty(name="", default=0x3200, min=0, max=2**16 - 1, update=onUpdateOoTLighting)
     expandTab: bpy.props.BoolProperty(name="Expand Tab")
 
-=======
-	ambient : bpy.props.FloatVectorProperty(name = "Ambient Color", size = 4, min = 0, max = 1, default = (70/255, 40/255, 57/255 ,1), subtype = 'COLOR', update = onUpdateOoTLighting)
-	useCustomDiffuse0 : bpy.props.BoolProperty(name = 'Use Custom Diffuse 0 Light Object', update = onUpdateOoTLighting)
-	useCustomDiffuse1 : bpy.props.BoolProperty(name = 'Use Custom Diffuse 1 Light Object', update = onUpdateOoTLighting)
-	diffuse0 :  bpy.props.FloatVectorProperty(name = "", size = 4, min = 0, max = 1, default = (180/255, 154/255, 138/255 ,1), subtype = 'COLOR', update = onUpdateOoTLighting)
-	diffuse1 :  bpy.props.FloatVectorProperty(name = "", size = 4, min = 0, max = 1, default = (20/255, 20/255, 60/255 ,1), subtype = 'COLOR', update = onUpdateOoTLighting)
-	diffuse0Custom : bpy.props.PointerProperty(name = "Diffuse 0", type = bpy.types.Light, update = onUpdateOoTLighting)
-	diffuse1Custom : bpy.props.PointerProperty(name = "Diffuse 1", type = bpy.types.Light, update = onUpdateOoTLighting)
-	fogColor : bpy.props.FloatVectorProperty(name = "", size = 4, min = 0, max = 1, default = (140/255, 120/255, 110/255 ,1), subtype = 'COLOR', update = onUpdateOoTLighting)
-	fogNear : bpy.props.IntProperty(name = "", default = 993, min = 0, max = 2**10 - 1, update = onUpdateOoTLighting)
-	transitionSpeed : bpy.props.IntProperty(name = "", default = 1, min = 0, max = 63, update = onUpdateOoTLighting)
-	fogFar : bpy.props.IntProperty(name = "", default = 0x3200, min = 0, max = 2**16 - 1, update = onUpdateOoTLighting)
-	expandTab : bpy.props.BoolProperty(name = "Expand Tab")
->>>>>>> 07a3fc67
 
 class OOTLightGroupProperty(bpy.types.PropertyGroup):
     expandTab: bpy.props.BoolProperty()
@@ -409,7 +343,6 @@
 
 
 class OOTSceneHeaderProperty(bpy.types.PropertyGroup):
-<<<<<<< HEAD
     expandTab: bpy.props.BoolProperty(name="Expand Tab")
     usePreviousHeader: bpy.props.BoolProperty(name="Use Previous Header", default=True)
 
@@ -424,8 +357,12 @@
     skyboxIDCustom: bpy.props.StringProperty(name="Skybox ID", default="0")
     skyboxCloudiness: bpy.props.EnumProperty(name="Cloudiness", items=ootEnumCloudiness, default="0x00")
     skyboxCloudinessCustom: bpy.props.StringProperty(name="Cloudiness ID", default="0x00")
-    skyboxLighting: bpy.props.EnumProperty(name="Skybox Lighting", items=ootEnumSkyboxLighting, default="false")
-    skyboxLightingCustom: bpy.props.StringProperty(name="Skybox Lighting Custom", default="0x00")
+    skyboxLighting: bpy.props.EnumProperty(
+        name="Skybox Lighting", items=ootEnumSkyboxLighting, default="false", update=onUpdateOoTLighting
+    )
+    skyboxLightingCustom: bpy.props.StringProperty(
+        name="Skybox Lighting Custom", default="0x00", update=onUpdateOoTLighting
+    )
 
     mapLocation: bpy.props.EnumProperty(name="Map Location", items=ootEnumMapLocation, default="0x00")
     mapLocationCustom: bpy.props.StringProperty(name="Skybox Lighting Custom", default="0x00")
@@ -473,60 +410,6 @@
         default=False,
     )
 
-=======
-	expandTab : bpy.props.BoolProperty(name = "Expand Tab")
-	usePreviousHeader : bpy.props.BoolProperty(name = "Use Previous Header", default = True)
-
-	globalObject : bpy.props.EnumProperty(name = "Global Object", default = "0x0002", items = ootEnumGlobalObject)
-	globalObjectCustom : bpy.props.StringProperty(name = "Global Object Custom", default = "0x00")
-	naviCup : bpy.props.EnumProperty(name = "Navi Hints", default = '0x00', items = ootEnumNaviHints)
-	naviCupCustom : bpy.props.StringProperty(name = "Navi Hints Custom", default = '0x00')
-
-	skyboxID : bpy.props.EnumProperty(name = "Skybox", items = ootEnumSkybox, default = "0x01")
-	skyboxIDCustom : bpy.props.StringProperty(name = "Skybox ID", default = '0')
-	skyboxCloudiness : bpy.props.EnumProperty(name = "Cloudiness", items = ootEnumCloudiness, default = "0x00")
-	skyboxCloudinessCustom : bpy.props.StringProperty(name = "Cloudiness ID", default = '0x00')
-	skyboxLighting : bpy.props.EnumProperty(name = "Skybox Lighting", items = ootEnumSkyboxLighting, default = "0x00", update = onUpdateOoTLighting)
-	skyboxLightingCustom : bpy.props.StringProperty(name = "Skybox Lighting Custom", default = '0x00', update = onUpdateOoTLighting)
-
-	mapLocation : bpy.props.EnumProperty(name = "Map Location", items = ootEnumMapLocation, default = "0x00")
-	mapLocationCustom : bpy.props.StringProperty(name = "Skybox Lighting Custom", default = '0x00')
-	cameraMode : bpy.props.EnumProperty(name = "Camera Mode", items = ootEnumCameraMode, default = "0x00")
-	cameraModeCustom : bpy.props.StringProperty(name = "Camera Mode Custom", default = '0x00')
-
-	musicSeq : bpy.props.EnumProperty(name = "Music Sequence", items = ootEnumMusicSeq, default = '0x02')
-	musicSeqCustom : bpy.props.StringProperty(name = "Music Sequence ID", default = '0x00')
-	nightSeq : bpy.props.EnumProperty(name = "Nighttime SFX", items = ootEnumNightSeq, default = "0x00")
-	nightSeqCustom : bpy.props.StringProperty(name = "Nighttime SFX ID", default = '0x00')
-	audioSessionPreset : bpy.props.EnumProperty(name = "Audio Session Preset", items = ootEnumAudioSessionPreset, default = "0x00")
-	audioSessionPresetCustom : bpy.props.StringProperty(name = "Audio Session Preset", default = "0x00")
-
-	timeOfDayLights : bpy.props.PointerProperty(type = OOTLightGroupProperty, name = "Time Of Day Lighting")
-	lightList : bpy.props.CollectionProperty(type = OOTLightProperty, name = 'Lighting List')
-	exitList : bpy.props.CollectionProperty(type = OOTExitProperty, name = "Exit List")
-
-	writeCutscene : bpy.props.BoolProperty(name = "Write Cutscene")
-	csWriteType : bpy.props.EnumProperty(name = "Cutscene Data Type", items = ootEnumCSWriteType, default = "Embedded")
-	csWriteCustom : bpy.props.StringProperty(name = "CS hdr var:", default = "")
-	csWriteObject : bpy.props.PointerProperty(name = "Cutscene Object", type = bpy.types.Object)
-	
-	# These properties are for the deprecated "Embedded" cutscene type. They have
-	# not been removed as doing so would break any existing scenes made with this
-	# type of cutscene data.
-	csEndFrame : bpy.props.IntProperty(name = "End Frame", min = 0, default = 100)
-	csWriteTerminator : bpy.props.BoolProperty(name = "Write Terminator (Code Execution)")
-	csTermIdx : bpy.props.IntProperty(name = "Index", min = 0)
-	csTermStart : bpy.props.IntProperty(name = "Start Frm", min = 0, default = 99)
-	csTermEnd : bpy.props.IntProperty(name = "End Frm", min = 0, default = 100)
-	csLists : bpy.props.CollectionProperty(type = OOTCSListProperty, name = 'Cutscene Lists')
-	
-	extraCutscenes : bpy.props.CollectionProperty(type = OOTExtraCutsceneProperty, name = "Extra Cutscenes")
-
-	sceneTableEntry : bpy.props.PointerProperty(type = OOTSceneTableEntryProperty)
-
-	menuTab : bpy.props.EnumProperty(name = "Menu", items = ootEnumSceneMenu)
-	altMenuTab : bpy.props.EnumProperty(name = "Menu", items = ootEnumSceneMenuAlternate)
->>>>>>> 07a3fc67
 
 def drawSceneTableEntryProperty(layout, sceneTableEntryProp):
     drawEnumWithCustom(layout, sceneTableEntryProp, "drawConfig", "Draw Config", "")
