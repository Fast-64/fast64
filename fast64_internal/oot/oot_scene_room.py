--- conflicted
+++ resolved
@@ -1,137 +1,10 @@
-# import bpy
 from bpy.types import UILayout
-<<<<<<< HEAD
 from ..utility import prop_split
 from .oot_utility import drawAddButton, drawCollectionOps, drawEnumWithCustom, getSceneObj, getRoomObj
 from .oot_cutscene import drawCSListProperty, drawCSAddButtons
 from .oot_constants import ootData
 from .scene.panel.properties import OOT_SearchMusicSeqEnumOperator
 from .room.panel.properties import OOTObjectProperty, OOT_SearchObjectEnumOperator, OOTRoomHeaderProperty
-=======
-from typing import Callable
-from ..render_settings import on_update_oot_render_settings
-from ..utility import ootGetSceneOrRoomHeader, prop_split
-from .oot_utility import drawAddButton, drawCollectionOps, drawEnumWithCustom, getSceneObj, getRoomObj
-from .oot_cutscene import OOTCSListProperty, drawCSListProperty, drawCSAddButtons
-from .oot_actor import setAllActorsVisibility
-from .oot_upgrade import upgradeRoomHeaders
-
-from .oot_constants import (
-    ootData,
-    ootEnumMusicSeq,
-    ootEnumSceneID,
-    ootEnumExitIndex,
-    ootEnumTransitionAnims,
-    ootEnumLightGroupMenu,
-    ootEnumGlobalObject,
-    ootEnumNaviHints,
-    ootEnumSkybox,
-    ootEnumCloudiness,
-    ootEnumSkyboxLighting,
-    ootEnumMapLocation,
-    ootEnumCameraMode,
-    ootEnumNightSeq,
-    ootEnumAudioSessionPreset,
-    ootEnumCSWriteType,
-    ootEnumSceneMenu,
-    ootEnumSceneMenuAlternate,
-    ootEnumRoomMenu,
-    ootEnumRoomMenuAlternate,
-    ootEnumRoomBehaviour,
-    ootEnumLinkIdle,
-    ootEnumRoomShapeType,
-    ootEnumHeaderMenu,
-    ootEnumDrawConfig,
-)
-
-
-def onUpdateOoTLighting(self, context: bpy.types.Context):
-    on_update_oot_render_settings(self, context)
-
-
-class OOTSceneProperties(bpy.types.PropertyGroup):
-    write_dummy_room_list: bpy.props.BoolProperty(
-        name="Dummy Room List",
-        default=False,
-        description=(
-            "When exporting the scene to C, use NULL for the pointers to room "
-            "start/end offsets, instead of the appropriate symbols"
-        ),
-    )
-
-
-class OOT_SearchMusicSeqEnumOperator(bpy.types.Operator):
-    bl_idname = "object.oot_search_music_seq_enum_operator"
-    bl_label = "Search Music Sequence"
-    bl_property = "ootMusicSeq"
-    bl_options = {"REGISTER", "UNDO"}
-
-    ootMusicSeq: bpy.props.EnumProperty(items=ootEnumMusicSeq, default="0x02")
-    headerIndex: bpy.props.IntProperty(default=0, min=0)
-    objName: bpy.props.StringProperty()
-
-    def execute(self, context):
-        sceneHeader = ootGetSceneOrRoomHeader(bpy.data.objects[self.objName], self.headerIndex, False)
-        sceneHeader.musicSeq = self.ootMusicSeq
-        bpy.context.region.tag_redraw()
-        self.report({"INFO"}, "Selected: " + self.ootMusicSeq)
-        return {"FINISHED"}
-
-    def invoke(self, context, event):
-        context.window_manager.invoke_search_popup(self)
-        return {"RUNNING_MODAL"}
-
-
-class OOT_SearchObjectEnumOperator(bpy.types.Operator):
-    bl_idname = "object.oot_search_object_enum_operator"
-    bl_label = "Search Object ID"
-    bl_property = "objectKey"
-    bl_options = {"REGISTER", "UNDO"}
-
-    objectKey: bpy.props.EnumProperty(items=ootData.objectData.ootEnumObjectKey, default="obj_human")
-    headerIndex: bpy.props.IntProperty(default=0, min=0)
-    index: bpy.props.IntProperty(default=0, min=0)
-    objName: bpy.props.StringProperty()
-
-    def execute(self, context):
-        roomHeader = ootGetSceneOrRoomHeader(bpy.data.objects[self.objName], self.headerIndex, True)
-        roomHeader.objectList[self.index].objectKey = self.objectKey
-        bpy.context.region.tag_redraw()
-        self.report({"INFO"}, "Selected: " + self.objectKey)
-        return {"FINISHED"}
-
-    def invoke(self, context, event):
-        context.window_manager.invoke_search_popup(self)
-        return {"RUNNING_MODAL"}
-
-
-class OOT_SearchSceneEnumOperator(bpy.types.Operator):
-    bl_idname = "object.oot_search_scene_enum_operator"
-    bl_label = "Choose Scene"
-    bl_property = "ootSceneID"
-    bl_options = {"REGISTER", "UNDO"}
-
-    ootSceneID: bpy.props.EnumProperty(items=ootEnumSceneID, default="SCENE_YDAN")
-    opName: bpy.props.StringProperty(default="Export")
-
-    def execute(self, context):
-        if self.opName == "Export":
-            context.scene.ootSceneExportSettings.option = self.ootSceneID
-        elif self.opName == "Import":
-            context.scene.ootSceneImportSettings.option = self.ootSceneID
-        elif self.opName == "Remove":
-            context.scene.ootSceneRemoveSettings.option = self.ootSceneID
-        else:
-            raise Exception(f'Invalid OOT scene search operator name: "{self.opName}"')
-
-        bpy.context.region.tag_redraw()
-        self.report({"INFO"}, "Selected: " + self.ootSceneID)
-        return {"FINISHED"}
-
-    def invoke(self, context, event):
-        context.window_manager.invoke_search_popup(self)
-        return {"RUNNING_MODAL"}
->>>>>>> 7718618c
 
 
 def drawAlternateRoomHeaderProperty(layout, headerProp, objName):
@@ -247,137 +120,6 @@
         prop_split(box, lightProp, "transitionSpeed", "Transition Speed")
 
 
-<<<<<<< HEAD
-=======
-class OOTSceneTableEntryProperty(bpy.types.PropertyGroup):
-    drawConfig: bpy.props.EnumProperty(items=ootEnumDrawConfig, name="Scene Draw Config", default="SDC_DEFAULT")
-    drawConfigCustom: bpy.props.StringProperty(name="Scene Draw Config Custom")
-    hasTitle: bpy.props.BoolProperty(default=True)
-
-
-class OOTExtraCutsceneProperty(bpy.types.PropertyGroup):
-    csObject: bpy.props.PointerProperty(name="Cutscene Object", type=bpy.types.Object)
-
-
-def onMenuTabChange(self, context: bpy.types.Context):
-    def callback(thisHeader, otherObj: bpy.types.Object):
-        if otherObj.ootEmptyType == "Scene":
-            header = otherObj.ootSceneHeader
-        else:
-            header = otherObj.ootRoomHeader
-
-        if thisHeader.menuTab != "Alternate" and header.menuTab == "Alternate":
-            header.menuTab = "General"
-        if thisHeader.menuTab == "Alternate" and header.menuTab != "Alternate":
-            header.menuTab = "Alternate"
-
-    onHeaderPropertyChange(self, context, callback)
-
-
-def onHeaderMenuTabChange(self, context: bpy.types.Context):
-    def callback(thisHeader, otherObj: bpy.types.Object):
-        if otherObj.ootEmptyType == "Scene":
-            header = otherObj.ootAlternateSceneHeaders
-        else:
-            header = otherObj.ootAlternateRoomHeaders
-
-        header.headerMenuTab = thisHeader.headerMenuTab
-        header.currentCutsceneIndex = thisHeader.currentCutsceneIndex
-
-    onHeaderPropertyChange(self, context, callback)
-
-
-def onHeaderPropertyChange(self, context: bpy.types.Context, callback: Callable[[any, bpy.types.Object], None]):
-    if not bpy.context.scene.fast64.oot.headerTabAffectsVisibility or bpy.context.scene.ootActiveHeaderLock:
-        return
-    bpy.context.scene.ootActiveHeaderLock = True
-
-    thisHeader = self
-    thisObj = context.object
-    otherObjs = [
-        obj
-        for obj in bpy.data.objects
-        if (obj.ootEmptyType == "Scene" or obj.ootEmptyType == "Room") and obj != thisObj
-    ]
-
-    for otherObj in otherObjs:
-        callback(thisHeader, otherObj)
-
-    setAllActorsVisibility(self, context)
-
-    bpy.context.scene.ootActiveHeaderLock = False
-
-
-class OOTSceneHeaderProperty(bpy.types.PropertyGroup):
-    expandTab: bpy.props.BoolProperty(name="Expand Tab")
-    usePreviousHeader: bpy.props.BoolProperty(name="Use Previous Header", default=True)
-
-    globalObject: bpy.props.EnumProperty(
-        name="Global Object", default="OBJECT_GAMEPLAY_DANGEON_KEEP", items=ootEnumGlobalObject
-    )
-    globalObjectCustom: bpy.props.StringProperty(name="Global Object Custom", default="0x00")
-    naviCup: bpy.props.EnumProperty(name="Navi Hints", default="0x00", items=ootEnumNaviHints)
-    naviCupCustom: bpy.props.StringProperty(name="Navi Hints Custom", default="0x00")
-
-    skyboxID: bpy.props.EnumProperty(name="Skybox", items=ootEnumSkybox, default="0x01")
-    skyboxIDCustom: bpy.props.StringProperty(name="Skybox ID", default="0")
-    skyboxCloudiness: bpy.props.EnumProperty(name="Cloudiness", items=ootEnumCloudiness, default="0x00")
-    skyboxCloudinessCustom: bpy.props.StringProperty(name="Cloudiness ID", default="0x00")
-    skyboxLighting: bpy.props.EnumProperty(
-        name="Skybox Lighting", items=ootEnumSkyboxLighting, default="LIGHT_MODE_TIME", update=onUpdateOoTLighting
-    )
-    skyboxLightingCustom: bpy.props.StringProperty(
-        name="Skybox Lighting Custom", default="0x00", update=onUpdateOoTLighting
-    )
-
-    mapLocation: bpy.props.EnumProperty(name="Map Location", items=ootEnumMapLocation, default="0x00")
-    mapLocationCustom: bpy.props.StringProperty(name="Skybox Lighting Custom", default="0x00")
-    cameraMode: bpy.props.EnumProperty(name="Camera Mode", items=ootEnumCameraMode, default="0x00")
-    cameraModeCustom: bpy.props.StringProperty(name="Camera Mode Custom", default="0x00")
-
-    musicSeq: bpy.props.EnumProperty(name="Music Sequence", items=ootEnumMusicSeq, default="0x02")
-    musicSeqCustom: bpy.props.StringProperty(name="Music Sequence ID", default="0x00")
-    nightSeq: bpy.props.EnumProperty(name="Nighttime SFX", items=ootEnumNightSeq, default="0x00")
-    nightSeqCustom: bpy.props.StringProperty(name="Nighttime SFX ID", default="0x00")
-    audioSessionPreset: bpy.props.EnumProperty(
-        name="Audio Session Preset", items=ootEnumAudioSessionPreset, default="0x00"
-    )
-    audioSessionPresetCustom: bpy.props.StringProperty(name="Audio Session Preset", default="0x00")
-
-    timeOfDayLights: bpy.props.PointerProperty(type=OOTLightGroupProperty, name="Time Of Day Lighting")
-    lightList: bpy.props.CollectionProperty(type=OOTLightProperty, name="Lighting List")
-    exitList: bpy.props.CollectionProperty(type=OOTExitProperty, name="Exit List")
-
-    writeCutscene: bpy.props.BoolProperty(name="Write Cutscene")
-    csWriteType: bpy.props.EnumProperty(name="Cutscene Data Type", items=ootEnumCSWriteType, default="Embedded")
-    csWriteCustom: bpy.props.StringProperty(name="CS hdr var:", default="")
-    csWriteObject: bpy.props.PointerProperty(name="Cutscene Object", type=bpy.types.Object)
-
-    # These properties are for the deprecated "Embedded" cutscene type. They have
-    # not been removed as doing so would break any existing scenes made with this
-    # type of cutscene data.
-    csEndFrame: bpy.props.IntProperty(name="End Frame", min=0, default=100)
-    csWriteTerminator: bpy.props.BoolProperty(name="Write Terminator (Code Execution)")
-    csTermIdx: bpy.props.IntProperty(name="Index", min=0)
-    csTermStart: bpy.props.IntProperty(name="Start Frm", min=0, default=99)
-    csTermEnd: bpy.props.IntProperty(name="End Frm", min=0, default=100)
-    csLists: bpy.props.CollectionProperty(type=OOTCSListProperty, name="Cutscene Lists")
-
-    extraCutscenes: bpy.props.CollectionProperty(type=OOTExtraCutsceneProperty, name="Extra Cutscenes")
-
-    sceneTableEntry: bpy.props.PointerProperty(type=OOTSceneTableEntryProperty)
-
-    menuTab: bpy.props.EnumProperty(name="Menu", items=ootEnumSceneMenu, update=onMenuTabChange)
-    altMenuTab: bpy.props.EnumProperty(name="Menu", items=ootEnumSceneMenuAlternate)
-
-    appendNullEntrance: bpy.props.BoolProperty(
-        name="Append Null Entrance",
-        description="Add an additional {0, 0} to the end of the EntranceEntry list.",
-        default=False,
-    )
-
-
->>>>>>> 7718618c
 def drawSceneTableEntryProperty(layout, sceneTableEntryProp):
     drawEnumWithCustom(layout, sceneTableEntryProp, "drawConfig", "Draw Config", "")
 
@@ -503,7 +245,7 @@
 
 
 def drawRoomHeaderProperty(layout: UILayout, roomProp, dropdownLabel, headerIndex, objName):
-    from .oot_level import OOT_ManualUpgrade
+    from .props_panel_main import OOT_ManualUpgrade
 
     if dropdownLabel is not None:
         layout.prop(roomProp, "expandTab", text=dropdownLabel, icon="TRIA_DOWN" if roomProp.expandTab else "TRIA_RIGHT")
