<<<<<<< HEAD
import math, os, bpy, bmesh, mathutils
from bpy.utils import register_class, unregister_class
from io import BytesIO

from ..utility import *
from .oot_utility import *
from .oot_constants import *
from ..f3d.f3d_gbi import *

from .oot_actor import *

# from .oot_collision import *
from .oot_cutscene import *
=======
import bpy
>>>>>>> 603ecb65
from ..render_settings import on_update_oot_render_settings
from ..utility import ootGetSceneOrRoomHeader, prop_split
from .oot_utility import drawAddButton, drawCollectionOps, drawEnumWithCustom, getEnumName, getSceneObj, getRoomObj
from .oot_cutscene import OOTCSListProperty, drawCSListProperty, drawCSAddButtons

from .oot_constants import (
    ootEnumObjectID,
    ootEnumMusicSeq,
    ootEnumSceneID,
    ootEnumExitIndex,
    ootEnumTransitionAnims,
    ootEnumLightGroupMenu,
    ootEnumGlobalObject,
    ootEnumNaviHints,
    ootEnumSkybox,
    ootEnumCloudiness,
    ootEnumSkyboxLighting,
    ootEnumMapLocation,
    ootEnumCameraMode,
    ootEnumNightSeq,
    ootEnumAudioSessionPreset,
    ootEnumCSWriteType,
    ootEnumSceneMenu,
    ootEnumSceneMenuAlternate,
    ootEnumRoomMenu,
    ootEnumRoomMenuAlternate,
    ootEnumRoomBehaviour,
    ootEnumLinkIdle,
    ootEnumRoomShapeType,
    ootEnumHeaderMenu,
)



def onUpdateOoTLighting(self, context: bpy.types.Context):
    on_update_oot_render_settings(self, context)


class OOTSceneProperties(bpy.types.PropertyGroup):
    write_dummy_room_list: bpy.props.BoolProperty(
        name="Dummy Room List",
        default=False,
        description=(
            "When exporting the scene to C, use NULL for the pointers to room "
            "start/end offsets, instead of the appropriate symbols"
        ),
    )


class OOT_SearchMusicSeqEnumOperator(bpy.types.Operator):
    bl_idname = "object.oot_search_music_seq_enum_operator"
    bl_label = "Search Music Sequence"
    bl_property = "ootMusicSeq"
    bl_options = {"REGISTER", "UNDO"}

    ootMusicSeq: bpy.props.EnumProperty(items=ootEnumMusicSeq, default="0x02")
    headerIndex: bpy.props.IntProperty(default=0, min=0)
    objName: bpy.props.StringProperty()

    def execute(self, context):
        sceneHeader = ootGetSceneOrRoomHeader(bpy.data.objects[self.objName], self.headerIndex, False)
        sceneHeader.musicSeq = self.ootMusicSeq
        bpy.context.region.tag_redraw()
        self.report({"INFO"}, "Selected: " + self.ootMusicSeq)
        return {"FINISHED"}

<<<<<<< HEAD
=======
    def invoke(self, context, event):
        context.window_manager.invoke_search_popup(self)
        return {"RUNNING_MODAL"}

>>>>>>> 603ecb65

class OOT_SearchObjectEnumOperator(bpy.types.Operator):
    bl_idname = "object.oot_search_object_enum_operator"
    bl_label = "Search Object ID"
    bl_property = "ootObjectID"
    bl_options = {"REGISTER", "UNDO"}

    ootObjectID: bpy.props.EnumProperty(items=ootEnumObjectID, default="OBJECT_HUMAN")
    headerIndex: bpy.props.IntProperty(default=0, min=0)
    index: bpy.props.IntProperty(default=0, min=0)
    objName: bpy.props.StringProperty()

    def execute(self, context):
        roomHeader = ootGetSceneOrRoomHeader(bpy.data.objects[self.objName], self.headerIndex, True)
        roomHeader.objectList[self.index].objectID = self.ootObjectID
        bpy.context.region.tag_redraw()
        self.report({"INFO"}, "Selected: " + self.ootObjectID)
        return {"FINISHED"}

<<<<<<< HEAD
=======
    def invoke(self, context, event):
        context.window_manager.invoke_search_popup(self)
        return {"RUNNING_MODAL"}

>>>>>>> 603ecb65

class OOT_SearchSceneEnumOperator(bpy.types.Operator):
    bl_idname = "object.oot_search_scene_enum_operator"
    bl_label = "Choose Scene"
    bl_property = "ootSceneID"
    bl_options = {"REGISTER", "UNDO"}

    ootSceneID: bpy.props.EnumProperty(items=ootEnumSceneID, default="SCENE_YDAN")

    def execute(self, context):
        context.scene.ootSceneOption = self.ootSceneID
        bpy.context.region.tag_redraw()
        self.report({"INFO"}, "Selected: " + self.ootSceneID)
        return {"FINISHED"}

    def invoke(self, context, event):
        context.window_manager.invoke_search_popup(self)
        return {"RUNNING_MODAL"}


def drawAlternateRoomHeaderProperty(layout, headerProp, objName):
    headerSetup = layout.column()
    # headerSetup.box().label(text = "Alternate Headers")
    headerSetupBox = headerSetup.column()

    headerSetupBox.row().prop(headerProp, "headerMenuTab", expand=True)
    if headerProp.headerMenuTab == "Child Night":
        drawRoomHeaderProperty(headerSetupBox, headerProp.childNightHeader, None, 1, objName)
    elif headerProp.headerMenuTab == "Adult Day":
        drawRoomHeaderProperty(headerSetupBox, headerProp.adultDayHeader, None, 2, objName)
    elif headerProp.headerMenuTab == "Adult Night":
        drawRoomHeaderProperty(headerSetupBox, headerProp.adultNightHeader, None, 3, objName)
    elif headerProp.headerMenuTab == "Cutscene":
        prop_split(headerSetup, headerProp, "currentCutsceneIndex", "Cutscene Index")
        drawAddButton(headerSetup, len(headerProp.cutsceneHeaders), "Room", None, objName)
        index = headerProp.currentCutsceneIndex
        if index - 4 < len(headerProp.cutsceneHeaders):
            drawRoomHeaderProperty(headerSetup, headerProp.cutsceneHeaders[index - 4], None, index, objName)
        else:
            headerSetup.label(text="No cutscene header for this index.", icon="QUESTION")


class OOTExitProperty(bpy.types.PropertyGroup):
    expandTab: bpy.props.BoolProperty(name="Expand Tab")
<<<<<<< HEAD

    exitIndex: bpy.props.EnumProperty(items=ootEnumExitIndex, default="Default")
    exitIndexCustom: bpy.props.StringProperty(default="0x0000")

    # These are used when adding an entry to gEntranceTable
    scene: bpy.props.EnumProperty(items=ootEnumSceneID, default="SCENE_YDAN")
    sceneCustom: bpy.props.StringProperty(default="SCENE_YDAN")

    # These are used when adding an entry to gEntranceTable
=======

    exitIndex: bpy.props.EnumProperty(items=ootEnumExitIndex, default="Default")
    exitIndexCustom: bpy.props.StringProperty(default="0x0000")

    # These are used when adding an entry to gEntranceTable
    scene: bpy.props.EnumProperty(items=ootEnumSceneID, default="SCENE_YDAN")
    sceneCustom: bpy.props.StringProperty(default="SCENE_YDAN")

    # These are used when adding an entry to gEntranceTable
>>>>>>> 603ecb65
    continueBGM: bpy.props.BoolProperty(default=False)
    displayTitleCard: bpy.props.BoolProperty(default=True)
    fadeInAnim: bpy.props.EnumProperty(items=ootEnumTransitionAnims, default="0x02")
    fadeInAnimCustom: bpy.props.StringProperty(default="0x02")
    fadeOutAnim: bpy.props.EnumProperty(items=ootEnumTransitionAnims, default="0x02")
    fadeOutAnimCustom: bpy.props.StringProperty(default="0x02")


def drawExitProperty(layout, exitProp, index, headerIndex, objName):
    box = layout.box()
    box.prop(
        exitProp, "expandTab", text="Exit " + str(index + 1), icon="TRIA_DOWN" if exitProp.expandTab else "TRIA_RIGHT"
    )
    if exitProp.expandTab:
        drawCollectionOps(box, index, "Exit", headerIndex, objName)
        drawEnumWithCustom(box, exitProp, "exitIndex", "Exit Index", "")
        if exitProp.exitIndex != "Custom":
            box.label(text='This is unfinished, use "Custom".')
            exitGroup = box.column()
            exitGroup.enabled = False
            drawEnumWithCustom(exitGroup, exitProp, "scene", "Scene", "")
            exitGroup.prop(exitProp, "continueBGM", text="Continue BGM")
            exitGroup.prop(exitProp, "displayTitleCard", text="Display Title Card")
            drawEnumWithCustom(exitGroup, exitProp, "fadeInAnim", "Fade In Animation", "")
            drawEnumWithCustom(exitGroup, exitProp, "fadeOutAnim", "Fade Out Animation", "")


class OOTObjectProperty(bpy.types.PropertyGroup):
    expandTab: bpy.props.BoolProperty(name="Expand Tab")
    objectID: bpy.props.EnumProperty(items=ootEnumObjectID, default="OBJECT_HUMAN")
    objectIDCustom: bpy.props.StringProperty(default="OBJECT_HUMAN")


def drawObjectProperty(layout, objectProp, headerIndex, index, objName):
<<<<<<< HEAD
    objItemBox = layout.column()
    objectName = getEnumName(ootEnumObjectID, objectProp.objectID)
    # objItemBox.prop(
    #    objectProp, "expandTab", text=objectName, icon="TRIA_DOWN" if objectProp.expandTab else "TRIA_RIGHT"
    # )
    # if objectProp.expandTab:
    row = objItemBox.row()
    row.label(text=f"{objectName}")
    buttons = row.row(align=True)
    objSearch = buttons.operator(OOT_SearchObjectEnumOperator.bl_idname, icon="VIEWZOOM", text="Select")
    drawCollectionOps(buttons, index, "Object", headerIndex, objName, compact=True)
    objSearch.objName = objName
    objSearch.headerIndex = headerIndex if headerIndex is not None else 0
    objSearch.index = index
    # objItemBox.column().label(text="ID: " + objectName)
    # prop_split(objItemBox, objectProp, "objectID", name = "ID")
    if objectProp.objectID == "Custom":
        prop_split(objItemBox, objectProp, "objectIDCustom", "Object ID Custom")
=======
    objItemBox = layout.box()
    objectName = getEnumName(ootEnumObjectID, objectProp.objectID)
    objItemBox.prop(
        objectProp, "expandTab", text=objectName, icon="TRIA_DOWN" if objectProp.expandTab else "TRIA_RIGHT"
    )
    if objectProp.expandTab:
        drawCollectionOps(objItemBox, index, "Object", headerIndex, objName)

        objSearch = objItemBox.operator(OOT_SearchObjectEnumOperator.bl_idname, icon="VIEWZOOM")
        objSearch.objName = objName
        objItemBox.column().label(text="ID: " + objectName)
        # prop_split(objItemBox, objectProp, "objectID", name = "ID")
        if objectProp.objectID == "Custom":
            prop_split(objItemBox, objectProp, "objectIDCustom", "Object ID Custom")
        objSearch.headerIndex = headerIndex if headerIndex is not None else 0
        objSearch.index = index
>>>>>>> 603ecb65


class OOTLightProperty(bpy.types.PropertyGroup):
    ambient: bpy.props.FloatVectorProperty(
        name="Ambient Color",
        size=4,
        min=0,
        max=1,
        default=(70 / 255, 40 / 255, 57 / 255, 1),
        subtype="COLOR",
        update=onUpdateOoTLighting,
    )
    useCustomDiffuse0: bpy.props.BoolProperty(name="Use Custom Diffuse 0 Light Object", update=onUpdateOoTLighting)
    useCustomDiffuse1: bpy.props.BoolProperty(name="Use Custom Diffuse 1 Light Object", update=onUpdateOoTLighting)
    diffuse0: bpy.props.FloatVectorProperty(
        name="",
        size=4,
        min=0,
        max=1,
        default=(180 / 255, 154 / 255, 138 / 255, 1),
        subtype="COLOR",
        update=onUpdateOoTLighting,
    )
    diffuse1: bpy.props.FloatVectorProperty(
        name="",
        size=4,
        min=0,
        max=1,
        default=(20 / 255, 20 / 255, 60 / 255, 1),
        subtype="COLOR",
        update=onUpdateOoTLighting,
    )
    diffuse0Custom: bpy.props.PointerProperty(name="Diffuse 0", type=bpy.types.Light, update=onUpdateOoTLighting)
    diffuse1Custom: bpy.props.PointerProperty(name="Diffuse 1", type=bpy.types.Light, update=onUpdateOoTLighting)
    fogColor: bpy.props.FloatVectorProperty(
        name="",
        size=4,
        min=0,
        max=1,
        default=(140 / 255, 120 / 255, 110 / 255, 1),
        subtype="COLOR",
        update=onUpdateOoTLighting,
    )
    fogNear: bpy.props.IntProperty(name="", default=993, min=0, max=2**10 - 1, update=onUpdateOoTLighting)
    transitionSpeed: bpy.props.IntProperty(name="", default=1, min=0, max=63, update=onUpdateOoTLighting)
    fogFar: bpy.props.IntProperty(name="", default=0x3200, min=0, max=2**16 - 1, update=onUpdateOoTLighting)
    expandTab: bpy.props.BoolProperty(name="Expand Tab")


class OOTLightGroupProperty(bpy.types.PropertyGroup):
    expandTab: bpy.props.BoolProperty()
    menuTab: bpy.props.EnumProperty(items=ootEnumLightGroupMenu)
    dawn: bpy.props.PointerProperty(type=OOTLightProperty)
    day: bpy.props.PointerProperty(type=OOTLightProperty)
    dusk: bpy.props.PointerProperty(type=OOTLightProperty)
    night: bpy.props.PointerProperty(type=OOTLightProperty)
    defaultsSet: bpy.props.BoolProperty()


def drawLightGroupProperty(layout, lightGroupProp):

    box = layout.column()
    box.row().prop(lightGroupProp, "menuTab", expand=True)
    if lightGroupProp.menuTab == "Dawn":
        drawLightProperty(box, lightGroupProp.dawn, "Dawn", False, None, None, None)
    if lightGroupProp.menuTab == "Day":
        drawLightProperty(box, lightGroupProp.day, "Day", False, None, None, None)
    if lightGroupProp.menuTab == "Dusk":
        drawLightProperty(box, lightGroupProp.dusk, "Dusk", False, None, None, None)
    if lightGroupProp.menuTab == "Night":
        drawLightProperty(box, lightGroupProp.night, "Night", False, None, None, None)


def drawLightProperty(layout, lightProp, name, showExpandTab, index, sceneHeaderIndex, objName):
    if showExpandTab:
        box = layout.box().column()
        box.prop(lightProp, "expandTab", text=name, icon="TRIA_DOWN" if lightProp.expandTab else "TRIA_RIGHT")
        expandTab = lightProp.expandTab
    else:
        box = layout
        expandTab = True

    if expandTab:
        if index is not None:
            drawCollectionOps(box, index, "Light", sceneHeaderIndex, objName)
        prop_split(box, lightProp, "ambient", "Ambient Color")

        if lightProp.useCustomDiffuse0:
            prop_split(box, lightProp, "diffuse0Custom", "Diffuse 0")
            box.label(text="Make sure light is not part of scene hierarchy.", icon="FILE_PARENT")
<<<<<<< HEAD
            box.prop(lightProp, "useCustomDiffuse0")
        else:
            prop_split(box, lightProp, "diffuse0", "Diffuse 0")
            row = box.row()
            row.prop(lightProp, "useCustomDiffuse0")
            row.prop(lightProp, "zeroDiffuse0")
=======
        else:
            prop_split(box, lightProp, "diffuse0", "Diffuse 0")
        box.prop(lightProp, "useCustomDiffuse0")
>>>>>>> 603ecb65

        if lightProp.useCustomDiffuse1:
            prop_split(box, lightProp, "diffuse1Custom", "Diffuse 1")
            box.label(text="Make sure light is not part of scene hierarchy.", icon="FILE_PARENT")
<<<<<<< HEAD
            box.prop(lightProp, "useCustomDiffuse1")
        else:
            prop_split(box, lightProp, "diffuse1", "Diffuse 1")
            row = box.row()
            row.prop(lightProp, "useCustomDiffuse1")
            row.prop(lightProp, "zeroDiffuse1")
=======
        else:
            prop_split(box, lightProp, "diffuse1", "Diffuse 1")
        box.prop(lightProp, "useCustomDiffuse1")
>>>>>>> 603ecb65

        prop_split(box, lightProp, "fogColor", "Fog Color")
        prop_split(box, lightProp, "fogNear", "Fog Near")
        prop_split(box, lightProp, "fogFar", "Fog Far")
        prop_split(box, lightProp, "transitionSpeed", "Transition Speed")


class OOTSceneTableEntryProperty(bpy.types.PropertyGroup):
<<<<<<< HEAD
    drawConfig: bpy.props.EnumProperty(items=ootEnumDrawConfig, name="Scene Draw Config")
    drawConfigCustom: bpy.props.StringProperty(name="Scene Draw Config Custom")
=======
    drawConfig: bpy.props.IntProperty(name="Scene Draw Config", min=0)
>>>>>>> 603ecb65
    hasTitle: bpy.props.BoolProperty(default=True)


class OOTExtraCutsceneProperty(bpy.types.PropertyGroup):
    csObject: bpy.props.PointerProperty(name="Cutscene Object", type=bpy.types.Object)

<<<<<<< HEAD

def onMenuTabChange(self, context: bpy.types.Context):
    def callback(thisHeader, otherObj: bpy.types.Object):
        if otherObj.ootEmptyType == "Scene":
            header = otherObj.ootSceneHeader
        else:
            header = otherObj.ootRoomHeader

        if thisHeader.menuTab != "Alternate" and header.menuTab == "Alternate":
            header.menuTab = "General"
        if thisHeader.menuTab == "Alternate" and header.menuTab != "Alternate":
            header.menuTab = "Alternate"

    onHeaderPropertyChange(self, context, callback)


def onHeaderMenuTabChange(self, context: bpy.types.Context):
    def callback(thisHeader, otherObj: bpy.types.Object):
        if otherObj.ootEmptyType == "Scene":
            header = otherObj.ootAlternateSceneHeaders
        else:
            header = otherObj.ootAlternateRoomHeaders

        header.headerMenuTab = thisHeader.headerMenuTab
        header.currentCutsceneIndex = thisHeader.currentCutsceneIndex

    onHeaderPropertyChange(self, context, callback)


def onHeaderPropertyChange(self, context: bpy.types.Context, callback: Callable[[any, bpy.types.Object], None]):
    if not bpy.context.scene.ootHeaderTabAffectsVisibility or bpy.context.scene.ootActiveHeaderLock:
        return
    bpy.context.scene.ootActiveHeaderLock = True

    thisHeader = self
    thisObj = context.object
    otherObjs = [
        obj
        for obj in bpy.data.objects
        if (obj.ootEmptyType == "Scene" or obj.ootEmptyType == "Room") and obj != thisObj
    ]

    for otherObj in otherObjs:
        callback(thisHeader, otherObj)

    setAllActorsVisibility(self, context)

    bpy.context.scene.ootActiveHeaderLock = False

=======
>>>>>>> 603ecb65

class OOTSceneHeaderProperty(bpy.types.PropertyGroup):
    expandTab: bpy.props.BoolProperty(name="Expand Tab")
    usePreviousHeader: bpy.props.BoolProperty(name="Use Previous Header", default=True)

<<<<<<< HEAD
    globalObject: bpy.props.EnumProperty(
        name="Global Object", default="OBJECT_GAMEPLAY_DANGEON_KEEP", items=ootEnumGlobalObject
    )
=======
    globalObject: bpy.props.EnumProperty(name="Global Object", default="0x0002", items=ootEnumGlobalObject)
>>>>>>> 603ecb65
    globalObjectCustom: bpy.props.StringProperty(name="Global Object Custom", default="0x00")
    naviCup: bpy.props.EnumProperty(name="Navi Hints", default="0x00", items=ootEnumNaviHints)
    naviCupCustom: bpy.props.StringProperty(name="Navi Hints Custom", default="0x00")

    skyboxID: bpy.props.EnumProperty(name="Skybox", items=ootEnumSkybox, default="0x01")
    skyboxIDCustom: bpy.props.StringProperty(name="Skybox ID", default="0")
    skyboxCloudiness: bpy.props.EnumProperty(name="Cloudiness", items=ootEnumCloudiness, default="0x00")
    skyboxCloudinessCustom: bpy.props.StringProperty(name="Cloudiness ID", default="0x00")
    skyboxLighting: bpy.props.EnumProperty(
<<<<<<< HEAD
        name="Skybox Lighting", items=ootEnumSkyboxLighting, default="false", update=onUpdateOoTLighting
=======
        name="Skybox Lighting", items=ootEnumSkyboxLighting, default="0x00", update=onUpdateOoTLighting
>>>>>>> 603ecb65
    )
    skyboxLightingCustom: bpy.props.StringProperty(
        name="Skybox Lighting Custom", default="0x00", update=onUpdateOoTLighting
    )

    mapLocation: bpy.props.EnumProperty(name="Map Location", items=ootEnumMapLocation, default="0x00")
    mapLocationCustom: bpy.props.StringProperty(name="Skybox Lighting Custom", default="0x00")
    cameraMode: bpy.props.EnumProperty(name="Camera Mode", items=ootEnumCameraMode, default="0x00")
    cameraModeCustom: bpy.props.StringProperty(name="Camera Mode Custom", default="0x00")

    musicSeq: bpy.props.EnumProperty(name="Music Sequence", items=ootEnumMusicSeq, default="0x02")
    musicSeqCustom: bpy.props.StringProperty(name="Music Sequence ID", default="0x00")
    nightSeq: bpy.props.EnumProperty(name="Nighttime SFX", items=ootEnumNightSeq, default="0x00")
    nightSeqCustom: bpy.props.StringProperty(name="Nighttime SFX ID", default="0x00")
    audioSessionPreset: bpy.props.EnumProperty(
        name="Audio Session Preset", items=ootEnumAudioSessionPreset, default="0x00"
    )
    audioSessionPresetCustom: bpy.props.StringProperty(name="Audio Session Preset", default="0x00")

    timeOfDayLights: bpy.props.PointerProperty(type=OOTLightGroupProperty, name="Time Of Day Lighting")
    lightList: bpy.props.CollectionProperty(type=OOTLightProperty, name="Lighting List")
    exitList: bpy.props.CollectionProperty(type=OOTExitProperty, name="Exit List")

    writeCutscene: bpy.props.BoolProperty(name="Write Cutscene")
    csWriteType: bpy.props.EnumProperty(name="Cutscene Data Type", items=ootEnumCSWriteType, default="Embedded")
    csWriteCustom: bpy.props.StringProperty(name="CS hdr var:", default="")
    csWriteObject: bpy.props.PointerProperty(name="Cutscene Object", type=bpy.types.Object)

    # These properties are for the deprecated "Embedded" cutscene type. They have
    # not been removed as doing so would break any existing scenes made with this
    # type of cutscene data.
    csEndFrame: bpy.props.IntProperty(name="End Frame", min=0, default=100)
    csWriteTerminator: bpy.props.BoolProperty(name="Write Terminator (Code Execution)")
    csTermIdx: bpy.props.IntProperty(name="Index", min=0)
    csTermStart: bpy.props.IntProperty(name="Start Frm", min=0, default=99)
    csTermEnd: bpy.props.IntProperty(name="End Frm", min=0, default=100)
    csLists: bpy.props.CollectionProperty(type=OOTCSListProperty, name="Cutscene Lists")

    extraCutscenes: bpy.props.CollectionProperty(type=OOTExtraCutsceneProperty, name="Extra Cutscenes")

    sceneTableEntry: bpy.props.PointerProperty(type=OOTSceneTableEntryProperty)

<<<<<<< HEAD
    menuTab: bpy.props.EnumProperty(name="Menu", items=ootEnumSceneMenu, update=onMenuTabChange)
    altMenuTab: bpy.props.EnumProperty(name="Menu", items=ootEnumSceneMenuAlternate)

    appendNullEntrance: bpy.props.BoolProperty(
        name="Append Null Entrance",
        description="Add an additional {0, 0} to the end of the EntranceEntry list.",
        default=False,
    )


def drawSceneTableEntryProperty(layout, sceneTableEntryProp):
    drawEnumWithCustom(layout, sceneTableEntryProp, "drawConfig", "Draw Config", "")
=======
    menuTab: bpy.props.EnumProperty(name="Menu", items=ootEnumSceneMenu)
    altMenuTab: bpy.props.EnumProperty(name="Menu", items=ootEnumSceneMenuAlternate)


def drawSceneTableEntryProperty(layout, sceneTableEntryProp):
    prop_split(layout, sceneTableEntryProp, "drawConfig", "Draw Config")
>>>>>>> 603ecb65


def drawSceneHeaderProperty(layout, sceneProp, dropdownLabel, headerIndex, objName):
    if dropdownLabel is not None:
        layout.prop(
            sceneProp, "expandTab", text=dropdownLabel, icon="TRIA_DOWN" if sceneProp.expandTab else "TRIA_RIGHT"
        )
        if not sceneProp.expandTab:
            return
    if headerIndex is not None and headerIndex > 3:
        drawCollectionOps(layout, headerIndex - 4, "Scene", None, objName)

    if headerIndex is not None and headerIndex > 0 and headerIndex < 4:
        layout.prop(sceneProp, "usePreviousHeader", text="Use Previous Header")
        if sceneProp.usePreviousHeader:
            return

    if headerIndex is None or headerIndex == 0:
        layout.row().prop(sceneProp, "menuTab", expand=True)
        menuTab = sceneProp.menuTab
    else:
        layout.row().prop(sceneProp, "altMenuTab", expand=True)
        menuTab = sceneProp.altMenuTab

    if menuTab == "General":
        general = layout.column()
        general.box().label(text="General")
<<<<<<< HEAD
        drawEnumWithCustom(general, sceneProp, "globalObject", "Global Object", "")
        drawEnumWithCustom(general, sceneProp, "naviCup", "Navi Hints", "")
        if headerIndex is None or headerIndex == 0:
            drawSceneTableEntryProperty(general, sceneProp.sceneTableEntry)
        general.prop(sceneProp, "appendNullEntrance")
=======
        if headerIndex is None or headerIndex == 0:
            drawSceneTableEntryProperty(layout, sceneProp.sceneTableEntry)
        drawEnumWithCustom(general, sceneProp, "globalObject", "Global Object", "")
        drawEnumWithCustom(general, sceneProp, "naviCup", "Navi Hints", "")
>>>>>>> 603ecb65

        skyboxAndSound = layout.column()
        skyboxAndSound.box().label(text="Skybox And Sound")
        drawEnumWithCustom(skyboxAndSound, sceneProp, "skyboxID", "Skybox", "")
        drawEnumWithCustom(skyboxAndSound, sceneProp, "skyboxCloudiness", "Cloudiness", "")
        drawEnumWithCustom(skyboxAndSound, sceneProp, "musicSeq", "Music Sequence", "")
        musicSearch = skyboxAndSound.operator(OOT_SearchMusicSeqEnumOperator.bl_idname, icon="VIEWZOOM")
        musicSearch.objName = objName
        musicSearch.headerIndex = headerIndex if headerIndex is not None else 0
        drawEnumWithCustom(skyboxAndSound, sceneProp, "nightSeq", "Nighttime SFX", "")
        drawEnumWithCustom(skyboxAndSound, sceneProp, "audioSessionPreset", "Audio Session Preset", "")

        cameraAndWorldMap = layout.column()
        cameraAndWorldMap.box().label(text="Camera And World Map")
        drawEnumWithCustom(cameraAndWorldMap, sceneProp, "mapLocation", "Map Location", "")
        drawEnumWithCustom(cameraAndWorldMap, sceneProp, "cameraMode", "Camera Mode", "")

    elif menuTab == "Lighting":
        lighting = layout.column()
        lighting.box().label(text="Lighting List")
        drawEnumWithCustom(lighting, sceneProp, "skyboxLighting", "Lighting Mode", "")
<<<<<<< HEAD
        if sceneProp.skyboxLighting == "false":  # Time of Day
=======
        if sceneProp.skyboxLighting == "0x00":  # Time of Day
>>>>>>> 603ecb65
            drawLightGroupProperty(lighting, sceneProp.timeOfDayLights)
        else:
            for i in range(len(sceneProp.lightList)):
                drawLightProperty(lighting, sceneProp.lightList[i], "Lighting " + str(i), True, i, headerIndex, objName)
            drawAddButton(lighting, len(sceneProp.lightList), "Light", headerIndex, objName)

    elif menuTab == "Cutscene":
        cutscene = layout.column()
        r = cutscene.row()
        r.prop(sceneProp, "writeCutscene", text="Write Cutscene")
        if sceneProp.writeCutscene:
            r.prop(sceneProp, "csWriteType", text="Data")
            if sceneProp.csWriteType == "Custom":
                cutscene.prop(sceneProp, "csWriteCustom")
            elif sceneProp.csWriteType == "Object":
                cutscene.prop(sceneProp, "csWriteObject")
            else:
                # This is the GUI setup / drawing for the properties for the
                # deprecated "Embedded" cutscene type. They have not been removed
                # as doing so would break any existing scenes made with this type
                # of cutscene data.
                cutscene.label(text='Embedded cutscenes are deprecated. Please use "Object" instead.')
                cutscene.prop(sceneProp, "csEndFrame", text="End Frame")
                cutscene.prop(sceneProp, "csWriteTerminator", text="Write Terminator (Code Execution)")
                if sceneProp.csWriteTerminator:
                    r = cutscene.row()
                    r.prop(sceneProp, "csTermIdx", text="Index")
                    r.prop(sceneProp, "csTermStart", text="Start Frm")
                    r.prop(sceneProp, "csTermEnd", text="End Frm")
                collectionType = "CSHdr." + str(0 if headerIndex is None else headerIndex)
                for i, p in enumerate(sceneProp.csLists):
                    drawCSListProperty(cutscene, p, i, objName, collectionType)
                drawCSAddButtons(cutscene, objName, collectionType)
        if headerIndex is None or headerIndex == 0:
            cutscene.label(text="Extra cutscenes (not in any header):")
            for i in range(len(sceneProp.extraCutscenes)):
                box = cutscene.box().column()
                drawCollectionOps(box, i, "extraCutscenes", None, objName, True)
                box.prop(sceneProp.extraCutscenes[i], "csObject", text="CS obj")
            if len(sceneProp.extraCutscenes) == 0:
                drawAddButton(cutscene, 0, "extraCutscenes", 0, objName)

    elif menuTab == "Exits":
<<<<<<< HEAD
        exitBox = layout.column()
        exitBox.box().label(text="Exit List")
        for i in range(len(sceneProp.exitList)):
            drawExitProperty(exitBox, sceneProp.exitList[i], i, headerIndex, objName)

        drawAddButton(exitBox, len(sceneProp.exitList), "Exit", headerIndex, objName)


class OOTBGProperty(bpy.types.PropertyGroup):
    image: bpy.props.PointerProperty(type=bpy.types.Image)
    # camera: bpy.props.IntProperty(name="Camera Index", min=0)
    otherModeFlags: bpy.props.StringProperty(
        name="DPSetOtherMode Flags", default="0x0000", description="See src/code/z_room.c:func_8009638C()"
    )

    def draw(self, layout: bpy.types.UILayout, index: int, objName: str, isMulti: bool):
        box = layout.box().column()

        box.template_ID(self, "image", new="image.new", open="image.open")
        # if isMulti:
        #    prop_split(box, self, "camera", "Camera")
        prop_split(box, self, "otherModeFlags", "Other Mode Flags")
        drawCollectionOps(box, index, "BgImage", None, objName)
=======
        if headerIndex is None or headerIndex == 0:
            exitBox = layout.column()
            exitBox.box().label(text="Exit List")
            for i in range(len(sceneProp.exitList)):
                drawExitProperty(exitBox, sceneProp.exitList[i], i, headerIndex, objName)

            drawAddButton(exitBox, len(sceneProp.exitList), "Exit", headerIndex, objName)
        else:
            layout.label(text="Exits are edited in main header.")
>>>>>>> 603ecb65


class OOTRoomHeaderProperty(bpy.types.PropertyGroup):
    expandTab: bpy.props.BoolProperty(name="Expand Tab")
<<<<<<< HEAD
    menuTab: bpy.props.EnumProperty(items=ootEnumRoomMenu, update=onMenuTabChange)
    altMenuTab: bpy.props.EnumProperty(items=ootEnumRoomMenuAlternate)
    usePreviousHeader: bpy.props.BoolProperty(name="Use Previous Header", default=True)

    roomIndex: bpy.props.IntProperty(name="Room Index", default=0, min=0)
    roomBehaviour: bpy.props.EnumProperty(items=ootEnumRoomBehaviour, default="0x00")
    roomBehaviourCustom: bpy.props.StringProperty(default="0x00")
    disableWarpSongs: bpy.props.BoolProperty(name="Disable Warp Songs")
    showInvisibleActors: bpy.props.BoolProperty(name="Show Invisible Actors")
    linkIdleMode: bpy.props.EnumProperty(name="Link Idle Mode", items=ootEnumLinkIdle, default="0x00")
    linkIdleModeCustom: bpy.props.StringProperty(name="Link Idle Mode Custom", default="0x00")

    useCustomBehaviourX: bpy.props.BoolProperty(name="Use Custom Behaviour X")
    useCustomBehaviourY: bpy.props.BoolProperty(name="Use Custom Behaviour Y")

    customBehaviourX: bpy.props.StringProperty(name="Custom Behaviour X", default="0x00")

    customBehaviourY: bpy.props.StringProperty(name="Custom Behaviour Y", default="0x00")

    setWind: bpy.props.BoolProperty(name="Set Wind")
    windVector: bpy.props.IntVectorProperty(name="Wind Vector", size=3, min=-127, max=127)
    windStrength: bpy.props.IntProperty(name="Wind Strength", min=0, max=255)

    leaveTimeUnchanged: bpy.props.BoolProperty(name="Leave Time Unchanged", default=True)
    timeHours: bpy.props.IntProperty(name="Hours", default=0, min=0, max=23)  # 0xFFFE
    timeMinutes: bpy.props.IntProperty(name="Minutes", default=0, min=0, max=59)
    timeSpeed: bpy.props.FloatProperty(name="Time Speed", default=1, min=-13, max=13)  # 0xA

    disableSkybox: bpy.props.BoolProperty(name="Disable Skybox")
    disableSunMoon: bpy.props.BoolProperty(name="Disable Sun/Moon")

    echo: bpy.props.StringProperty(name="Echo", default="0x00")

    objectList: bpy.props.CollectionProperty(type=OOTObjectProperty)

    roomShape: bpy.props.EnumProperty(items=ootEnumRoomShapeType, default="ROOM_SHAPE_TYPE_NORMAL")
    defaultCullDistance: bpy.props.IntProperty(name="Default Cull Distance", min=1, default=100)
    bgImageList: bpy.props.CollectionProperty(type=OOTBGProperty)
    bgImageTab: bpy.props.BoolProperty(name="BG Images")


def drawBGImageList(layout: bpy.types.UILayout, roomHeader: OOTRoomHeaderProperty, objName: str):
    box = layout.column()
    box.label(text="BG images do not work currently.", icon="ERROR")
    box.prop(roomHeader, "bgImageTab", text="BG Images", icon="TRIA_DOWN" if roomHeader.bgImageTab else "TRIA_RIGHT")
    if roomHeader.bgImageTab:
        box.label(text="Only one room allowed per scene.", icon="INFO")
        box.label(text="Must be framebuffer sized (320x240).", icon="INFO")
        box.label(text="Must be jpg file with file marker.", icon="INFO")
        box.label(text="Ex. MsPaint compatible, Photoshop not.")
        box.label(text="Can't use files generated in Blender.")
        imageCount = len(roomHeader.bgImageList)
        for i in range(imageCount):
            roomHeader.bgImageList[i].draw(box, i, objName, imageCount > 1)

        drawAddButton(box, len(roomHeader.bgImageList), "BgImage", None, objName)
=======
    menuTab: bpy.props.EnumProperty(items=ootEnumRoomMenu)
    altMenuTab: bpy.props.EnumProperty(items=ootEnumRoomMenuAlternate)
    usePreviousHeader: bpy.props.BoolProperty(name="Use Previous Header", default=True)

    roomIndex: bpy.props.IntProperty(name="Room Index", default=0, min=0)
    roomBehaviour: bpy.props.EnumProperty(items=ootEnumRoomBehaviour, default="0x00")
    roomBehaviourCustom: bpy.props.StringProperty(default="0x00")
    disableWarpSongs: bpy.props.BoolProperty(name="Disable Warp Songs")
    showInvisibleActors: bpy.props.BoolProperty(name="Show Invisible Actors")
    linkIdleMode: bpy.props.EnumProperty(name="Link Idle Mode", items=ootEnumLinkIdle, default="0x00")
    linkIdleModeCustom: bpy.props.StringProperty(name="Link Idle Mode Custom", default="0x00")
    roomIsHot: bpy.props.BoolProperty(
        name="Use Hot Room Behavior",
        description="Use heat timer/screen effect, overrides Link Idle Mode",
        default=False,
    )

    useCustomBehaviourX: bpy.props.BoolProperty(name="Use Custom Behaviour X")
    useCustomBehaviourY: bpy.props.BoolProperty(name="Use Custom Behaviour Y")

    customBehaviourX: bpy.props.StringProperty(name="Custom Behaviour X", default="0x00")

    customBehaviourY: bpy.props.StringProperty(name="Custom Behaviour Y", default="0x00")

    setWind: bpy.props.BoolProperty(name="Set Wind")
    windVector: bpy.props.FloatVectorProperty(name="Wind Vector", size=3)

    leaveTimeUnchanged: bpy.props.BoolProperty(name="Leave Time Unchanged", default=True)
    timeHours: bpy.props.IntProperty(name="Hours", default=0, min=0, max=23)  # 0xFFFE
    timeMinutes: bpy.props.IntProperty(name="Minutes", default=0, min=0, max=59)
    timeSpeed: bpy.props.FloatProperty(name="Time Speed", default=1, min=-13, max=13)  # 0xA

    disableSkybox: bpy.props.BoolProperty(name="Disable Skybox")
    disableSunMoon: bpy.props.BoolProperty(name="Disable Sun/Moon")

    echo: bpy.props.StringProperty(name="Echo", default="0x00")

    objectList: bpy.props.CollectionProperty(type=OOTObjectProperty)

    roomShape: bpy.props.EnumProperty(items=ootEnumRoomShapeType, default="ROOM_SHAPE_TYPE_NORMAL")
    defaultCullDistance: bpy.props.IntProperty(name="Default Cull Distance", min=1, default=100)
>>>>>>> 603ecb65


def drawRoomHeaderProperty(layout, roomProp, dropdownLabel, headerIndex, objName):

    if dropdownLabel is not None:
        layout.prop(roomProp, "expandTab", text=dropdownLabel, icon="TRIA_DOWN" if roomProp.expandTab else "TRIA_RIGHT")
        if not roomProp.expandTab:
            return
    if headerIndex is not None and headerIndex > 3:
        drawCollectionOps(layout, headerIndex - 4, "Room", None, objName)

    if headerIndex is not None and headerIndex > 0 and headerIndex < 4:
        layout.prop(roomProp, "usePreviousHeader", text="Use Previous Header")
        if roomProp.usePreviousHeader:
            return

    if headerIndex is None or headerIndex == 0:
        layout.row().prop(roomProp, "menuTab", expand=True)
        menuTab = roomProp.menuTab
    else:
        layout.row().prop(roomProp, "altMenuTab", expand=True)
        menuTab = roomProp.altMenuTab

    if menuTab == "General":
        if headerIndex is None or headerIndex == 0:
            general = layout.column()
            general.box().label(text="General")
            prop_split(general, roomProp, "roomIndex", "Room Index")
<<<<<<< HEAD
            prop_split(general, roomProp, "roomShape", "Room Shape")
            if roomProp.roomShape == "ROOM_SHAPE_TYPE_IMAGE":
                drawBGImageList(general, roomProp, objName)
            if roomProp.roomShape == "ROOM_SHAPE_TYPE_CULLABLE":
                general.label(text="Cull regions are generated automatically.", icon="INFO")
                prop_split(general, roomProp, "defaultCullDistance", "Default Cull (Blender Units)")
=======
            prop_split(general, roomProp, "roomShape", "Mesh Type")
            if roomProp.roomShape == "ROOM_SHAPE_TYPE_IMAGE":
                general.box().label(text="Image Room Shape not supported at this time.")
            if roomProp.roomShape == "ROOM_SHAPE_TYPE_CULLABLE":
                prop_split(general, roomProp, "defaultCullDistance", "Default Cull (Blender Units)")

>>>>>>> 603ecb65
        # Behaviour
        behaviourBox = layout.column()
        behaviourBox.box().label(text="Behaviour")
        drawEnumWithCustom(behaviourBox, roomProp, "roomBehaviour", "Room Behaviour", "")
<<<<<<< HEAD
        drawEnumWithCustom(behaviourBox, roomProp, "linkIdleMode", "Link Idle Mode", "")
=======

        behaviourBox.prop(roomProp, "roomIsHot")
        if not roomProp.roomIsHot:
            drawEnumWithCustom(behaviourBox, roomProp, "linkIdleMode", "Link Idle Mode", "")
        else:
            behaviourBox.label(text="Link Idle Mode: Hot Room")

>>>>>>> 603ecb65
        behaviourBox.prop(roomProp, "disableWarpSongs", text="Disable Warp Songs")
        behaviourBox.prop(roomProp, "showInvisibleActors", text="Show Invisible Actors")

        # Time
        skyboxAndTime = layout.column()
        skyboxAndTime.box().label(text="Skybox And Time")

        # Skybox
        skyboxAndTime.prop(roomProp, "disableSkybox", text="Disable Skybox")
        skyboxAndTime.prop(roomProp, "disableSunMoon", text="Disable Sun/Moon")
        skyboxAndTime.prop(roomProp, "leaveTimeUnchanged", text="Leave Time Unchanged")
        if not roomProp.leaveTimeUnchanged:
            skyboxAndTime.label(text="Time")
            timeRow = skyboxAndTime.row()
            timeRow.prop(roomProp, "timeHours", text="Hours")
            timeRow.prop(roomProp, "timeMinutes", text="Minutes")
            # prop_split(skyboxAndTime, roomProp, "timeValue", "Time Of Day")
        prop_split(skyboxAndTime, roomProp, "timeSpeed", "Time Speed")

        # Echo
        prop_split(skyboxAndTime, roomProp, "echo", "Echo")

        # Wind
        windBox = layout.column()
        windBox.box().label(text="Wind")
        windBox.prop(roomProp, "setWind", text="Set Wind")
        if roomProp.setWind:
<<<<<<< HEAD
            windBoxRow = windBox.row()
            windBoxRow.prop(roomProp, "windVector", text="")
            windBox.prop(roomProp, "windStrength", text="Strength")
=======
            windBox.row().prop(roomProp, "windVector", text="")
>>>>>>> 603ecb65
            # prop_split(windBox, roomProp, "windVector", "Wind Vector")

    elif menuTab == "Objects":
        objBox = layout.column()
        objBox.box().label(text="Objects")
        for i in range(len(roomProp.objectList)):
            drawObjectProperty(objBox, roomProp.objectList[i], headerIndex, i, objName)
        drawAddButton(objBox, len(roomProp.objectList), "Object", headerIndex, objName)


class OOTAlternateSceneHeaderProperty(bpy.types.PropertyGroup):
    childNightHeader: bpy.props.PointerProperty(name="Child Night Header", type=OOTSceneHeaderProperty)
    adultDayHeader: bpy.props.PointerProperty(name="Adult Day Header", type=OOTSceneHeaderProperty)
    adultNightHeader: bpy.props.PointerProperty(name="Adult Night Header", type=OOTSceneHeaderProperty)
    cutsceneHeaders: bpy.props.CollectionProperty(type=OOTSceneHeaderProperty)

<<<<<<< HEAD
    headerMenuTab: bpy.props.EnumProperty(name="Header Menu", items=ootEnumHeaderMenu, update=onHeaderMenuTabChange)
    currentCutsceneIndex: bpy.props.IntProperty(min=4, default=4, update=onHeaderMenuTabChange)
=======
    headerMenuTab: bpy.props.EnumProperty(name="Header Menu", items=ootEnumHeaderMenu)
    currentCutsceneIndex: bpy.props.IntProperty(min=4, default=4)
>>>>>>> 603ecb65


def drawAlternateSceneHeaderProperty(layout, headerProp, objName):
    headerSetup = layout.column()
    # headerSetup.box().label(text = "Alternate Headers")
    headerSetupBox = headerSetup.column()

    headerSetupBox.row().prop(headerProp, "headerMenuTab", expand=True)
    if headerProp.headerMenuTab == "Child Night":
        drawSceneHeaderProperty(headerSetupBox, headerProp.childNightHeader, None, 1, objName)
    elif headerProp.headerMenuTab == "Adult Day":
        drawSceneHeaderProperty(headerSetupBox, headerProp.adultDayHeader, None, 2, objName)
    elif headerProp.headerMenuTab == "Adult Night":
        drawSceneHeaderProperty(headerSetupBox, headerProp.adultNightHeader, None, 3, objName)
    elif headerProp.headerMenuTab == "Cutscene":
        prop_split(headerSetup, headerProp, "currentCutsceneIndex", "Cutscene Index")
        drawAddButton(headerSetup, len(headerProp.cutsceneHeaders), "Scene", None, objName)
        index = headerProp.currentCutsceneIndex
        if index - 4 < len(headerProp.cutsceneHeaders):
            drawSceneHeaderProperty(headerSetup, headerProp.cutsceneHeaders[index - 4], None, index, objName)
        else:
            headerSetup.label(text="No cutscene header for this index.", icon="QUESTION")


class OOTAlternateRoomHeaderProperty(bpy.types.PropertyGroup):
    childNightHeader: bpy.props.PointerProperty(name="Child Night Header", type=OOTRoomHeaderProperty)
    adultDayHeader: bpy.props.PointerProperty(name="Adult Day Header", type=OOTRoomHeaderProperty)
    adultNightHeader: bpy.props.PointerProperty(name="Adult Night Header", type=OOTRoomHeaderProperty)
    cutsceneHeaders: bpy.props.CollectionProperty(type=OOTRoomHeaderProperty)

<<<<<<< HEAD
    headerMenuTab: bpy.props.EnumProperty(name="Header Menu", items=ootEnumHeaderMenu, update=onHeaderMenuTabChange)
    currentCutsceneIndex: bpy.props.IntProperty(min=4, default=4, update=onHeaderMenuTabChange)
=======
    headerMenuTab: bpy.props.EnumProperty(name="Header Menu", items=ootEnumHeaderMenu)
    currentCutsceneIndex: bpy.props.IntProperty(min=4, default=4)
>>>>>>> 603ecb65


def drawParentSceneRoom(box, obj):
    sceneObj = getSceneObj(obj)
    roomObj = getRoomObj(obj)

    # box = layout.box().column()
    box.box().column().label(text="Parent Scene/Room Settings")
    box.row().prop(obj, "ootObjectMenu", expand=True)

    if obj.ootObjectMenu == "Scene":
        if sceneObj is not None:
            drawSceneHeaderProperty(box, sceneObj.ootSceneHeader, None, None, sceneObj.name)
            if sceneObj.ootSceneHeader.menuTab == "Alternate":
                drawAlternateSceneHeaderProperty(box, sceneObj.ootAlternateSceneHeaders, sceneObj.name)
        else:
            box.label(text="This object is not part of any Scene hierarchy.", icon="OUTLINER")

    elif obj.ootObjectMenu == "Room":
        if roomObj is not None:
            drawRoomHeaderProperty(box, roomObj.ootRoomHeader, None, None, roomObj.name)
            if roomObj.ootRoomHeader.menuTab == "Alternate":
                drawAlternateRoomHeaderProperty(box, roomObj.ootAlternateRoomHeaders, roomObj.name)
        else:
            box.label(text="This object is not part of any Room hierarchy.", icon="OUTLINER")<|MERGE_RESOLUTION|>--- conflicted
+++ resolved
@@ -1,24 +1,10 @@
-<<<<<<< HEAD
-import math, os, bpy, bmesh, mathutils
-from bpy.utils import register_class, unregister_class
-from io import BytesIO
-
-from ..utility import *
-from .oot_utility import *
-from .oot_constants import *
-from ..f3d.f3d_gbi import *
-
-from .oot_actor import *
-
-# from .oot_collision import *
-from .oot_cutscene import *
-=======
 import bpy
->>>>>>> 603ecb65
+from typing import Callable
 from ..render_settings import on_update_oot_render_settings
 from ..utility import ootGetSceneOrRoomHeader, prop_split
 from .oot_utility import drawAddButton, drawCollectionOps, drawEnumWithCustom, getEnumName, getSceneObj, getRoomObj
 from .oot_cutscene import OOTCSListProperty, drawCSListProperty, drawCSAddButtons
+from .oot_actor import setAllActorsVisibility
 
 from .oot_constants import (
     ootEnumObjectID,
@@ -45,8 +31,8 @@
     ootEnumLinkIdle,
     ootEnumRoomShapeType,
     ootEnumHeaderMenu,
+    ootEnumDrawConfig,
 )
-
 
 
 def onUpdateOoTLighting(self, context: bpy.types.Context):
@@ -81,13 +67,10 @@
         self.report({"INFO"}, "Selected: " + self.ootMusicSeq)
         return {"FINISHED"}
 
-<<<<<<< HEAD
-=======
     def invoke(self, context, event):
         context.window_manager.invoke_search_popup(self)
         return {"RUNNING_MODAL"}
 
->>>>>>> 603ecb65
 
 class OOT_SearchObjectEnumOperator(bpy.types.Operator):
     bl_idname = "object.oot_search_object_enum_operator"
@@ -107,13 +90,10 @@
         self.report({"INFO"}, "Selected: " + self.ootObjectID)
         return {"FINISHED"}
 
-<<<<<<< HEAD
-=======
     def invoke(self, context, event):
         context.window_manager.invoke_search_popup(self)
         return {"RUNNING_MODAL"}
 
->>>>>>> 603ecb65
 
 class OOT_SearchSceneEnumOperator(bpy.types.Operator):
     bl_idname = "object.oot_search_scene_enum_operator"
@@ -158,7 +138,6 @@
 
 class OOTExitProperty(bpy.types.PropertyGroup):
     expandTab: bpy.props.BoolProperty(name="Expand Tab")
-<<<<<<< HEAD
 
     exitIndex: bpy.props.EnumProperty(items=ootEnumExitIndex, default="Default")
     exitIndexCustom: bpy.props.StringProperty(default="0x0000")
@@ -168,17 +147,6 @@
     sceneCustom: bpy.props.StringProperty(default="SCENE_YDAN")
 
     # These are used when adding an entry to gEntranceTable
-=======
-
-    exitIndex: bpy.props.EnumProperty(items=ootEnumExitIndex, default="Default")
-    exitIndexCustom: bpy.props.StringProperty(default="0x0000")
-
-    # These are used when adding an entry to gEntranceTable
-    scene: bpy.props.EnumProperty(items=ootEnumSceneID, default="SCENE_YDAN")
-    sceneCustom: bpy.props.StringProperty(default="SCENE_YDAN")
-
-    # These are used when adding an entry to gEntranceTable
->>>>>>> 603ecb65
     continueBGM: bpy.props.BoolProperty(default=False)
     displayTitleCard: bpy.props.BoolProperty(default=True)
     fadeInAnim: bpy.props.EnumProperty(items=ootEnumTransitionAnims, default="0x02")
@@ -213,7 +181,6 @@
 
 
 def drawObjectProperty(layout, objectProp, headerIndex, index, objName):
-<<<<<<< HEAD
     objItemBox = layout.column()
     objectName = getEnumName(ootEnumObjectID, objectProp.objectID)
     # objItemBox.prop(
@@ -232,24 +199,6 @@
     # prop_split(objItemBox, objectProp, "objectID", name = "ID")
     if objectProp.objectID == "Custom":
         prop_split(objItemBox, objectProp, "objectIDCustom", "Object ID Custom")
-=======
-    objItemBox = layout.box()
-    objectName = getEnumName(ootEnumObjectID, objectProp.objectID)
-    objItemBox.prop(
-        objectProp, "expandTab", text=objectName, icon="TRIA_DOWN" if objectProp.expandTab else "TRIA_RIGHT"
-    )
-    if objectProp.expandTab:
-        drawCollectionOps(objItemBox, index, "Object", headerIndex, objName)
-
-        objSearch = objItemBox.operator(OOT_SearchObjectEnumOperator.bl_idname, icon="VIEWZOOM")
-        objSearch.objName = objName
-        objItemBox.column().label(text="ID: " + objectName)
-        # prop_split(objItemBox, objectProp, "objectID", name = "ID")
-        if objectProp.objectID == "Custom":
-            prop_split(objItemBox, objectProp, "objectIDCustom", "Object ID Custom")
-        objSearch.headerIndex = headerIndex if headerIndex is not None else 0
-        objSearch.index = index
->>>>>>> 603ecb65
 
 
 class OOTLightProperty(bpy.types.PropertyGroup):
@@ -340,34 +289,16 @@
         if lightProp.useCustomDiffuse0:
             prop_split(box, lightProp, "diffuse0Custom", "Diffuse 0")
             box.label(text="Make sure light is not part of scene hierarchy.", icon="FILE_PARENT")
-<<<<<<< HEAD
-            box.prop(lightProp, "useCustomDiffuse0")
-        else:
-            prop_split(box, lightProp, "diffuse0", "Diffuse 0")
-            row = box.row()
-            row.prop(lightProp, "useCustomDiffuse0")
-            row.prop(lightProp, "zeroDiffuse0")
-=======
         else:
             prop_split(box, lightProp, "diffuse0", "Diffuse 0")
         box.prop(lightProp, "useCustomDiffuse0")
->>>>>>> 603ecb65
 
         if lightProp.useCustomDiffuse1:
             prop_split(box, lightProp, "diffuse1Custom", "Diffuse 1")
             box.label(text="Make sure light is not part of scene hierarchy.", icon="FILE_PARENT")
-<<<<<<< HEAD
-            box.prop(lightProp, "useCustomDiffuse1")
-        else:
-            prop_split(box, lightProp, "diffuse1", "Diffuse 1")
-            row = box.row()
-            row.prop(lightProp, "useCustomDiffuse1")
-            row.prop(lightProp, "zeroDiffuse1")
-=======
         else:
             prop_split(box, lightProp, "diffuse1", "Diffuse 1")
         box.prop(lightProp, "useCustomDiffuse1")
->>>>>>> 603ecb65
 
         prop_split(box, lightProp, "fogColor", "Fog Color")
         prop_split(box, lightProp, "fogNear", "Fog Near")
@@ -376,19 +307,14 @@
 
 
 class OOTSceneTableEntryProperty(bpy.types.PropertyGroup):
-<<<<<<< HEAD
     drawConfig: bpy.props.EnumProperty(items=ootEnumDrawConfig, name="Scene Draw Config")
     drawConfigCustom: bpy.props.StringProperty(name="Scene Draw Config Custom")
-=======
-    drawConfig: bpy.props.IntProperty(name="Scene Draw Config", min=0)
->>>>>>> 603ecb65
     hasTitle: bpy.props.BoolProperty(default=True)
 
 
 class OOTExtraCutsceneProperty(bpy.types.PropertyGroup):
     csObject: bpy.props.PointerProperty(name="Cutscene Object", type=bpy.types.Object)
 
-<<<<<<< HEAD
 
 def onMenuTabChange(self, context: bpy.types.Context):
     def callback(thisHeader, otherObj: bpy.types.Object):
@@ -419,7 +345,7 @@
 
 
 def onHeaderPropertyChange(self, context: bpy.types.Context, callback: Callable[[any, bpy.types.Object], None]):
-    if not bpy.context.scene.ootHeaderTabAffectsVisibility or bpy.context.scene.ootActiveHeaderLock:
+    if not bpy.context.scene.fast64.oot.headerTabAffectsVisibility or bpy.context.scene.ootActiveHeaderLock:
         return
     bpy.context.scene.ootActiveHeaderLock = True
 
@@ -438,20 +364,14 @@
 
     bpy.context.scene.ootActiveHeaderLock = False
 
-=======
->>>>>>> 603ecb65
 
 class OOTSceneHeaderProperty(bpy.types.PropertyGroup):
     expandTab: bpy.props.BoolProperty(name="Expand Tab")
     usePreviousHeader: bpy.props.BoolProperty(name="Use Previous Header", default=True)
 
-<<<<<<< HEAD
     globalObject: bpy.props.EnumProperty(
         name="Global Object", default="OBJECT_GAMEPLAY_DANGEON_KEEP", items=ootEnumGlobalObject
     )
-=======
-    globalObject: bpy.props.EnumProperty(name="Global Object", default="0x0002", items=ootEnumGlobalObject)
->>>>>>> 603ecb65
     globalObjectCustom: bpy.props.StringProperty(name="Global Object Custom", default="0x00")
     naviCup: bpy.props.EnumProperty(name="Navi Hints", default="0x00", items=ootEnumNaviHints)
     naviCupCustom: bpy.props.StringProperty(name="Navi Hints Custom", default="0x00")
@@ -461,11 +381,7 @@
     skyboxCloudiness: bpy.props.EnumProperty(name="Cloudiness", items=ootEnumCloudiness, default="0x00")
     skyboxCloudinessCustom: bpy.props.StringProperty(name="Cloudiness ID", default="0x00")
     skyboxLighting: bpy.props.EnumProperty(
-<<<<<<< HEAD
         name="Skybox Lighting", items=ootEnumSkyboxLighting, default="false", update=onUpdateOoTLighting
-=======
-        name="Skybox Lighting", items=ootEnumSkyboxLighting, default="0x00", update=onUpdateOoTLighting
->>>>>>> 603ecb65
     )
     skyboxLightingCustom: bpy.props.StringProperty(
         name="Skybox Lighting Custom", default="0x00", update=onUpdateOoTLighting
@@ -508,7 +424,6 @@
 
     sceneTableEntry: bpy.props.PointerProperty(type=OOTSceneTableEntryProperty)
 
-<<<<<<< HEAD
     menuTab: bpy.props.EnumProperty(name="Menu", items=ootEnumSceneMenu, update=onMenuTabChange)
     altMenuTab: bpy.props.EnumProperty(name="Menu", items=ootEnumSceneMenuAlternate)
 
@@ -521,14 +436,6 @@
 
 def drawSceneTableEntryProperty(layout, sceneTableEntryProp):
     drawEnumWithCustom(layout, sceneTableEntryProp, "drawConfig", "Draw Config", "")
-=======
-    menuTab: bpy.props.EnumProperty(name="Menu", items=ootEnumSceneMenu)
-    altMenuTab: bpy.props.EnumProperty(name="Menu", items=ootEnumSceneMenuAlternate)
-
-
-def drawSceneTableEntryProperty(layout, sceneTableEntryProp):
-    prop_split(layout, sceneTableEntryProp, "drawConfig", "Draw Config")
->>>>>>> 603ecb65
 
 
 def drawSceneHeaderProperty(layout, sceneProp, dropdownLabel, headerIndex, objName):
@@ -556,18 +463,11 @@
     if menuTab == "General":
         general = layout.column()
         general.box().label(text="General")
-<<<<<<< HEAD
         drawEnumWithCustom(general, sceneProp, "globalObject", "Global Object", "")
         drawEnumWithCustom(general, sceneProp, "naviCup", "Navi Hints", "")
         if headerIndex is None or headerIndex == 0:
             drawSceneTableEntryProperty(general, sceneProp.sceneTableEntry)
         general.prop(sceneProp, "appendNullEntrance")
-=======
-        if headerIndex is None or headerIndex == 0:
-            drawSceneTableEntryProperty(layout, sceneProp.sceneTableEntry)
-        drawEnumWithCustom(general, sceneProp, "globalObject", "Global Object", "")
-        drawEnumWithCustom(general, sceneProp, "naviCup", "Navi Hints", "")
->>>>>>> 603ecb65
 
         skyboxAndSound = layout.column()
         skyboxAndSound.box().label(text="Skybox And Sound")
@@ -589,11 +489,7 @@
         lighting = layout.column()
         lighting.box().label(text="Lighting List")
         drawEnumWithCustom(lighting, sceneProp, "skyboxLighting", "Lighting Mode", "")
-<<<<<<< HEAD
         if sceneProp.skyboxLighting == "false":  # Time of Day
-=======
-        if sceneProp.skyboxLighting == "0x00":  # Time of Day
->>>>>>> 603ecb65
             drawLightGroupProperty(lighting, sceneProp.timeOfDayLights)
         else:
             for i in range(len(sceneProp.lightList)):
@@ -637,7 +533,6 @@
                 drawAddButton(cutscene, 0, "extraCutscenes", 0, objName)
 
     elif menuTab == "Exits":
-<<<<<<< HEAD
         exitBox = layout.column()
         exitBox.box().label(text="Exit List")
         for i in range(len(sceneProp.exitList)):
@@ -661,22 +556,10 @@
         #    prop_split(box, self, "camera", "Camera")
         prop_split(box, self, "otherModeFlags", "Other Mode Flags")
         drawCollectionOps(box, index, "BgImage", None, objName)
-=======
-        if headerIndex is None or headerIndex == 0:
-            exitBox = layout.column()
-            exitBox.box().label(text="Exit List")
-            for i in range(len(sceneProp.exitList)):
-                drawExitProperty(exitBox, sceneProp.exitList[i], i, headerIndex, objName)
-
-            drawAddButton(exitBox, len(sceneProp.exitList), "Exit", headerIndex, objName)
-        else:
-            layout.label(text="Exits are edited in main header.")
->>>>>>> 603ecb65
 
 
 class OOTRoomHeaderProperty(bpy.types.PropertyGroup):
     expandTab: bpy.props.BoolProperty(name="Expand Tab")
-<<<<<<< HEAD
     menuTab: bpy.props.EnumProperty(items=ootEnumRoomMenu, update=onMenuTabChange)
     altMenuTab: bpy.props.EnumProperty(items=ootEnumRoomMenuAlternate)
     usePreviousHeader: bpy.props.BoolProperty(name="Use Previous Header", default=True)
@@ -688,6 +571,11 @@
     showInvisibleActors: bpy.props.BoolProperty(name="Show Invisible Actors")
     linkIdleMode: bpy.props.EnumProperty(name="Link Idle Mode", items=ootEnumLinkIdle, default="0x00")
     linkIdleModeCustom: bpy.props.StringProperty(name="Link Idle Mode Custom", default="0x00")
+    roomIsHot: bpy.props.BoolProperty(
+        name="Use Hot Room Behavior",
+        description="Use heat timer/screen effect, overrides Link Idle Mode",
+        default=False,
+    )
 
     useCustomBehaviourX: bpy.props.BoolProperty(name="Use Custom Behaviour X")
     useCustomBehaviourY: bpy.props.BoolProperty(name="Use Custom Behaviour Y")
@@ -733,49 +621,6 @@
             roomHeader.bgImageList[i].draw(box, i, objName, imageCount > 1)
 
         drawAddButton(box, len(roomHeader.bgImageList), "BgImage", None, objName)
-=======
-    menuTab: bpy.props.EnumProperty(items=ootEnumRoomMenu)
-    altMenuTab: bpy.props.EnumProperty(items=ootEnumRoomMenuAlternate)
-    usePreviousHeader: bpy.props.BoolProperty(name="Use Previous Header", default=True)
-
-    roomIndex: bpy.props.IntProperty(name="Room Index", default=0, min=0)
-    roomBehaviour: bpy.props.EnumProperty(items=ootEnumRoomBehaviour, default="0x00")
-    roomBehaviourCustom: bpy.props.StringProperty(default="0x00")
-    disableWarpSongs: bpy.props.BoolProperty(name="Disable Warp Songs")
-    showInvisibleActors: bpy.props.BoolProperty(name="Show Invisible Actors")
-    linkIdleMode: bpy.props.EnumProperty(name="Link Idle Mode", items=ootEnumLinkIdle, default="0x00")
-    linkIdleModeCustom: bpy.props.StringProperty(name="Link Idle Mode Custom", default="0x00")
-    roomIsHot: bpy.props.BoolProperty(
-        name="Use Hot Room Behavior",
-        description="Use heat timer/screen effect, overrides Link Idle Mode",
-        default=False,
-    )
-
-    useCustomBehaviourX: bpy.props.BoolProperty(name="Use Custom Behaviour X")
-    useCustomBehaviourY: bpy.props.BoolProperty(name="Use Custom Behaviour Y")
-
-    customBehaviourX: bpy.props.StringProperty(name="Custom Behaviour X", default="0x00")
-
-    customBehaviourY: bpy.props.StringProperty(name="Custom Behaviour Y", default="0x00")
-
-    setWind: bpy.props.BoolProperty(name="Set Wind")
-    windVector: bpy.props.FloatVectorProperty(name="Wind Vector", size=3)
-
-    leaveTimeUnchanged: bpy.props.BoolProperty(name="Leave Time Unchanged", default=True)
-    timeHours: bpy.props.IntProperty(name="Hours", default=0, min=0, max=23)  # 0xFFFE
-    timeMinutes: bpy.props.IntProperty(name="Minutes", default=0, min=0, max=59)
-    timeSpeed: bpy.props.FloatProperty(name="Time Speed", default=1, min=-13, max=13)  # 0xA
-
-    disableSkybox: bpy.props.BoolProperty(name="Disable Skybox")
-    disableSunMoon: bpy.props.BoolProperty(name="Disable Sun/Moon")
-
-    echo: bpy.props.StringProperty(name="Echo", default="0x00")
-
-    objectList: bpy.props.CollectionProperty(type=OOTObjectProperty)
-
-    roomShape: bpy.props.EnumProperty(items=ootEnumRoomShapeType, default="ROOM_SHAPE_TYPE_NORMAL")
-    defaultCullDistance: bpy.props.IntProperty(name="Default Cull Distance", min=1, default=100)
->>>>>>> 603ecb65
 
 
 def drawRoomHeaderProperty(layout, roomProp, dropdownLabel, headerIndex, objName):
@@ -804,36 +649,17 @@
             general = layout.column()
             general.box().label(text="General")
             prop_split(general, roomProp, "roomIndex", "Room Index")
-<<<<<<< HEAD
             prop_split(general, roomProp, "roomShape", "Room Shape")
             if roomProp.roomShape == "ROOM_SHAPE_TYPE_IMAGE":
                 drawBGImageList(general, roomProp, objName)
             if roomProp.roomShape == "ROOM_SHAPE_TYPE_CULLABLE":
                 general.label(text="Cull regions are generated automatically.", icon="INFO")
                 prop_split(general, roomProp, "defaultCullDistance", "Default Cull (Blender Units)")
-=======
-            prop_split(general, roomProp, "roomShape", "Mesh Type")
-            if roomProp.roomShape == "ROOM_SHAPE_TYPE_IMAGE":
-                general.box().label(text="Image Room Shape not supported at this time.")
-            if roomProp.roomShape == "ROOM_SHAPE_TYPE_CULLABLE":
-                prop_split(general, roomProp, "defaultCullDistance", "Default Cull (Blender Units)")
-
->>>>>>> 603ecb65
         # Behaviour
         behaviourBox = layout.column()
         behaviourBox.box().label(text="Behaviour")
         drawEnumWithCustom(behaviourBox, roomProp, "roomBehaviour", "Room Behaviour", "")
-<<<<<<< HEAD
         drawEnumWithCustom(behaviourBox, roomProp, "linkIdleMode", "Link Idle Mode", "")
-=======
-
-        behaviourBox.prop(roomProp, "roomIsHot")
-        if not roomProp.roomIsHot:
-            drawEnumWithCustom(behaviourBox, roomProp, "linkIdleMode", "Link Idle Mode", "")
-        else:
-            behaviourBox.label(text="Link Idle Mode: Hot Room")
-
->>>>>>> 603ecb65
         behaviourBox.prop(roomProp, "disableWarpSongs", text="Disable Warp Songs")
         behaviourBox.prop(roomProp, "showInvisibleActors", text="Show Invisible Actors")
 
@@ -861,13 +687,9 @@
         windBox.box().label(text="Wind")
         windBox.prop(roomProp, "setWind", text="Set Wind")
         if roomProp.setWind:
-<<<<<<< HEAD
             windBoxRow = windBox.row()
             windBoxRow.prop(roomProp, "windVector", text="")
             windBox.prop(roomProp, "windStrength", text="Strength")
-=======
-            windBox.row().prop(roomProp, "windVector", text="")
->>>>>>> 603ecb65
             # prop_split(windBox, roomProp, "windVector", "Wind Vector")
 
     elif menuTab == "Objects":
@@ -884,13 +706,8 @@
     adultNightHeader: bpy.props.PointerProperty(name="Adult Night Header", type=OOTSceneHeaderProperty)
     cutsceneHeaders: bpy.props.CollectionProperty(type=OOTSceneHeaderProperty)
 
-<<<<<<< HEAD
     headerMenuTab: bpy.props.EnumProperty(name="Header Menu", items=ootEnumHeaderMenu, update=onHeaderMenuTabChange)
     currentCutsceneIndex: bpy.props.IntProperty(min=4, default=4, update=onHeaderMenuTabChange)
-=======
-    headerMenuTab: bpy.props.EnumProperty(name="Header Menu", items=ootEnumHeaderMenu)
-    currentCutsceneIndex: bpy.props.IntProperty(min=4, default=4)
->>>>>>> 603ecb65
 
 
 def drawAlternateSceneHeaderProperty(layout, headerProp, objName):
@@ -921,13 +738,8 @@
     adultNightHeader: bpy.props.PointerProperty(name="Adult Night Header", type=OOTRoomHeaderProperty)
     cutsceneHeaders: bpy.props.CollectionProperty(type=OOTRoomHeaderProperty)
 
-<<<<<<< HEAD
     headerMenuTab: bpy.props.EnumProperty(name="Header Menu", items=ootEnumHeaderMenu, update=onHeaderMenuTabChange)
     currentCutsceneIndex: bpy.props.IntProperty(min=4, default=4, update=onHeaderMenuTabChange)
-=======
-    headerMenuTab: bpy.props.EnumProperty(name="Header Menu", items=ootEnumHeaderMenu)
-    currentCutsceneIndex: bpy.props.IntProperty(min=4, default=4)
->>>>>>> 603ecb65
 
 
 def drawParentSceneRoom(box, obj):
