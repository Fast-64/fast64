--- conflicted
+++ resolved
@@ -63,11 +63,7 @@
     bl_property = "ootObjectID"
     bl_options = {"REGISTER", "UNDO"}
 
-<<<<<<< HEAD
     ootObjectID: bpy.props.EnumProperty(items=ootEnumObjectID, default="obj_human")
-=======
-    ootObjectID: bpy.props.EnumProperty(items=ootEnumObjectID, default="OBJECT_HUMAN")
->>>>>>> 91a6f762
     headerIndex: bpy.props.IntProperty(default=0, min=0)
     index: bpy.props.IntProperty(default=0, min=0)
     objName: bpy.props.StringProperty()
@@ -176,7 +172,6 @@
 
 class OOTObjectProperty(bpy.types.PropertyGroup):
     expandTab: bpy.props.BoolProperty(name="Expand Tab")
-<<<<<<< HEAD
     objectID: bpy.props.EnumProperty(items=ootEnumObjectID, default="obj_human")
     objectIDLegacy: bpy.props.EnumProperty(items=ootEnumObjectIDLegacy, default="OBJECT_HUMAN")
     objectIDCustom: bpy.props.StringProperty(default="OBJECT_CUSTOM")
@@ -190,10 +185,6 @@
                     OOTObjectProperty.upgrade_object(child)
             elif obj.fast64.oot.version < obj.fast64.oot.cur_version:
                 upgradeObjectInit(obj, objectRoot)
-=======
-    objectID: bpy.props.EnumProperty(items=ootEnumObjectID, default="OBJECT_HUMAN")
-    objectIDCustom: bpy.props.StringProperty(default="OBJECT_HUMAN")
->>>>>>> 91a6f762
 
 
 def drawObjectProperty(layout, objectProp, headerIndex, index, objName):
@@ -507,11 +498,7 @@
 
     objectList: bpy.props.CollectionProperty(type=OOTObjectProperty)
 
-<<<<<<< HEAD
-    meshType: bpy.props.EnumProperty(items=ootEnumMeshType, default="0")
-=======
     roomShape: bpy.props.EnumProperty(items=ootEnumRoomShapeType, default="ROOM_SHAPE_TYPE_NORMAL")
->>>>>>> 91a6f762
     defaultCullDistance: bpy.props.IntProperty(name="Default Cull Distance", min=1, default=100)
 
 
@@ -541,17 +528,10 @@
             general = layout.column()
             general.box().label(text="General")
             prop_split(general, roomProp, "roomIndex", "Room Index")
-<<<<<<< HEAD
-            prop_split(general, roomProp, "meshType", "Mesh Type")
-            if roomProp.meshType == "1":
-                general.box().label(text="Mesh Type 1 not supported at this time.")
-            if roomProp.meshType == "2":
-=======
             prop_split(general, roomProp, "roomShape", "Mesh Type")
             if roomProp.roomShape == "ROOM_SHAPE_TYPE_IMAGE":
                 general.box().label(text="Image Room Shape not supported at this time.")
             if roomProp.roomShape == "ROOM_SHAPE_TYPE_CULLABLE":
->>>>>>> 91a6f762
                 prop_split(general, roomProp, "defaultCullDistance", "Default Cull (Blender Units)")
 
         # Behaviour
@@ -636,9 +616,6 @@
     cutsceneHeaders: bpy.props.CollectionProperty(type=OOTRoomHeaderProperty)
 
     headerMenuTab: bpy.props.EnumProperty(name="Header Menu", items=ootEnumHeaderMenu)
-<<<<<<< HEAD
-    currentCutsceneIndex: bpy.props.IntProperty(min=4, default=4)
-=======
     currentCutsceneIndex: bpy.props.IntProperty(min=4, default=4)
 
 
@@ -664,5 +641,4 @@
             if roomObj.ootRoomHeader.menuTab == "Alternate":
                 drawAlternateRoomHeaderProperty(box, roomObj.ootAlternateRoomHeaders, roomObj.name)
         else:
-            box.label(text="This object is not part of any Room hierarchy.", icon="OUTLINER")
->>>>>>> 91a6f762
+            box.label(text="This object is not part of any Room hierarchy.", icon="OUTLINER")