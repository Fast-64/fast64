import bpy
from typing import Callable
from ..render_settings import on_update_oot_render_settings
from ..utility import ootGetSceneOrRoomHeader, prop_split
from .oot_utility import drawAddButton, drawCollectionOps, drawEnumWithCustom, getEnumName, getSceneObj, getRoomObj
from .oot_cutscene import OOTCSListProperty, drawCSListProperty, drawCSAddButtons
from .oot_actor import setAllActorsVisibility

from .oot_constants import (
    ootData,
    ootEnumMusicSeq,
    ootEnumSceneID,
    ootEnumExitIndex,
    ootEnumTransitionAnims,
    ootEnumLightGroupMenu,
    ootEnumGlobalObject,
    ootEnumNaviHints,
    ootEnumSkybox,
    ootEnumCloudiness,
    ootEnumSkyboxLighting,
    ootEnumMapLocation,
    ootEnumCameraMode,
    ootEnumNightSeq,
    ootEnumAudioSessionPreset,
    ootEnumCSWriteType,
    ootEnumSceneMenu,
    ootEnumSceneMenuAlternate,
    ootEnumRoomMenu,
    ootEnumRoomMenuAlternate,
    ootEnumRoomBehaviour,
    ootEnumLinkIdle,
    ootEnumRoomShapeType,
    ootEnumHeaderMenu,
    ootEnumDrawConfig,
)

from .oot_upgrade import upgradeRoomHeaders


def onUpdateOoTLighting(self, context: bpy.types.Context):
    on_update_oot_render_settings(self, context)


class OOTSceneProperties(bpy.types.PropertyGroup):
    write_dummy_room_list: bpy.props.BoolProperty(
        name="Dummy Room List",
        default=False,
        description=(
            "When exporting the scene to C, use NULL for the pointers to room "
            "start/end offsets, instead of the appropriate symbols"
        ),
    )


class OOT_SearchMusicSeqEnumOperator(bpy.types.Operator):
    bl_idname = "object.oot_search_music_seq_enum_operator"
    bl_label = "Search Music Sequence"
    bl_property = "ootMusicSeq"
    bl_options = {"REGISTER", "UNDO"}

    ootMusicSeq: bpy.props.EnumProperty(items=ootEnumMusicSeq, default="0x02")
    headerIndex: bpy.props.IntProperty(default=0, min=0)
    objName: bpy.props.StringProperty()

    def execute(self, context):
        sceneHeader = ootGetSceneOrRoomHeader(bpy.data.objects[self.objName], self.headerIndex, False)
        sceneHeader.musicSeq = self.ootMusicSeq
        bpy.context.region.tag_redraw()
        self.report({"INFO"}, "Selected: " + self.ootMusicSeq)
        return {"FINISHED"}

    def invoke(self, context, event):
        context.window_manager.invoke_search_popup(self)
        return {"RUNNING_MODAL"}


class OOT_SearchObjectEnumOperator(bpy.types.Operator):
    bl_idname = "object.oot_search_object_enum_operator"
    bl_label = "Search Object ID"
    bl_property = "objectKey"
    bl_options = {"REGISTER", "UNDO"}

    objectKey: bpy.props.EnumProperty(items=ootData.objectData.ootEnumObjectKey, default="obj_human")
    headerIndex: bpy.props.IntProperty(default=0, min=0)
    index: bpy.props.IntProperty(default=0, min=0)
    objName: bpy.props.StringProperty()

    def execute(self, context):
        roomHeader = ootGetSceneOrRoomHeader(bpy.data.objects[self.objName], self.headerIndex, True)
        roomHeader.objectList[self.index].objectKey = self.objectKey
        bpy.context.region.tag_redraw()
        self.report({"INFO"}, "Selected: " + self.objectKey)
        return {"FINISHED"}

    def invoke(self, context, event):
        context.window_manager.invoke_search_popup(self)
        return {"RUNNING_MODAL"}


class OOT_SearchSceneEnumOperator(bpy.types.Operator):
    bl_idname = "object.oot_search_scene_enum_operator"
    bl_label = "Choose Scene"
    bl_property = "ootSceneID"
    bl_options = {"REGISTER", "UNDO"}

    ootSceneID: bpy.props.EnumProperty(items=ootEnumSceneID, default="SCENE_YDAN")
    opName: bpy.props.StringProperty(default="Export")

    def execute(self, context):
        if self.opName == "Export":
            context.scene.ootSceneExportSettings.option = self.ootSceneID
        elif self.opName == "Import":
            context.scene.ootSceneImportSettings.option = self.ootSceneID
        elif self.opName == "Remove":
            context.scene.ootSceneRemoveSettings.option = self.ootSceneID
        else:
            raise Exception(f'Invalid OOT scene search operator name: "{self.opName}"')

        bpy.context.region.tag_redraw()
        self.report({"INFO"}, "Selected: " + self.ootSceneID)
        return {"FINISHED"}

    def invoke(self, context, event):
        context.window_manager.invoke_search_popup(self)
        return {"RUNNING_MODAL"}


def drawAlternateRoomHeaderProperty(layout, headerProp, objName):
    headerSetup = layout.column()
    # headerSetup.box().label(text = "Alternate Headers")
    headerSetupBox = headerSetup.column()

    headerSetupBox.row().prop(headerProp, "headerMenuTab", expand=True)
    if headerProp.headerMenuTab == "Child Night":
        drawRoomHeaderProperty(headerSetupBox, headerProp.childNightHeader, None, 1, objName)
    elif headerProp.headerMenuTab == "Adult Day":
        drawRoomHeaderProperty(headerSetupBox, headerProp.adultDayHeader, None, 2, objName)
    elif headerProp.headerMenuTab == "Adult Night":
        drawRoomHeaderProperty(headerSetupBox, headerProp.adultNightHeader, None, 3, objName)
    elif headerProp.headerMenuTab == "Cutscene":
        prop_split(headerSetup, headerProp, "currentCutsceneIndex", "Cutscene Index")
        drawAddButton(headerSetup, len(headerProp.cutsceneHeaders), "Room", None, objName)
        index = headerProp.currentCutsceneIndex
        if index - 4 < len(headerProp.cutsceneHeaders):
            drawRoomHeaderProperty(headerSetup, headerProp.cutsceneHeaders[index - 4], None, index, objName)
        else:
            headerSetup.label(text="No cutscene header for this index.", icon="QUESTION")


class OOTExitProperty(bpy.types.PropertyGroup):
    expandTab: bpy.props.BoolProperty(name="Expand Tab")

    exitIndex: bpy.props.EnumProperty(items=ootEnumExitIndex, default="Default")
    exitIndexCustom: bpy.props.StringProperty(default="0x0000")

    # These are used when adding an entry to gEntranceTable
    scene: bpy.props.EnumProperty(items=ootEnumSceneID, default="SCENE_YDAN")
    sceneCustom: bpy.props.StringProperty(default="SCENE_YDAN")

    # These are used when adding an entry to gEntranceTable
    continueBGM: bpy.props.BoolProperty(default=False)
    displayTitleCard: bpy.props.BoolProperty(default=True)
    fadeInAnim: bpy.props.EnumProperty(items=ootEnumTransitionAnims, default="0x02")
    fadeInAnimCustom: bpy.props.StringProperty(default="0x02")
    fadeOutAnim: bpy.props.EnumProperty(items=ootEnumTransitionAnims, default="0x02")
    fadeOutAnimCustom: bpy.props.StringProperty(default="0x02")


def drawExitProperty(layout, exitProp, index, headerIndex, objName):
    box = layout.box()
    box.prop(
        exitProp, "expandTab", text="Exit " + str(index + 1), icon="TRIA_DOWN" if exitProp.expandTab else "TRIA_RIGHT"
    )
    if exitProp.expandTab:
        drawCollectionOps(box, index, "Exit", headerIndex, objName)
        drawEnumWithCustom(box, exitProp, "exitIndex", "Exit Index", "")
        if exitProp.exitIndex != "Custom":
            box.label(text='This is unfinished, use "Custom".')
            exitGroup = box.column()
            exitGroup.enabled = False
            drawEnumWithCustom(exitGroup, exitProp, "scene", "Scene", "")
            exitGroup.prop(exitProp, "continueBGM", text="Continue BGM")
            exitGroup.prop(exitProp, "displayTitleCard", text="Display Title Card")
            drawEnumWithCustom(exitGroup, exitProp, "fadeInAnim", "Fade In Animation", "")
            drawEnumWithCustom(exitGroup, exitProp, "fadeOutAnim", "Fade Out Animation", "")


class OOTObjectProperty(bpy.types.PropertyGroup):
    expandTab: bpy.props.BoolProperty(name="Expand Tab")
    objectKey: bpy.props.EnumProperty(items=ootData.objectData.ootEnumObjectKey, default="obj_human")
    objectIDCustom: bpy.props.StringProperty(default="OBJECT_CUSTOM")

    # this is needed for compatibility with older blends
    objectID: bpy.props.EnumProperty(items=ootData.objectData.ootEnumObjectIDLegacy, default="OBJECT_HUMAN")

    @staticmethod
    def upgrade_object(obj):
        if obj.fast64.oot.version < 1:
            print(f"Processing '{obj.name}'...")
            upgradeRoomHeaders(obj, ootData.objectData)


<<<<<<< HEAD
def drawObjectProperty(
    layout: bpy.types.UILayout, objectProp: OOTObjectProperty, headerIndex: int, index: int, objName: str
):
    objItemBox = layout.box()

    objectName = getEnumName(ootData.objectData.ootEnumObjectKey, objectProp.objectKey)
    if objectProp.objectKey == "Custom":
        objectName += f" - {objectProp.objectIDCustom}"

    objItemBox.prop(
        objectProp, "expandTab", text=objectName, icon="TRIA_DOWN" if objectProp.expandTab else "TRIA_RIGHT"
    )
    if objectProp.expandTab:
        drawCollectionOps(objItemBox, index, "Object", headerIndex, objName)

        objSearch = objItemBox.operator(OOT_SearchObjectEnumOperator.bl_idname, icon="VIEWZOOM")
        objSearch.objName = objName
        objItemBox.column().label(text="ID: " + objectName)
        if objectProp.objectKey == "Custom":
            prop_split(objItemBox, objectProp, "objectIDCustom", "Object ID Custom")
        objSearch.headerIndex = headerIndex if headerIndex is not None else 0
        objSearch.index = index
=======
def drawObjectProperty(layout, objectProp, headerIndex, index, objName):
    objItemBox = layout.column()
    objectName = getEnumName(ootEnumObjectID, objectProp.objectID)
    # objItemBox.prop(
    #    objectProp, "expandTab", text=objectName, icon="TRIA_DOWN" if objectProp.expandTab else "TRIA_RIGHT"
    # )
    # if objectProp.expandTab:
    row = objItemBox.row()
    row.label(text=f"{objectName}")
    buttons = row.row(align=True)
    objSearch = buttons.operator(OOT_SearchObjectEnumOperator.bl_idname, icon="VIEWZOOM", text="Select")
    drawCollectionOps(buttons, index, "Object", headerIndex, objName, compact=True)
    objSearch.objName = objName
    objSearch.headerIndex = headerIndex if headerIndex is not None else 0
    objSearch.index = index
    # objItemBox.column().label(text="ID: " + objectName)
    # prop_split(objItemBox, objectProp, "objectID", name = "ID")
    if objectProp.objectID == "Custom":
        prop_split(objItemBox, objectProp, "objectIDCustom", "Object ID Custom")
>>>>>>> 081bb085


class OOTLightProperty(bpy.types.PropertyGroup):
    ambient: bpy.props.FloatVectorProperty(
        name="Ambient Color",
        size=4,
        min=0,
        max=1,
        default=(70 / 255, 40 / 255, 57 / 255, 1),
        subtype="COLOR",
        update=onUpdateOoTLighting,
    )
    useCustomDiffuse0: bpy.props.BoolProperty(name="Use Custom Diffuse 0 Light Object", update=onUpdateOoTLighting)
    useCustomDiffuse1: bpy.props.BoolProperty(name="Use Custom Diffuse 1 Light Object", update=onUpdateOoTLighting)
    diffuse0: bpy.props.FloatVectorProperty(
        name="",
        size=4,
        min=0,
        max=1,
        default=(180 / 255, 154 / 255, 138 / 255, 1),
        subtype="COLOR",
        update=onUpdateOoTLighting,
    )
    diffuse1: bpy.props.FloatVectorProperty(
        name="",
        size=4,
        min=0,
        max=1,
        default=(20 / 255, 20 / 255, 60 / 255, 1),
        subtype="COLOR",
        update=onUpdateOoTLighting,
    )
    diffuse0Custom: bpy.props.PointerProperty(name="Diffuse 0", type=bpy.types.Light, update=onUpdateOoTLighting)
    diffuse1Custom: bpy.props.PointerProperty(name="Diffuse 1", type=bpy.types.Light, update=onUpdateOoTLighting)
    fogColor: bpy.props.FloatVectorProperty(
        name="",
        size=4,
        min=0,
        max=1,
        default=(140 / 255, 120 / 255, 110 / 255, 1),
        subtype="COLOR",
        update=onUpdateOoTLighting,
    )
    fogNear: bpy.props.IntProperty(name="", default=993, min=0, max=2**10 - 1, update=onUpdateOoTLighting)
    transitionSpeed: bpy.props.IntProperty(name="", default=1, min=0, max=63, update=onUpdateOoTLighting)
    fogFar: bpy.props.IntProperty(name="", default=0x3200, min=0, max=2**16 - 1, update=onUpdateOoTLighting)
    expandTab: bpy.props.BoolProperty(name="Expand Tab")


class OOTLightGroupProperty(bpy.types.PropertyGroup):
    expandTab: bpy.props.BoolProperty()
    menuTab: bpy.props.EnumProperty(items=ootEnumLightGroupMenu)
    dawn: bpy.props.PointerProperty(type=OOTLightProperty)
    day: bpy.props.PointerProperty(type=OOTLightProperty)
    dusk: bpy.props.PointerProperty(type=OOTLightProperty)
    night: bpy.props.PointerProperty(type=OOTLightProperty)
    defaultsSet: bpy.props.BoolProperty()


def drawLightGroupProperty(layout, lightGroupProp):

    box = layout.column()
    box.row().prop(lightGroupProp, "menuTab", expand=True)
    if lightGroupProp.menuTab == "Dawn":
        drawLightProperty(box, lightGroupProp.dawn, "Dawn", False, None, None, None)
    if lightGroupProp.menuTab == "Day":
        drawLightProperty(box, lightGroupProp.day, "Day", False, None, None, None)
    if lightGroupProp.menuTab == "Dusk":
        drawLightProperty(box, lightGroupProp.dusk, "Dusk", False, None, None, None)
    if lightGroupProp.menuTab == "Night":
        drawLightProperty(box, lightGroupProp.night, "Night", False, None, None, None)


def drawLightProperty(layout, lightProp, name, showExpandTab, index, sceneHeaderIndex, objName):
    if showExpandTab:
        box = layout.box().column()
        box.prop(lightProp, "expandTab", text=name, icon="TRIA_DOWN" if lightProp.expandTab else "TRIA_RIGHT")
        expandTab = lightProp.expandTab
    else:
        box = layout
        expandTab = True

    if expandTab:
        if index is not None:
            drawCollectionOps(box, index, "Light", sceneHeaderIndex, objName)
        prop_split(box, lightProp, "ambient", "Ambient Color")

        if lightProp.useCustomDiffuse0:
            prop_split(box, lightProp, "diffuse0Custom", "Diffuse 0")
            box.label(text="Make sure light is not part of scene hierarchy.", icon="FILE_PARENT")
        else:
            prop_split(box, lightProp, "diffuse0", "Diffuse 0")
        box.prop(lightProp, "useCustomDiffuse0")

        if lightProp.useCustomDiffuse1:
            prop_split(box, lightProp, "diffuse1Custom", "Diffuse 1")
            box.label(text="Make sure light is not part of scene hierarchy.", icon="FILE_PARENT")
        else:
            prop_split(box, lightProp, "diffuse1", "Diffuse 1")
        box.prop(lightProp, "useCustomDiffuse1")

        prop_split(box, lightProp, "fogColor", "Fog Color")
        prop_split(box, lightProp, "fogNear", "Fog Near")
        prop_split(box, lightProp, "fogFar", "Fog Far")
        prop_split(box, lightProp, "transitionSpeed", "Transition Speed")


class OOTSceneTableEntryProperty(bpy.types.PropertyGroup):
    drawConfig: bpy.props.EnumProperty(items=ootEnumDrawConfig, name="Scene Draw Config", default="SDC_DEFAULT")
    drawConfigCustom: bpy.props.StringProperty(name="Scene Draw Config Custom")
    hasTitle: bpy.props.BoolProperty(default=True)


class OOTExtraCutsceneProperty(bpy.types.PropertyGroup):
    csObject: bpy.props.PointerProperty(name="Cutscene Object", type=bpy.types.Object)


def onMenuTabChange(self, context: bpy.types.Context):
    def callback(thisHeader, otherObj: bpy.types.Object):
        if otherObj.ootEmptyType == "Scene":
            header = otherObj.ootSceneHeader
        else:
            header = otherObj.ootRoomHeader

        if thisHeader.menuTab != "Alternate" and header.menuTab == "Alternate":
            header.menuTab = "General"
        if thisHeader.menuTab == "Alternate" and header.menuTab != "Alternate":
            header.menuTab = "Alternate"

    onHeaderPropertyChange(self, context, callback)


def onHeaderMenuTabChange(self, context: bpy.types.Context):
    def callback(thisHeader, otherObj: bpy.types.Object):
        if otherObj.ootEmptyType == "Scene":
            header = otherObj.ootAlternateSceneHeaders
        else:
            header = otherObj.ootAlternateRoomHeaders

        header.headerMenuTab = thisHeader.headerMenuTab
        header.currentCutsceneIndex = thisHeader.currentCutsceneIndex

    onHeaderPropertyChange(self, context, callback)


def onHeaderPropertyChange(self, context: bpy.types.Context, callback: Callable[[any, bpy.types.Object], None]):
    if not bpy.context.scene.fast64.oot.headerTabAffectsVisibility or bpy.context.scene.ootActiveHeaderLock:
        return
    bpy.context.scene.ootActiveHeaderLock = True

    thisHeader = self
    thisObj = context.object
    otherObjs = [
        obj
        for obj in bpy.data.objects
        if (obj.ootEmptyType == "Scene" or obj.ootEmptyType == "Room") and obj != thisObj
    ]

    for otherObj in otherObjs:
        callback(thisHeader, otherObj)

    setAllActorsVisibility(self, context)

    bpy.context.scene.ootActiveHeaderLock = False


class OOTSceneHeaderProperty(bpy.types.PropertyGroup):
    expandTab: bpy.props.BoolProperty(name="Expand Tab")
    usePreviousHeader: bpy.props.BoolProperty(name="Use Previous Header", default=True)

    globalObject: bpy.props.EnumProperty(
        name="Global Object", default="OBJECT_GAMEPLAY_DANGEON_KEEP", items=ootEnumGlobalObject
    )
    globalObjectCustom: bpy.props.StringProperty(name="Global Object Custom", default="0x00")
    naviCup: bpy.props.EnumProperty(name="Navi Hints", default="0x00", items=ootEnumNaviHints)
    naviCupCustom: bpy.props.StringProperty(name="Navi Hints Custom", default="0x00")

    skyboxID: bpy.props.EnumProperty(name="Skybox", items=ootEnumSkybox, default="0x01")
    skyboxIDCustom: bpy.props.StringProperty(name="Skybox ID", default="0")
    skyboxCloudiness: bpy.props.EnumProperty(name="Cloudiness", items=ootEnumCloudiness, default="0x00")
    skyboxCloudinessCustom: bpy.props.StringProperty(name="Cloudiness ID", default="0x00")
    skyboxLighting: bpy.props.EnumProperty(
        name="Skybox Lighting", items=ootEnumSkyboxLighting, default="false", update=onUpdateOoTLighting
    )
    skyboxLightingCustom: bpy.props.StringProperty(
        name="Skybox Lighting Custom", default="0x00", update=onUpdateOoTLighting
    )

    mapLocation: bpy.props.EnumProperty(name="Map Location", items=ootEnumMapLocation, default="0x00")
    mapLocationCustom: bpy.props.StringProperty(name="Skybox Lighting Custom", default="0x00")
    cameraMode: bpy.props.EnumProperty(name="Camera Mode", items=ootEnumCameraMode, default="0x00")
    cameraModeCustom: bpy.props.StringProperty(name="Camera Mode Custom", default="0x00")

    musicSeq: bpy.props.EnumProperty(name="Music Sequence", items=ootEnumMusicSeq, default="0x02")
    musicSeqCustom: bpy.props.StringProperty(name="Music Sequence ID", default="0x00")
    nightSeq: bpy.props.EnumProperty(name="Nighttime SFX", items=ootEnumNightSeq, default="0x00")
    nightSeqCustom: bpy.props.StringProperty(name="Nighttime SFX ID", default="0x00")
    audioSessionPreset: bpy.props.EnumProperty(
        name="Audio Session Preset", items=ootEnumAudioSessionPreset, default="0x00"
    )
    audioSessionPresetCustom: bpy.props.StringProperty(name="Audio Session Preset", default="0x00")

    timeOfDayLights: bpy.props.PointerProperty(type=OOTLightGroupProperty, name="Time Of Day Lighting")
    lightList: bpy.props.CollectionProperty(type=OOTLightProperty, name="Lighting List")
    exitList: bpy.props.CollectionProperty(type=OOTExitProperty, name="Exit List")

    writeCutscene: bpy.props.BoolProperty(name="Write Cutscene")
    csWriteType: bpy.props.EnumProperty(name="Cutscene Data Type", items=ootEnumCSWriteType, default="Embedded")
    csWriteCustom: bpy.props.StringProperty(name="CS hdr var:", default="")
    csWriteObject: bpy.props.PointerProperty(name="Cutscene Object", type=bpy.types.Object)

    # These properties are for the deprecated "Embedded" cutscene type. They have
    # not been removed as doing so would break any existing scenes made with this
    # type of cutscene data.
    csEndFrame: bpy.props.IntProperty(name="End Frame", min=0, default=100)
    csWriteTerminator: bpy.props.BoolProperty(name="Write Terminator (Code Execution)")
    csTermIdx: bpy.props.IntProperty(name="Index", min=0)
    csTermStart: bpy.props.IntProperty(name="Start Frm", min=0, default=99)
    csTermEnd: bpy.props.IntProperty(name="End Frm", min=0, default=100)
    csLists: bpy.props.CollectionProperty(type=OOTCSListProperty, name="Cutscene Lists")

    extraCutscenes: bpy.props.CollectionProperty(type=OOTExtraCutsceneProperty, name="Extra Cutscenes")

    sceneTableEntry: bpy.props.PointerProperty(type=OOTSceneTableEntryProperty)

    menuTab: bpy.props.EnumProperty(name="Menu", items=ootEnumSceneMenu, update=onMenuTabChange)
    altMenuTab: bpy.props.EnumProperty(name="Menu", items=ootEnumSceneMenuAlternate)

    appendNullEntrance: bpy.props.BoolProperty(
        name="Append Null Entrance",
        description="Add an additional {0, 0} to the end of the EntranceEntry list.",
        default=False,
    )


def drawSceneTableEntryProperty(layout, sceneTableEntryProp):
    drawEnumWithCustom(layout, sceneTableEntryProp, "drawConfig", "Draw Config", "")


def drawSceneHeaderProperty(layout, sceneProp, dropdownLabel, headerIndex, objName):
    if dropdownLabel is not None:
        layout.prop(
            sceneProp, "expandTab", text=dropdownLabel, icon="TRIA_DOWN" if sceneProp.expandTab else "TRIA_RIGHT"
        )
        if not sceneProp.expandTab:
            return
    if headerIndex is not None and headerIndex > 3:
        drawCollectionOps(layout, headerIndex - 4, "Scene", None, objName)

    if headerIndex is not None and headerIndex > 0 and headerIndex < 4:
        layout.prop(sceneProp, "usePreviousHeader", text="Use Previous Header")
        if sceneProp.usePreviousHeader:
            return

    if headerIndex is None or headerIndex == 0:
        layout.row().prop(sceneProp, "menuTab", expand=True)
        menuTab = sceneProp.menuTab
    else:
        layout.row().prop(sceneProp, "altMenuTab", expand=True)
        menuTab = sceneProp.altMenuTab

    if menuTab == "General":
        general = layout.column()
        general.box().label(text="General")
        drawEnumWithCustom(general, sceneProp, "globalObject", "Global Object", "")
        drawEnumWithCustom(general, sceneProp, "naviCup", "Navi Hints", "")
        if headerIndex is None or headerIndex == 0:
            drawSceneTableEntryProperty(general, sceneProp.sceneTableEntry)
        general.prop(sceneProp, "appendNullEntrance")

        skyboxAndSound = layout.column()
        skyboxAndSound.box().label(text="Skybox And Sound")
        drawEnumWithCustom(skyboxAndSound, sceneProp, "skyboxID", "Skybox", "")
        drawEnumWithCustom(skyboxAndSound, sceneProp, "skyboxCloudiness", "Cloudiness", "")
        drawEnumWithCustom(skyboxAndSound, sceneProp, "musicSeq", "Music Sequence", "")
        musicSearch = skyboxAndSound.operator(OOT_SearchMusicSeqEnumOperator.bl_idname, icon="VIEWZOOM")
        musicSearch.objName = objName
        musicSearch.headerIndex = headerIndex if headerIndex is not None else 0
        drawEnumWithCustom(skyboxAndSound, sceneProp, "nightSeq", "Nighttime SFX", "")
        drawEnumWithCustom(skyboxAndSound, sceneProp, "audioSessionPreset", "Audio Session Preset", "")

        cameraAndWorldMap = layout.column()
        cameraAndWorldMap.box().label(text="Camera And World Map")
        drawEnumWithCustom(cameraAndWorldMap, sceneProp, "mapLocation", "Map Location", "")
        drawEnumWithCustom(cameraAndWorldMap, sceneProp, "cameraMode", "Camera Mode", "")

    elif menuTab == "Lighting":
        lighting = layout.column()
        lighting.box().label(text="Lighting List")
        drawEnumWithCustom(lighting, sceneProp, "skyboxLighting", "Lighting Mode", "")
        if sceneProp.skyboxLighting == "false":  # Time of Day
            drawLightGroupProperty(lighting, sceneProp.timeOfDayLights)
        else:
            for i in range(len(sceneProp.lightList)):
                drawLightProperty(lighting, sceneProp.lightList[i], "Lighting " + str(i), True, i, headerIndex, objName)
            drawAddButton(lighting, len(sceneProp.lightList), "Light", headerIndex, objName)

    elif menuTab == "Cutscene":
        cutscene = layout.column()
        r = cutscene.row()
        r.prop(sceneProp, "writeCutscene", text="Write Cutscene")
        if sceneProp.writeCutscene:
            r.prop(sceneProp, "csWriteType", text="Data")
            if sceneProp.csWriteType == "Custom":
                cutscene.prop(sceneProp, "csWriteCustom")
            elif sceneProp.csWriteType == "Object":
                cutscene.prop(sceneProp, "csWriteObject")
            else:
                # This is the GUI setup / drawing for the properties for the
                # deprecated "Embedded" cutscene type. They have not been removed
                # as doing so would break any existing scenes made with this type
                # of cutscene data.
                cutscene.label(text='Embedded cutscenes are deprecated. Please use "Object" instead.')
                cutscene.prop(sceneProp, "csEndFrame", text="End Frame")
                cutscene.prop(sceneProp, "csWriteTerminator", text="Write Terminator (Code Execution)")
                if sceneProp.csWriteTerminator:
                    r = cutscene.row()
                    r.prop(sceneProp, "csTermIdx", text="Index")
                    r.prop(sceneProp, "csTermStart", text="Start Frm")
                    r.prop(sceneProp, "csTermEnd", text="End Frm")
                collectionType = "CSHdr." + str(0 if headerIndex is None else headerIndex)
                for i, p in enumerate(sceneProp.csLists):
                    drawCSListProperty(cutscene, p, i, objName, collectionType)
                drawCSAddButtons(cutscene, objName, collectionType)
        if headerIndex is None or headerIndex == 0:
            cutscene.label(text="Extra cutscenes (not in any header):")
            for i in range(len(sceneProp.extraCutscenes)):
                box = cutscene.box().column()
                drawCollectionOps(box, i, "extraCutscenes", None, objName, True)
                box.prop(sceneProp.extraCutscenes[i], "csObject", text="CS obj")
            if len(sceneProp.extraCutscenes) == 0:
                drawAddButton(cutscene, 0, "extraCutscenes", 0, objName)

    elif menuTab == "Exits":
        exitBox = layout.column()
        exitBox.box().label(text="Exit List")
        for i in range(len(sceneProp.exitList)):
            drawExitProperty(exitBox, sceneProp.exitList[i], i, headerIndex, objName)

        drawAddButton(exitBox, len(sceneProp.exitList), "Exit", headerIndex, objName)


class OOTBGProperty(bpy.types.PropertyGroup):
    image: bpy.props.PointerProperty(type=bpy.types.Image)
    # camera: bpy.props.IntProperty(name="Camera Index", min=0)
    otherModeFlags: bpy.props.StringProperty(
        name="DPSetOtherMode Flags", default="0x0000", description="See src/code/z_room.c:func_8009638C()"
    )

    def draw(self, layout: bpy.types.UILayout, index: int, objName: str, isMulti: bool):
        box = layout.box().column()

        box.template_ID(self, "image", new="image.new", open="image.open")
        # if isMulti:
        #    prop_split(box, self, "camera", "Camera")
        prop_split(box, self, "otherModeFlags", "Other Mode Flags")
        drawCollectionOps(box, index, "BgImage", None, objName)


class OOTRoomHeaderProperty(bpy.types.PropertyGroup):
    expandTab: bpy.props.BoolProperty(name="Expand Tab")
    menuTab: bpy.props.EnumProperty(items=ootEnumRoomMenu, update=onMenuTabChange)
    altMenuTab: bpy.props.EnumProperty(items=ootEnumRoomMenuAlternate)
    usePreviousHeader: bpy.props.BoolProperty(name="Use Previous Header", default=True)

    roomIndex: bpy.props.IntProperty(name="Room Index", default=0, min=0)
    roomBehaviour: bpy.props.EnumProperty(items=ootEnumRoomBehaviour, default="0x00")
    roomBehaviourCustom: bpy.props.StringProperty(default="0x00")
    disableWarpSongs: bpy.props.BoolProperty(name="Disable Warp Songs")
    showInvisibleActors: bpy.props.BoolProperty(name="Show Invisible Actors")
    linkIdleMode: bpy.props.EnumProperty(name="Link Idle Mode", items=ootEnumLinkIdle, default="0x00")
    linkIdleModeCustom: bpy.props.StringProperty(name="Link Idle Mode Custom", default="0x00")
    roomIsHot: bpy.props.BoolProperty(
        name="Use Hot Room Behavior",
        description="Use heat timer/screen effect, overrides Link Idle Mode",
        default=False,
    )

    useCustomBehaviourX: bpy.props.BoolProperty(name="Use Custom Behaviour X")
    useCustomBehaviourY: bpy.props.BoolProperty(name="Use Custom Behaviour Y")

    customBehaviourX: bpy.props.StringProperty(name="Custom Behaviour X", default="0x00")

    customBehaviourY: bpy.props.StringProperty(name="Custom Behaviour Y", default="0x00")

    setWind: bpy.props.BoolProperty(name="Set Wind")
    windVector: bpy.props.IntVectorProperty(name="Wind Vector", size=3, min=-127, max=127)
    windStrength: bpy.props.IntProperty(name="Wind Strength", min=0, max=255)

    leaveTimeUnchanged: bpy.props.BoolProperty(name="Leave Time Unchanged", default=True)
    timeHours: bpy.props.IntProperty(name="Hours", default=0, min=0, max=23)  # 0xFFFE
    timeMinutes: bpy.props.IntProperty(name="Minutes", default=0, min=0, max=59)
    timeSpeed: bpy.props.FloatProperty(name="Time Speed", default=1, min=-13, max=13)  # 0xA

    disableSkybox: bpy.props.BoolProperty(name="Disable Skybox")
    disableSunMoon: bpy.props.BoolProperty(name="Disable Sun/Moon")

    echo: bpy.props.StringProperty(name="Echo", default="0x00")

    objectList: bpy.props.CollectionProperty(type=OOTObjectProperty)

    roomShape: bpy.props.EnumProperty(items=ootEnumRoomShapeType, default="ROOM_SHAPE_TYPE_NORMAL")
    defaultCullDistance: bpy.props.IntProperty(name="Default Cull Distance", min=1, default=100)
    bgImageList: bpy.props.CollectionProperty(type=OOTBGProperty)
    bgImageTab: bpy.props.BoolProperty(name="BG Images")


def drawBGImageList(layout: bpy.types.UILayout, roomHeader: OOTRoomHeaderProperty, objName: str):
    box = layout.column()
    box.label(text="BG images do not work currently.", icon="ERROR")
    box.prop(roomHeader, "bgImageTab", text="BG Images", icon="TRIA_DOWN" if roomHeader.bgImageTab else "TRIA_RIGHT")
    if roomHeader.bgImageTab:
        box.label(text="Only one room allowed per scene.", icon="INFO")
        box.label(text="Must be framebuffer sized (320x240).", icon="INFO")
        box.label(text="Must be jpg file with file marker.", icon="INFO")
        box.label(text="Ex. MsPaint compatible, Photoshop not.")
        box.label(text="Can't use files generated in Blender.")
        imageCount = len(roomHeader.bgImageList)
        for i in range(imageCount):
            roomHeader.bgImageList[i].draw(box, i, objName, imageCount > 1)

        drawAddButton(box, len(roomHeader.bgImageList), "BgImage", None, objName)


def drawRoomHeaderProperty(layout, roomProp, dropdownLabel, headerIndex, objName):

    if dropdownLabel is not None:
        layout.prop(roomProp, "expandTab", text=dropdownLabel, icon="TRIA_DOWN" if roomProp.expandTab else "TRIA_RIGHT")
        if not roomProp.expandTab:
            return
    if headerIndex is not None and headerIndex > 3:
        drawCollectionOps(layout, headerIndex - 4, "Room", None, objName)

    if headerIndex is not None and headerIndex > 0 and headerIndex < 4:
        layout.prop(roomProp, "usePreviousHeader", text="Use Previous Header")
        if roomProp.usePreviousHeader:
            return

    if headerIndex is None or headerIndex == 0:
        layout.row().prop(roomProp, "menuTab", expand=True)
        menuTab = roomProp.menuTab
    else:
        layout.row().prop(roomProp, "altMenuTab", expand=True)
        menuTab = roomProp.altMenuTab

    if menuTab == "General":
        if headerIndex is None or headerIndex == 0:
            general = layout.column()
            general.box().label(text="General")
            prop_split(general, roomProp, "roomIndex", "Room Index")
            prop_split(general, roomProp, "roomShape", "Room Shape")
            if roomProp.roomShape == "ROOM_SHAPE_TYPE_IMAGE":
                drawBGImageList(general, roomProp, objName)
            if roomProp.roomShape == "ROOM_SHAPE_TYPE_CULLABLE":
                general.label(text="Cull regions are generated automatically.", icon="INFO")
                prop_split(general, roomProp, "defaultCullDistance", "Default Cull (Blender Units)")
        # Behaviour
        behaviourBox = layout.column()
        behaviourBox.box().label(text="Behaviour")
        drawEnumWithCustom(behaviourBox, roomProp, "roomBehaviour", "Room Behaviour", "")
        drawEnumWithCustom(behaviourBox, roomProp, "linkIdleMode", "Link Idle Mode", "")
        behaviourBox.prop(roomProp, "disableWarpSongs", text="Disable Warp Songs")
        behaviourBox.prop(roomProp, "showInvisibleActors", text="Show Invisible Actors")

        # Time
        skyboxAndTime = layout.column()
        skyboxAndTime.box().label(text="Skybox And Time")

        # Skybox
        skyboxAndTime.prop(roomProp, "disableSkybox", text="Disable Skybox")
        skyboxAndTime.prop(roomProp, "disableSunMoon", text="Disable Sun/Moon")
        skyboxAndTime.prop(roomProp, "leaveTimeUnchanged", text="Leave Time Unchanged")
        if not roomProp.leaveTimeUnchanged:
            skyboxAndTime.label(text="Time")
            timeRow = skyboxAndTime.row()
            timeRow.prop(roomProp, "timeHours", text="Hours")
            timeRow.prop(roomProp, "timeMinutes", text="Minutes")
            # prop_split(skyboxAndTime, roomProp, "timeValue", "Time Of Day")
        prop_split(skyboxAndTime, roomProp, "timeSpeed", "Time Speed")

        # Echo
        prop_split(skyboxAndTime, roomProp, "echo", "Echo")

        # Wind
        windBox = layout.column()
        windBox.box().label(text="Wind")
        windBox.prop(roomProp, "setWind", text="Set Wind")
        if roomProp.setWind:
            windBoxRow = windBox.row()
            windBoxRow.prop(roomProp, "windVector", text="")
            windBox.prop(roomProp, "windStrength", text="Strength")
            # prop_split(windBox, roomProp, "windVector", "Wind Vector")

    elif menuTab == "Objects":
        objBox = layout.column()
        objBox.box().label(text="Objects")
        for i in range(len(roomProp.objectList)):
            drawObjectProperty(objBox, roomProp.objectList[i], headerIndex, i, objName)
        drawAddButton(objBox, len(roomProp.objectList), "Object", headerIndex, objName)


class OOTAlternateSceneHeaderProperty(bpy.types.PropertyGroup):
    childNightHeader: bpy.props.PointerProperty(name="Child Night Header", type=OOTSceneHeaderProperty)
    adultDayHeader: bpy.props.PointerProperty(name="Adult Day Header", type=OOTSceneHeaderProperty)
    adultNightHeader: bpy.props.PointerProperty(name="Adult Night Header", type=OOTSceneHeaderProperty)
    cutsceneHeaders: bpy.props.CollectionProperty(type=OOTSceneHeaderProperty)

    headerMenuTab: bpy.props.EnumProperty(name="Header Menu", items=ootEnumHeaderMenu, update=onHeaderMenuTabChange)
    currentCutsceneIndex: bpy.props.IntProperty(min=4, default=4, update=onHeaderMenuTabChange)


def drawAlternateSceneHeaderProperty(layout, headerProp, objName):
    headerSetup = layout.column()
    # headerSetup.box().label(text = "Alternate Headers")
    headerSetupBox = headerSetup.column()

    headerSetupBox.row().prop(headerProp, "headerMenuTab", expand=True)
    if headerProp.headerMenuTab == "Child Night":
        drawSceneHeaderProperty(headerSetupBox, headerProp.childNightHeader, None, 1, objName)
    elif headerProp.headerMenuTab == "Adult Day":
        drawSceneHeaderProperty(headerSetupBox, headerProp.adultDayHeader, None, 2, objName)
    elif headerProp.headerMenuTab == "Adult Night":
        drawSceneHeaderProperty(headerSetupBox, headerProp.adultNightHeader, None, 3, objName)
    elif headerProp.headerMenuTab == "Cutscene":
        prop_split(headerSetup, headerProp, "currentCutsceneIndex", "Cutscene Index")
        drawAddButton(headerSetup, len(headerProp.cutsceneHeaders), "Scene", None, objName)
        index = headerProp.currentCutsceneIndex
        if index - 4 < len(headerProp.cutsceneHeaders):
            drawSceneHeaderProperty(headerSetup, headerProp.cutsceneHeaders[index - 4], None, index, objName)
        else:
            headerSetup.label(text="No cutscene header for this index.", icon="QUESTION")


class OOTAlternateRoomHeaderProperty(bpy.types.PropertyGroup):
    childNightHeader: bpy.props.PointerProperty(name="Child Night Header", type=OOTRoomHeaderProperty)
    adultDayHeader: bpy.props.PointerProperty(name="Adult Day Header", type=OOTRoomHeaderProperty)
    adultNightHeader: bpy.props.PointerProperty(name="Adult Night Header", type=OOTRoomHeaderProperty)
    cutsceneHeaders: bpy.props.CollectionProperty(type=OOTRoomHeaderProperty)

    headerMenuTab: bpy.props.EnumProperty(name="Header Menu", items=ootEnumHeaderMenu, update=onHeaderMenuTabChange)
    currentCutsceneIndex: bpy.props.IntProperty(min=4, default=4, update=onHeaderMenuTabChange)


def drawParentSceneRoom(box, obj):
    sceneObj = getSceneObj(obj)
    roomObj = getRoomObj(obj)

    # box = layout.box().column()
    box.box().column().label(text="Parent Scene/Room Settings")
    box.row().prop(obj, "ootObjectMenu", expand=True)

    if obj.ootObjectMenu == "Scene":
        if sceneObj is not None:
            drawSceneHeaderProperty(box, sceneObj.ootSceneHeader, None, None, sceneObj.name)
            if sceneObj.ootSceneHeader.menuTab == "Alternate":
                drawAlternateSceneHeaderProperty(box, sceneObj.ootAlternateSceneHeaders, sceneObj.name)
        else:
            box.label(text="This object is not part of any Scene hierarchy.", icon="OUTLINER")

    elif obj.ootObjectMenu == "Room":
        if roomObj is not None:
            drawRoomHeaderProperty(box, roomObj.ootRoomHeader, None, None, roomObj.name)
            if roomObj.ootRoomHeader.menuTab == "Alternate":
                drawAlternateRoomHeaderProperty(box, roomObj.ootAlternateRoomHeaders, roomObj.name)
        else:
            box.label(text="This object is not part of any Room hierarchy.", icon="OUTLINER")<|MERGE_RESOLUTION|>--- conflicted
+++ resolved
@@ -200,37 +200,12 @@
             upgradeRoomHeaders(obj, ootData.objectData)
 
 
-<<<<<<< HEAD
 def drawObjectProperty(
     layout: bpy.types.UILayout, objectProp: OOTObjectProperty, headerIndex: int, index: int, objName: str
 ):
-    objItemBox = layout.box()
-
-    objectName = getEnumName(ootData.objectData.ootEnumObjectKey, objectProp.objectKey)
-    if objectProp.objectKey == "Custom":
-        objectName += f" - {objectProp.objectIDCustom}"
-
-    objItemBox.prop(
-        objectProp, "expandTab", text=objectName, icon="TRIA_DOWN" if objectProp.expandTab else "TRIA_RIGHT"
-    )
-    if objectProp.expandTab:
-        drawCollectionOps(objItemBox, index, "Object", headerIndex, objName)
-
-        objSearch = objItemBox.operator(OOT_SearchObjectEnumOperator.bl_idname, icon="VIEWZOOM")
-        objSearch.objName = objName
-        objItemBox.column().label(text="ID: " + objectName)
-        if objectProp.objectKey == "Custom":
-            prop_split(objItemBox, objectProp, "objectIDCustom", "Object ID Custom")
-        objSearch.headerIndex = headerIndex if headerIndex is not None else 0
-        objSearch.index = index
-=======
-def drawObjectProperty(layout, objectProp, headerIndex, index, objName):
     objItemBox = layout.column()
-    objectName = getEnumName(ootEnumObjectID, objectProp.objectID)
-    # objItemBox.prop(
-    #    objectProp, "expandTab", text=objectName, icon="TRIA_DOWN" if objectProp.expandTab else "TRIA_RIGHT"
-    # )
-    # if objectProp.expandTab:
+    objectName = getEnumName(ootData.objectData.ootEnumObjectIDLegacy, objectProp.objectID)
+
     row = objItemBox.row()
     row.label(text=f"{objectName}")
     buttons = row.row(align=True)
@@ -239,11 +214,9 @@
     objSearch.objName = objName
     objSearch.headerIndex = headerIndex if headerIndex is not None else 0
     objSearch.index = index
-    # objItemBox.column().label(text="ID: " + objectName)
-    # prop_split(objItemBox, objectProp, "objectID", name = "ID")
+
     if objectProp.objectID == "Custom":
         prop_split(objItemBox, objectProp, "objectIDCustom", "Object ID Custom")
->>>>>>> 081bb085
 
 
 class OOTLightProperty(bpy.types.PropertyGroup):
