import bpy
<<<<<<< HEAD
from ..utility import prop_split
from .oot_utility import drawAddButton, drawCollectionOps, drawEnumWithCustom, getEnumName, getSceneObj, getRoomObj
from .oot_cutscene import drawCSListProperty, drawCSAddButtons
from .oot_constants import ootEnumObjectID
from .scene.panel.properties import OOT_SearchMusicSeqEnumOperator
from .room.panel.properties import OOT_SearchObjectEnumOperator, OOTRoomHeaderProperty
=======
from bpy.types import UILayout
from typing import Callable
from ..render_settings import on_update_oot_render_settings
from ..utility import ootGetSceneOrRoomHeader, prop_split
from .oot_utility import drawAddButton, drawCollectionOps, drawEnumWithCustom, getEnumName, getSceneObj, getRoomObj
from .oot_cutscene import OOTCSListProperty, drawCSListProperty, drawCSAddButtons
from .oot_actor import setAllActorsVisibility

from .oot_constants import (
    ootData,
    ootEnumMusicSeq,
    ootEnumSceneID,
    ootEnumExitIndex,
    ootEnumTransitionAnims,
    ootEnumLightGroupMenu,
    ootEnumGlobalObject,
    ootEnumNaviHints,
    ootEnumSkybox,
    ootEnumCloudiness,
    ootEnumSkyboxLighting,
    ootEnumMapLocation,
    ootEnumCameraMode,
    ootEnumNightSeq,
    ootEnumAudioSessionPreset,
    ootEnumCSWriteType,
    ootEnumSceneMenu,
    ootEnumSceneMenuAlternate,
    ootEnumRoomMenu,
    ootEnumRoomMenuAlternate,
    ootEnumRoomBehaviour,
    ootEnumLinkIdle,
    ootEnumRoomShapeType,
    ootEnumHeaderMenu,
    ootEnumDrawConfig,
)

from .oot_upgrade import upgradeRoomHeaders


def onUpdateOoTLighting(self, context: bpy.types.Context):
    on_update_oot_render_settings(self, context)


class OOTSceneProperties(bpy.types.PropertyGroup):
    write_dummy_room_list: bpy.props.BoolProperty(
        name="Dummy Room List",
        default=False,
        description=(
            "When exporting the scene to C, use NULL for the pointers to room "
            "start/end offsets, instead of the appropriate symbols"
        ),
    )


class OOT_SearchMusicSeqEnumOperator(bpy.types.Operator):
    bl_idname = "object.oot_search_music_seq_enum_operator"
    bl_label = "Search Music Sequence"
    bl_property = "ootMusicSeq"
    bl_options = {"REGISTER", "UNDO"}

    ootMusicSeq: bpy.props.EnumProperty(items=ootEnumMusicSeq, default="0x02")
    headerIndex: bpy.props.IntProperty(default=0, min=0)
    objName: bpy.props.StringProperty()

    def execute(self, context):
        sceneHeader = ootGetSceneOrRoomHeader(bpy.data.objects[self.objName], self.headerIndex, False)
        sceneHeader.musicSeq = self.ootMusicSeq
        bpy.context.region.tag_redraw()
        self.report({"INFO"}, "Selected: " + self.ootMusicSeq)
        return {"FINISHED"}

    def invoke(self, context, event):
        context.window_manager.invoke_search_popup(self)
        return {"RUNNING_MODAL"}


class OOT_SearchObjectEnumOperator(bpy.types.Operator):
    bl_idname = "object.oot_search_object_enum_operator"
    bl_label = "Search Object ID"
    bl_property = "objectKey"
    bl_options = {"REGISTER", "UNDO"}

    objectKey: bpy.props.EnumProperty(items=ootData.objectData.ootEnumObjectKey, default="obj_human")
    headerIndex: bpy.props.IntProperty(default=0, min=0)
    index: bpy.props.IntProperty(default=0, min=0)
    objName: bpy.props.StringProperty()

    def execute(self, context):
        roomHeader = ootGetSceneOrRoomHeader(bpy.data.objects[self.objName], self.headerIndex, True)
        roomHeader.objectList[self.index].objectKey = self.objectKey
        bpy.context.region.tag_redraw()
        self.report({"INFO"}, "Selected: " + self.objectKey)
        return {"FINISHED"}

    def invoke(self, context, event):
        context.window_manager.invoke_search_popup(self)
        return {"RUNNING_MODAL"}


class OOT_SearchSceneEnumOperator(bpy.types.Operator):
    bl_idname = "object.oot_search_scene_enum_operator"
    bl_label = "Choose Scene"
    bl_property = "ootSceneID"
    bl_options = {"REGISTER", "UNDO"}

    ootSceneID: bpy.props.EnumProperty(items=ootEnumSceneID, default="SCENE_YDAN")
    opName: bpy.props.StringProperty(default="Export")

    def execute(self, context):
        if self.opName == "Export":
            context.scene.ootSceneExportSettings.option = self.ootSceneID
        elif self.opName == "Import":
            context.scene.ootSceneImportSettings.option = self.ootSceneID
        elif self.opName == "Remove":
            context.scene.ootSceneRemoveSettings.option = self.ootSceneID
        else:
            raise Exception(f'Invalid OOT scene search operator name: "{self.opName}"')

        bpy.context.region.tag_redraw()
        self.report({"INFO"}, "Selected: " + self.ootSceneID)
        return {"FINISHED"}

    def invoke(self, context, event):
        context.window_manager.invoke_search_popup(self)
        return {"RUNNING_MODAL"}
>>>>>>> f7032e2c


def drawAlternateRoomHeaderProperty(layout, headerProp, objName):
    headerSetup = layout.column()
    # headerSetup.box().label(text = "Alternate Headers")
    headerSetupBox = headerSetup.column()

    headerSetupBox.row().prop(headerProp, "headerMenuTab", expand=True)
    if headerProp.headerMenuTab == "Child Night":
        drawRoomHeaderProperty(headerSetupBox, headerProp.childNightHeader, None, 1, objName)
    elif headerProp.headerMenuTab == "Adult Day":
        drawRoomHeaderProperty(headerSetupBox, headerProp.adultDayHeader, None, 2, objName)
    elif headerProp.headerMenuTab == "Adult Night":
        drawRoomHeaderProperty(headerSetupBox, headerProp.adultNightHeader, None, 3, objName)
    elif headerProp.headerMenuTab == "Cutscene":
        prop_split(headerSetup, headerProp, "currentCutsceneIndex", "Cutscene Index")
        drawAddButton(headerSetup, len(headerProp.cutsceneHeaders), "Room", None, objName)
        index = headerProp.currentCutsceneIndex
        if index - 4 < len(headerProp.cutsceneHeaders):
            drawRoomHeaderProperty(headerSetup, headerProp.cutsceneHeaders[index - 4], None, index, objName)
        else:
            headerSetup.label(text="No cutscene header for this index.", icon="QUESTION")


def drawExitProperty(layout, exitProp, index, headerIndex, objName):
    box = layout.box()
    box.prop(
        exitProp, "expandTab", text="Exit " + str(index + 1), icon="TRIA_DOWN" if exitProp.expandTab else "TRIA_RIGHT"
    )
    if exitProp.expandTab:
        drawCollectionOps(box, index, "Exit", headerIndex, objName)
        drawEnumWithCustom(box, exitProp, "exitIndex", "Exit Index", "")
        if exitProp.exitIndex != "Custom":
            box.label(text='This is unfinished, use "Custom".')
            exitGroup = box.column()
            exitGroup.enabled = False
            drawEnumWithCustom(exitGroup, exitProp, "scene", "Scene", "")
            exitGroup.prop(exitProp, "continueBGM", text="Continue BGM")
            exitGroup.prop(exitProp, "displayTitleCard", text="Display Title Card")
            drawEnumWithCustom(exitGroup, exitProp, "fadeInAnim", "Fade In Animation", "")
            drawEnumWithCustom(exitGroup, exitProp, "fadeOutAnim", "Fade Out Animation", "")


<<<<<<< HEAD
def drawObjectProperty(layout, objectProp, headerIndex, index, objName):
=======
class OOTObjectProperty(bpy.types.PropertyGroup):
    expandTab: bpy.props.BoolProperty(name="Expand Tab")
    objectKey: bpy.props.EnumProperty(items=ootData.objectData.ootEnumObjectKey, default="obj_human")
    objectIDCustom: bpy.props.StringProperty(default="OBJECT_CUSTOM")

    @staticmethod
    def upgrade_object(obj):
        print(f"Processing '{obj.name}'...")
        upgradeRoomHeaders(obj, ootData.objectData)


def drawObjectProperty(
    layout: bpy.types.UILayout, objectProp: OOTObjectProperty, headerIndex: int, index: int, objName: str
):
    isLegacy = True if "objectID" in objectProp else False

    if isLegacy:
        objectName = ootData.objectData.ootEnumObjectIDLegacy[objectProp["objectID"]][1]
    elif objectProp.objectKey != "Custom":
        objectName = ootData.objectData.objectsByKey[objectProp.objectKey].name
    else:
        objectName = objectProp.objectIDCustom

>>>>>>> f7032e2c
    objItemBox = layout.column()
    row = objItemBox.row()
    row.label(text=f"{objectName}")
    buttons = row.row(align=True)
    objSearch = buttons.operator(OOT_SearchObjectEnumOperator.bl_idname, icon="VIEWZOOM", text="Select")
    drawCollectionOps(buttons, index, "Object", headerIndex, objName, compact=True)
    objSearch.objName = objName
    objSearch.headerIndex = headerIndex if headerIndex is not None else 0
    objSearch.index = index

    if objectProp.objectKey == "Custom":
        prop_split(objItemBox, objectProp, "objectIDCustom", "Object ID Custom")


def drawLightGroupProperty(layout, lightGroupProp):

    box = layout.column()
    box.row().prop(lightGroupProp, "menuTab", expand=True)
    if lightGroupProp.menuTab == "Dawn":
        drawLightProperty(box, lightGroupProp.dawn, "Dawn", False, None, None, None)
    if lightGroupProp.menuTab == "Day":
        drawLightProperty(box, lightGroupProp.day, "Day", False, None, None, None)
    if lightGroupProp.menuTab == "Dusk":
        drawLightProperty(box, lightGroupProp.dusk, "Dusk", False, None, None, None)
    if lightGroupProp.menuTab == "Night":
        drawLightProperty(box, lightGroupProp.night, "Night", False, None, None, None)


def drawLightProperty(layout, lightProp, name, showExpandTab, index, sceneHeaderIndex, objName):
    if showExpandTab:
        box = layout.box().column()
        box.prop(lightProp, "expandTab", text=name, icon="TRIA_DOWN" if lightProp.expandTab else "TRIA_RIGHT")
        expandTab = lightProp.expandTab
    else:
        box = layout
        expandTab = True

    if expandTab:
        if index is not None:
            drawCollectionOps(box, index, "Light", sceneHeaderIndex, objName)
        prop_split(box, lightProp, "ambient", "Ambient Color")

        if lightProp.useCustomDiffuse0:
            prop_split(box, lightProp, "diffuse0Custom", "Diffuse 0")
            box.label(text="Make sure light is not part of scene hierarchy.", icon="FILE_PARENT")
        else:
            prop_split(box, lightProp, "diffuse0", "Diffuse 0")
        box.prop(lightProp, "useCustomDiffuse0")

        if lightProp.useCustomDiffuse1:
            prop_split(box, lightProp, "diffuse1Custom", "Diffuse 1")
            box.label(text="Make sure light is not part of scene hierarchy.", icon="FILE_PARENT")
        else:
            prop_split(box, lightProp, "diffuse1", "Diffuse 1")
        box.prop(lightProp, "useCustomDiffuse1")

        prop_split(box, lightProp, "fogColor", "Fog Color")
        prop_split(box, lightProp, "fogNear", "Fog Near")
        prop_split(box, lightProp, "fogFar", "Fog Far")
        prop_split(box, lightProp, "transitionSpeed", "Transition Speed")


def drawSceneTableEntryProperty(layout, sceneTableEntryProp):
    drawEnumWithCustom(layout, sceneTableEntryProp, "drawConfig", "Draw Config", "")


def drawSceneHeaderProperty(layout, sceneProp, dropdownLabel, headerIndex, objName):
    if dropdownLabel is not None:
        layout.prop(
            sceneProp, "expandTab", text=dropdownLabel, icon="TRIA_DOWN" if sceneProp.expandTab else "TRIA_RIGHT"
        )
        if not sceneProp.expandTab:
            return
    if headerIndex is not None and headerIndex > 3:
        drawCollectionOps(layout, headerIndex - 4, "Scene", None, objName)

    if headerIndex is not None and headerIndex > 0 and headerIndex < 4:
        layout.prop(sceneProp, "usePreviousHeader", text="Use Previous Header")
        if sceneProp.usePreviousHeader:
            return

    if headerIndex is None or headerIndex == 0:
        layout.row().prop(sceneProp, "menuTab", expand=True)
        menuTab = sceneProp.menuTab
    else:
        layout.row().prop(sceneProp, "altMenuTab", expand=True)
        menuTab = sceneProp.altMenuTab

    if menuTab == "General":
        general = layout.column()
        general.box().label(text="General")
        drawEnumWithCustom(general, sceneProp, "globalObject", "Global Object", "")
        drawEnumWithCustom(general, sceneProp, "naviCup", "Navi Hints", "")
        if headerIndex is None or headerIndex == 0:
            drawSceneTableEntryProperty(general, sceneProp.sceneTableEntry)
        general.prop(sceneProp, "appendNullEntrance")

        skyboxAndSound = layout.column()
        skyboxAndSound.box().label(text="Skybox And Sound")
        drawEnumWithCustom(skyboxAndSound, sceneProp, "skyboxID", "Skybox", "")
        drawEnumWithCustom(skyboxAndSound, sceneProp, "skyboxCloudiness", "Cloudiness", "")
        drawEnumWithCustom(skyboxAndSound, sceneProp, "musicSeq", "Music Sequence", "")
        musicSearch = skyboxAndSound.operator(OOT_SearchMusicSeqEnumOperator.bl_idname, icon="VIEWZOOM")
        musicSearch.objName = objName
        musicSearch.headerIndex = headerIndex if headerIndex is not None else 0
        drawEnumWithCustom(skyboxAndSound, sceneProp, "nightSeq", "Nighttime SFX", "")
        drawEnumWithCustom(skyboxAndSound, sceneProp, "audioSessionPreset", "Audio Session Preset", "")

        cameraAndWorldMap = layout.column()
        cameraAndWorldMap.box().label(text="Camera And World Map")
        drawEnumWithCustom(cameraAndWorldMap, sceneProp, "mapLocation", "Map Location", "")
        drawEnumWithCustom(cameraAndWorldMap, sceneProp, "cameraMode", "Camera Mode", "")

    elif menuTab == "Lighting":
        lighting = layout.column()
        lighting.box().label(text="Lighting List")
        drawEnumWithCustom(lighting, sceneProp, "skyboxLighting", "Lighting Mode", "")
        if sceneProp.skyboxLighting == "false":  # Time of Day
            drawLightGroupProperty(lighting, sceneProp.timeOfDayLights)
        else:
            for i in range(len(sceneProp.lightList)):
                drawLightProperty(lighting, sceneProp.lightList[i], "Lighting " + str(i), True, i, headerIndex, objName)
            drawAddButton(lighting, len(sceneProp.lightList), "Light", headerIndex, objName)

    elif menuTab == "Cutscene":
        cutscene = layout.column()
        r = cutscene.row()
        r.prop(sceneProp, "writeCutscene", text="Write Cutscene")
        if sceneProp.writeCutscene:
            r.prop(sceneProp, "csWriteType", text="Data")
            if sceneProp.csWriteType == "Custom":
                cutscene.prop(sceneProp, "csWriteCustom")
            elif sceneProp.csWriteType == "Object":
                cutscene.prop(sceneProp, "csWriteObject")
            else:
                # This is the GUI setup / drawing for the properties for the
                # deprecated "Embedded" cutscene type. They have not been removed
                # as doing so would break any existing scenes made with this type
                # of cutscene data.
                cutscene.label(text='Embedded cutscenes are deprecated. Please use "Object" instead.')
                cutscene.prop(sceneProp, "csEndFrame", text="End Frame")
                cutscene.prop(sceneProp, "csWriteTerminator", text="Write Terminator (Code Execution)")
                if sceneProp.csWriteTerminator:
                    r = cutscene.row()
                    r.prop(sceneProp, "csTermIdx", text="Index")
                    r.prop(sceneProp, "csTermStart", text="Start Frm")
                    r.prop(sceneProp, "csTermEnd", text="End Frm")
                collectionType = "CSHdr." + str(0 if headerIndex is None else headerIndex)
                for i, p in enumerate(sceneProp.csLists):
                    drawCSListProperty(cutscene, p, i, objName, collectionType)
                drawCSAddButtons(cutscene, objName, collectionType)
        if headerIndex is None or headerIndex == 0:
            cutscene.label(text="Extra cutscenes (not in any header):")
            for i in range(len(sceneProp.extraCutscenes)):
                box = cutscene.box().column()
                drawCollectionOps(box, i, "extraCutscenes", None, objName, True)
                box.prop(sceneProp.extraCutscenes[i], "csObject", text="CS obj")
            if len(sceneProp.extraCutscenes) == 0:
                drawAddButton(cutscene, 0, "extraCutscenes", 0, objName)

    elif menuTab == "Exits":
        exitBox = layout.column()
        exitBox.box().label(text="Exit List")
        for i in range(len(sceneProp.exitList)):
            drawExitProperty(exitBox, sceneProp.exitList[i], i, headerIndex, objName)

        drawAddButton(exitBox, len(sceneProp.exitList), "Exit", headerIndex, objName)


def drawBGImageList(layout: bpy.types.UILayout, roomHeader: OOTRoomHeaderProperty, objName: str):
    box = layout.column()
    box.label(text="BG images do not work currently.", icon="ERROR")
    box.prop(roomHeader, "bgImageTab", text="BG Images", icon="TRIA_DOWN" if roomHeader.bgImageTab else "TRIA_RIGHT")
    if roomHeader.bgImageTab:
        box.label(text="Only one room allowed per scene.", icon="INFO")
        box.label(text="Must be framebuffer sized (320x240).", icon="INFO")
        box.label(text="Must be jpg file with file marker.", icon="INFO")
        box.label(text="Ex. MsPaint compatible, Photoshop not.")
        box.label(text="Can't use files generated in Blender.")
        imageCount = len(roomHeader.bgImageList)
        for i in range(imageCount):
            roomHeader.bgImageList[i].draw(box, i, objName, imageCount > 1)

        drawAddButton(box, len(roomHeader.bgImageList), "BgImage", None, objName)


def drawRoomHeaderProperty(layout: UILayout, roomProp, dropdownLabel, headerIndex, objName):
    from .oot_level import OOT_ManualUpgrade

    if dropdownLabel is not None:
        layout.prop(roomProp, "expandTab", text=dropdownLabel, icon="TRIA_DOWN" if roomProp.expandTab else "TRIA_RIGHT")
        if not roomProp.expandTab:
            return
    if headerIndex is not None and headerIndex > 3:
        drawCollectionOps(layout, headerIndex - 4, "Room", None, objName)

    if headerIndex is not None and headerIndex > 0 and headerIndex < 4:
        layout.prop(roomProp, "usePreviousHeader", text="Use Previous Header")
        if roomProp.usePreviousHeader:
            return

    if headerIndex is None or headerIndex == 0:
        layout.row().prop(roomProp, "menuTab", expand=True)
        menuTab = roomProp.menuTab
    else:
        layout.row().prop(roomProp, "altMenuTab", expand=True)
        menuTab = roomProp.altMenuTab

    if menuTab == "General":
        if headerIndex is None or headerIndex == 0:
            general = layout.column()
            general.box().label(text="General")
            prop_split(general, roomProp, "roomIndex", "Room Index")
            prop_split(general, roomProp, "roomShape", "Room Shape")
            if roomProp.roomShape == "ROOM_SHAPE_TYPE_IMAGE":
                drawBGImageList(general, roomProp, objName)
            if roomProp.roomShape == "ROOM_SHAPE_TYPE_CULLABLE":
                general.label(text="Cull regions are generated automatically.", icon="INFO")
                prop_split(general, roomProp, "defaultCullDistance", "Default Cull (Blender Units)")
        # Behaviour
        behaviourBox = layout.column()
        behaviourBox.box().label(text="Behaviour")
        drawEnumWithCustom(behaviourBox, roomProp, "roomBehaviour", "Room Behaviour", "")
        drawEnumWithCustom(behaviourBox, roomProp, "linkIdleMode", "Link Idle Mode", "")
        behaviourBox.prop(roomProp, "disableWarpSongs", text="Disable Warp Songs")
        behaviourBox.prop(roomProp, "showInvisibleActors", text="Show Invisible Actors")

        # Time
        skyboxAndTime = layout.column()
        skyboxAndTime.box().label(text="Skybox And Time")

        # Skybox
        skyboxAndTime.prop(roomProp, "disableSkybox", text="Disable Skybox")
        skyboxAndTime.prop(roomProp, "disableSunMoon", text="Disable Sun/Moon")
        skyboxAndTime.prop(roomProp, "leaveTimeUnchanged", text="Leave Time Unchanged")
        if not roomProp.leaveTimeUnchanged:
            skyboxAndTime.label(text="Time")
            timeRow = skyboxAndTime.row()
            timeRow.prop(roomProp, "timeHours", text="Hours")
            timeRow.prop(roomProp, "timeMinutes", text="Minutes")
            # prop_split(skyboxAndTime, roomProp, "timeValue", "Time Of Day")
        prop_split(skyboxAndTime, roomProp, "timeSpeed", "Time Speed")

        # Echo
        prop_split(skyboxAndTime, roomProp, "echo", "Echo")

        # Wind
        windBox = layout.column()
        windBox.box().label(text="Wind")
        windBox.prop(roomProp, "setWind", text="Set Wind")
        if roomProp.setWind:
            windBoxRow = windBox.row()
            windBoxRow.prop(roomProp, "windVector", text="")
            windBox.prop(roomProp, "windStrength", text="Strength")
            # prop_split(windBox, roomProp, "windVector", "Wind Vector")

    elif menuTab == "Objects":
        upgradeLayout = layout.column()
        objBox = layout.column()
        objBox.box().label(text="Objects")

        if len(roomProp.objectList) > 16:
            objBox.label(text="You are over the 16 object limit.", icon="ERROR")
            objBox.label(text="You must allocate more memory in code.")

        isLegacy = False
        for i, objProp in enumerate(roomProp.objectList):
            drawObjectProperty(objBox, objProp, headerIndex, i, objName)

            if "objectID" in objProp:
                isLegacy = True

        if isLegacy:
            upgradeLayout.label(text="Legacy data has not been upgraded!")
            upgradeLayout.operator(OOT_ManualUpgrade.bl_idname, text="Upgrade Data Now!")
        objBox.enabled = False if isLegacy else True

        drawAddButton(objBox, len(roomProp.objectList), "Object", headerIndex, objName)


def drawAlternateSceneHeaderProperty(layout, headerProp, objName):
    headerSetup = layout.column()
    # headerSetup.box().label(text = "Alternate Headers")
    headerSetupBox = headerSetup.column()

    headerSetupBox.row().prop(headerProp, "headerMenuTab", expand=True)
    if headerProp.headerMenuTab == "Child Night":
        drawSceneHeaderProperty(headerSetupBox, headerProp.childNightHeader, None, 1, objName)
    elif headerProp.headerMenuTab == "Adult Day":
        drawSceneHeaderProperty(headerSetupBox, headerProp.adultDayHeader, None, 2, objName)
    elif headerProp.headerMenuTab == "Adult Night":
        drawSceneHeaderProperty(headerSetupBox, headerProp.adultNightHeader, None, 3, objName)
    elif headerProp.headerMenuTab == "Cutscene":
        prop_split(headerSetup, headerProp, "currentCutsceneIndex", "Cutscene Index")
        drawAddButton(headerSetup, len(headerProp.cutsceneHeaders), "Scene", None, objName)
        index = headerProp.currentCutsceneIndex
        if index - 4 < len(headerProp.cutsceneHeaders):
            drawSceneHeaderProperty(headerSetup, headerProp.cutsceneHeaders[index - 4], None, index, objName)
        else:
            headerSetup.label(text="No cutscene header for this index.", icon="QUESTION")


def drawParentSceneRoom(box, obj):
    sceneObj = getSceneObj(obj)
    roomObj = getRoomObj(obj)

    # box = layout.box().column()
    box.box().column().label(text="Parent Scene/Room Settings")
    box.row().prop(obj, "ootObjectMenu", expand=True)

    if obj.ootObjectMenu == "Scene":
        if sceneObj is not None:
            drawSceneHeaderProperty(box, sceneObj.ootSceneHeader, None, None, sceneObj.name)
            if sceneObj.ootSceneHeader.menuTab == "Alternate":
                drawAlternateSceneHeaderProperty(box, sceneObj.ootAlternateSceneHeaders, sceneObj.name)
        else:
            box.label(text="This object is not part of any Scene hierarchy.", icon="OUTLINER")

    elif obj.ootObjectMenu == "Room":
        if roomObj is not None:
            drawRoomHeaderProperty(box, roomObj.ootRoomHeader, None, None, roomObj.name)
            if roomObj.ootRoomHeader.menuTab == "Alternate":
                drawAlternateRoomHeaderProperty(box, roomObj.ootAlternateRoomHeaders, roomObj.name)
        else:
            box.label(text="This object is not part of any Room hierarchy.", icon="OUTLINER")<|MERGE_RESOLUTION|>--- conflicted
+++ resolved
@@ -1,138 +1,11 @@
-import bpy
-<<<<<<< HEAD
+# import bpy
+from bpy.types import UILayout
 from ..utility import prop_split
-from .oot_utility import drawAddButton, drawCollectionOps, drawEnumWithCustom, getEnumName, getSceneObj, getRoomObj
+from .oot_utility import drawAddButton, drawCollectionOps, drawEnumWithCustom, getSceneObj, getRoomObj
 from .oot_cutscene import drawCSListProperty, drawCSAddButtons
-from .oot_constants import ootEnumObjectID
+from .oot_constants import ootData
 from .scene.panel.properties import OOT_SearchMusicSeqEnumOperator
-from .room.panel.properties import OOT_SearchObjectEnumOperator, OOTRoomHeaderProperty
-=======
-from bpy.types import UILayout
-from typing import Callable
-from ..render_settings import on_update_oot_render_settings
-from ..utility import ootGetSceneOrRoomHeader, prop_split
-from .oot_utility import drawAddButton, drawCollectionOps, drawEnumWithCustom, getEnumName, getSceneObj, getRoomObj
-from .oot_cutscene import OOTCSListProperty, drawCSListProperty, drawCSAddButtons
-from .oot_actor import setAllActorsVisibility
-
-from .oot_constants import (
-    ootData,
-    ootEnumMusicSeq,
-    ootEnumSceneID,
-    ootEnumExitIndex,
-    ootEnumTransitionAnims,
-    ootEnumLightGroupMenu,
-    ootEnumGlobalObject,
-    ootEnumNaviHints,
-    ootEnumSkybox,
-    ootEnumCloudiness,
-    ootEnumSkyboxLighting,
-    ootEnumMapLocation,
-    ootEnumCameraMode,
-    ootEnumNightSeq,
-    ootEnumAudioSessionPreset,
-    ootEnumCSWriteType,
-    ootEnumSceneMenu,
-    ootEnumSceneMenuAlternate,
-    ootEnumRoomMenu,
-    ootEnumRoomMenuAlternate,
-    ootEnumRoomBehaviour,
-    ootEnumLinkIdle,
-    ootEnumRoomShapeType,
-    ootEnumHeaderMenu,
-    ootEnumDrawConfig,
-)
-
-from .oot_upgrade import upgradeRoomHeaders
-
-
-def onUpdateOoTLighting(self, context: bpy.types.Context):
-    on_update_oot_render_settings(self, context)
-
-
-class OOTSceneProperties(bpy.types.PropertyGroup):
-    write_dummy_room_list: bpy.props.BoolProperty(
-        name="Dummy Room List",
-        default=False,
-        description=(
-            "When exporting the scene to C, use NULL for the pointers to room "
-            "start/end offsets, instead of the appropriate symbols"
-        ),
-    )
-
-
-class OOT_SearchMusicSeqEnumOperator(bpy.types.Operator):
-    bl_idname = "object.oot_search_music_seq_enum_operator"
-    bl_label = "Search Music Sequence"
-    bl_property = "ootMusicSeq"
-    bl_options = {"REGISTER", "UNDO"}
-
-    ootMusicSeq: bpy.props.EnumProperty(items=ootEnumMusicSeq, default="0x02")
-    headerIndex: bpy.props.IntProperty(default=0, min=0)
-    objName: bpy.props.StringProperty()
-
-    def execute(self, context):
-        sceneHeader = ootGetSceneOrRoomHeader(bpy.data.objects[self.objName], self.headerIndex, False)
-        sceneHeader.musicSeq = self.ootMusicSeq
-        bpy.context.region.tag_redraw()
-        self.report({"INFO"}, "Selected: " + self.ootMusicSeq)
-        return {"FINISHED"}
-
-    def invoke(self, context, event):
-        context.window_manager.invoke_search_popup(self)
-        return {"RUNNING_MODAL"}
-
-
-class OOT_SearchObjectEnumOperator(bpy.types.Operator):
-    bl_idname = "object.oot_search_object_enum_operator"
-    bl_label = "Search Object ID"
-    bl_property = "objectKey"
-    bl_options = {"REGISTER", "UNDO"}
-
-    objectKey: bpy.props.EnumProperty(items=ootData.objectData.ootEnumObjectKey, default="obj_human")
-    headerIndex: bpy.props.IntProperty(default=0, min=0)
-    index: bpy.props.IntProperty(default=0, min=0)
-    objName: bpy.props.StringProperty()
-
-    def execute(self, context):
-        roomHeader = ootGetSceneOrRoomHeader(bpy.data.objects[self.objName], self.headerIndex, True)
-        roomHeader.objectList[self.index].objectKey = self.objectKey
-        bpy.context.region.tag_redraw()
-        self.report({"INFO"}, "Selected: " + self.objectKey)
-        return {"FINISHED"}
-
-    def invoke(self, context, event):
-        context.window_manager.invoke_search_popup(self)
-        return {"RUNNING_MODAL"}
-
-
-class OOT_SearchSceneEnumOperator(bpy.types.Operator):
-    bl_idname = "object.oot_search_scene_enum_operator"
-    bl_label = "Choose Scene"
-    bl_property = "ootSceneID"
-    bl_options = {"REGISTER", "UNDO"}
-
-    ootSceneID: bpy.props.EnumProperty(items=ootEnumSceneID, default="SCENE_YDAN")
-    opName: bpy.props.StringProperty(default="Export")
-
-    def execute(self, context):
-        if self.opName == "Export":
-            context.scene.ootSceneExportSettings.option = self.ootSceneID
-        elif self.opName == "Import":
-            context.scene.ootSceneImportSettings.option = self.ootSceneID
-        elif self.opName == "Remove":
-            context.scene.ootSceneRemoveSettings.option = self.ootSceneID
-        else:
-            raise Exception(f'Invalid OOT scene search operator name: "{self.opName}"')
-
-        bpy.context.region.tag_redraw()
-        self.report({"INFO"}, "Selected: " + self.ootSceneID)
-        return {"FINISHED"}
-
-    def invoke(self, context, event):
-        context.window_manager.invoke_search_popup(self)
-        return {"RUNNING_MODAL"}
->>>>>>> f7032e2c
+from .room.panel.properties import OOTObjectProperty, OOT_SearchObjectEnumOperator, OOTRoomHeaderProperty
 
 
 def drawAlternateRoomHeaderProperty(layout, headerProp, objName):
@@ -176,22 +49,8 @@
             drawEnumWithCustom(exitGroup, exitProp, "fadeOutAnim", "Fade Out Animation", "")
 
 
-<<<<<<< HEAD
-def drawObjectProperty(layout, objectProp, headerIndex, index, objName):
-=======
-class OOTObjectProperty(bpy.types.PropertyGroup):
-    expandTab: bpy.props.BoolProperty(name="Expand Tab")
-    objectKey: bpy.props.EnumProperty(items=ootData.objectData.ootEnumObjectKey, default="obj_human")
-    objectIDCustom: bpy.props.StringProperty(default="OBJECT_CUSTOM")
-
-    @staticmethod
-    def upgrade_object(obj):
-        print(f"Processing '{obj.name}'...")
-        upgradeRoomHeaders(obj, ootData.objectData)
-
-
 def drawObjectProperty(
-    layout: bpy.types.UILayout, objectProp: OOTObjectProperty, headerIndex: int, index: int, objName: str
+    layout: UILayout, objectProp: OOTObjectProperty, headerIndex: int, index: int, objName: str
 ):
     isLegacy = True if "objectID" in objectProp else False
 
@@ -202,7 +61,6 @@
     else:
         objectName = objectProp.objectIDCustom
 
->>>>>>> f7032e2c
     objItemBox = layout.column()
     row = objItemBox.row()
     row.label(text=f"{objectName}")
@@ -372,7 +230,7 @@
         drawAddButton(exitBox, len(sceneProp.exitList), "Exit", headerIndex, objName)
 
 
-def drawBGImageList(layout: bpy.types.UILayout, roomHeader: OOTRoomHeaderProperty, objName: str):
+def drawBGImageList(layout: UILayout, roomHeader: OOTRoomHeaderProperty, objName: str):
     box = layout.column()
     box.label(text="BG images do not work currently.", icon="ERROR")
     box.prop(roomHeader, "bgImageTab", text="BG Images", icon="TRIA_DOWN" if roomHeader.bgImageTab else "TRIA_RIGHT")
