--- conflicted
+++ resolved
@@ -1353,21 +1353,9 @@
     for cls in oot_skeleton_classes:
         register_recursive(cls)
 
-<<<<<<< HEAD
-    bpy.types.Object.ootFarLOD = bpy.props.PointerProperty(type=bpy.types.Object, poll=pollArmature)
-
-    bpy.types.Bone.ootBoneType = bpy.props.EnumProperty(name="Bone Type", items=ootEnumBoneType)
-    try:
-        register_class(OOTDynamicTransformProperty)
-    except:
-        pass
-    bpy.types.Bone.ootDynamicTransform = bpy.props.PointerProperty(type=OOTDynamicTransformProperty)
-    bpy.types.Bone.ootCustomDLName = bpy.props.StringProperty(name="Custom DL", default="gEmptyDL")
-=======
     bpy.types.Object.ootActorScale = bpy.props.FloatProperty(min=0, default=100)
     bpy.types.Object.ootSkeleton = bpy.props.PointerProperty(type=OOTSkeletonProperty)
     bpy.types.Bone.ootBone = bpy.props.PointerProperty(type=OOTBoneProperty)
->>>>>>> 3a6dacca
 
 
 def oot_skeleton_unregister():
