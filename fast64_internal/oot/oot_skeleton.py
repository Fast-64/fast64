import mathutils, bpy, math, os, re
<<<<<<< HEAD
from ..f3d.f3d_gbi import DLFormat, FMesh, TextureExportSettings, ScrollMethod, F3D
from .oot_model_classes import OOTVertexGroupInfo, OOTModel, OOTGfxFormatter, OOTF3DContext, OOTDynamicTransformProperty
from bpy.utils import register_class, unregister_class
from ..f3d.f3d_writer import getInfoDict
from ..f3d.f3d_parser import getImportData, parseF3D
from .oot_f3d_writer import ootProcessVertexGroup
from .skeleton.panel.viewport import OOTSkeletonExportSettings, OOTSkeletonImportSettings
=======
from ..panels import OOT_Panel
from ..f3d.f3d_gbi import DLFormat, FMesh, TextureExportSettings, ScrollMethod, F3D
from .oot_model_classes import (
    OOTVertexGroupInfo,
    OOTModel,
    OOTGfxFormatter,
    OOTF3DContext,
    OOTDynamicTransformProperty,
    ootGetIncludedAssetData,
)
from bpy.utils import register_class, unregister_class
from ..f3d.f3d_writer import getInfoDict, GfxList
from ..f3d.f3d_parser import getImportData, parseF3D
from .oot_f3d_writer import ootProcessVertexGroup, writeTextureArraysNew, writeTextureArraysExisting, ootReadActorScale
from ..f3d.f3d_material import ootEnumDrawLayers
>>>>>>> d8185475

from ..utility import (
    PluginError,
    CData,
    getDeclaration,
    hexOrDecInt,
    applyRotation,
    prop_split,
    getGroupIndexFromname,
    writeFile,
    readFile,
<<<<<<< HEAD
=======
    raisePluginError,
>>>>>>> d8185475
    writeCData,
    toAlnum,
    setOrigin,
    getGroupNameFromIndex,
    attemptModifierApply,
    cleanupDuplicatedObjects,
<<<<<<< HEAD
)

from .oot_utility import (
=======
    VertexWeightError,
)

from .oot_utility import (
    ootGetObjectPath,
>>>>>>> d8185475
    checkEmptyName,
    checkForStartBone,
    getStartBone,
    getSortedChildren,
    ootGetPath,
    addIncludeFiles,
<<<<<<< HEAD
)
=======
    getOOTScale,
)

from ..utility_anim import armatureApplyWithMesh
from .oot_texture_array import ootReadTextureArrays
from .oot_skeleton_import_data import (
    ootEnumSkeletonImportMode,
    applySkeletonRestPose,
    OOT_SaveRestPose,
    ootSkeletonImportDict,
)


class OOTSkeletonExportSettings(bpy.types.PropertyGroup):
    mode: bpy.props.EnumProperty(name="Mode", items=ootEnumSkeletonImportMode)
    name: bpy.props.StringProperty(name="Skeleton Name", default="gGerudoRedSkel")
    folder: bpy.props.StringProperty(name="Skeleton Folder", default="object_geldb")
    customPath: bpy.props.StringProperty(name="Custom Skeleton Path", subtype="FILE_PATH")
    isCustom: bpy.props.BoolProperty(name="Use Custom Path")
    removeVanillaData: bpy.props.BoolProperty(name="Replace Vanilla Skeletons On Export", default=True)
    actorOverlayName: bpy.props.StringProperty(name="Overlay", default="ovl_En_GeldB")
    flipbookUses2DArray: bpy.props.BoolProperty(name="Has 2D Flipbook Array", default=False)
    flipbookArrayIndex2D: bpy.props.IntProperty(name="Index if 2D Array", default=0, min=0)
    customAssetIncludeDir: bpy.props.StringProperty(
        name="Asset Include Directory",
        default="assets/objects/object_geldb",
        description="Used in #include for including image files",
    )
    optimize: bpy.props.BoolProperty(
        name="Optimize",
        description="Applies various optimizations between the limbs in a skeleton. "
        + "If enabled, the skeleton limbs must be drawn in their normal order, "
        + "with nothing in between and no culling, otherwise the mesh will be corrupted.",
    )


class OOTSkeletonImportSettings(bpy.types.PropertyGroup):
    mode: bpy.props.EnumProperty(name="Mode", items=ootEnumSkeletonImportMode)
    applyRestPose: bpy.props.BoolProperty(name="Apply Friendly Rest Pose (If Available)", default=True)
    name: bpy.props.StringProperty(name="Skeleton Name", default="gGerudoRedSkel")
    folder: bpy.props.StringProperty(name="Skeleton Folder", default="object_geldb")
    customPath: bpy.props.StringProperty(name="Custom Skeleton Path", subtype="FILE_PATH")
    isCustom: bpy.props.BoolProperty(name="Use Custom Path")
    removeDoubles: bpy.props.BoolProperty(name="Remove Doubles On Import", default=True)
    importNormals: bpy.props.BoolProperty(name="Import Normals", default=True)
    drawLayer: bpy.props.EnumProperty(name="Import Draw Layer", items=ootEnumDrawLayers)
    actorOverlayName: bpy.props.StringProperty(name="Overlay", default="ovl_En_GeldB")
    flipbookUses2DArray: bpy.props.BoolProperty(name="Has 2D Flipbook Array", default=False)
    flipbookArrayIndex2D: bpy.props.IntProperty(name="Index if 2D Array", default=0, min=0)
    autoDetectActorScale: bpy.props.BoolProperty(name="Auto Detect Actor Scale", default=True)
    actorScale: bpy.props.FloatProperty(name="Actor Scale", min=0, default=100)
>>>>>>> d8185475


ootEnumBoneType = [
    ("Default", "Default", "Default"),
    ("Custom DL", "Custom DL", "Custom DL"),
    ("Ignore", "Ignore", "Ignore"),
]


def pollArmature(self, obj):
    return isinstance(obj.data, bpy.types.Armature)


class OOTBoneProperty(bpy.types.PropertyGroup):
    boneType: bpy.props.EnumProperty(name="Bone Type", items=ootEnumBoneType)
    dynamicTransform: bpy.props.PointerProperty(type=OOTDynamicTransformProperty)
    customDLName: bpy.props.StringProperty(name="Custom DL", default="gEmptyDL")


class OOTSkeletonProperty(bpy.types.PropertyGroup):
    LOD: bpy.props.PointerProperty(type=bpy.types.Object, poll=pollArmature)


class OOTSkeleton:
    def __init__(self, name):
        self.name = name
        self.segmentID = None
        self.limbRoot = None
        self.hasLOD = False

    def createLimbList(self):
        if self.limbRoot is None:
            return []

        limbList = []
        self.limbRoot.getList(limbList)
        self.limbRoot.setLinks()
        return limbList

    def getNumDLs(self):
        if self.limbRoot is not None:
            return self.limbRoot.getNumDLs()
        else:
            return 0

    def getNumLimbs(self):
        if self.limbRoot is not None:
            return self.limbRoot.getNumLimbs()
        else:
            return 0

    def isFlexSkeleton(self):
        if self.limbRoot is not None:
            return self.limbRoot.isFlexSkeleton()
        else:
            return False

    def limbsName(self):
        return self.name + "Limbs"

    def toC(self):
        limbData = CData()
        data = CData()

        if self.limbRoot is None:
            return data

        limbList = self.createLimbList()
        isFlex = self.isFlexSkeleton()

        data.source += "void* " + self.limbsName() + "[" + str(self.getNumLimbs()) + "] = {\n"
        for limb in limbList:
            limbData.source += limb.toC(self.hasLOD)
            data.source += "\t&" + limb.name() + ",\n"
        limbData.source += "\n"
        data.source += "};\n\n"

        if isFlex:
            data.source += (
                "FlexSkeletonHeader "
                + self.name
                + " = { "
                + self.limbsName()
                + ", "
                + str(self.getNumLimbs())
                + ", "
                + str(self.getNumDLs())
                + " };\n\n"
            )
            data.header = "extern FlexSkeletonHeader " + self.name + ";\n"
        else:
            data.source += (
                "SkeletonHeader " + self.name + " = { " + self.limbsName() + ", " + str(self.getNumLimbs()) + " };\n\n"
            )
            data.header = "extern SkeletonHeader " + self.name + ";\n"

        for limb in limbList:
            name = (self.name + "_" + toAlnum(limb.boneName)).upper()
            if limb.index == 0:
                data.header += "#define " + name + "_POS_LIMB 0\n"
                data.header += "#define " + name + "_ROT_LIMB 1\n"
            else:
                data.header += "#define " + name + "_LIMB " + str(limb.index + 1) + "\n"
        data.header += "#define " + self.name.upper() + "_NUM_LIMBS " + str(len(limbList) + 1) + "\n"

        limbData.append(data)

        return limbData


class OOTDLReference:
    def __init__(self, name: str):
        self.name = name


class OOTLimb:
    def __init__(
        self,
        skeletonName: str,
        boneName: str,
        index: int,
        translation: mathutils.Vector,
        DL: GfxList | OOTDLReference,
        lodDL: GfxList | OOTDLReference,
    ):
        self.skeletonName = skeletonName
        self.boneName = boneName
        self.translation = translation
        self.firstChildIndex = 0xFF
        self.nextSiblingIndex = 0xFF
        self.DL = DL
        self.lodDL = lodDL

        self.isFlex = False
        self.index = index
        self.children = []
        self.inverseRotation = None

    def toC(self, isLOD):
        if not isLOD:
            data = "StandardLimb "
        else:
            data = "LodLimb "

        data += (
            self.name()
            + " = { "
            + "{ "
            + str(int(round(self.translation[0])))
            + ", "
            + str(int(round(self.translation[1])))
            + ", "
            + str(int(round(self.translation[2])))
            + " }, "
            + str(self.firstChildIndex)
            + ", "
            + str(self.nextSiblingIndex)
            + ", "
        )

        if not isLOD:
            data += self.DL.name if self.DL is not None else "NULL"
        else:
            data += (
                "{ "
                + (self.DL.name if self.DL is not None else "NULL")
                + ", "
                + (self.lodDL.name if self.lodDL is not None else "NULL")
                + " }"
            )

        data += " };\n"

        return data

    def name(self):
        return self.skeletonName + "Limb_" + format(self.index, "03")

    def getNumLimbs(self):
        numLimbs = 1
        for child in self.children:
            numLimbs += child.getNumLimbs()
        return numLimbs

    def getNumDLs(self):
        numDLs = 0
        if self.DL is not None or self.lodDL is not None:
            numDLs += 1

        for child in self.children:
            numDLs += child.getNumDLs()

        return numDLs

    def isFlexSkeleton(self):
        if self.isFlex:
            return True
        else:
            for child in self.children:
                if child.isFlexSkeleton():
                    return True
            return False

    def getList(self, limbList):
        # Like ootProcessBone, this must be in depth-first order to match the
        # OoT SkelAnime draw code, so the bones are listed in the file in the
        # same order as they are drawn. This is needed to enable the programmer
        # to get the limb indices and to enable optimization between limbs.
        limbList.append(self)
        for child in self.children:
            child.getList(limbList)

    def setLinks(self):
        if len(self.children) > 0:
            self.firstChildIndex = self.children[0].index
        for i in range(len(self.children)):
            if i < len(self.children) - 1:
                self.children[i].nextSiblingIndex = self.children[i + 1].index
            self.children[i].setLinks()
        # self -> child -> sibling


def getGroupIndices(meshInfo, armatureObj, meshObj, rootGroupIndex):
    meshInfo.vertexGroupInfo = OOTVertexGroupInfo()
    for vertex in meshObj.data.vertices:
        meshInfo.vertexGroupInfo.vertexGroups[vertex.index] = getGroupIndexOfVert(
            vertex, armatureObj, meshObj, rootGroupIndex
        )


def getGroupIndexOfVert(vert, armatureObj, obj, rootGroupIndex):
    actualGroups = []
    nonBoneGroups = []
    for group in vert.groups:
        groupName = getGroupNameFromIndex(obj, group.group)
        if groupName is not None:
            if groupName in armatureObj.data.bones:
                actualGroups.append(group)
            else:
                nonBoneGroups.append(groupName)

    if len(actualGroups) == 0:
        # return rootGroupIndex
        # highlightWeightErrors(obj, [vert], "VERT")
        if len(nonBoneGroups) > 0:
            raise VertexWeightError(
                "All vertices must be part of a vertex group "
                + "that corresponds to a bone in the armature.\n"
                + "Groups of the bad vert that don't correspond to a bone: "
                + str(nonBoneGroups)
                + ". If a vert is supposed to belong to this group then either a bone is missing or you have the wrong group."
            )
        else:
            raise VertexWeightError("There are unweighted vertices in the mesh that must be weighted to a bone.")

    vertGroup = actualGroups[0]
    for group in actualGroups:
        if group.weight > vertGroup.weight:
            vertGroup = group
    # if vertGroup not in actualGroups:
    # raise VertexWeightError("A vertex was found that was primarily weighted to a group that does not correspond to a bone in #the armature. (" + getGroupNameFromIndex(obj, vertGroup.group) + ') Either decrease the weights of this vertex group or remove it. If you think this group should correspond to a bone, make sure to check your spelling.')
    return vertGroup.group


def ootDuplicateArmatureAndRemoveRotations(originalArmatureObj: bpy.types.Object):
    # Duplicate objects to apply scale / modifiers / linked data
    bpy.ops.object.select_all(action="DESELECT")

    for originalMeshObj in [obj for obj in originalArmatureObj.children if isinstance(obj.data, bpy.types.Mesh)]:
        originalMeshObj.select_set(True)
        originalMeshObj.original_name = originalMeshObj.name

    originalArmatureObj.select_set(True)
    originalArmatureObj.original_name = originalArmatureObj.name
    bpy.context.view_layer.objects.active = originalArmatureObj
    bpy.ops.object.duplicate()

    armatureObj = bpy.context.view_layer.objects.active
    meshObjs = [obj for obj in bpy.context.selected_objects if obj is not armatureObj]

    try:
        for obj in meshObjs:
            setOrigin(armatureObj, obj)

        bpy.ops.object.select_all(action="DESELECT")
        armatureObj.select_set(True)
        bpy.context.view_layer.objects.active = armatureObj
        bpy.ops.object.transform_apply(location=False, rotation=False, scale=True, properties=False)

        ootRemoveRotationsFromArmature(armatureObj)

        # Apply modifiers/data to mesh objs
        bpy.ops.object.select_all(action="DESELECT")
        for obj in meshObjs:
            obj.select_set(True)
            bpy.context.view_layer.objects.active = obj

        bpy.ops.object.make_single_user(obdata=True)
        bpy.ops.object.transform_apply(location=False, rotation=True, scale=True, properties=False)
        for selectedObj in meshObjs:
            bpy.ops.object.select_all(action="DESELECT")
            selectedObj.select_set(True)
            bpy.context.view_layer.objects.active = selectedObj

            for modifier in selectedObj.modifiers:
                attemptModifierApply(modifier)

        # Apply new armature rest pose
        bpy.ops.object.select_all(action="DESELECT")
        bpy.context.view_layer.objects.active = armatureObj
        bpy.ops.object.mode_set(mode="POSE")
        bpy.ops.pose.armature_apply()
        bpy.ops.object.mode_set(mode="OBJECT")

        return armatureObj, meshObjs
    except Exception as e:
        cleanupDuplicatedObjects(meshObjs + [armatureObj])
        originalArmatureObj.select_set(True)
        bpy.context.view_layer.objects.active = originalArmatureObj
        raise Exception(str(e))


def ootConvertArmatureToSkeletonWithoutMesh(originalArmatureObj, convertTransformMatrix, name):
    skeleton, fModel = ootConvertArmatureToSkeleton(
        originalArmatureObj, convertTransformMatrix, None, name, False, True, "Opaque", False
    )
    return skeleton


def ootConvertArmatureToSkeletonWithMesh(
    originalArmatureObj, convertTransformMatrix, fModel, name, convertTextureData, drawLayer, optimize
):
    return ootConvertArmatureToSkeleton(
        originalArmatureObj, convertTransformMatrix, fModel, name, convertTextureData, False, drawLayer, optimize
    )


def ootRemoveRotationsFromArmature(armatureObj: bpy.types.Object) -> None:
    checkForStartBone(armatureObj)
    startBoneName = getStartBone(armatureObj)

    if bpy.context.mode != "EDIT":
        bpy.ops.object.mode_set(mode="EDIT")
    for editBone in armatureObj.data.edit_bones:
        editBone.use_connect = False
    bpy.ops.object.mode_set(mode="OBJECT")
    ootRemoveRotationsFromBone(armatureObj, armatureObj.data.bones[startBoneName])
    armatureApplyWithMesh(armatureObj, bpy.context)


# TODO: check for bone type?
def ootRemoveRotationsFromBone(armatureObj: bpy.types.Object, bone: bpy.types.Bone):
    for childBone in bone.children:
        ootRemoveRotationsFromBone(armatureObj, childBone)

    yUpToZUp = mathutils.Quaternion((1, 0, 0), math.radians(90.0)).to_matrix().to_4x4()

    if bone.parent is not None:
        transform = bone.parent.matrix_local.inverted() @ bone.matrix_local
    else:
        transform = bone.matrix_local

    # extract local transform, excluding rotation/scale
    # apply the inverse of that to the pose bone to get it to zero-rotation rest pose
    translate = mathutils.Matrix.Translation(transform.decompose()[0])
    undoRotationTransform = transform.inverted() @ translate
    if bone.parent is None:
        undoRotationTransform = undoRotationTransform @ yUpToZUp

    poseBone = armatureObj.pose.bones[bone.name]
    poseBone.matrix_basis = undoRotationTransform


def ootConvertArmatureToSkeleton(
    originalArmatureObj,
    convertTransformMatrix,
    fModel,
    name,
    convertTextureData,
    skeletonOnly,
    drawLayer,
    optimize: bool,
):
    checkEmptyName(name)

    armatureObj, meshObjs = ootDuplicateArmatureAndRemoveRotations(originalArmatureObj)

    try:
        skeleton = OOTSkeleton(name)

        if len(armatureObj.children) == 0:
            raise PluginError("No mesh parented to armature.")

        # startBoneNames = sorted([bone.name for bone in armatureObj.data.bones if bone.parent is None])
        # startBoneName = startBoneNames[0]
        checkForStartBone(armatureObj)
        startBoneName = getStartBone(armatureObj)
        meshObj = meshObjs[0]

        meshInfo = getInfoDict(meshObj)
        getGroupIndices(meshInfo, armatureObj, meshObj, getGroupIndexFromname(meshObj, startBoneName))

        convertTransformMatrix = convertTransformMatrix @ mathutils.Matrix.Diagonal(armatureObj.scale).to_4x4()

        # for i in range(len(startBoneNames)):
        # 	startBoneName = startBoneNames[i]
        ootProcessBone(
            fModel,
            startBoneName,
            skeleton,
            0,
            meshObj,
            armatureObj,
            convertTransformMatrix,
            meshInfo,
            convertTextureData,
            name,
            skeletonOnly,
            drawLayer,
            None,
            optimize,
        )

        cleanupDuplicatedObjects(meshObjs + [armatureObj])
        originalArmatureObj.select_set(True)
        bpy.context.view_layer.objects.active = originalArmatureObj

        return skeleton, fModel
    except Exception as e:
        cleanupDuplicatedObjects(meshObjs + [armatureObj])
        originalArmatureObj.select_set(True)
        bpy.context.view_layer.objects.active = originalArmatureObj
        raise Exception(str(e))


def ootProcessBone(
    fModel,
    boneName,
    parentLimb,
    nextIndex,
    meshObj,
    armatureObj,
    convertTransformMatrix,
    meshInfo,
    convertTextureData,
    namePrefix,
    skeletonOnly,
    drawLayer,
    lastMaterialName,
    optimize: bool,
):
    bone = armatureObj.data.bones[boneName]
    if bone.parent is not None:
        transform = convertTransformMatrix @ bone.parent.matrix_local.inverted() @ bone.matrix_local
    else:
        transform = convertTransformMatrix @ bone.matrix_local

    translate, rotate, scale = transform.decompose()

    groupIndex = getGroupIndexFromname(meshObj, boneName)

    meshInfo.vertexGroupInfo.vertexGroupToLimb[groupIndex] = nextIndex

    if skeletonOnly:
        mesh = None
        hasSkinnedFaces = None
    else:
        mesh, hasSkinnedFaces, lastMaterialName = ootProcessVertexGroup(
            fModel,
            meshObj,
            boneName,
            convertTransformMatrix,
            armatureObj,
            namePrefix,
            meshInfo,
            drawLayer,
            convertTextureData,
            lastMaterialName,
            optimize,
        )

    if bone.ootBone.boneType == "Custom DL":
        if mesh is not None:
            raise PluginError(
                bone.name
                + " is set to use a custom DL but still has geometry assigned to it. Remove this geometry from this bone."
            )
        else:
            # Dummy data, only used so that name is set correctly
            mesh = FMesh(bone.ootBone.customDLName, DLFormat.Static)

    DL = None
    if mesh is not None:
        if not bone.use_deform:
            raise PluginError(
                bone.name
                + " has vertices in its vertex group but is not set to deformable. Make sure to enable deform on this bone."
            )
        DL = mesh.draw

    if isinstance(parentLimb, OOTSkeleton):
        skeleton = parentLimb
        limb = OOTLimb(skeleton.name, boneName, nextIndex, translate, DL, None)
        skeleton.limbRoot = limb
    else:
        limb = OOTLimb(parentLimb.skeletonName, boneName, nextIndex, translate, DL, None)
        parentLimb.children.append(limb)

    limb.isFlex = hasSkinnedFaces
    nextIndex += 1

    # This must be in depth-first order to match the OoT SkelAnime draw code, so
    # the bones are listed in the file in the same order as they are drawn. This
    # is needed to enable the programmer to get the limb indices and to enable
    # optimization between limbs.
    childrenNames = getSortedChildren(armatureObj, bone)
    for childName in childrenNames:
        nextIndex, lastMaterialName = ootProcessBone(
            fModel,
            childName,
            limb,
            nextIndex,
            meshObj,
            armatureObj,
            convertTransformMatrix,
            meshInfo,
            convertTextureData,
            namePrefix,
            skeletonOnly,
            drawLayer,
            lastMaterialName,
            optimize,
        )

    return nextIndex, lastMaterialName


def ootConvertArmatureToC(
    originalArmatureObj: bpy.types.Object,
    convertTransformMatrix: mathutils.Matrix,
    f3dType: str,
    isHWv1: bool,
    DLFormat: DLFormat,
    savePNG: bool,
    drawLayer: str,
    settings: OOTSkeletonExportSettings,
):
    if settings.mode != "Generic" and not settings.isCustom:
        importInfo = ootSkeletonImportDict[settings.mode]
        skeletonName = importInfo.skeletonName
        folderName = importInfo.folderName
        overlayName = importInfo.actorOverlayName
        flipbookUses2DArray = importInfo.flipbookArrayIndex2D is not None
        flipbookArrayIndex2D = importInfo.flipbookArrayIndex2D
        isLink = importInfo.isLink
    else:
        skeletonName = toAlnum(settings.name)
        folderName = settings.folder
        overlayName = settings.actorOverlayName if not settings.isCustom else None
        flipbookUses2DArray = settings.flipbookUses2DArray
        flipbookArrayIndex2D = settings.flipbookArrayIndex2D if flipbookUses2DArray else None
        isLink = False

    exportPath = bpy.path.abspath(settings.customPath)
    isCustomExport = settings.isCustom
    removeVanillaData = settings.removeVanillaData
    optimize = settings.optimize

    fModel = OOTModel(f3dType, isHWv1, skeletonName, DLFormat, drawLayer)
    skeleton, fModel = ootConvertArmatureToSkeletonWithMesh(
        originalArmatureObj, convertTransformMatrix, fModel, skeletonName, not savePNG, drawLayer, optimize
    )

    if originalArmatureObj.ootSkeleton.LOD is not None:
        lodSkeleton, fModel = ootConvertArmatureToSkeletonWithMesh(
            originalArmatureObj.ootSkeleton.LOD,
            convertTransformMatrix,
            fModel,
            skeletonName + "_lod",
            not savePNG,
            drawLayer,
            optimize,
        )
    else:
        lodSkeleton = None

    if lodSkeleton is not None:
        skeleton.hasLOD = True
        limbList = skeleton.createLimbList()
        lodLimbList = lodSkeleton.createLimbList()

        if len(limbList) != len(lodLimbList):
            raise PluginError(
                originalArmatureObj.name
                + " cannot use "
                + originalArmatureObj.ootSkeleton.LOD.name
                + "as LOD because they do not have the same bone structure."
            )

        for i in range(len(limbList)):
            limbList[i].lodDL = lodLimbList[i].DL
            limbList[i].isFlex |= lodLimbList[i].isFlex

    data = CData()
    data.source += '#include "ultra64.h"\n#include "global.h"\n'
    if not isCustomExport:
        data.source += '#include "' + folderName + '.h"\n\n'
    else:
        data.source += "\n"

    path = ootGetPath(exportPath, isCustomExport, "assets/objects/", folderName, False, True)
    includeDir = settings.customAssetIncludeDir if settings.isCustom else f"assets/objects/{folderName}"
    exportData = fModel.to_c(
        TextureExportSettings(False, savePNG, includeDir, path), OOTGfxFormatter(ScrollMethod.Vertex)
    )
    skeletonC = skeleton.toC()

    data.append(exportData.all())
    data.append(skeletonC)

    if isCustomExport:
        textureArrayData = writeTextureArraysNew(fModel, flipbookArrayIndex2D)
        data.append(textureArrayData)

    writeCData(data, os.path.join(path, skeletonName + ".h"), os.path.join(path, skeletonName + ".c"))

    if not isCustomExport:
        writeTextureArraysExisting(bpy.context.scene.ootDecompPath, overlayName, isLink, flipbookArrayIndex2D, fModel)
        addIncludeFiles(folderName, path, skeletonName)
        if removeVanillaData:
            ootRemoveSkeleton(path, folderName, skeletonName)


class OOTDLEntry:
    def __init__(self, dlName, limbIndex):
        self.dlName = dlName
        self.limbIndex = limbIndex


def ootGetSkeleton(skeletonData, skeletonName, continueOnError):
    # TODO: Does this handle non flex skeleton?
    matchResult = re.search(
        "(Flex)?SkeletonHeader\s*"
        + re.escape(skeletonName)
        + "\s*=\s*\{\s*\{?\s*([^,\s]*)\s*,\s*([^,\s\}]*)\s*\}?\s*(,\s*([^,\s]*))?\s*\}\s*;\s*",
        skeletonData,
    )
    if matchResult is None:
        if continueOnError:
            return None
        else:
            raise PluginError("Cannot find skeleton named " + skeletonName)
    return matchResult


def ootGetLimbs(skeletonData, limbsName, continueOnError):
    matchResult = re.search(
        "(static\s*)?void\s*\*\s*" + re.escape(limbsName) + "\s*\[\s*[0-9]*\s*\]\s*=\s*\{([^\}]*)\}\s*;\s*",
        skeletonData,
        re.DOTALL,
    )
    if matchResult is None:
        if continueOnError:
            return None
        else:
            raise PluginError("Cannot find skeleton limbs named " + limbsName)
    return matchResult


def ootGetLimb(skeletonData, limbName, continueOnError):
    matchResult = re.search("([A-Za-z0-9\_]*)Limb\s*" + re.escape(limbName), skeletonData)

    if matchResult is None:
        if continueOnError:
            return None
        else:
            raise PluginError("Cannot find skeleton limb named " + limbName)

    limbType = matchResult.group(1)
    if limbType == "Lod":
        dlRegex = "\{\s*([^,\s]*)\s*,\s*([^,\s]*)\s*\}"
    else:
        dlRegex = "([^,\s]*)"

    matchResult = re.search(
        "[A-Za-z0-9\_]*Limb\s*"
        + re.escape(limbName)
        + "\s*=\s*\{\s*\{\s*([^,\s]*)\s*,\s*([^,\s]*)\s*,\s*([^,\s]*)\s*\},\s*([^, ]*)\s*,\s*([^, ]*)\s*,\s*"
        + dlRegex
        + "\s*\}\s*;\s*",
        skeletonData,
        re.DOTALL,
    )

    if matchResult is None:
        if continueOnError:
            return None
        else:
            raise PluginError("Cannot handle skeleton limb named " + limbName + " of type " + limbType)
    return matchResult


def ootImportSkeletonC(basePath: str, importSettings: OOTSkeletonImportSettings):
    importPath = bpy.path.abspath(importSettings.customPath)
    isCustomImport = importSettings.isCustom

    if importSettings.mode != "Generic" and not importSettings.isCustom:
        importInfo = ootSkeletonImportDict[importSettings.mode]
        skeletonName = importInfo.skeletonName
        folderName = importInfo.folderName
        overlayName = importInfo.actorOverlayName
        flipbookUses2DArray = importInfo.flipbookArrayIndex2D is not None
        flipbookArrayIndex2D = importInfo.flipbookArrayIndex2D
        isLink = importInfo.isLink
        restPoseData = importInfo.restPoseData
    else:
        skeletonName = importSettings.name
        folderName = importSettings.folder
        overlayName = importSettings.actorOverlayName if not importSettings.isCustom else None
        flipbookUses2DArray = importSettings.flipbookUses2DArray
        flipbookArrayIndex2D = importSettings.flipbookArrayIndex2D if flipbookUses2DArray else None
        isLink = False
        restPoseData = None

    filepaths = [ootGetObjectPath(isCustomImport, importPath, folderName)]

    removeDoubles = importSettings.removeDoubles
    importNormals = importSettings.importNormals
    drawLayer = importSettings.drawLayer

    skeletonData = getImportData(filepaths)
    if overlayName is not None or isLink:
        skeletonData = ootGetIncludedAssetData(basePath, filepaths, skeletonData) + skeletonData

    matchResult = ootGetSkeleton(skeletonData, skeletonName, False)
    limbsName = matchResult.group(2)

    matchResult = ootGetLimbs(skeletonData, limbsName, False)
    limbsData = matchResult.group(2)
    limbList = [entry.strip()[1:] for entry in limbsData.split(",") if entry.strip() != ""]

    f3dContext = OOTF3DContext(F3D("F3DEX2/LX2", False), limbList, basePath)
    f3dContext.mat().draw_layer.oot = drawLayer

    if overlayName is not None and importSettings.autoDetectActorScale:
        actorScale = ootReadActorScale(basePath, overlayName, isLink)
    else:
        actorScale = getOOTScale(importSettings.actorScale)

    # print(limbList)
    isLOD, armatureObj = ootBuildSkeleton(
        skeletonName,
        overlayName,
        skeletonData,
        actorScale,
        removeDoubles,
        importNormals,
        False,
        basePath,
        drawLayer,
        isLink,
        flipbookArrayIndex2D,
        f3dContext,
    )
    if isLOD:
        isLOD, LODArmatureObj = ootBuildSkeleton(
            skeletonName,
            overlayName,
            skeletonData,
            actorScale,
            removeDoubles,
            importNormals,
            True,
            basePath,
            drawLayer,
            isLink,
            flipbookArrayIndex2D,
            f3dContext,
        )
        armatureObj.ootSkeleton.LOD = LODArmatureObj
        LODArmatureObj.location += mathutils.Vector((10, 0, 0))

    f3dContext.deleteMaterialContext()

    if importSettings.applyRestPose and restPoseData is not None:
        applySkeletonRestPose(restPoseData, armatureObj)
        if isLOD:
            applySkeletonRestPose(restPoseData, LODArmatureObj)


def ootBuildSkeleton(
    skeletonName,
    overlayName,
    skeletonData,
    actorScale,
    removeDoubles,
    importNormals,
    useFarLOD,
    basePath,
    drawLayer,
    isLink,
    flipbookArrayIndex2D: int,
    f3dContext: OOTF3DContext,
):
    lodString = "_lod" if useFarLOD else ""

    # Create new skinned mesh
    mesh = bpy.data.meshes.new(skeletonName + "_mesh" + lodString)
    obj = bpy.data.objects.new(skeletonName + "_mesh" + lodString, mesh)
    bpy.context.scene.collection.objects.link(obj)

    # Create new armature
    armature = bpy.data.armatures.new(skeletonName + lodString)
    armatureObj = bpy.data.objects.new(skeletonName + lodString, armature)
    armatureObj.show_in_front = True
    armatureObj.ootDrawLayer = drawLayer
    # armature.show_names = True

    bpy.context.scene.collection.objects.link(armatureObj)
    bpy.context.view_layer.objects.active = armatureObj
    # bpy.ops.object.mode_set(mode = 'EDIT')

    f3dContext.mat().draw_layer.oot = armatureObj.ootDrawLayer

    if overlayName is not None:
        ootReadTextureArrays(basePath, overlayName, skeletonName, f3dContext, isLink, flipbookArrayIndex2D)

    transformMatrix = mathutils.Matrix.Scale(1 / actorScale, 4)
    isLOD = ootAddLimbRecursively(0, skeletonData, obj, armatureObj, transformMatrix, None, f3dContext, useFarLOD)
    for dlEntry in f3dContext.dlList:
        limbName = f3dContext.getLimbName(dlEntry.limbIndex)
        boneName = f3dContext.getBoneName(dlEntry.limbIndex)
        parseF3D(
            skeletonData,
            dlEntry.dlName,
            f3dContext.matrixData[limbName],
            limbName,
            boneName,
            "oot",
            drawLayer,
            f3dContext,
            True,
        )
        if f3dContext.isBillboard:
            armatureObj.data.bones[boneName].ootBone.dynamicTransform.billboard = True
    f3dContext.createMesh(obj, removeDoubles, importNormals, False)
    armatureObj.location = bpy.context.scene.cursor.location

    # Set bone rotation mode.
    bpy.ops.object.select_all(action="DESELECT")
    armatureObj.select_set(True)
    bpy.context.view_layer.objects.active = armatureObj
    bpy.ops.object.mode_set(mode="POSE")
    for bone in armatureObj.pose.bones:
        bone.rotation_mode = "XYZ"

    # Apply mesh to armature.
    if bpy.context.mode != "OBJECT":
        bpy.ops.object.mode_set(mode="OBJECT")
    bpy.ops.object.select_all(action="DESELECT")
    obj.select_set(True)
    armatureObj.select_set(True)
    bpy.context.view_layer.objects.active = armatureObj
    bpy.ops.object.parent_set(type="ARMATURE")

    applyRotation([armatureObj], math.radians(-90), "X")
    armatureObj.ootActorScale = actorScale / bpy.context.scene.ootBlenderScale

    return isLOD, armatureObj


def ootAddBone(armatureObj, boneName, parentBoneName, currentTransform, loadDL):
    if bpy.context.mode != "OBJECT":
        bpy.ops.object.mode_set(mode="OBJECT")
    bpy.ops.object.select_all(action="DESELECT")
    bpy.context.view_layer.objects.active = armatureObj
    bpy.ops.object.mode_set(mode="EDIT")
    bone = armatureObj.data.edit_bones.new(boneName)
    bone.use_connect = False
    bone.use_deform = loadDL
    if parentBoneName is not None:
        bone.parent = armatureObj.data.edit_bones[parentBoneName]
    bone.head = currentTransform @ mathutils.Vector((0, 0, 0))
    bone.tail = bone.head + (currentTransform.to_quaternion() @ mathutils.Vector((0, 0.3, 0)))

    # Connect bone to parent if it is possible without changing parent direction.

    if parentBoneName is not None:
        nodeOffsetVector = mathutils.Vector(bone.head - bone.parent.head)
        # set fallback to nonzero to avoid creating zero length bones
        if nodeOffsetVector.angle(bone.parent.tail - bone.parent.head, 1) < 0.0001 and loadDL:
            for child in bone.parent.children:
                if child != bone:
                    child.use_connect = False
            bone.parent.tail = bone.head
            bone.use_connect = True
        elif bone.head == bone.parent.head and bone.tail == bone.parent.tail:
            bone.tail += currentTransform.to_quaternion() @ mathutils.Vector((0, 0.2, 0))

    if bpy.context.mode != "OBJECT":
        bpy.ops.object.mode_set(mode="OBJECT")


def ootAddLimbRecursively(
    limbIndex: int,
    skeletonData: str,
    obj: bpy.types.Object,
    armatureObj: bpy.types.Object,
    parentTransform: mathutils.Matrix,
    parentBoneName: str,
    f3dContext: OOTF3DContext,
    useFarLOD: bool,
):
    limbName = f3dContext.getLimbName(limbIndex)
    boneName = f3dContext.getBoneName(limbIndex)
    matchResult = ootGetLimb(skeletonData, limbName, False)

    isLOD = matchResult.lastindex > 6

    if isLOD and useFarLOD:
        dlName = matchResult.group(7)
    else:
        dlName = matchResult.group(6)

    # Animations override the root translation, so we just ignore importing them as well.
    if limbIndex == 0:
        translation = [0, 0, 0]
    else:
        translation = [
            hexOrDecInt(matchResult.group(1)),
            hexOrDecInt(matchResult.group(2)),
            hexOrDecInt(matchResult.group(3)),
        ]

    LIMB_DONE = 0xFF
    nextChildIndexStr = matchResult.group(4)
    nextChildIndex = LIMB_DONE if nextChildIndexStr == "LIMB_DONE" else hexOrDecInt(nextChildIndexStr)
    nextSiblingIndexStr = matchResult.group(5)
    nextSiblingIndex = LIMB_DONE if nextSiblingIndexStr == "LIMB_DONE" else hexOrDecInt(nextSiblingIndexStr)

    # str(limbIndex) + " " + str(translation) + " " + str(nextChildIndex) + " " + \
    # 	str(nextSiblingIndex) + " " + str(dlName))

    currentTransform = parentTransform @ mathutils.Matrix.Translation(mathutils.Vector(translation))
    f3dContext.matrixData[limbName] = currentTransform
    loadDL = dlName != "NULL"

    ootAddBone(armatureObj, boneName, parentBoneName, currentTransform, loadDL)

    # DLs can access bone transforms not yet processed.
    # Therefore were delay F3D parsing until after skeleton is processed.
    if loadDL:
        f3dContext.dlList.append(OOTDLEntry(dlName, limbIndex))

    if nextChildIndex != LIMB_DONE:
        isLOD |= ootAddLimbRecursively(
            nextChildIndex, skeletonData, obj, armatureObj, currentTransform, boneName, f3dContext, useFarLOD
        )

    if nextSiblingIndex != LIMB_DONE:
        isLOD |= ootAddLimbRecursively(
            nextSiblingIndex, skeletonData, obj, armatureObj, parentTransform, parentBoneName, f3dContext, useFarLOD
        )

    return isLOD


def ootRemoveSkeleton(filepath, objectName, skeletonName):
    headerPath = os.path.join(filepath, objectName + ".h")
    sourcePath = os.path.join(filepath, objectName + ".c")

    skeletonDataC = readFile(sourcePath)
    originalDataC = skeletonDataC

    skeletonDataH = readFile(headerPath)
    originalDataH = skeletonDataH

    matchResult = ootGetSkeleton(skeletonDataC, skeletonName, True)
    if matchResult is None:
        return
    skeletonDataC = skeletonDataC[: matchResult.start(0)] + skeletonDataC[matchResult.end(0) :]
    limbsName = matchResult.group(2)

    headerMatch = getDeclaration(skeletonDataH, skeletonName)
    if headerMatch is not None:
        skeletonDataH = skeletonDataH[: headerMatch.start(0)] + skeletonDataH[headerMatch.end(0) :]

    matchResult = ootGetLimbs(skeletonDataC, limbsName, True)
    if matchResult is None:
        return
    skeletonDataC = skeletonDataC[: matchResult.start(0)] + skeletonDataC[matchResult.end(0) :]
    limbsData = matchResult.group(2)
    limbList = [entry.strip()[1:] for entry in limbsData.split(",") if entry.strip() != ""]

    headerMatch = getDeclaration(skeletonDataH, limbsName)
    if headerMatch is not None:
        skeletonDataH = skeletonDataH[: headerMatch.start(0)] + skeletonDataH[headerMatch.end(0) :]

    for limb in limbList:
        matchResult = ootGetLimb(skeletonDataC, limb, True)
        if matchResult is not None:
            skeletonDataC = skeletonDataC[: matchResult.start(0)] + skeletonDataC[matchResult.end(0) :]
        headerMatch = getDeclaration(skeletonDataH, limb)
        if headerMatch is not None:
            skeletonDataH = skeletonDataH[: headerMatch.start(0)] + skeletonDataH[headerMatch.end(0) :]

    if skeletonDataC != originalDataC:
        writeFile(sourcePath, skeletonDataC)

    if skeletonDataH != originalDataH:
        writeFile(headerPath, skeletonDataH)


<<<<<<< HEAD
=======
class OOT_ImportSkeleton(bpy.types.Operator):
    # set bl_ properties
    bl_idname = "object.oot_import_skeleton"
    bl_label = "Import Skeleton"
    bl_options = {"REGISTER", "UNDO", "PRESET"}

    # Called on demand (i.e. button press, menu item)
    # Can also be called from operator search menu (Spacebar)
    def execute(self, context):
        if context.mode != "OBJECT":
            bpy.ops.object.mode_set(mode="OBJECT")

        try:
            importSettings: OOTSkeletonImportSettings = context.scene.fast64.oot.skeletonImportSettings
            decompPath = bpy.path.abspath(bpy.context.scene.ootDecompPath)

            ootImportSkeletonC(decompPath, importSettings)

            self.report({"INFO"}, "Success!")
            return {"FINISHED"}

        except Exception as e:
            if context.mode != "OBJECT":
                bpy.ops.object.mode_set(mode="OBJECT")
            raisePluginError(self, e)
            return {"CANCELLED"}  # must return a set


class OOT_ExportSkeleton(bpy.types.Operator):
    # set bl_ properties
    bl_idname = "object.oot_export_skeleton"
    bl_label = "Export Skeleton"
    bl_options = {"REGISTER", "UNDO", "PRESET"}

    # Called on demand (i.e. button press, menu item)
    # Can also be called from operator search menu (Spacebar)
    def execute(self, context):
        armatureObj = None
        if context.mode != "OBJECT":
            bpy.ops.object.mode_set(mode="OBJECT")
        if len(context.selected_objects) == 0:
            raise PluginError("Armature not selected.")
        armatureObj = context.active_object
        if type(armatureObj.data) is not bpy.types.Armature:
            raise PluginError("Armature not selected.")

        if len(armatureObj.children) == 0 or not isinstance(armatureObj.children[0].data, bpy.types.Mesh):
            raise PluginError("Armature does not have any mesh children, or " + "has a non-mesh child.")

        obj = armatureObj.children[0]
        finalTransform = mathutils.Matrix.Scale(getOOTScale(armatureObj.ootActorScale), 4)

        # Rotation must be applied before exporting skeleton.
        # For some reason this does not work if done on the duplicate generated later, so we have to do it before then.
        bpy.ops.object.select_all(action="DESELECT")
        armatureObj.select_set(True)
        bpy.ops.object.transform_apply(location=False, rotation=True, scale=True, properties=False)
        bpy.ops.object.select_all(action="DESELECT")

        try:
            exportSettings: OOTSkeletonExportSettings = context.scene.fast64.oot.skeletonExportSettings

            saveTextures = bpy.context.scene.saveTextures
            isHWv1 = context.scene.isHWv1
            f3dType = context.scene.f3d_type
            drawLayer = armatureObj.ootDrawLayer

            ootConvertArmatureToC(
                armatureObj, finalTransform, f3dType, isHWv1, DLFormat.Static, saveTextures, drawLayer, exportSettings
            )

            self.report({"INFO"}, "Success!")
            return {"FINISHED"}

        except Exception as e:
            if context.mode != "OBJECT":
                bpy.ops.object.mode_set(mode="OBJECT")
            raisePluginError(self, e)
            return {"CANCELLED"}  # must return a set


class OOT_ExportSkeletonPanel(OOT_Panel):
    bl_idname = "OOT_PT_export_skeleton"
    bl_label = "OOT Skeleton Exporter"

    # called every frame
    def draw(self, context):
        col = self.layout.column()
        col.operator(OOT_ExportSkeleton.bl_idname)
        exportSettings: OOTSkeletonExportSettings = context.scene.fast64.oot.skeletonExportSettings

        col.prop(exportSettings, "removeVanillaData")
        col.prop(exportSettings, "optimize")
        if exportSettings.optimize:
            b = col.box().column()
            b.label(icon="LIBRARY_DATA_BROKEN", text="Do not draw anything in SkelAnime")
            b.label(text="callbacks or cull limbs, will be corrupted.")
        col.prop(exportSettings, "isCustom")
        if exportSettings.isCustom:
            prop_split(col, exportSettings, "name", "Skeleton")
            prop_split(col, exportSettings, "folder", "Object" if not exportSettings.isCustom else "Folder")
            prop_split(col, exportSettings, "customAssetIncludeDir", "Asset Include Path")
            prop_split(col, exportSettings, "customPath", "Path")
        else:
            prop_split(col, exportSettings, "mode", "Mode")
            if exportSettings.mode == "Generic":
                prop_split(col, exportSettings, "name", "Skeleton")
                prop_split(col, exportSettings, "folder", "Object" if not exportSettings.isCustom else "Folder")
                prop_split(col, exportSettings, "actorOverlayName", "Overlay")
                col.prop(exportSettings, "flipbookUses2DArray")
                if exportSettings.flipbookUses2DArray:
                    box = col.box().column()
                    prop_split(box, exportSettings, "flipbookArrayIndex2D", "Flipbook Index")
            elif exportSettings.mode == "Adult Link" or exportSettings.mode == "Child Link":
                col.label(text="Requires enabling NON_MATCHING in Makefile.", icon="ERROR")
                col.label(text="Preserve all bone deform toggles if modifying an imported skeleton.", icon="ERROR")

        col.operator(OOT_ImportSkeleton.bl_idname)
        importSettings: OOTSkeletonImportSettings = context.scene.fast64.oot.skeletonImportSettings

        prop_split(col, importSettings, "drawLayer", "Import Draw Layer")
        col.prop(importSettings, "removeDoubles")
        col.prop(importSettings, "importNormals")
        col.prop(importSettings, "isCustom")
        if importSettings.isCustom:
            prop_split(col, importSettings, "name", "Skeleton")
            prop_split(col, importSettings, "customPath", "File")
        else:
            prop_split(col, importSettings, "mode", "Mode")
            if importSettings.mode == "Generic":
                prop_split(col, importSettings, "name", "Skeleton")
                prop_split(col, importSettings, "folder", "Object")
                prop_split(col, importSettings, "actorOverlayName", "Overlay")
                col.prop(importSettings, "autoDetectActorScale")
                if not importSettings.autoDetectActorScale:
                    prop_split(col, importSettings, "actorScale", "Actor Scale")
                col.prop(importSettings, "flipbookUses2DArray")
                if importSettings.flipbookUses2DArray:
                    box = col.box().column()
                    prop_split(box, importSettings, "flipbookArrayIndex2D", "Flipbook Index")
                if importSettings.actorOverlayName == "ovl_En_Wf":
                    col.box().column().label(
                        text="This actor has branching gSPSegment calls and will not import correctly unless one of the branches is deleted.",
                        icon="ERROR",
                    )
                elif importSettings.actorOverlayName == "ovl_Obj_Switch":
                    col.box().column().label(
                        text="This actor has a 2D texture array and will not import correctly unless the array is flattened.",
                        icon="ERROR",
                    )
            else:
                col.prop(importSettings, "applyRestPose")


>>>>>>> d8185475
class OOT_SkeletonPanel(bpy.types.Panel):
    bl_idname = "OOT_PT_skeleton"
    bl_label = "OOT Skeleton Properties"
    bl_space_type = "PROPERTIES"
    bl_region_type = "WINDOW"
    bl_context = "object"
    bl_options = {"HIDE_HEADER"}

    @classmethod
    def poll(cls, context):
        return (
            context.scene.gameEditorMode == "OOT"
            and hasattr(context, "object")
            and context.object is not None
            and isinstance(context.object.data, bpy.types.Armature)
        )

    # called every frame
    def draw(self, context):
        col = self.layout.box().column()
        col.box().label(text="OOT Skeleton Inspector")
        prop_split(col, context.object, "ootDrawLayer", "Draw Layer")
        prop_split(col, context.object.ootSkeleton, "LOD", "LOD Skeleton")
        if context.object.ootSkeleton.LOD is not None:
            col.label(text="Make sure LOD has same bone structure.", icon="BONE_DATA")
        prop_split(col, context.object, "ootActorScale", "Actor Scale")


class OOT_BonePanel(bpy.types.Panel):
    bl_idname = "OOT_PT_bone"
    bl_label = "OOT Bone Properties"
    bl_space_type = "PROPERTIES"
    bl_region_type = "WINDOW"
    bl_context = "bone"
    bl_options = {"HIDE_HEADER"}

    @classmethod
    def poll(cls, context):
        return context.scene.gameEditorMode == "OOT" and context.bone is not None

    # called every frame
    def draw(self, context):
        col = self.layout.box().column()
        col.box().label(text="OOT Bone Inspector")
        prop_split(col, context.bone.ootBone, "boneType", "Bone Type")
        if context.bone.ootBone.boneType == "Custom DL":
            prop_split(col, context.bone.ootBone, "customDLName", "DL Name")
        if context.bone.ootBone.boneType == "Custom DL" or context.bone.ootBone.boneType == "Ignore":
            col.label(text="Make sure no geometry is skinned to this bone.", icon="BONE_DATA")

        if context.bone.ootBone.boneType != "Ignore":
            col.prop(context.bone.ootBone.dynamicTransform, "billboard")


<<<<<<< HEAD
=======
oot_skeleton_classes = (
    OOT_ExportSkeleton,
    OOT_ImportSkeleton,
    OOTSkeletonExportSettings,
    OOTSkeletonImportSettings,
    OOT_SaveRestPose,
    OOTBoneProperty,
    OOTSkeletonProperty,
)

>>>>>>> d8185475
oot_skeleton_panels = (
    OOT_SkeletonPanel,
    OOT_BonePanel,
)


def oot_skeleton_panel_register():
    for cls in oot_skeleton_panels:
        register_class(cls)


def oot_skeleton_panel_unregister():
    for cls in oot_skeleton_panels:
        unregister_class(cls)


def oot_skeleton_register():
<<<<<<< HEAD
    bpy.types.Object.ootFarLOD = bpy.props.PointerProperty(type=bpy.types.Object, poll=pollArmature)

    bpy.types.Bone.ootBoneType = bpy.props.EnumProperty(name="Bone Type", items=ootEnumBoneType)
    bpy.types.Bone.ootDynamicTransform = bpy.props.PointerProperty(type=OOTDynamicTransformProperty)
    bpy.types.Bone.ootCustomDLName = bpy.props.StringProperty(name="Custom DL", default="gEmptyDL")


def oot_skeleton_unregister():
    del bpy.types.Object.ootFarLOD

    del bpy.types.Bone.ootBoneType
    del bpy.types.Bone.ootDynamicTransform
    del bpy.types.Bone.ootCustomDLName
=======
    for cls in oot_skeleton_classes:
        register_class(cls)

    bpy.types.Object.ootActorScale = bpy.props.FloatProperty(min=0, default=100)
    bpy.types.Object.ootSkeleton = bpy.props.PointerProperty(type=OOTSkeletonProperty)
    bpy.types.Bone.ootBone = bpy.props.PointerProperty(type=OOTBoneProperty)


def oot_skeleton_unregister():

    del bpy.types.Object.ootActorScale
    del bpy.types.Bone.ootBone
    del bpy.types.Object.ootSkeleton

    for cls in reversed(oot_skeleton_classes):
        unregister_class(cls)
>>>>>>> d8185475
<|MERGE_RESOLUTION|>--- conflicted
+++ resolved
@@ -1,14 +1,4 @@
 import mathutils, bpy, math, os, re
-<<<<<<< HEAD
-from ..f3d.f3d_gbi import DLFormat, FMesh, TextureExportSettings, ScrollMethod, F3D
-from .oot_model_classes import OOTVertexGroupInfo, OOTModel, OOTGfxFormatter, OOTF3DContext, OOTDynamicTransformProperty
-from bpy.utils import register_class, unregister_class
-from ..f3d.f3d_writer import getInfoDict
-from ..f3d.f3d_parser import getImportData, parseF3D
-from .oot_f3d_writer import ootProcessVertexGroup
-from .skeleton.panel.viewport import OOTSkeletonExportSettings, OOTSkeletonImportSettings
-=======
-from ..panels import OOT_Panel
 from ..f3d.f3d_gbi import DLFormat, FMesh, TextureExportSettings, ScrollMethod, F3D
 from .oot_model_classes import (
     OOTVertexGroupInfo,
@@ -23,7 +13,6 @@
 from ..f3d.f3d_parser import getImportData, parseF3D
 from .oot_f3d_writer import ootProcessVertexGroup, writeTextureArraysNew, writeTextureArraysExisting, ootReadActorScale
 from ..f3d.f3d_material import ootEnumDrawLayers
->>>>>>> d8185475
 
 from ..utility import (
     PluginError,
@@ -35,36 +24,23 @@
     getGroupIndexFromname,
     writeFile,
     readFile,
-<<<<<<< HEAD
-=======
-    raisePluginError,
->>>>>>> d8185475
     writeCData,
     toAlnum,
     setOrigin,
     getGroupNameFromIndex,
     attemptModifierApply,
     cleanupDuplicatedObjects,
-<<<<<<< HEAD
-)
-
-from .oot_utility import (
-=======
     VertexWeightError,
 )
 
 from .oot_utility import (
     ootGetObjectPath,
->>>>>>> d8185475
     checkEmptyName,
     checkForStartBone,
     getStartBone,
     getSortedChildren,
     ootGetPath,
     addIncludeFiles,
-<<<<<<< HEAD
-)
-=======
     getOOTScale,
 )
 
@@ -116,7 +92,6 @@
     flipbookArrayIndex2D: bpy.props.IntProperty(name="Index if 2D Array", default=0, min=0)
     autoDetectActorScale: bpy.props.BoolProperty(name="Auto Detect Actor Scale", default=True)
     actorScale: bpy.props.FloatProperty(name="Actor Scale", min=0, default=100)
->>>>>>> d8185475
 
 
 ootEnumBoneType = [
@@ -1130,163 +1105,6 @@
         writeFile(headerPath, skeletonDataH)
 
 
-<<<<<<< HEAD
-=======
-class OOT_ImportSkeleton(bpy.types.Operator):
-    # set bl_ properties
-    bl_idname = "object.oot_import_skeleton"
-    bl_label = "Import Skeleton"
-    bl_options = {"REGISTER", "UNDO", "PRESET"}
-
-    # Called on demand (i.e. button press, menu item)
-    # Can also be called from operator search menu (Spacebar)
-    def execute(self, context):
-        if context.mode != "OBJECT":
-            bpy.ops.object.mode_set(mode="OBJECT")
-
-        try:
-            importSettings: OOTSkeletonImportSettings = context.scene.fast64.oot.skeletonImportSettings
-            decompPath = bpy.path.abspath(bpy.context.scene.ootDecompPath)
-
-            ootImportSkeletonC(decompPath, importSettings)
-
-            self.report({"INFO"}, "Success!")
-            return {"FINISHED"}
-
-        except Exception as e:
-            if context.mode != "OBJECT":
-                bpy.ops.object.mode_set(mode="OBJECT")
-            raisePluginError(self, e)
-            return {"CANCELLED"}  # must return a set
-
-
-class OOT_ExportSkeleton(bpy.types.Operator):
-    # set bl_ properties
-    bl_idname = "object.oot_export_skeleton"
-    bl_label = "Export Skeleton"
-    bl_options = {"REGISTER", "UNDO", "PRESET"}
-
-    # Called on demand (i.e. button press, menu item)
-    # Can also be called from operator search menu (Spacebar)
-    def execute(self, context):
-        armatureObj = None
-        if context.mode != "OBJECT":
-            bpy.ops.object.mode_set(mode="OBJECT")
-        if len(context.selected_objects) == 0:
-            raise PluginError("Armature not selected.")
-        armatureObj = context.active_object
-        if type(armatureObj.data) is not bpy.types.Armature:
-            raise PluginError("Armature not selected.")
-
-        if len(armatureObj.children) == 0 or not isinstance(armatureObj.children[0].data, bpy.types.Mesh):
-            raise PluginError("Armature does not have any mesh children, or " + "has a non-mesh child.")
-
-        obj = armatureObj.children[0]
-        finalTransform = mathutils.Matrix.Scale(getOOTScale(armatureObj.ootActorScale), 4)
-
-        # Rotation must be applied before exporting skeleton.
-        # For some reason this does not work if done on the duplicate generated later, so we have to do it before then.
-        bpy.ops.object.select_all(action="DESELECT")
-        armatureObj.select_set(True)
-        bpy.ops.object.transform_apply(location=False, rotation=True, scale=True, properties=False)
-        bpy.ops.object.select_all(action="DESELECT")
-
-        try:
-            exportSettings: OOTSkeletonExportSettings = context.scene.fast64.oot.skeletonExportSettings
-
-            saveTextures = bpy.context.scene.saveTextures
-            isHWv1 = context.scene.isHWv1
-            f3dType = context.scene.f3d_type
-            drawLayer = armatureObj.ootDrawLayer
-
-            ootConvertArmatureToC(
-                armatureObj, finalTransform, f3dType, isHWv1, DLFormat.Static, saveTextures, drawLayer, exportSettings
-            )
-
-            self.report({"INFO"}, "Success!")
-            return {"FINISHED"}
-
-        except Exception as e:
-            if context.mode != "OBJECT":
-                bpy.ops.object.mode_set(mode="OBJECT")
-            raisePluginError(self, e)
-            return {"CANCELLED"}  # must return a set
-
-
-class OOT_ExportSkeletonPanel(OOT_Panel):
-    bl_idname = "OOT_PT_export_skeleton"
-    bl_label = "OOT Skeleton Exporter"
-
-    # called every frame
-    def draw(self, context):
-        col = self.layout.column()
-        col.operator(OOT_ExportSkeleton.bl_idname)
-        exportSettings: OOTSkeletonExportSettings = context.scene.fast64.oot.skeletonExportSettings
-
-        col.prop(exportSettings, "removeVanillaData")
-        col.prop(exportSettings, "optimize")
-        if exportSettings.optimize:
-            b = col.box().column()
-            b.label(icon="LIBRARY_DATA_BROKEN", text="Do not draw anything in SkelAnime")
-            b.label(text="callbacks or cull limbs, will be corrupted.")
-        col.prop(exportSettings, "isCustom")
-        if exportSettings.isCustom:
-            prop_split(col, exportSettings, "name", "Skeleton")
-            prop_split(col, exportSettings, "folder", "Object" if not exportSettings.isCustom else "Folder")
-            prop_split(col, exportSettings, "customAssetIncludeDir", "Asset Include Path")
-            prop_split(col, exportSettings, "customPath", "Path")
-        else:
-            prop_split(col, exportSettings, "mode", "Mode")
-            if exportSettings.mode == "Generic":
-                prop_split(col, exportSettings, "name", "Skeleton")
-                prop_split(col, exportSettings, "folder", "Object" if not exportSettings.isCustom else "Folder")
-                prop_split(col, exportSettings, "actorOverlayName", "Overlay")
-                col.prop(exportSettings, "flipbookUses2DArray")
-                if exportSettings.flipbookUses2DArray:
-                    box = col.box().column()
-                    prop_split(box, exportSettings, "flipbookArrayIndex2D", "Flipbook Index")
-            elif exportSettings.mode == "Adult Link" or exportSettings.mode == "Child Link":
-                col.label(text="Requires enabling NON_MATCHING in Makefile.", icon="ERROR")
-                col.label(text="Preserve all bone deform toggles if modifying an imported skeleton.", icon="ERROR")
-
-        col.operator(OOT_ImportSkeleton.bl_idname)
-        importSettings: OOTSkeletonImportSettings = context.scene.fast64.oot.skeletonImportSettings
-
-        prop_split(col, importSettings, "drawLayer", "Import Draw Layer")
-        col.prop(importSettings, "removeDoubles")
-        col.prop(importSettings, "importNormals")
-        col.prop(importSettings, "isCustom")
-        if importSettings.isCustom:
-            prop_split(col, importSettings, "name", "Skeleton")
-            prop_split(col, importSettings, "customPath", "File")
-        else:
-            prop_split(col, importSettings, "mode", "Mode")
-            if importSettings.mode == "Generic":
-                prop_split(col, importSettings, "name", "Skeleton")
-                prop_split(col, importSettings, "folder", "Object")
-                prop_split(col, importSettings, "actorOverlayName", "Overlay")
-                col.prop(importSettings, "autoDetectActorScale")
-                if not importSettings.autoDetectActorScale:
-                    prop_split(col, importSettings, "actorScale", "Actor Scale")
-                col.prop(importSettings, "flipbookUses2DArray")
-                if importSettings.flipbookUses2DArray:
-                    box = col.box().column()
-                    prop_split(box, importSettings, "flipbookArrayIndex2D", "Flipbook Index")
-                if importSettings.actorOverlayName == "ovl_En_Wf":
-                    col.box().column().label(
-                        text="This actor has branching gSPSegment calls and will not import correctly unless one of the branches is deleted.",
-                        icon="ERROR",
-                    )
-                elif importSettings.actorOverlayName == "ovl_Obj_Switch":
-                    col.box().column().label(
-                        text="This actor has a 2D texture array and will not import correctly unless the array is flattened.",
-                        icon="ERROR",
-                    )
-            else:
-                col.prop(importSettings, "applyRestPose")
-
-
->>>>>>> d8185475
 class OOT_SkeletonPanel(bpy.types.Panel):
     bl_idname = "OOT_PT_skeleton"
     bl_label = "OOT Skeleton Properties"
@@ -1341,11 +1159,7 @@
             col.prop(context.bone.ootBone.dynamicTransform, "billboard")
 
 
-<<<<<<< HEAD
-=======
 oot_skeleton_classes = (
-    OOT_ExportSkeleton,
-    OOT_ImportSkeleton,
     OOTSkeletonExportSettings,
     OOTSkeletonImportSettings,
     OOT_SaveRestPose,
@@ -1353,7 +1167,6 @@
     OOTSkeletonProperty,
 )
 
->>>>>>> d8185475
 oot_skeleton_panels = (
     OOT_SkeletonPanel,
     OOT_BonePanel,
@@ -1371,21 +1184,6 @@
 
 
 def oot_skeleton_register():
-<<<<<<< HEAD
-    bpy.types.Object.ootFarLOD = bpy.props.PointerProperty(type=bpy.types.Object, poll=pollArmature)
-
-    bpy.types.Bone.ootBoneType = bpy.props.EnumProperty(name="Bone Type", items=ootEnumBoneType)
-    bpy.types.Bone.ootDynamicTransform = bpy.props.PointerProperty(type=OOTDynamicTransformProperty)
-    bpy.types.Bone.ootCustomDLName = bpy.props.StringProperty(name="Custom DL", default="gEmptyDL")
-
-
-def oot_skeleton_unregister():
-    del bpy.types.Object.ootFarLOD
-
-    del bpy.types.Bone.ootBoneType
-    del bpy.types.Bone.ootDynamicTransform
-    del bpy.types.Bone.ootCustomDLName
-=======
     for cls in oot_skeleton_classes:
         register_class(cls)
 
@@ -1401,5 +1199,4 @@
     del bpy.types.Object.ootSkeleton
 
     for cls in reversed(oot_skeleton_classes):
-        unregister_class(cls)
->>>>>>> d8185475
+        unregister_class(cls)