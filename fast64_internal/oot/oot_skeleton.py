import shutil, copy, mathutils, bpy, math, os, re
from bpy.utils import register_class, unregister_class

from ..utility import *
from .oot_utility import *
from .oot_constants import *
from .oot_model_classes import *

from ..f3d.f3d_parser import *
from ..f3d.f3d_writer import *
from ..f3d.f3d_material import TextureProperty, tmemUsageUI
<<<<<<< HEAD
=======
from bpy.utils import register_class, unregister_class
from .oot_constants import *
from .oot_utility import *
from .oot_f3d_writer import *
from ..utility import *
from ..panels import OOT_Panel
>>>>>>> dafe04bf

ootEnumBoneType = [
	("Default", "Default", "Default"),
	("Custom DL", "Custom DL", "Custom DL"),
	("Ignore", "Ignore", "Ignore"),
]

class OOTSkeleton():
	def __init__(self, name):
		self.name = name
		self.segmentID = None
		self.limbRoot = None
		self.hasLOD = False

	def createLimbList(self):
		if self.limbRoot is None:
			return []

		limbList = []
		self.limbRoot.getList(limbList)
		self.limbRoot.setLinks()
		return limbList

	def getNumDLs(self):
		if self.limbRoot is not None:
			return self.limbRoot.getNumDLs()
		else:
			return 0

	def getNumLimbs(self):
		if self.limbRoot is not None:
			return self.limbRoot.getNumLimbs()
		else:
			return 0

	def isFlexSkeleton(self):
		if self.limbRoot is not None:
			return self.limbRoot.isFlexSkeleton()
		else:
			return False

	def limbsName(self):
		return self.name + "Limbs"

	def toC(self):
		limbData = CData()
		data = CData()

		if self.limbRoot is None:
			return data

		limbList = self.createLimbList()
		isFlex = self.isFlexSkeleton()

		data.source += "void* " + self.limbsName() + "[" + str(self.getNumLimbs()) + "] = {\n"
		for limb in limbList:
			limbData.source += limb.toC(self.hasLOD)
			data.source += '\t&' + limb.name() + ',\n'
		limbData.source += '\n'
		data.source += "};\n\n"

		if isFlex:
			data.source += "FlexSkeletonHeader " + self.name + " = { " + self.limbsName() + ", " +\
				str(self.getNumLimbs()) + ", " + str(self.getNumDLs()) + " };\n\n" 
			data.header = "extern FlexSkeletonHeader " + self.name + ";\n"
		else:
			data.source += "SkeletonHeader " + self.name + " = { " + self.limbsName() + ", " +\
				str(self.getNumLimbs()) + " };\n\n" 
			data.header = "extern SkeletonHeader " + self.name + ";\n"

		limbData.append(data)

		return limbData

class OOTLimb():
	def __init__(self, skeletonName, index, translation, DL, lodDL):
		self.skeletonName = skeletonName
		self.translation = translation
		self.firstChildIndex = 0xFF
		self.nextSiblingIndex = 0xFF
		self.DL = DL
		self.lodDL = lodDL

		self.isFlex = False
		self.index = index
		self.children = []
		self.inverseRotation = None

	def toC(self, isLOD):
		if not isLOD:
			data = "StandardLimb "
		else:
			data = "LodLimb "

		data += self.name() + " = { " +\
			"{ " + str(int(round(self.translation[0]))) + ", " + \
			str(int(round(self.translation[1]))) + ", " + \
			str(int(round(self.translation[2]))) + " }, " + \
			str(self.firstChildIndex) + ", " +\
			str(self.nextSiblingIndex) + ", "

		if not isLOD:
			data += (self.DL.name if self.DL is not None else "NULL")
		else:
			data += "{ " + (self.DL.name if self.DL is not None else "NULL") + ", " +\
				(self.lodDL.name if self.lodDL is not None else "NULL") + " }"

		data += " };\n" 

		return data

	def name(self):
		return self.skeletonName + "Limb_" + format(self.index, '03')

	def getNumLimbs(self):
		numLimbs = 1
		for child in self.children:
			numLimbs += child.getNumLimbs()
		return numLimbs

	def getNumDLs(self):
		numDLs = 0
		if self.DL is not None or self.lodDL is not None:
			numDLs += 1

		for child in self.children:
			numDLs += child.getNumDLs()

		return numDLs

	def isFlexSkeleton(self):
		if self.isFlex:
			return True
		else:
			for child in self.children:
				if child.isFlexSkeleton():
					return True
			return False

	# should be same order as ootProcessBone
	def getList(self, limbList):
		limbList.append(self)
		for child in self.children:
			child.getList(limbList)

	def setLinks(self):
		if len(self.children) > 0:
			self.firstChildIndex = self.children[0].index
		for i in range(len(self.children)):
			if i < len(self.children) - 1:
				self.children[i].nextSiblingIndex = self.children[i + 1].index
			self.children[i].setLinks()
		# self -> child -> sibling

def setArmatureToNonRotatedPose(armatureObj):
	restPoseRotations = {}
	poseBoneName = getStartBone(armatureObj)
	setBoneNonRotated(armatureObj, poseBoneName, restPoseRotations)
	return restPoseRotations

def setBoneNonRotated(armatureObj, boneName, restPoseRotations):
	bone = armatureObj.data.bones[boneName]
	poseBone = armatureObj.pose.bones[boneName]

	while len(poseBone.constraints) > 0:
		poseBone.constraints.remove(poseBone.constraints[0])

	rotation = bone.matrix_local.inverted().decompose()[1]
	armatureObj.pose.bones[boneName].rotation_mode = "QUATERNION"
	armatureObj.pose.bones[boneName].rotation_quaternion = rotation

	restPoseRotations[boneName] = rotation

	for child in bone.children:
		setBoneNonRotated(armatureObj, child.name, restPoseRotations)

def getGroupIndices(meshInfo, armatureObj, meshObj, rootGroupIndex):
	meshInfo.vertexGroupInfo = OOTVertexGroupInfo()
	for vertex in meshObj.data.vertices:
		meshInfo.vertexGroupInfo.vertexGroups[vertex.index] = getGroupIndexOfVert(vertex, armatureObj, meshObj, rootGroupIndex)

def getGroupIndexOfVert(vert, armatureObj, obj, rootGroupIndex):
	actualGroups = []
	nonBoneGroups = []
	for group in vert.groups:
		groupName = getGroupNameFromIndex(obj, group.group)
		if groupName is not None:
			if groupName in armatureObj.data.bones:
				actualGroups.append(group)
			else:
				nonBoneGroups.append(groupName)

	if len(actualGroups) == 0:
		return rootGroupIndex
		#highlightWeightErrors(obj, [vert], "VERT")
		#raise VertexWeightError("All vertices must be part of a vertex group that corresponds to a bone in the armature.\n" +\
		#	"Groups of the bad vert that don't correspond to a bone: " + str(nonBoneGroups) + '. If a vert is supposed to belong to this group then either a bone is missing or you have the wrong group.')
	
	vertGroup = actualGroups[0]
	for group in actualGroups:
		if group.weight > vertGroup.weight:
			vertGroup = group
	#if vertGroup not in actualGroups:
	#raise VertexWeightError("A vertex was found that was primarily weighted to a group that does not correspond to a bone in #the armature. (" + getGroupNameFromIndex(obj, vertGroup.group) + ') Either decrease the weights of this vertex group or remove it. If you think this group should correspond to a bone, make sure to check your spelling.')
	return vertGroup.group

def ootDuplicateArmature(originalArmatureObj):
	# Duplicate objects to apply scale / modifiers / linked data
	bpy.ops.object.select_all(action = 'DESELECT')
	
	for originalMeshObj in [obj for obj in originalArmatureObj.children if isinstance(obj.data, bpy.types.Mesh)]:
		originalMeshObj.select_set(True)
		originalMeshObj.original_name = originalMeshObj.name

	originalArmatureObj.select_set(True)
	originalArmatureObj.original_name = originalArmatureObj.name
	bpy.context.view_layer.objects.active = originalArmatureObj
	bpy.ops.object.duplicate()

	armatureObj = bpy.context.view_layer.objects.active
	meshObjs = [obj for obj in bpy.context.selected_objects if obj is not armatureObj]

	try:
		for obj in meshObjs:
			setOrigin(armatureObj, obj)

		bpy.ops.object.select_all(action = "DESELECT")
		armatureObj.select_set(True)
		bpy.context.view_layer.objects.active = armatureObj
		bpy.ops.object.transform_apply(location = False, rotation = False,
			scale = True, properties = False)

		# convert blender to n64 space, then set all bones to be non-rotated
		applyRotation([armatureObj], math.radians(90), 'X')
		restPoseRotations = setArmatureToNonRotatedPose(armatureObj)
			
		# Apply modifiers/data to mesh objs
		bpy.ops.object.select_all(action = 'DESELECT')
		for obj in meshObjs:
			obj.select_set(True)
			bpy.context.view_layer.objects.active = obj

		bpy.ops.object.make_single_user(obdata = True)
		bpy.ops.object.transform_apply(location = False, 
			rotation = True, scale = True, properties =  False)
		for selectedObj in meshObjs:
			bpy.ops.object.select_all(action = 'DESELECT')
			selectedObj.select_set(True)
			bpy.context.view_layer.objects.active = selectedObj

			for modifier in selectedObj.modifiers:
				attemptModifierApply(modifier)
		
		# Apply new armature rest pose
		bpy.ops.object.select_all(action = "DESELECT")
		bpy.context.view_layer.objects.active = armatureObj
		bpy.ops.object.mode_set(mode = "POSE")
		bpy.ops.pose.armature_apply()
		bpy.ops.object.mode_set(mode = "OBJECT")

		return armatureObj, meshObjs, restPoseRotations
	except Exception as e:
		cleanupDuplicatedObjects(meshObjs + [armatureObj])
		originalArmatureObj.select_set(True)
		bpy.context.view_layer.objects.active = originalArmatureObj
		raise Exception(str(e))

def ootConvertArmatureToSkeletonWithoutMesh(originalArmatureObj, convertTransformMatrix, name):
	skeleton, fModel, restPoseRotations = ootConvertArmatureToSkeleton(originalArmatureObj, convertTransformMatrix, 
		None, name, False, True, "Opaque")
	return skeleton, restPoseRotations

def ootConvertArmatureToSkeletonWithMesh(originalArmatureObj, convertTransformMatrix, fModel, name, convertTextureData, drawLayer):
	
	skeleton, fModel, restPoseRotations = ootConvertArmatureToSkeleton(originalArmatureObj, convertTransformMatrix, 
		fModel, name, convertTextureData, False, drawLayer)
	return skeleton, fModel

def ootConvertArmatureToSkeleton(originalArmatureObj, convertTransformMatrix, 
	fModel, name, convertTextureData, skeletonOnly, drawLayer):
	checkEmptyName(name)

	armatureObj, meshObjs, restPoseRotations = ootDuplicateArmature(originalArmatureObj)
	
	try:
		skeleton = OOTSkeleton(name)

		if len(armatureObj.children) == 0:
			raise PluginError("No mesh parented to armature.")

		#startBoneNames = sorted([bone.name for bone in armatureObj.data.bones if bone.parent is None])
		#startBoneName = startBoneNames[0]
		checkForStartBone(armatureObj)
		startBoneName = getStartBone(armatureObj)
		meshObj = meshObjs[0]

		meshInfo = getInfoDict(meshObj)
		getGroupIndices(meshInfo, armatureObj, meshObj, getGroupIndexFromname(meshObj, startBoneName))

		convertTransformMatrix = convertTransformMatrix @ \
			mathutils.Matrix.Diagonal(armatureObj.scale).to_4x4()

		#for i in range(len(startBoneNames)):
		#	startBoneName = startBoneNames[i]
		ootProcessBone(fModel, startBoneName, skeleton, 0,
			meshObj, armatureObj, convertTransformMatrix, meshInfo, convertTextureData, name, skeletonOnly, drawLayer)

		cleanupDuplicatedObjects(meshObjs + [armatureObj])
		originalArmatureObj.select_set(True)
		bpy.context.view_layer.objects.active = originalArmatureObj

		return skeleton, fModel, restPoseRotations
	except Exception as e:
		cleanupDuplicatedObjects(meshObjs + [armatureObj])
		originalArmatureObj.select_set(True)
		bpy.context.view_layer.objects.active = originalArmatureObj
		raise Exception(str(e))

def ootProcessBone(fModel, boneName, parentLimb, nextIndex, meshObj, armatureObj, 
	convertTransformMatrix, meshInfo, convertTextureData, namePrefix, skeletonOnly, drawLayer):
	bone = armatureObj.data.bones[boneName]
	if bone.parent is not None:
		transform = convertTransformMatrix @ bone.parent.matrix_local.inverted() @ bone.matrix_local
	else:
		transform = convertTransformMatrix @ bone.matrix_local

	translate, rotate, scale = transform.decompose()

	groupIndex = getGroupIndexFromname(meshObj, boneName)

	meshInfo.vertexGroupInfo.vertexGroupToLimb[groupIndex] = nextIndex

	if skeletonOnly:
		mesh = None
		hasSkinnedFaces = None
	else:
		mesh, hasSkinnedFaces = ootProcessVertexGroup(fModel, meshObj, boneName, 
			convertTransformMatrix, armatureObj, namePrefix,
			meshInfo, drawLayer, convertTextureData)

	if bone.ootBoneType == "Custom DL":
		if mesh is not None:
			raise PluginError(bone.name + " is set to use a custom DL but still has geometry assigned to it. Remove this geometry from this bone.")
		else:
			# Dummy data, only used so that name is set correctly
			mesh = FMesh(bone.ootCustomDLName, DLFormat.Static)

	DL = None
	if mesh is not None:
		if not bone.use_deform:
			raise PluginError(bone.name + " has vertices in its vertex group but is not set to deformable. Make sure to enable deform on this bone.")
		DL = mesh.draw
		
	if isinstance(parentLimb, OOTSkeleton):
		skeleton = parentLimb
		limb = OOTLimb(skeleton.name, nextIndex, translate, DL, None)
		skeleton.limbRoot = limb
	else:
		limb = OOTLimb(parentLimb.skeletonName, nextIndex, translate, DL, None)
		parentLimb.children.append(limb)

	limb.isFlex = hasSkinnedFaces
	nextIndex += 1

	childrenNames = getSortedChildren(armatureObj, bone)
	for childName in childrenNames:
		nextIndex = ootProcessBone(fModel, childName, limb, nextIndex, meshObj, armatureObj, 
			convertTransformMatrix, meshInfo, convertTextureData, namePrefix, skeletonOnly, drawLayer)

	return nextIndex

def ootConvertArmatureToC(originalArmatureObj, convertTransformMatrix, 
	f3dType, isHWv1, skeletonName, folderName, DLFormat, savePNG, exportPath, isCustomExport, drawLayer, removeVanillaData):
	skeletonName = toAlnum(skeletonName)

	fModel = OOTModel(f3dType, isHWv1, skeletonName, DLFormat, drawLayer)
	skeleton, fModel = ootConvertArmatureToSkeletonWithMesh(originalArmatureObj, convertTransformMatrix, 
		fModel, skeletonName, not savePNG, drawLayer)

	if originalArmatureObj.ootFarLOD is not None:
		lodSkeleton, fModel = ootConvertArmatureToSkeletonWithMesh(originalArmatureObj.ootFarLOD, convertTransformMatrix, 
			fModel, skeletonName + "_lod", not savePNG, drawLayer)
	else:
		lodSkeleton = None

	if lodSkeleton is not None:
		skeleton.hasLOD = True
		limbList = skeleton.createLimbList()
		lodLimbList = lodSkeleton.createLimbList()

		if len(limbList) != len(lodLimbList):
			raise PluginError(originalArmatureObj.name + " cannot use " + originalArmatureObj.ootFarLOD.name + \
				"as LOD because they do not have the same bone structure.")

		for i in range(len(limbList)):
			limbList[i].lodDL = lodLimbList[i].DL
			limbList[i].isFlex |= lodLimbList[i].isFlex
	

	data = CData()
	data.source += '#include "ultra64.h"\n#include "global.h"\n'
	if not isCustomExport:
		data.source += '#include "' + folderName + '.h"\n\n'
	else:
		data.source += '\n'

	exportData = fModel.to_c(
		TextureExportSettings(False, savePNG, "test"), OOTGfxFormatter(ScrollMethod.Vertex))
	skeletonC = skeleton.toC()

	data.append(exportData.all())
	data.append(skeletonC)

	path = ootGetPath(exportPath, isCustomExport, 'assets/objects/', folderName, False, False)
	writeCData(data, 
		os.path.join(path, skeletonName + '.h'),
		os.path.join(path, skeletonName + '.c'))

	if not isCustomExport:
		addIncludeFiles(folderName, path, skeletonName)
		if removeVanillaData:
			ootRemoveSkeleton(path, folderName, skeletonName)

class OOTDLEntry:
	def __init__(self, dlName, limbIndex):
		self.dlName = dlName
		self.limbIndex = limbIndex

def ootGetSkeleton(skeletonData, skeletonName, continueOnError):
	# TODO: Does this handle non flex skeleton?
	matchResult = re.search("(Flex)?SkeletonHeader\s*" + re.escape(skeletonName) + \
		"\s*=\s*\{\s*([^,\s]*)\s*,\s*([^,\s]*)\s*(,\s*([^,\s]*))?\s*\}\s*;\s*", skeletonData)
	if matchResult is None:
		if continueOnError:
			return None
		else:
			raise PluginError("Cannot find skeleton named " + skeletonName)
	return matchResult

def ootGetLimbs(skeletonData, limbsName, continueOnError):
	matchResult = re.search("(static\s*)?void\s*\*\s*" + re.escape(limbsName) + \
		"\s*\[\s*[0-9]*\s*\]\s*=\s*\{([^\}]*)\}\s*;\s*", skeletonData, re.DOTALL)
	if matchResult is None:
		if continueOnError:
			return None
		else:
			raise PluginError("Cannot find skeleton limbs named " + limbsName)
	return matchResult

def ootGetLimb(skeletonData, limbName, continueOnError):
	matchResult = re.search("([A-Za-z0-9\_]*)Limb\s*" + re.escape(limbName), skeletonData)

	if matchResult is None:
		if continueOnError:
			return None
		else:
			raise PluginError("Cannot find skeleton limb named " + limbName)

	limbType = matchResult.group(1)
	if limbType == "Lod":
		dlRegex = "\{\s*([^,\s]*)\s*,\s*([^,\s]*)\s*\}"
	else:
		dlRegex = "([^,\s]*)"

	matchResult = re.search("[A-Za-z0-9\_]*Limb\s*" + re.escape(limbName) + \
		"\s*=\s*\{\s*\{\s*([^,\s]*)\s*,\s*([^,\s]*)\s*,\s*([^,\s]*)\s*\},\s*([^, ]*)\s*,\s*([^, ]*)\s*,\s*" +\
		dlRegex + "\s*\}\s*;\s*", skeletonData, re.DOTALL)

	if matchResult is None:
		if continueOnError:
			return None
		else:
			raise PluginError("Cannot handle skeleton limb named " + limbName + " of type " + limbType)
	return matchResult

def ootImportSkeletonC(filepaths, skeletonName, actorScale, removeDoubles, importNormals, basePath, drawLayer):
	skeletonData = getImportData(filepaths)

	matchResult = ootGetSkeleton(skeletonData, skeletonName, False)
	limbsName = matchResult.group(2)

	matchResult = ootGetLimbs(skeletonData, limbsName, False)
	limbsData = matchResult.group(2)
	limbList = [entry.strip()[1:] for entry in limbsData.split(',')]

	#print(limbList)
	isLOD, armatureObj = ootBuildSkeleton(skeletonName, skeletonData, limbList, 
		actorScale, removeDoubles, importNormals, False, basePath, drawLayer)
	if isLOD:
		isLOD, LODArmatureObj = ootBuildSkeleton(skeletonName, skeletonData, limbList, 
			actorScale, removeDoubles, importNormals, True, basePath, drawLayer)
		armatureObj.ootFarLOD = LODArmatureObj
	

def ootBuildSkeleton(skeletonName, skeletonData, limbList, actorScale, removeDoubles, 
	importNormals, useFarLOD, basePath, drawLayer):
	lodString = "_lod" if useFarLOD else ""

	# Create new skinned mesh
	mesh = bpy.data.meshes.new(skeletonName + '_mesh' + lodString)
	obj = bpy.data.objects.new(skeletonName + '_mesh' + lodString, mesh)
	bpy.context.scene.collection.objects.link(obj)

	# Create new armature
	armature = bpy.data.armatures.new(skeletonName + lodString)
	armatureObj = bpy.data.objects.new(skeletonName + lodString, armature)
	armatureObj.show_in_front = True
	armatureObj.ootDrawLayer = drawLayer
	#armature.show_names = True

	bpy.context.scene.collection.objects.link(armatureObj)
	bpy.context.view_layer.objects.active = armatureObj
	#bpy.ops.object.mode_set(mode = 'EDIT')

	f3dContext = OOTF3DContext(F3D("F3DEX2/LX2", False), limbList, basePath)
	f3dContext.mat().draw_layer.oot = armatureObj.ootDrawLayer
	transformMatrix = mathutils.Matrix.Scale(1 / actorScale, 4)
	isLOD = ootAddLimbRecursively(0, skeletonData, obj, armatureObj, transformMatrix, None, f3dContext, useFarLOD)
	for dlEntry in f3dContext.dlList:
		limbName = f3dContext.getLimbName(dlEntry.limbIndex)
		boneName = f3dContext.getBoneName(dlEntry.limbIndex)
		parseF3D(skeletonData, dlEntry.dlName, obj, f3dContext.matrixData[limbName], 
			limbName, boneName, "oot", drawLayer, f3dContext)
		if f3dContext.isBillboard:
			armatureObj.data.bones[boneName].ootDynamicTransform.billboard = True
		f3dContext.clearMaterial() # THIS IS IMPORTANT
	f3dContext.createMesh(obj, removeDoubles, importNormals)
	armatureObj.location = bpy.context.scene.cursor.location

	# Set bone rotation mode.
	bpy.ops.object.select_all(action = "DESELECT")
	armatureObj.select_set(True)
	bpy.context.view_layer.objects.active = armatureObj
	bpy.ops.object.mode_set(mode = 'POSE')
	for bone in armatureObj.pose.bones:
		bone.rotation_mode = 'XYZ'

	# Apply mesh to armature.	
	if bpy.context.mode != 'OBJECT':
		bpy.ops.object.mode_set(mode = 'OBJECT')
	bpy.ops.object.select_all(action = 'DESELECT')
	obj.select_set(True)
	armatureObj.select_set(True)
	bpy.context.view_layer.objects.active = armatureObj
	bpy.ops.object.parent_set(type = "ARMATURE")

	applyRotation([armatureObj], math.radians(-90), 'X')

	return isLOD, armatureObj

def ootAddBone(armatureObj, boneName, parentBoneName, currentTransform, loadDL):
	if bpy.context.mode != 'OBJECT':
		bpy.ops.object.mode_set(mode="OBJECT")
	bpy.ops.object.select_all(action = 'DESELECT')
	bpy.context.view_layer.objects.active = armatureObj
	bpy.ops.object.mode_set(mode="EDIT")
	bone = armatureObj.data.edit_bones.new(boneName)
	bone.use_connect = False
	if parentBoneName is not None:
		bone.parent = armatureObj.data.edit_bones[parentBoneName]
	bone.head = currentTransform @ mathutils.Vector((0,0,0))
	bone.tail = bone.head + (currentTransform.to_quaternion() @ \
		mathutils.Vector((0,0.3,0)))
	
	# Connect bone to parent if it is possible without changing parent direction.
	
	if parentBoneName is not None:
		nodeOffsetVector = mathutils.Vector(bone.head - bone.parent.head)
		# set fallback to nonzero to avoid creating zero length bones
		if(nodeOffsetVector.angle(bone.parent.tail - bone.parent.head, 1) \
			< 0.0001 and loadDL):
			for child in bone.parent.children:
				if child != bone:
					child.use_connect = False
			bone.parent.tail = bone.head
			bone.use_connect = True
		elif bone.head == bone.parent.head and bone.tail == bone.parent.tail:
			bone.tail += currentTransform.to_quaternion() @ mathutils.Vector((0,0.2,0))

	if bpy.context.mode != 'OBJECT':
		bpy.ops.object.mode_set(mode="OBJECT")

def ootAddLimbRecursively(limbIndex, skeletonData, obj, armatureObj, parentTransform, parentBoneName, f3dContext, useFarLOD):

	limbName = f3dContext.getLimbName(limbIndex)
	boneName = f3dContext.getBoneName(limbIndex)
	matchResult = ootGetLimb(skeletonData, limbName, False)

	isLOD = matchResult.lastindex > 6

	if isLOD and useFarLOD:
		dlName = matchResult.group(7)
	else:
		dlName = matchResult.group(6)

	# Animations override the root translation, so we just ignore importing them as well.
	if limbIndex == 0:
		translation = [0,0,0]
	else:
		translation = [hexOrDecInt(matchResult.group(1)), hexOrDecInt(matchResult.group(2)), hexOrDecInt(matchResult.group(3))]
	nextChildIndex = hexOrDecInt(matchResult.group(4))
	nextSiblingIndex = hexOrDecInt(matchResult.group(5))

	#str(limbIndex) + " " + str(translation) + " " + str(nextChildIndex) + " " + \
	#	str(nextSiblingIndex) + " " + str(dlName))

	currentTransform = parentTransform @ mathutils.Matrix.Translation(mathutils.Vector(translation))
	f3dContext.matrixData[limbName] = currentTransform
	loadDL = dlName != "NULL"

	ootAddBone(armatureObj, boneName, parentBoneName, currentTransform, loadDL)

	# DLs can access bone transforms not yet processed.
	# Therefore were delay F3D parsing until after skeleton is processed.
	if loadDL:
		f3dContext.dlList.append(OOTDLEntry(dlName, limbIndex))
		#parseF3D(skeletonData, dlName, obj, transformMatrix, boneName, f3dContext)

	if nextChildIndex != 255:
		isLOD |= ootAddLimbRecursively(nextChildIndex, skeletonData, obj, armatureObj, currentTransform, boneName, f3dContext, useFarLOD)
	
	if nextSiblingIndex != 255:
		isLOD |= ootAddLimbRecursively(nextSiblingIndex, skeletonData, obj, armatureObj, parentTransform, parentBoneName, f3dContext, useFarLOD)
	
	return isLOD

def ootRemoveSkeleton(filepath, objectName, skeletonName):
	headerPath = os.path.join(filepath, objectName + '.h')
	sourcePath = os.path.join(filepath, objectName + '.c')

	skeletonDataC = readFile(sourcePath)
	originalDataC = skeletonDataC

	skeletonDataH = readFile(headerPath)
	originalDataH = skeletonDataH

	matchResult = ootGetSkeleton(skeletonDataC, skeletonName, True)
	if matchResult is None:
		return
	skeletonDataC = skeletonDataC[:matchResult.start(0)] + skeletonDataC[matchResult.end(0):]
	limbsName = matchResult.group(2)

	headerMatch = getDeclaration(skeletonDataH, skeletonName)
	if headerMatch is not None:
		skeletonDataH = skeletonDataH[:headerMatch.start(0)] + skeletonDataH[headerMatch.end(0):] 

	matchResult = ootGetLimbs(skeletonDataC, limbsName, True)
	if matchResult is None:
		return
	skeletonDataC = skeletonDataC[:matchResult.start(0)] + skeletonDataC[matchResult.end(0):]
	limbsData = matchResult.group(2)
	limbList = [entry.strip()[1:] for entry in limbsData.split(',')]

	headerMatch = getDeclaration(skeletonDataH, limbsName)
	if headerMatch is not None:
		skeletonDataH = skeletonDataH[:headerMatch.start(0)] + skeletonDataH[headerMatch.end(0):] 

	for limb in limbList:
		matchResult = ootGetLimb(skeletonDataC, limb, True)
		if matchResult is not None:
			skeletonDataC = skeletonDataC[:matchResult.start(0)] + skeletonDataC[matchResult.end(0):]
		headerMatch = getDeclaration(skeletonDataH, limb)
		if headerMatch is not None:
			skeletonDataH = skeletonDataH[:headerMatch.start(0)] + skeletonDataH[headerMatch.end(0):] 

	if skeletonDataC != originalDataC:
		writeFile(sourcePath, skeletonDataC)

	if skeletonDataH != originalDataH:
		writeFile(headerPath, skeletonDataH)

class OOT_ImportSkeleton(bpy.types.Operator):
	# set bl_ properties
	bl_idname = 'object.oot_import_skeleton'
	bl_label = "Import Skeleton"
	bl_options = {'REGISTER', 'UNDO', 'PRESET'}

	# Called on demand (i.e. button press, menu item)
	# Can also be called from operator search menu (Spacebar)
	def execute(self, context):
		armatureObj = None
		if context.mode != 'OBJECT':
			bpy.ops.object.mode_set(mode = "OBJECT")

		try:
			importPath = bpy.path.abspath(context.scene.ootSkeletonImportCustomPath)
			isCustomImport = context.scene.ootSkeletonImportUseCustomPath
			folderName = context.scene.ootSkeletonImportFolderName
			skeletonName = context.scene.ootSkeletonImportName
			scale = context.scene.ootActorBlenderScale
			removeDoubles = context.scene.ootActorRemoveDoubles
			importNormals = context.scene.ootActorImportNormals
			decompPath = bpy.path.abspath(bpy.context.scene.ootDecompPath)
			drawLayer = bpy.context.scene.ootActorImportDrawLayer

			filepaths = [ootGetObjectPath(isCustomImport, importPath, folderName)]
			if not isCustomImport:
				filepaths.append(os.path.join(bpy.context.scene.ootDecompPath, "assets/objects/gameplay_keep/gameplay_keep.c"))

			ootImportSkeletonC(filepaths, skeletonName, scale, removeDoubles, importNormals, decompPath, drawLayer)

			self.report({'INFO'}, 'Success!')		
			return {'FINISHED'}

		except Exception as e:
			if context.mode != 'OBJECT':
				bpy.ops.object.mode_set(mode = 'OBJECT')
			raisePluginError(self, e)
			return {'CANCELLED'} # must return a set

class OOT_ExportSkeleton(bpy.types.Operator):
	# set bl_ properties
	bl_idname = 'object.oot_export_skeleton'
	bl_label = "Export Skeleton"
	bl_options = {'REGISTER', 'UNDO', 'PRESET'}

	# Called on demand (i.e. button press, menu item)
	# Can also be called from operator search menu (Spacebar)
	def execute(self, context):
		armatureObj = None
		if context.mode != 'OBJECT':
			bpy.ops.object.mode_set(mode = "OBJECT")
		if len(context.selected_objects) == 0:
			raise PluginError("Armature not selected.")
		armatureObj = context.active_object
		if type(armatureObj.data) is not bpy.types.Armature:
			raise PluginError("Armature not selected.")

		if len(armatureObj.children) == 0 or \
			not isinstance(armatureObj.children[0].data, bpy.types.Mesh):
			raise PluginError("Armature does not have any mesh children, or " +\
				'has a non-mesh child.')

		obj = armatureObj.children[0]
		finalTransform = mathutils.Matrix.Scale(context.scene.ootActorBlenderScale, 4)

		try:
			#exportPath, levelName = getPathAndLevel(context.scene.geoCustomExport, 
			#	context.scene.geoExportPath, context.scene.geoLevelName, 
			#	context.scene.geoLevelOption)

			saveTextures = bpy.context.scene.saveTextures or bpy.context.scene.ignoreTextureRestrictions
			isHWv1 = context.scene.isHWv1
			f3dType = context.scene.f3d_type
			skeletonName = context.scene.ootSkeletonExportName
			folderName = context.scene.ootSkeletonExportFolderName
			exportPath = bpy.path.abspath(context.scene.ootSkeletonExportCustomPath)
			isCustomExport = context.scene.ootSkeletonExportUseCustomPath
			drawLayer = armatureObj.ootDrawLayer
			removeVanillaData = context.scene.ootSkeletonRemoveVanillaData

			ootConvertArmatureToC(armatureObj, finalTransform, 
				f3dType, isHWv1, skeletonName, folderName, DLFormat.Static, saveTextures,
				exportPath, isCustomExport, drawLayer, removeVanillaData)

			self.report({'INFO'}, 'Success!')		
			return {'FINISHED'}

		except Exception as e:
			if context.mode != 'OBJECT':
				bpy.ops.object.mode_set(mode = 'OBJECT')
			raisePluginError(self, e)
			return {'CANCELLED'} # must return a set

class OOT_ExportSkeletonPanel(OOT_Panel):
	bl_idname = "OOT_PT_export_skeleton"
	bl_label = "OOT Skeleton Exporter"

	# called every frame
	def draw(self, context):
		col = self.layout.column()
		col.operator(OOT_ExportSkeleton.bl_idname)
		
		prop_split(col, context.scene, 'ootSkeletonExportName', "Skeleton")
		if context.scene.ootSkeletonExportUseCustomPath:
			prop_split(col, context.scene, 'ootSkeletonExportCustomPath', "Folder")
		else:		
			prop_split(col, context.scene, 'ootSkeletonExportFolderName', "Object")
		col.prop(context.scene, "ootSkeletonExportUseCustomPath")

		col.operator(OOT_ImportSkeleton.bl_idname)

		prop_split(col, context.scene, 'ootSkeletonImportName', "Skeleton")
		if context.scene.ootSkeletonImportUseCustomPath:
			prop_split(col, context.scene, 'ootSkeletonImportCustomPath', "File")
		else:		
			prop_split(col, context.scene, 'ootSkeletonImportFolderName', "Object")
		prop_split(col, context.scene, "ootActorImportDrawLayer", "Import Draw Layer")

		col.prop(context.scene, "ootSkeletonImportUseCustomPath")
		col.prop(context.scene, "ootActorRemoveDoubles")
		col.prop(context.scene, "ootActorImportNormals")
		col.prop(context.scene, "ootSkeletonRemoveVanillaData")
		

class OOT_SkeletonPanel(bpy.types.Panel):
	bl_idname = "OOT_PT_skeleton"
	bl_label = "OOT Skeleton Properties"
	bl_space_type = 'PROPERTIES'
	bl_region_type = 'WINDOW'
	bl_context = "object"
	bl_options = {'HIDE_HEADER'} 

	@classmethod
	def poll(cls, context):
		return context.scene.gameEditorMode == "OOT" and \
			hasattr(context, "object") and context.object is not None and isinstance(context.object.data, bpy.types.Armature)

	# called every frame
	def draw(self, context):
		col = self.layout.box().column()
		col.box().label(text = "OOT Skeleton Inspector")
		prop_split(col, context.object, "ootDrawLayer", "Draw Layer")
		prop_split(col, context.object, "ootFarLOD", "LOD Skeleton")
		if context.object.ootFarLOD is not None:
			col.label(text = "Make sure LOD has same bone structure.", icon = "ERROR")

class OOT_BonePanel(bpy.types.Panel):
	bl_idname = "OOT_PT_bone"
	bl_label = "OOT Bone Properties"
	bl_space_type = 'PROPERTIES'
	bl_region_type = 'WINDOW'
	bl_context = "bone"
	bl_options = {'HIDE_HEADER'} 

	@classmethod
	def poll(cls, context):
		return context.scene.gameEditorMode == "OOT" and context.bone is not None

	# called every frame
	def draw(self, context):
		col = self.layout.box().column()
		col.box().label(text = "OOT Bone Inspector")
		prop_split(col, context.bone, "ootBoneType", "Bone Type")
		if context.bone.ootBoneType == "Custom DL":
			prop_split(col, context.bone, "ootCustomDLName", "DL Name")
		if context.bone.ootBoneType == "Custom DL" or\
			context.bone.ootBoneType == "Ignore":
			col.label(text = "Make sure no geometry is skinned to this bone.", icon = "ERROR")
		
		if context.bone.ootBoneType != "Ignore":
			col.prop(context.bone.ootDynamicTransform, 'billboard')

def pollArmature(self, obj):
	return isinstance(obj.data, bpy.types.Armature)

oot_skeleton_classes = (
	OOT_ExportSkeleton,
	OOT_ImportSkeleton,
)

oot_skeleton_panels = (
	OOT_ExportSkeletonPanel,
	OOT_SkeletonPanel,
	OOT_BonePanel,
)

def oot_skeleton_panel_register():
	for cls in oot_skeleton_panels:
		register_class(cls)

def oot_skeleton_panel_unregister():
	for cls in oot_skeleton_panels:
		unregister_class(cls)

def oot_skeleton_register():
	bpy.types.Scene.ootSkeletonExportName = bpy.props.StringProperty(
		name = "Skeleton Name", default = "gGerudoRedSkel")
	bpy.types.Scene.ootSkeletonExportFolderName = bpy.props.StringProperty(
		name = "Skeleton Folder", default = "object_geldb")
	bpy.types.Scene.ootSkeletonExportCustomPath = bpy.props.StringProperty(
		name ='Custom Skeleton Path', subtype = 'FILE_PATH')
	bpy.types.Scene.ootSkeletonExportUseCustomPath = bpy.props.BoolProperty(
		name = "Use Custom Path")

	bpy.types.Scene.ootSkeletonImportName = bpy.props.StringProperty(
		name = "Skeleton Name", default = "gGerudoRedSkel")
	bpy.types.Scene.ootSkeletonImportFolderName = bpy.props.StringProperty(
		name = "Skeleton Folder", default = "object_geldb")
	bpy.types.Scene.ootSkeletonImportCustomPath = bpy.props.StringProperty(
		name ='Custom Skeleton Path', subtype = 'FILE_PATH')
	bpy.types.Scene.ootSkeletonImportUseCustomPath = bpy.props.BoolProperty(
		name = "Use Custom Path")

	bpy.types.Scene.ootActorRemoveDoubles = bpy.props.BoolProperty(name = "Remove Doubles On Import", default = True)
	bpy.types.Scene.ootActorImportNormals = bpy.props.BoolProperty(name = "Import Normals", default = True)
	bpy.types.Scene.ootSkeletonRemoveVanillaData = bpy.props.BoolProperty(name = "Replace Vanilla Headers On Export", default = True)
	bpy.types.Scene.ootActorImportDrawLayer = bpy.props.EnumProperty(name = "Import Draw Layer", items = ootEnumDrawLayers)

	bpy.types.Object.ootFarLOD = bpy.props.PointerProperty(type = bpy.types.Object, poll = pollArmature)

	bpy.types.Bone.ootBoneType = bpy.props.EnumProperty(name = 'Bone Type', items = ootEnumBoneType)
	bpy.types.Bone.ootDynamicTransform = bpy.props.PointerProperty(type = OOTDynamicTransformProperty)
	bpy.types.Bone.ootCustomDLName = bpy.props.StringProperty(name = 'Custom DL', default = "gEmptyDL")

	for cls in oot_skeleton_classes:
		register_class(cls)

def oot_skeleton_unregister():
	del bpy.types.Scene.ootSkeletonExportName
	del bpy.types.Scene.ootSkeletonExportFolderName
	del bpy.types.Scene.ootSkeletonExportCustomPath
	del bpy.types.Scene.ootSkeletonExportUseCustomPath

	del bpy.types.Scene.ootSkeletonImportName
	del bpy.types.Scene.ootSkeletonImportFolderName
	del bpy.types.Scene.ootSkeletonImportCustomPath
	del bpy.types.Scene.ootSkeletonImportUseCustomPath

	del bpy.types.Scene.ootActorRemoveDoubles
	del bpy.types.Scene.ootActorImportNormals
	del bpy.types.Scene.ootSkeletonRemoveVanillaData
	del bpy.types.Scene.ootActorImportDrawLayer

	del bpy.types.Object.ootFarLOD
	
	del bpy.types.Bone.ootBoneType
	del bpy.types.Bone.ootDynamicTransform
	del bpy.types.Bone.ootCustomDLName

	for cls in reversed(oot_skeleton_classes):
		unregister_class(cls)<|MERGE_RESOLUTION|>--- conflicted
+++ resolved
@@ -5,19 +5,12 @@
 from .oot_utility import *
 from .oot_constants import *
 from .oot_model_classes import *
+from ..panels import OOT_Panel
 
 from ..f3d.f3d_parser import *
 from ..f3d.f3d_writer import *
 from ..f3d.f3d_material import TextureProperty, tmemUsageUI
-<<<<<<< HEAD
-=======
-from bpy.utils import register_class, unregister_class
-from .oot_constants import *
-from .oot_utility import *
 from .oot_f3d_writer import *
-from ..utility import *
-from ..panels import OOT_Panel
->>>>>>> dafe04bf
 
 ootEnumBoneType = [
 	("Default", "Default", "Default"),
