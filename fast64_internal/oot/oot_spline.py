import bpy
from bpy.utils import register_class, unregister_class
from ..utility import PluginError, toAlnum, prop_split



class OOTPath:
<<<<<<< HEAD
    def __init__(self, ownerName, objName: str):
        self.ownerName = toAlnum(ownerName)
        self.objName = objName
        self.points = []

    def pathName(self, headerIndex, index):
        return self.ownerName + "_pathwayList" + str(headerIndex) + "_" + str(index)


def ootConvertPath(name, obj, transformMatrix):
    path = OOTPath(name, obj.name)
=======
    def __init__(self, ownerName, splineIndex):
        self.ownerName = toAlnum(ownerName)
        self.splineIndex = splineIndex
        self.points = []

    def pathName(self):
        return self.ownerName + "_pathwayList_" + str(self.splineIndex)


def ootConvertPath(name, index, obj, transformMatrix):
    path = OOTPath(name, index)
>>>>>>> 603ecb65

    spline = obj.data.splines[0]
    for point in spline.points:
        position = transformMatrix @ point.co
        path.points.append(position)
        # path.speeds.append(int(round(point.radius)))

    return path


def onSplineTypeSet(self, context):
    self.splines.active.order_u = 1


class OOTSplinePanel(bpy.types.Panel):
    bl_label = "Spline Inspector"
    bl_idname = "OBJECT_PT_OOT_Spline_Inspector"
    bl_space_type = "PROPERTIES"
    bl_region_type = "WINDOW"
    bl_context = "object"
    bl_options = {"HIDE_HEADER"}

    @classmethod
    def poll(cls, context):
        return context.scene.gameEditorMode == "OOT" and (
            context.object is not None and type(context.object.data) == bpy.types.Curve
        )

    def draw(self, context):
<<<<<<< HEAD
        box = self.layout.box().column()
=======
        box = self.layout.box()
>>>>>>> 603ecb65
        box.box().label(text="OOT Spline Inspector")
        curve = context.object.data
        if curve.splines[0].type != "NURBS":
            box.label(text="Only NURBS curves are compatible.")
        else:
<<<<<<< HEAD
            sceneObj = getSceneObj(context.object)
            altSceneProp = sceneObj.ootAlternateSceneHeaders if sceneObj is not None else None
            splineProp = context.object.ootSplineProperty

            prop_split(box, splineProp, "splineType", "Type")
            if splineProp.splineType == "Path":
                drawActorHeaderProperty(box, splineProp.headerSettings, "Curve", altSceneProp, context.object.name)
            elif splineProp.splineType == "Crawlspace":
                box.label(text="This counts as a camera for index purposes.", icon="INFO")
                prop_split(box, splineProp, "index", "Index")
                drawEnumWithCustom(box, splineProp, "camSType", "Camera S Type", "")

        # drawParentSceneRoom(box, context.object)


ootSplineEnum = [("Path", "Path", "Path"), ("Crawlspace", "Crawlspace", "Crawlspace")]


class OOTSplineProperty(bpy.types.PropertyGroup):
    splineType: bpy.props.EnumProperty(items=ootSplineEnum, default="Path")
    index: bpy.props.IntProperty(min=0)  # only used for crawlspace, not path
    headerSettings: bpy.props.PointerProperty(type=OOTActorHeaderProperty)
    camSType: bpy.props.EnumProperty(items=ootEnumCameraCrawlspaceSType, default="CAM_SET_CRAWLSPACE")
    camSTypeCustom: bpy.props.StringProperty(default="CAM_SET_CRAWLSPACE")
=======
            prop_split(box, context.object.ootSplineProperty, "index", "Index")

        # drawParentSceneRoom(box, context.object)


class OOTSplineProperty(bpy.types.PropertyGroup):
    index: bpy.props.IntProperty(default=0, min=0)
>>>>>>> 603ecb65


def assertCurveValid(obj):
    curve = obj.data
    if not isinstance(curve, bpy.types.Curve) or curve.splines[0].type != "NURBS":
        # Curve was likely not intended to be exported
        return False
    if len(curve.splines) != 1:
        # Curve was intended to be exported but has multiple disconnected segments
        raise PluginError("Exported curves should have only one single segment, found " + str(len(curve.splines)))
    return True


oot_spline_classes = (OOTSplineProperty,)


oot_spline_panel_classes = (OOTSplinePanel,)


def oot_spline_panel_register():
    for cls in oot_spline_panel_classes:
        register_class(cls)


def oot_spline_panel_unregister():
    for cls in oot_spline_panel_classes:
        unregister_class(cls)


def oot_spline_register():
    for cls in oot_spline_classes:
        register_class(cls)

    bpy.types.Object.ootSplineProperty = bpy.props.PointerProperty(type=OOTSplineProperty)


def oot_spline_unregister():

    for cls in reversed(oot_spline_classes):
        unregister_class(cls)

    del bpy.types.Object.ootSplineProperty<|MERGE_RESOLUTION|>--- conflicted
+++ resolved
@@ -1,11 +1,12 @@
 import bpy
 from bpy.utils import register_class, unregister_class
 from ..utility import PluginError, toAlnum, prop_split
-
+from .oot_utility import getSceneObj, drawEnumWithCustom
+from .oot_actor import drawActorHeaderProperty, OOTActorHeaderProperty
+from .oot_collision_classes import ootEnumCameraCrawlspaceSType
 
 
 class OOTPath:
-<<<<<<< HEAD
     def __init__(self, ownerName, objName: str):
         self.ownerName = toAlnum(ownerName)
         self.objName = objName
@@ -17,19 +18,6 @@
 
 def ootConvertPath(name, obj, transformMatrix):
     path = OOTPath(name, obj.name)
-=======
-    def __init__(self, ownerName, splineIndex):
-        self.ownerName = toAlnum(ownerName)
-        self.splineIndex = splineIndex
-        self.points = []
-
-    def pathName(self):
-        return self.ownerName + "_pathwayList_" + str(self.splineIndex)
-
-
-def ootConvertPath(name, index, obj, transformMatrix):
-    path = OOTPath(name, index)
->>>>>>> 603ecb65
 
     spline = obj.data.splines[0]
     for point in spline.points:
@@ -59,17 +47,12 @@
         )
 
     def draw(self, context):
-<<<<<<< HEAD
         box = self.layout.box().column()
-=======
-        box = self.layout.box()
->>>>>>> 603ecb65
         box.box().label(text="OOT Spline Inspector")
         curve = context.object.data
         if curve.splines[0].type != "NURBS":
             box.label(text="Only NURBS curves are compatible.")
         else:
-<<<<<<< HEAD
             sceneObj = getSceneObj(context.object)
             altSceneProp = sceneObj.ootAlternateSceneHeaders if sceneObj is not None else None
             splineProp = context.object.ootSplineProperty
@@ -94,15 +77,6 @@
     headerSettings: bpy.props.PointerProperty(type=OOTActorHeaderProperty)
     camSType: bpy.props.EnumProperty(items=ootEnumCameraCrawlspaceSType, default="CAM_SET_CRAWLSPACE")
     camSTypeCustom: bpy.props.StringProperty(default="CAM_SET_CRAWLSPACE")
-=======
-            prop_split(box, context.object.ootSplineProperty, "index", "Index")
-
-        # drawParentSceneRoom(box, context.object)
-
-
-class OOTSplineProperty(bpy.types.PropertyGroup):
-    index: bpy.props.IntProperty(default=0, min=0)
->>>>>>> 603ecb65
 
 
 def assertCurveValid(obj):
