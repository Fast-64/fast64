<<<<<<< HEAD
from dataclasses import dataclass
from bpy.types import Object, CollectionProperty
from .data import OoT_ObjectData
from .oot_utility import getEvalParams
from .oot_constants import ootEnumMusicSeq
from .cutscene.constants import (
    ootEnumTextType,
    ootEnumCSMiscType,
    ootEnumOcarinaAction,
    ootEnumCSTransitionType,
    ootEnumCSDestinationType,
)
=======
import bpy

from bpy.types import Object, CollectionProperty
from .data import OoT_ObjectData
from .cutscene.motion.constants import ootEnumCSMotionCamMode
from .oot_constants import ootData
>>>>>>> b388056b


#####################################
# Room Header
#####################################
def upgradeObjectList(objList: CollectionProperty, objData: OoT_ObjectData):
    """Transition to the XML object system"""
    for obj in objList:
        # In order to check whether the data in the current blend needs to be updated,
        # we look for the ``objectID`` property, which has been removed in the current version.
        # If we find ``objectID`` it means that it's an old blend and needs be updated.
        # Finally, after the update we remove this property to tell Fast64 the object property is now up-to-date.
        if "objectID" in obj:
            # ``obj["objectID"]`` returns the index inside ``ootEnumObjectIDLegacy``
            # since Blender saves the index of the element of the EnumProperty
            objectID = objData.ootEnumObjectIDLegacy[obj["objectID"]][0]
            if objectID == "Custom":
                obj.objectKey = objectID
            else:
                obj.objectKey = objData.objectsByID[objectID].key

            del obj["objectID"]


def upgradeRoomHeaders(roomObj: Object, objData: OoT_ObjectData):
    """Main upgrade logic for room headers"""
    altHeaders = roomObj.ootAlternateRoomHeaders
    for sceneLayer in [
        roomObj.ootRoomHeader,
        altHeaders.childNightHeader,
        altHeaders.adultDayHeader,
        altHeaders.adultNightHeader,
    ]:
        if sceneLayer is not None:
            upgradeObjectList(sceneLayer.objectList, objData)
    for i in range(len(altHeaders.cutsceneHeaders)):
        upgradeObjectList(altHeaders.cutsceneHeaders[i].objectList, objData)


<<<<<<< HEAD
#####################################
# Cutscene
#####################################
@dataclass
class Cutscene_UpgradeData:
    oldPropName: str
    newPropName: str
    enumData: list[tuple[str, str, str]] # this is the list used for enum properties


def transferOldDataToNew(data, oldDataToNewData: dict[str, str]):
    # conversion to the same prop type
    # simply transfer the old data to the new one
    # special case for rumble subprops where it's a string to int conversion
    for oldName, newName in oldDataToNewData.items():
        if oldName in data:
            if newName is not None:
                value = data[oldName]

                if newName in ["rumbleSourceStrength", "rumbleDuration", "rumbleDecreaseRate"]:
                    value = int(getEvalParams(data[oldName]), base=16)

                data[newName] = value

            del data[oldName]


def convertOldDataToEnumData(data, oldDataToEnumData: list[Cutscene_UpgradeData]):
    # conversion to another prop type
    for csUpgradeData in oldDataToEnumData:
        if csUpgradeData.oldPropName in data:
            # get the old data
            oldData = data[csUpgradeData.oldPropName]

            # if anything goes wrong there set the value to custom to avoid any data loss
            try:
                if isinstance(oldData, str):
                    # get the value, doing an eval for strings
                    # account for custom elements in the enums by adding 1
                    value = int(getEvalParams(oldData), base=16) + 1

                    # special cases for ocarina action enum
                    # since we don't have everything the value need to be shifted
                    if csUpgradeData.newPropName == "ocarinaAction":
                        if value in [0x00, 0x01, 0x0E] or value > 0x1A:
                            raise IndexError

                        if value > 0x0E:
                            value -= 1

                        value -= 2

                    if csUpgradeData.newPropName == "csSeqID":
                        # the old fade out value is wrong, it assumes it's a seq id
                        # but it's not, it's a seq player id,
                        # hence why we raise an error so it defaults to "custom" to avoid any data loss
                        # @TODO: find a way to check properly which seq command it is
                        raise NotImplementedError
                elif isinstance(oldData, int):
                    # account for custom elements in the enums by adding 1
                    value = oldData + 1

                    # another special case, this time for the misc enum
                    if csUpgradeData.newPropName == "csMiscType":
                        if value in [0x00, 0x04, 0x05]:
                            raise IndexError

                        if value > 0x05:
                            value -= 2

                        value -= 1
                else:
                    raise NotImplementedError

                # if the value is in the list find the identifier
                if value < len(csUpgradeData.enumData):
                    setattr(data, csUpgradeData.newPropName, csUpgradeData.enumData[value][0])
                else:
                    # else raise an error to default to custom
                    raise IndexError
            except:
                setattr(data, csUpgradeData.newPropName, "Custom")
                setattr(data, f"{csUpgradeData.newPropName}Custom", str(oldData))

                # @TODO: find a way to check properly which seq command it is
                if csUpgradeData.newPropName == "csSeqID":
                    setattr(data, "csSeqPlayer", "Custom")
                    setattr(data, "csSeqPlayerCustom", str(oldData))

            del data[csUpgradeData.oldPropName]


def upgradeCutsceneSubProps(csListSubProp):
    # ``csListSubProp`` types: OOTCSTextProperty | OOTCSSeqProperty | OOTCSMiscProperty | OOTCSRumbleProperty
    # based on ``upgradeObjectList``

    subPropsOldToNew = {
        # TextBox
        "messageId": "textID",
        "topOptionBranch": "topOptionTextID",
        "bottomOptionBranch": "bottomOptionTextID",
        # Lighting
        "index": "lightSettingsIndex",
        # Rumble
        "unk2": "rumbleSourceStrength",
        "unk3": "rumbleDuration",
        "unk4": "rumbleDecreaseRate",
        # Unk (Deprecated)
        "unk": None,
        "unkType": None,
        "unk1": None,
        "unk2": None,
        "unk3": None,
        "unk4": None,
        "unk5": None,
        "unk6": None,
        "unk7": None,
        "unk8": None,
        "unk9": None,
        "unk10": None,
        "unk11": None,
        "unk12": None,
    }

    subPropsToEnum = [
        # TextBox
        Cutscene_UpgradeData("ocarinaSongAction", "ocarinaAction", ootEnumOcarinaAction),
        Cutscene_UpgradeData("type", "csTextType", ootEnumTextType),
        # Seq
        Cutscene_UpgradeData("value", "csSeqID", ootEnumMusicSeq),
        # Misc
        Cutscene_UpgradeData("operation", "csMiscType", ootEnumCSMiscType),
    ]

    transferOldDataToNew(csListSubProp, subPropsOldToNew)
    convertOldDataToEnumData(csListSubProp, subPropsToEnum)


def upgradeCSListProps(csListProp):
    # ``csListProp`` type: ``OOTCSListProperty``

    csListPropOldToNew = {
        "textbox": "textList",
        "lighting": "lightSettingsList",
        "time": "timeList",
        "bgm": "seqList",
        "misc": "miscList",
        "nine": "rumbleList",
        "fxStartFrame": "transitionStartFrame",
        "fxEndFrame": "transitionEndFrame",
    }

    transferOldDataToNew(csListProp, csListPropOldToNew)

    # both are enums but the item list is different (the old one doesn't have a "custom" entry)
    convertOldDataToEnumData(csListProp, [Cutscene_UpgradeData("fxType", "transitionType", ootEnumCSTransitionType)])


def upgradeCutsceneProperty(csProp):
    # ``csProp`` type: ``OOTCutsceneProperty``

    csPropOldToNew = {
        "csWriteTerminator": "csUseDestination",
        "csTermStart": "csDestinationStartFrame",
        "csTermEnd": None,
    }

    transferOldDataToNew(csProp, csPropOldToNew)
    convertOldDataToEnumData(csProp, [Cutscene_UpgradeData("csTermIdx", "csDestination", ootEnumCSDestinationType)])
=======
def upgradeCutsceneMotion(csMotionObj: Object):
    """Main upgrade logic for Cutscene Motion data from zcamedit"""
    objName = csMotionObj.name

    if csMotionObj.type == "EMPTY":
        csMotionProp = csMotionObj.ootCSMotionProperty

        if "zc_alist" in csMotionObj and ("Preview." in objName or "ActionList." in objName):
            legacyData = csMotionObj["zc_alist"]
            emptyTypeSuffix = "List" if "ActionList." in objName else "Preview"
            csMotionObj.ootEmptyType = f"CS {'Player' if 'Link' in objName else 'Actor'} Cue {emptyTypeSuffix}"

            if "actor_id" in legacyData:
                index = legacyData["actor_id"]
                if index >= 0:
                    cmdEnum = ootData.enumData.enumByKey["csCmd"]
                    cmdType = cmdEnum.itemByIndex.get(index)
                    if cmdType is not None:
                        csMotionProp.actorCueListProp.commandType = cmdType.key
                    else:
                        csMotionProp.actorCueListProp.commandType = "Custom"
                        csMotionProp.actorCueListProp.commandTypeCustom = f"0x{index:04X}"
                del legacyData["actor_id"]

            del csMotionObj["zc_alist"]

        if "zc_apoint" in csMotionObj and "Point." in objName:
            isPlayer = "Link" in csMotionObj.parent.name
            legacyData = csMotionObj["zc_apoint"]
            csMotionObj.ootEmptyType = f"CS {'Player' if isPlayer else 'Actor'} Cue"

            if "start_frame" in legacyData:
                csMotionProp.actorCueProp.cueStartFrame = legacyData["start_frame"]
                del legacyData["start_frame"]

            if "action_id" in legacyData:
                playerEnum = ootData.enumData.enumByKey["csPlayerCueId"]
                item = None
                if isPlayer:
                    item = playerEnum.itemByIndex.get(int(legacyData["action_id"], base=16))

                if isPlayer and item is not None:
                    csMotionProp.actorCueProp.playerCueID = item.key
                else:
                    csMotionProp.actorCueProp.cueActionID = legacyData["action_id"]
                del legacyData["action_id"]

            del csMotionObj["zc_apoint"]

    if csMotionObj.type == "ARMATURE":
        camShotProp = csMotionObj.data.ootCamShotProp

        if "start_frame" in csMotionObj.data:
            camShotProp.shotStartFrame = csMotionObj.data["start_frame"]
            del csMotionObj.data["start_frame"]

        if "cam_mode" in csMotionObj.data:
            camShotProp.shotCamMode = ootEnumCSMotionCamMode[csMotionObj.data["cam_mode"]][0]
            del csMotionObj.data["cam_mode"]

        for bone in csMotionObj.data.bones:
            camShotPointProp = bone.ootCamShotPointProp

            if "frames" in bone:
                camShotPointProp.shotPointFrame = bone["frames"]
                del bone["frames"]

            if "fov" in bone:
                camShotPointProp.shotPointViewAngle = bone["fov"]
                del bone["fov"]

            if "camroll" in bone:
                camShotPointProp.shotPointRoll = bone["camroll"]
                del bone["camroll"]
>>>>>>> b388056b
<|MERGE_RESOLUTION|>--- conflicted
+++ resolved
@@ -1,9 +1,9 @@
-<<<<<<< HEAD
 from dataclasses import dataclass
 from bpy.types import Object, CollectionProperty
 from .data import OoT_ObjectData
 from .oot_utility import getEvalParams
-from .oot_constants import ootEnumMusicSeq
+from .oot_constants import ootData, ootEnumMusicSeq
+from .cutscene.motion.constants import ootEnumCSMotionCamMode
 from .cutscene.constants import (
     ootEnumTextType,
     ootEnumCSMiscType,
@@ -11,14 +11,6 @@
     ootEnumCSTransitionType,
     ootEnumCSDestinationType,
 )
-=======
-import bpy
-
-from bpy.types import Object, CollectionProperty
-from .data import OoT_ObjectData
-from .cutscene.motion.constants import ootEnumCSMotionCamMode
-from .oot_constants import ootData
->>>>>>> b388056b
 
 
 #####################################
@@ -58,7 +50,6 @@
         upgradeObjectList(altHeaders.cutsceneHeaders[i].objectList, objData)
 
 
-<<<<<<< HEAD
 #####################################
 # Cutscene
 #####################################
@@ -228,7 +219,8 @@
 
     transferOldDataToNew(csProp, csPropOldToNew)
     convertOldDataToEnumData(csProp, [Cutscene_UpgradeData("csTermIdx", "csDestination", ootEnumCSDestinationType)])
-=======
+
+
 def upgradeCutsceneMotion(csMotionObj: Object):
     """Main upgrade logic for Cutscene Motion data from zcamedit"""
     objName = csMotionObj.name
@@ -302,5 +294,4 @@
 
             if "camroll" in bone:
                 camShotPointProp.shotPointRoll = bone["camroll"]
-                del bone["camroll"]
->>>>>>> b388056b
+                del bone["camroll"]