import bpy, math, os, re
from bpy.utils import register_class, unregister_class
<<<<<<< HEAD
from .oot_constants import ootSceneIDToName


def isPathObject(obj: bpy.types.Object) -> bool:
    return obj.data is not None and isinstance(obj.data, bpy.types.Curve) and obj.ootSplineProperty.splineType == "Path"

=======
from ..utility import (
    PluginError,
    prop_split,
    getDataFromFile,
    saveDataToFile,
    attemptModifierApply,
    setOrigin,
    applyRotation,
    cleanupDuplicatedObjects,
    ootGetSceneOrRoomHeader,
)
>>>>>>> 603ecb65

# default indentation to use when writing to decomp files
indent = " " * 4

ootSceneDungeons = [
    "bdan",
    "bdan_boss",
    "Bmori1",
    "ddan",
    "ddan_boss",
    "FIRE_bs",
    "ganon",
    "ganontika",
    "ganontikasonogo",
    "ganon_boss",
    "ganon_demo",
    "ganon_final",
    "ganon_sonogo",
    "ganon_tou",
    "gerudoway",
    "HAKAdan",
    "HAKAdanCH",
    "HAKAdan_bs",
    "HIDAN",
    "ice_doukutu",
    "jyasinboss",
    "jyasinzou",
    "men",
    "MIZUsin",
    "MIZUsin_bs",
    "moribossroom",
    "ydan",
    "ydan_boss",
]

ootSceneIndoors = [
    "bowling",
    "daiyousei_izumi",
    "hairal_niwa",
    "hairal_niwa2",
    "hairal_niwa_n",
    "hakasitarelay",
    "hut",
    "hylia_labo",
    "impa",
    "kakariko",
    "kenjyanoma",
    "kokiri_home",
    "kokiri_home3",
    "kokiri_home4",
    "kokiri_home5",
    "labo",
    "link_home",
    "mahouya",
    "malon_stable",
    "miharigoya",
    "nakaniwa",
    "syatekijyou",
    "takaraya",
    "tent",
    "tokinoma",
    "yousei_izumi_tate",
    "yousei_izumi_yoko",
]

ootSceneMisc = [
    "enrui",
    "entra_n",
    "hakaana",
    "hakaana2",
    "hakaana_ouke",
    "hiral_demo",
    "kakariko3",
    "kakusiana",
    "kinsuta",
    "market_alley",
    "market_alley_n",
    "market_day",
    "market_night",
    "market_ruins",
    "shrine",
    "shrine_n",
    "shrine_r",
    "turibori",
]

ootSceneOverworld = [
    "entra",
    "souko",
    "spot00",
    "spot01",
    "spot02",
    "spot03",
    "spot04",
    "spot05",
    "spot06",
    "spot07",
    "spot08",
    "spot09",
    "spot10",
    "spot11",
    "spot12",
    "spot13",
    "spot15",
    "spot16",
    "spot17",
    "spot18",
    "spot20",
]

ootSceneShops = [
    "alley_shop",
    "drag",
    "face_shop",
    "golon",
    "kokiri_shop",
    "night_shop",
    "shop1",
    "zoora",
]

ootSceneTest_levels = [
    "besitu",
    "depth_test",
    "sasatest",
    "sutaru",
    "syotes",
    "syotes2",
    "test01",
    "testroom",
]

ootSceneDirs = {
    "assets/scenes/dungeons/": ootSceneDungeons,
    "assets/scenes/indoors/": ootSceneIndoors,
    "assets/scenes/misc/": ootSceneMisc,
    "assets/scenes/overworld/": ootSceneOverworld,
    "assets/scenes/shops/": ootSceneShops,
    "assets/scenes/test_levels/": ootSceneTest_levels,
}


<<<<<<< HEAD
def sceneNameFromID(sceneID):
    if sceneID in ootSceneIDToName:
        return ootSceneIDToName[sceneID]
    else:
        raise PluginError("Cannot find scene ID " + str(sceneID))
=======
def getOOTScale(actorScale: float) -> float:
    return bpy.context.scene.ootBlenderScale * actorScale
>>>>>>> 603ecb65


def replaceMatchContent(data: str, newContent: str, match: re.Match, index: int) -> str:
    return data[: match.start(index)] + newContent + data[match.end(index) :]


def addIncludeFiles(objectName, objectPath, assetName):
    addIncludeFilesExtension(objectName, objectPath, assetName, "h")
    addIncludeFilesExtension(objectName, objectPath, assetName, "c")


def addIncludeFilesExtension(objectName, objectPath, assetName, extension):
    include = '#include "' + assetName + "." + extension + '"\n'
    if not os.path.exists(objectPath):
        raise PluginError(objectPath + " does not exist.")
    path = os.path.join(objectPath, objectName + "." + extension)
    data = getDataFromFile(path)

    if include not in data:
        data += "\n" + include

    # Save this regardless of modification so it will be recompiled.
    saveDataToFile(path, data)


def getSceneDirFromLevelName(name):
    for sceneDir, dirLevels in ootSceneDirs.items():
        if name in dirLevels:
            return sceneDir + name
    return None


class ExportInfo:
    def __init__(self, isCustomExport, exportPath, customSubPath, name):
        self.isCustomExportPath = isCustomExport
        self.exportPath = exportPath
        self.customSubPath = customSubPath
        self.name = name


class OOTObjectCategorizer:
    def __init__(self):
        self.sceneObj = None
        self.roomObjs = []
        self.actors = []
        self.transitionActors = []
        self.meshes = []
        self.entrances = []
        self.waterBoxes = []

    def sortObjects(self, allObjs):
        for obj in allObjs:
            if obj.data is None:
                if obj.ootEmptyType == "Actor":
                    self.actors.append(obj)
                elif obj.ootEmptyType == "Transition Actor":
                    self.transitionActors.append(obj)
                elif obj.ootEmptyType == "Entrance":
                    self.entrances.append(obj)
                elif obj.ootEmptyType == "Water Box":
                    self.waterBoxes.append(obj)
                elif obj.ootEmptyType == "Room":
                    self.roomObjs.append(obj)
                elif obj.ootEmptyType == "Scene":
                    self.sceneObj = obj
            elif isinstance(obj.data, bpy.types.Mesh):
                self.meshes.append(obj)


# This also sets all origins relative to the scene object.
def ootDuplicateHierarchy(obj, ignoreAttr, includeEmpties, objectCategorizer):
    # Duplicate objects to apply scale / modifiers / linked data
    bpy.ops.object.select_all(action="DESELECT")
    ootSelectMeshChildrenOnly(obj, includeEmpties)
    obj.select_set(True)
    bpy.context.view_layer.objects.active = obj
    bpy.ops.object.duplicate()
    try:
        tempObj = bpy.context.view_layer.objects.active
        allObjs = bpy.context.selected_objects
        bpy.ops.object.make_single_user(obdata=True)

        objectCategorizer.sortObjects(allObjs)
        meshObjs = objectCategorizer.meshes
        bpy.ops.object.select_all(action="DESELECT")
        for selectedObj in meshObjs:
            selectedObj.select_set(True)
        bpy.ops.object.transform_apply(location=False, rotation=True, scale=True, properties=False)

        for selectedObj in meshObjs:
            bpy.ops.object.select_all(action="DESELECT")
            selectedObj.select_set(True)
            bpy.context.view_layer.objects.active = selectedObj
            for modifier in selectedObj.modifiers:
                attemptModifierApply(modifier)
        for selectedObj in meshObjs:
            setOrigin(obj, selectedObj)
        if ignoreAttr is not None:
            for selectedObj in meshObjs:
                if getattr(selectedObj, ignoreAttr):
                    for child in selectedObj.children:
                        bpy.ops.object.select_all(action="DESELECT")
                        child.select_set(True)
                        bpy.ops.object.parent_clear(type="CLEAR_KEEP_TRANSFORM")
                        selectedObj.parent.select_set(True)
                        bpy.ops.object.parent_set(keep_transform=True)
                    selectedObj.parent = None

        # Assume objects with these types of constraints are parented, and are
        # intended to be parented in-game, i.e. rendered as an extra DL alongside
        # a skeletal mesh, e.g. for a character to be wearing or holding it.
        # In this case we purely want the transformation of the object relative
        # to whatever it's parented to. Getting rid of the constraint and then
        # doing transform_apply() sets up this transformation.
        hasConstraint = False
        for constraint in tempObj.constraints:
            if (
                constraint.type
                in {
                    "COPY_LOCATION",
                    "COPY_ROTATION",
                    "COPY_SCALE",
                    "COPY_TRANSFORMS",
                    "TRANSFORM",
                    "CHILD_OF",
                    "CLAMP_TO",
                    "DAMPED_TRACK",
                    "LOCKED_TRACK",
                    "TRACK_TO",
                }
                and not constraint.mute
            ):
                hasConstraint = True
                tempObj.constraints.remove(constraint)
        if not hasConstraint:
            # For normal objects, the game's coordinate system is 90 degrees
            # away from Blender's.
            applyRotation([tempObj], math.radians(90), "X")
        else:
            # This is a relative transform we care about so the 90 degrees
            # doesn't matter (since they're both right-handed).
            print("Applying transform")
            bpy.ops.object.select_all(action="DESELECT")
            tempObj.select_set(True)
            bpy.context.view_layer.objects.active = tempObj
            bpy.ops.object.transform_apply()

        return tempObj, allObjs
    except Exception as e:
        cleanupDuplicatedObjects(allObjs)
        obj.select_set(True)
        bpy.context.view_layer.objects.active = obj
        raise Exception(str(e))


def ootSelectMeshChildrenOnly(obj, includeEmpties):
    isMesh = isinstance(obj.data, bpy.types.Mesh)
    isEmpty = (
        obj.data is None or isinstance(obj.data, bpy.types.Camera) or isinstance(obj.data, bpy.types.Curve)
    ) and includeEmpties
    if isMesh or isEmpty:
        obj.select_set(True)
        obj.original_name = obj.name
    for child in obj.children:
        ootSelectMeshChildrenOnly(child, includeEmpties)


def ootCleanupScene(originalSceneObj, allObjs):
    cleanupDuplicatedObjects(allObjs)
    originalSceneObj.select_set(True)
    bpy.context.view_layer.objects.active = originalSceneObj


def getSceneObj(obj):
    while not (obj is None or (obj is not None and obj.data is None and obj.ootEmptyType == "Scene")):
        obj = obj.parent
    if obj is None:
        return None
    else:
        return obj


def getRoomObj(obj):
    while not (obj is None or (obj is not None and obj.data is None and obj.ootEmptyType == "Room")):
        obj = obj.parent
    if obj is None:
        return None
    else:
        return obj


def checkEmptyName(name):
    if name == "":
        raise PluginError("No name entered for the exporter.")


def ootGetObjectPath(isCustomExport, exportPath, folderName):
    if isCustomExport:
        filepath = exportPath
    else:
        filepath = os.path.join(
            ootGetPath(exportPath, isCustomExport, "assets/objects/", folderName, False, False), folderName + ".c"
        )
    return filepath


def ootGetPath(exportPath, isCustomExport, subPath, folderName, makeIfNotExists, useFolderForCustom):
    if isCustomExport:
        path = bpy.path.abspath(os.path.join(exportPath, (folderName if useFolderForCustom else "")))
    else:
        if bpy.context.scene.ootDecompPath == "":
            raise PluginError("Decomp base path is empty.")
        path = bpy.path.abspath(os.path.join(os.path.join(bpy.context.scene.ootDecompPath, subPath), folderName))

    if not os.path.exists(path):
        if isCustomExport and makeIfNotExists:
            os.makedirs(path)
        else:
            raise PluginError(path + " does not exist.")

    return path


def getSortedChildren(armatureObj, bone):
    return sorted(
        [child.name for child in bone.children if child.ootBone.boneType != "Ignore"],
        key=lambda childName: childName.lower(),
    )


def getStartBone(armatureObj):
    startBoneNames = [
        bone.name for bone in armatureObj.data.bones if bone.parent is None and bone.ootBone.boneType != "Ignore"
    ]
    if len(startBoneNames) == 0:
        raise PluginError(armatureObj.name + ' does not have any root bones that are not of the "Ignore" type.')
    startBoneName = startBoneNames[0]
    return startBoneName
    # return 'root'


def getNextBone(boneStack: list[str], armatureObj: bpy.types.Object):
    if len(boneStack) == 0:
        raise PluginError("More bones in animation than on armature.")
    bone = armatureObj.data.bones[boneStack[0]]
    boneStack = boneStack[1:]
    boneStack = getSortedChildren(armatureObj, bone) + boneStack
    return bone, boneStack


def checkForStartBone(armatureObj):
    pass
    # if "root" not in armatureObj.data.bones:
    # 	raise PluginError("Skeleton must have a bone named 'root' where the skeleton starts from.")


class BoxEmpty:
    def __init__(self, position, scale, emptyScale):
        # The scale ordering is due to the fact that scaling happens AFTER rotation.
        # Thus the translation uses Y-up, while the scale uses Z-up.
        self.low = (position[0] - scale[0] * emptyScale, position[2] - scale[1] * emptyScale)
        self.high = (position[0] + scale[0] * emptyScale, position[2] + scale[1] * emptyScale)
        self.height = position[1] + scale[2] * emptyScale

        self.low = [int(round(value)) for value in self.low]
        self.high = [int(round(value)) for value in self.high]
        self.height = int(round(self.height))


def checkUniformScale(scale, obj):
    if abs(scale[0] - scale[1]) > 0.01 or abs(scale[1] - scale[2]) > 0.01 or abs(scale[0] - scale[2]) > 0.01:
        raise PluginError("Cull group " + obj.name + " must have a uniform scale.")


class CullGroup:
    def __init__(self, position, scale, emptyScale):
        self.position = [int(round(field)) for field in position]
        self.cullDepth = abs(int(round(scale[0] * emptyScale)))


def setCustomProperty(data: any, prop: str, value: str, enumList: list[tuple[str, str, str]] | None):
    if enumList is not None:
        if value in [enumItem[0] for enumItem in enumList]:
            setattr(data, prop, value)
            return
        else:
            try:
                numberValue = hexOrDecInt(value)
                hexValue = f'0x{format(numberValue, "02X")}'
                if hexValue in [enumItem[0] for enumItem in enumList]:
                    setattr(data, prop, hexValue)
                    return
            except ValueError:
                pass

    setattr(data, prop, "Custom")
    setattr(data, prop + str("Custom"), value)


def getCustomProperty(data, prop):
    value = getattr(data, prop)
    return value if value != "Custom" else getattr(data, prop + str("Custom"))


def convertIntTo2sComplement(value, length, signed):
    return int.from_bytes(int(round(value)).to_bytes(length, "big", signed=signed), "big")


def drawEnumWithCustom(panel, data, attribute, name, customName):
    prop_split(panel, data, attribute, name)
    if getattr(data, attribute) == "Custom":
        prop_split(panel, data, attribute + "Custom", customName)


def getEnumName(enumItems, value):
    for enumTuple in enumItems:
        if enumTuple[0] == value:
            return enumTuple[1]
    raise PluginError("Could not find enum value " + str(value))


def ootConvertTranslation(translation):
    return [int(round(value)) for value in translation]


def ootConvertRotation(rotation):
    # see BINANG_TO_DEGF
    return [int(round((math.degrees(value) % 360) / 360 * (2**16))) % (2**16) for value in rotation.to_euler()]


# parse rotaion in Vec3s format
def ootParseRotation(values):
    return [
        math.radians(
            (int.from_bytes(value.to_bytes(2, "big", signed=value < 0x8000), "big", signed=False) / 2**16) * 360
        )
        for value in values
    ]


def getCutsceneName(obj):
    name = obj.name
    if name.startswith("Cutscene."):
        name = name[9:]
    name = name.replace(".", "_")
    return name


def getCollectionFromIndex(obj, prop, subIndex, isRoom):
    header = ootGetSceneOrRoomHeader(obj, subIndex, isRoom)
    return getattr(header, prop)


# Operators cannot store mutable references (?), so to reuse PropertyCollection modification code we do this.
# Save a string identifier in the operator, then choose the member variable based on that.
# subIndex is for a collection within a collection element
def getCollection(objName, collectionType, subIndex):
    obj = bpy.data.objects[objName]
    if collectionType == "Actor":
        collection = obj.ootActorProperty.headerSettings.cutsceneHeaders
    elif collectionType == "Transition Actor":
        collection = obj.ootTransitionActorProperty.actor.headerSettings.cutsceneHeaders
    elif collectionType == "Entrance":
        collection = obj.ootEntranceProperty.actor.headerSettings.cutsceneHeaders
    elif collectionType == "Room":
        collection = obj.ootAlternateRoomHeaders.cutsceneHeaders
    elif collectionType == "Scene":
        collection = obj.ootAlternateSceneHeaders.cutsceneHeaders
    elif collectionType == "Light":
        collection = getCollectionFromIndex(obj, "lightList", subIndex, False)
    elif collectionType == "Exit":
        collection = getCollectionFromIndex(obj, "exitList", subIndex, False)
    elif collectionType == "Object":
        collection = getCollectionFromIndex(obj, "objectList", subIndex, True)
    elif collectionType == "Curve":
        collection = obj.ootSplineProperty.headerSettings.cutsceneHeaders
    elif collectionType.startswith("CSHdr."):
        # CSHdr.HeaderNumber[.ListType]
        # Specifying ListType means uses subIndex
        toks = collectionType.split(".")
        assert len(toks) in [2, 3]
        hdrnum = int(toks[1])
        collection = getCollectionFromIndex(obj, "csLists", hdrnum, False)
        if len(toks) == 3:
            collection = getattr(collection[subIndex], toks[2])
    elif collectionType.startswith("Cutscene."):
        # Cutscene.ListType
        toks = collectionType.split(".")
        assert len(toks) == 2
        collection = obj.ootCutsceneProperty.csLists
        collection = getattr(collection[subIndex], toks[1])
    elif collectionType == "Cutscene":
        collection = obj.ootCutsceneProperty.csLists
    elif collectionType == "extraCutscenes":
        collection = obj.ootSceneHeader.extraCutscenes
    elif collectionType == "BgImage":
        collection = obj.ootRoomHeader.bgImageList
    else:
        raise PluginError("Invalid collection type: " + collectionType)

    return collection


def drawAddButton(layout, index, collectionType, subIndex, objName):
    if subIndex is None:
        subIndex = 0
    addOp = layout.operator(OOTCollectionAdd.bl_idname)
    addOp.option = index
    addOp.collectionType = collectionType
    addOp.subIndex = subIndex
    addOp.objName = objName


def drawCollectionOps(layout, index, collectionType, subIndex, objName, allowAdd=True, compact=False):
    if subIndex is None:
        subIndex = 0

    if not compact:
        buttons = layout.row(align=True)
    else:
        buttons = layout

    if allowAdd:
        addOp = buttons.operator(OOTCollectionAdd.bl_idname, text="Add" if not compact else "", icon="ADD")
        addOp.option = index + 1
        addOp.collectionType = collectionType
        addOp.subIndex = subIndex
        addOp.objName = objName

    removeOp = buttons.operator(OOTCollectionRemove.bl_idname, text="Delete" if not compact else "", icon="REMOVE")
    removeOp.option = index
    removeOp.collectionType = collectionType
    removeOp.subIndex = subIndex
    removeOp.objName = objName

    moveUp = buttons.operator(OOTCollectionMove.bl_idname, text="Up" if not compact else "", icon="TRIA_UP")
    moveUp.option = index
    moveUp.offset = -1
    moveUp.collectionType = collectionType
    moveUp.subIndex = subIndex
    moveUp.objName = objName

    moveDown = buttons.operator(OOTCollectionMove.bl_idname, text="Down" if not compact else "", icon="TRIA_DOWN")
    moveDown.option = index
    moveDown.offset = 1
    moveDown.collectionType = collectionType
    moveDown.subIndex = subIndex
    moveDown.objName = objName


class OOTCollectionAdd(bpy.types.Operator):
    bl_idname = "object.oot_collection_add"
    bl_label = "Add Item"
    bl_options = {"REGISTER", "UNDO"}

    option: bpy.props.IntProperty()
    collectionType: bpy.props.StringProperty(default="Actor")
    subIndex: bpy.props.IntProperty(default=0)
    objName: bpy.props.StringProperty()

    def execute(self, context):
        collection = getCollection(self.objName, self.collectionType, self.subIndex)

        collection.add()
        collection.move(len(collection) - 1, self.option)
        return {"FINISHED"}


class OOTCollectionRemove(bpy.types.Operator):
    bl_idname = "object.oot_collection_remove"
    bl_label = "Remove Item"
    bl_options = {"REGISTER", "UNDO"}

    option: bpy.props.IntProperty()
    collectionType: bpy.props.StringProperty(default="Actor")
    subIndex: bpy.props.IntProperty(default=0)
    objName: bpy.props.StringProperty()

    def execute(self, context):
        collection = getCollection(self.objName, self.collectionType, self.subIndex)
        collection.remove(self.option)
        return {"FINISHED"}


class OOTCollectionMove(bpy.types.Operator):
    bl_idname = "object.oot_collection_move"
    bl_label = "Move Item"
    bl_options = {"REGISTER", "UNDO"}

    option: bpy.props.IntProperty()
    offset: bpy.props.IntProperty()
    subIndex: bpy.props.IntProperty(default=0)
    objName: bpy.props.StringProperty()

    collectionType: bpy.props.StringProperty(default="Actor")

    def execute(self, context):
        collection = getCollection(self.objName, self.collectionType, self.subIndex)
        collection.move(self.option, self.option + self.offset)
        return {"FINISHED"}


def getHeaderSettings(actorObj: bpy.types.Object):
    itemType = actorObj.ootEmptyType
    if actorObj.data is None:
        if itemType == "Actor":
            headerSettings = actorObj.ootActorProperty.headerSettings
        elif itemType == "Entrance":
            headerSettings = actorObj.ootEntranceProperty.actor.headerSettings
        elif itemType == "Transition Actor":
            headerSettings = actorObj.ootTransitionActorProperty.actor.headerSettings
        else:
            headerSettings = None
    elif actorObj.data is not None and isPathObject(actorObj):
        headerSettings = actorObj.ootSplineProperty.headerSettings
    else:
        headerSettings = None

    return headerSettings


oot_utility_classes = (
    OOTCollectionAdd,
    OOTCollectionRemove,
    OOTCollectionMove,
)


def oot_utility_register():
    for cls in oot_utility_classes:
        register_class(cls)


def oot_utility_unregister():
    for cls in reversed(oot_utility_classes):
        unregister_class(cls)<|MERGE_RESOLUTION|>--- conflicted
+++ resolved
@@ -1,13 +1,12 @@
 import bpy, math, os, re
 from bpy.utils import register_class, unregister_class
-<<<<<<< HEAD
 from .oot_constants import ootSceneIDToName
 
 
 def isPathObject(obj: bpy.types.Object) -> bool:
     return obj.data is not None and isinstance(obj.data, bpy.types.Curve) and obj.ootSplineProperty.splineType == "Path"
 
-=======
+
 from ..utility import (
     PluginError,
     prop_split,
@@ -18,8 +17,8 @@
     applyRotation,
     cleanupDuplicatedObjects,
     ootGetSceneOrRoomHeader,
+    hexOrDecInt,
 )
->>>>>>> 603ecb65
 
 # default indentation to use when writing to decomp files
 indent = " " * 4
@@ -162,16 +161,15 @@
 }
 
 
-<<<<<<< HEAD
 def sceneNameFromID(sceneID):
     if sceneID in ootSceneIDToName:
         return ootSceneIDToName[sceneID]
     else:
         raise PluginError("Cannot find scene ID " + str(sceneID))
-=======
+
+
 def getOOTScale(actorScale: float) -> float:
     return bpy.context.scene.ootBlenderScale * actorScale
->>>>>>> 603ecb65
 
 
 def replaceMatchContent(data: str, newContent: str, match: re.Match, index: int) -> str:
@@ -387,7 +385,7 @@
         path = bpy.path.abspath(os.path.join(os.path.join(bpy.context.scene.ootDecompPath, subPath), folderName))
 
     if not os.path.exists(path):
-        if isCustomExport and makeIfNotExists:
+        if isCustomExport or makeIfNotExists:
             os.makedirs(path)
         else:
             raise PluginError(path + " does not exist.")
