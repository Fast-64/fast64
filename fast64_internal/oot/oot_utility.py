from ..utility import *
import bpy, math, mathutils, os, re, ast
from bpy.utils import register_class, unregister_class
from .oot_constants import actorRoot, ootEnumActorID

# default indentation to use when writing to decomp files
indent = " " * 4

ootSceneDungeons = [
    "bdan",
    "bdan_boss",
    "Bmori1",
    "ddan",
    "ddan_boss",
    "FIRE_bs",
    "ganon",
    "ganontika",
    "ganontikasonogo",
    "ganon_boss",
    "ganon_demo",
    "ganon_final",
    "ganon_sonogo",
    "ganon_tou",
    "gerudoway",
    "HAKAdan",
    "HAKAdanCH",
    "HAKAdan_bs",
    "HIDAN",
    "ice_doukutu",
    "jyasinboss",
    "jyasinzou",
    "men",
    "MIZUsin",
    "MIZUsin_bs",
    "moribossroom",
    "ydan",
    "ydan_boss",
]

ootSceneIndoors = [
    "bowling",
    "daiyousei_izumi",
    "hairal_niwa",
    "hairal_niwa2",
    "hairal_niwa_n",
    "hakasitarelay",
    "hut",
    "hylia_labo",
    "impa",
    "kakariko",
    "kenjyanoma",
    "kokiri_home",
    "kokiri_home3",
    "kokiri_home4",
    "kokiri_home5",
    "labo",
    "link_home",
    "mahouya",
    "malon_stable",
    "miharigoya",
    "nakaniwa",
    "syatekijyou",
    "takaraya",
    "tent",
    "tokinoma",
    "yousei_izumi_tate",
    "yousei_izumi_yoko",
]

ootSceneMisc = [
    "enrui",
    "entra_n",
    "hakaana",
    "hakaana2",
    "hakaana_ouke",
    "hiral_demo",
    "kakariko3",
    "kakusiana",
    "kinsuta",
    "market_alley",
    "market_alley_n",
    "market_day",
    "market_night",
    "market_ruins",
    "shrine",
    "shrine_n",
    "shrine_r",
    "turibori",
]

ootSceneOverworld = [
    "entra",
    "souko",
    "spot00",
    "spot01",
    "spot02",
    "spot03",
    "spot04",
    "spot05",
    "spot06",
    "spot07",
    "spot08",
    "spot09",
    "spot10",
    "spot11",
    "spot12",
    "spot13",
    "spot15",
    "spot16",
    "spot17",
    "spot18",
    "spot20",
]

ootSceneShops = [
    "alley_shop",
    "drag",
    "face_shop",
    "golon",
    "kokiri_shop",
    "night_shop",
    "shop1",
    "zoora",
]

ootSceneTest_levels = [
    "besitu",
    "depth_test",
    "sasatest",
    "sutaru",
    "syotes",
    "syotes2",
    "test01",
    "testroom",
]

ootSceneDirs = {
    "assets/scenes/dungeons/": ootSceneDungeons,
    "assets/scenes/indoors/": ootSceneIndoors,
    "assets/scenes/misc/": ootSceneMisc,
    "assets/scenes/overworld/": ootSceneOverworld,
    "assets/scenes/shops/": ootSceneShops,
    "assets/scenes/test_levels/": ootSceneTest_levels,
}


def addIncludeFiles(objectName, objectPath, assetName):
    addIncludeFilesExtension(objectName, objectPath, assetName, "h")
    addIncludeFilesExtension(objectName, objectPath, assetName, "c")


def addIncludeFilesExtension(objectName, objectPath, assetName, extension):
    include = '#include "' + assetName + "." + extension + '"\n'
    if not os.path.exists(objectPath):
        raise PluginError(objectPath + " does not exist.")
    path = os.path.join(objectPath, objectName + "." + extension)
    data = getDataFromFile(path)

    if include not in data:
        data += "\n" + include

    # Save this regardless of modification so it will be recompiled.
    saveDataToFile(path, data)


def getSceneDirFromLevelName(name):
    for sceneDir, dirLevels in ootSceneDirs.items():
        if name in dirLevels:
            return sceneDir + name
    return None


class ExportInfo:
    def __init__(self, isCustomExport, exportPath, customSubPath, name):
        self.isCustomExportPath = isCustomExport
        self.exportPath = exportPath
        self.customSubPath = customSubPath
        self.name = name


class OOTObjectCategorizer:
    def __init__(self):
        self.sceneObj = None
        self.roomObjs = []
        self.actors = []
        self.transitionActors = []
        self.meshes = []
        self.entrances = []
        self.waterBoxes = []

    def sortObjects(self, allObjs):
        for obj in allObjs:
            if obj.data is None:
                if obj.ootEmptyType == "Actor":
                    self.actors.append(obj)
                elif obj.ootEmptyType == "Transition Actor":
                    self.transitionActors.append(obj)
                elif obj.ootEmptyType == "Entrance":
                    self.entrances.append(obj)
                elif obj.ootEmptyType == "Water Box":
                    self.waterBoxes.append(obj)
                elif obj.ootEmptyType == "Room":
                    self.roomObjs.append(obj)
                elif obj.ootEmptyType == "Scene":
                    self.sceneObj = obj
            elif isinstance(obj.data, bpy.types.Mesh):
                self.meshes.append(obj)


# This also sets all origins relative to the scene object.
def ootDuplicateHierarchy(obj, ignoreAttr, includeEmpties, objectCategorizer):
    # Duplicate objects to apply scale / modifiers / linked data
    bpy.ops.object.select_all(action="DESELECT")
    ootSelectMeshChildrenOnly(obj, includeEmpties)
    obj.select_set(True)
    bpy.context.view_layer.objects.active = obj
    bpy.ops.object.duplicate()
    try:
        tempObj = bpy.context.view_layer.objects.active
        allObjs = bpy.context.selected_objects
        bpy.ops.object.make_single_user(obdata=True)

        objectCategorizer.sortObjects(allObjs)
        meshObjs = objectCategorizer.meshes
        bpy.ops.object.select_all(action="DESELECT")
        for selectedObj in meshObjs:
            selectedObj.select_set(True)
        bpy.ops.object.transform_apply(location=False, rotation=True, scale=True, properties=False)

        for selectedObj in meshObjs:
            bpy.ops.object.select_all(action="DESELECT")
            selectedObj.select_set(True)
            bpy.context.view_layer.objects.active = selectedObj
            for modifier in selectedObj.modifiers:
                attemptModifierApply(modifier)
        for selectedObj in meshObjs:
            setOrigin(obj, selectedObj)
        if ignoreAttr is not None:
            for selectedObj in meshObjs:
                if getattr(selectedObj, ignoreAttr):
                    for child in selectedObj.children:
                        bpy.ops.object.select_all(action="DESELECT")
                        child.select_set(True)
                        bpy.ops.object.parent_clear(type="CLEAR_KEEP_TRANSFORM")
                        selectedObj.parent.select_set(True)
                        bpy.ops.object.parent_set(keep_transform=True)
                    selectedObj.parent = None

        # Assume objects with these types of constraints are parented, and are
        # intended to be parented in-game, i.e. rendered as an extra DL alongside
        # a skeletal mesh, e.g. for a character to be wearing or holding it.
        # In this case we purely want the transformation of the object relative
        # to whatever it's parented to. Getting rid of the constraint and then
        # doing transform_apply() sets up this transformation.
        hasConstraint = False
        for constraint in tempObj.constraints:
            if (
                constraint.type
                in {
                    "COPY_LOCATION",
                    "COPY_ROTATION",
                    "COPY_SCALE",
                    "COPY_TRANSFORMS",
                    "TRANSFORM",
                    "CHILD_OF",
                    "CLAMP_TO",
                    "DAMPED_TRACK",
                    "LOCKED_TRACK",
                    "TRACK_TO",
                }
                and not constraint.mute
            ):
                hasConstraint = True
                tempObj.constraints.remove(constraint)
        if not hasConstraint:
            # For normal objects, the game's coordinate system is 90 degrees
            # away from Blender's.
            applyRotation([tempObj], math.radians(90), "X")
        else:
            # This is a relative transform we care about so the 90 degrees
            # doesn't matter (since they're both right-handed).
            print("Applying transform")
            bpy.ops.object.select_all(action="DESELECT")
            tempObj.select_set(True)
            bpy.context.view_layer.objects.active = tempObj
            bpy.ops.object.transform_apply()

        return tempObj, allObjs
    except Exception as e:
        cleanupDuplicatedObjects(allObjs)
        obj.select_set(True)
        bpy.context.view_layer.objects.active = obj
        raise Exception(str(e))


def ootSelectMeshChildrenOnly(obj, includeEmpties):
    isMesh = isinstance(obj.data, bpy.types.Mesh)
    isEmpty = (
        obj.data is None or isinstance(obj.data, bpy.types.Camera) or isinstance(obj.data, bpy.types.Curve)
    ) and includeEmpties
    if isMesh or isEmpty:
        obj.select_set(True)
        obj.original_name = obj.name
    for child in obj.children:
        ootSelectMeshChildrenOnly(child, includeEmpties)


def ootCleanupScene(originalSceneObj, allObjs):
    cleanupDuplicatedObjects(allObjs)
    originalSceneObj.select_set(True)
    bpy.context.view_layer.objects.active = originalSceneObj


def getSceneObj(obj):
    while not (obj is None or (obj is not None and obj.data is None and obj.ootEmptyType == "Scene")):
        obj = obj.parent
    if obj is None:
        return None
    else:
        return obj


def getRoomObj(obj):
    while not (obj is None or (obj is not None and obj.data is None and obj.ootEmptyType == "Room")):
        obj = obj.parent
    if obj is None:
        return None
    else:
        return obj


def checkEmptyName(name):
    if name == "":
        raise PluginError("No name entered for the exporter.")


def ootGetObjectPath(isCustomExport, exportPath, folderName):
    if isCustomExport:
        filepath = exportPath
    else:
        filepath = os.path.join(
            ootGetPath(exportPath, isCustomExport, "assets/objects/", folderName, False, False), folderName + ".c"
        )
    return filepath


def ootGetPath(exportPath, isCustomExport, subPath, folderName, makeIfNotExists, useFolderForCustom):
    if isCustomExport:
        path = bpy.path.abspath(os.path.join(exportPath, (folderName if useFolderForCustom else "")))
    else:
        if bpy.context.scene.ootDecompPath == "":
            raise PluginError("Decomp base path is empty.")
        path = bpy.path.abspath(os.path.join(bpy.context.scene.ootDecompPath, subPath + folderName))

    if not os.path.exists(path):
        if isCustomExport or makeIfNotExists:
            os.makedirs(path)
        else:
            raise PluginError(path + " does not exist.")

    return path


def getSortedChildren(armatureObj, bone):
    return sorted(
        [child.name for child in bone.children if child.ootBoneType != "Ignore"],
        key=lambda childName: childName.lower(),
    )


def getStartBone(armatureObj):
    startBoneNames = [
        bone.name for bone in armatureObj.data.bones if bone.parent is None and bone.ootBoneType != "Ignore"
    ]
    if len(startBoneNames) == 0:
        raise PluginError(armatureObj.name + ' does not have any root bones that are not of the "Ignore" type.')
    startBoneName = startBoneNames[0]
    return startBoneName
    # return 'root'


def checkForStartBone(armatureObj):
    pass
    # if "root" not in armatureObj.data.bones:
    # 	raise PluginError("Skeleton must have a bone named 'root' where the skeleton starts from.")


class BoxEmpty:
    def __init__(self, position, scale, emptyScale):
        # The scale ordering is due to the fact that scaling happens AFTER rotation.
        # Thus the translation uses Y-up, while the scale uses Z-up.
        self.low = (position[0] - scale[0] * emptyScale, position[2] - scale[1] * emptyScale)
        self.high = (position[0] + scale[0] * emptyScale, position[2] + scale[1] * emptyScale)
        self.height = position[1] + scale[2] * emptyScale

        self.low = [int(round(value)) for value in self.low]
        self.high = [int(round(value)) for value in self.high]
        self.height = int(round(self.height))


def checkUniformScale(scale, obj):
    if abs(scale[0] - scale[1]) > 0.01 or abs(scale[1] - scale[2]) > 0.01 or abs(scale[0] - scale[2]) > 0.01:
        raise PluginError("Cull group " + obj.name + " must have a uniform scale.")


class CullGroup:
    def __init__(self, position, scale, emptyScale):
        self.position = [int(round(field)) for field in position]
        self.cullDepth = abs(int(round(scale[0] * emptyScale)))


def getCustomProperty(data, prop):
    value = getattr(data, prop)
    return value if value != "Custom" else getattr(data, prop + str("Custom"))

<<<<<<< HEAD

def getActorExportValue(actor, field, user):
    """Returns an actor's prop value"""
    if field == "actorParam":
        return getActorParameter(actor, actor.actorKey, "Params", user)
    elif field == "transActorParam":
        return getActorParameter(actor, actor.transActorKey, "Params", user)
    elif field in {"XRot", "YRot", "ZRot"}:
        actorType = getActorType(actor, actor.actorKey)
        actorIndex = getIndexFromKey(actor.actorKey, ootEnumActorID)
        for elem in actorRoot[actorIndex]:
            target = elem.get("Target")
            tiedActorTypes = elem.get("TiedParams")
            # check if the element is tied to a specific type
            if ((tiedActorTypes is None or actorType is None) or hasActorTiedParams(tiedActorTypes, actorType)) and (
                target == field
            ):
                return getActorParameter(actor, actor.actorKey, field, user)
    return None


def getCustomActorExportValue(actor, field):
    """Returns the value of a custom actor's prop"""
    field = getCustomPropName(field)
    return getattr(actor, field, None)

=======
>>>>>>> 6e77fc33

def convertIntTo2sComplement(value, length, signed):
    return int.from_bytes(int(round(value)).to_bytes(length, "big", signed=signed), "big")


def drawEnumWithCustom(panel, data, attribute, name, customName):
    prop_split(panel, data, attribute, name)
    if getattr(data, attribute) == "Custom":
        prop_split(panel, data, attribute + "Custom", customName)


def getEnumName(enumItems, value):
    for enumTuple in enumItems:
        if enumTuple[0] == value:
            return enumTuple[1]
    raise PluginError("Could not find enum value " + str(value))


def ootConvertTranslation(translation):
    return [int(round(value)) for value in translation]


def ootConvertRotation(rotation):
    # see BINANG_TO_DEGF
    return [int(round((math.degrees(value) % 360) / 360 * (2**16))) % (2**16) for value in rotation.to_euler()]


def getCutsceneName(obj):
    name = obj.name
    if name.startswith("Cutscene."):
        name = name[9:]
    name = name.replace(".", "_")
    return name


def getCollectionFromIndex(obj, prop, subIndex, isRoom):
    if not isRoom:
        header0 = obj.ootSceneHeader
        header1 = obj.ootAlternateSceneHeaders.childNightHeader
        header2 = obj.ootAlternateSceneHeaders.adultDayHeader
        header3 = obj.ootAlternateSceneHeaders.adultNightHeader
        cutsceneHeaders = obj.ootAlternateSceneHeaders.cutsceneHeaders
    else:
        header0 = obj.ootRoomHeader
        header1 = obj.ootAlternateRoomHeaders.childNightHeader
        header2 = obj.ootAlternateRoomHeaders.adultDayHeader
        header3 = obj.ootAlternateRoomHeaders.adultNightHeader
        cutsceneHeaders = obj.ootAlternateRoomHeaders.cutsceneHeaders

    if subIndex < 0:
        raise PluginError("Alternate scene header index too low: " + str(subIndex))
    elif subIndex == 0:
        collection = getattr(header0, prop)
    elif subIndex == 1:
        collection = getattr(header1, prop)
    elif subIndex == 2:
        collection = getattr(header2, prop)
    elif subIndex == 3:
        collection = getattr(header3, prop)
    else:
        collection = getattr(cutsceneHeaders[subIndex - 4], prop)
    return collection


# Operators cannot store mutable references (?), so to reuse PropertyCollection modification code we do this.
# Save a string identifier in the operator, then choose the member variable based on that.
# subIndex is for a collection within a collection element
def getCollection(objName, collectionType, subIndex):
    obj = bpy.data.objects[objName]
    if collectionType == "Actor":
        collection = obj.ootActorProperty.headerSettings.cutsceneHeaders
    elif collectionType == "Transition Actor":
        collection = obj.ootTransitionActorProperty.actor.headerSettings.cutsceneHeaders
    elif collectionType == "Entrance":
        collection = obj.ootEntranceProperty.actor.headerSettings.cutsceneHeaders
    elif collectionType == "Room":
        collection = obj.ootAlternateRoomHeaders.cutsceneHeaders
    elif collectionType == "Scene":
        collection = obj.ootAlternateSceneHeaders.cutsceneHeaders
    elif collectionType == "Light":
        collection = getCollectionFromIndex(obj, "lightList", subIndex, False)
    elif collectionType == "Exit":
        collection = getCollectionFromIndex(obj, "exitList", subIndex, False)
    elif collectionType == "Object":
        collection = getCollectionFromIndex(obj, "objectList", subIndex, True)
    elif collectionType.startswith("CSHdr."):
        # CSHdr.HeaderNumber[.ListType]
        # Specifying ListType means uses subIndex
        toks = collectionType.split(".")
        assert len(toks) in [2, 3]
        hdrnum = int(toks[1])
        collection = getCollectionFromIndex(obj, "csLists", hdrnum, False)
        if len(toks) == 3:
            collection = getattr(collection[subIndex], toks[2])
    elif collectionType.startswith("Cutscene."):
        # Cutscene.ListType
        toks = collectionType.split(".")
        assert len(toks) == 2
        collection = obj.ootCutsceneProperty.csLists
        collection = getattr(collection[subIndex], toks[1])
    elif collectionType == "Cutscene":
        collection = obj.ootCutsceneProperty.csLists
    elif collectionType == "extraCutscenes":
        collection = obj.ootSceneHeader.extraCutscenes
    else:
        raise PluginError("Invalid collection type: " + collectionType)

    return collection


def drawAddButton(layout, index, collectionType, subIndex, objName):
    if subIndex is None:
        subIndex = 0
    addOp = layout.operator(OOTCollectionAdd.bl_idname)
    addOp.option = index
    addOp.collectionType = collectionType
    addOp.subIndex = subIndex
    addOp.objName = objName


def drawCollectionOps(layout, index, collectionType, subIndex, objName, allowAdd=True):
    if subIndex is None:
        subIndex = 0

    buttons = layout.row(align=True)

    if allowAdd:
        addOp = buttons.operator(OOTCollectionAdd.bl_idname, text="Add", icon="ADD")
        addOp.option = index + 1
        addOp.collectionType = collectionType
        addOp.subIndex = subIndex
        addOp.objName = objName

    removeOp = buttons.operator(OOTCollectionRemove.bl_idname, text="Delete", icon="REMOVE")
    removeOp.option = index
    removeOp.collectionType = collectionType
    removeOp.subIndex = subIndex
    removeOp.objName = objName

    moveUp = buttons.operator(OOTCollectionMove.bl_idname, text="Up", icon="TRIA_UP")
    moveUp.option = index
    moveUp.offset = -1
    moveUp.collectionType = collectionType
    moveUp.subIndex = subIndex
    moveUp.objName = objName

    moveDown = buttons.operator(OOTCollectionMove.bl_idname, text="Down", icon="TRIA_DOWN")
    moveDown.option = index
    moveDown.offset = 1
    moveDown.collectionType = collectionType
    moveDown.subIndex = subIndex
    moveDown.objName = objName


class OOTCollectionAdd(bpy.types.Operator):
    bl_idname = "object.oot_collection_add"
    bl_label = "Add Item"
    bl_options = {"REGISTER", "UNDO"}

    option: bpy.props.IntProperty()
    collectionType: bpy.props.StringProperty(default="Actor")
    subIndex: bpy.props.IntProperty(default=0)
    objName: bpy.props.StringProperty()

    def execute(self, context):
        collection = getCollection(self.objName, self.collectionType, self.subIndex)

        collection.add()
        collection.move(len(collection) - 1, self.option)
<<<<<<< HEAD
        # self.report({'INFO'}, 'Success!')
=======
>>>>>>> 6e77fc33
        return {"FINISHED"}


class OOTCollectionRemove(bpy.types.Operator):
    bl_idname = "object.oot_collection_remove"
    bl_label = "Remove Item"
    bl_options = {"REGISTER", "UNDO"}

    option: bpy.props.IntProperty()
    collectionType: bpy.props.StringProperty(default="Actor")
    subIndex: bpy.props.IntProperty(default=0)
    objName: bpy.props.StringProperty()

    def execute(self, context):
        collection = getCollection(self.objName, self.collectionType, self.subIndex)
        collection.remove(self.option)
<<<<<<< HEAD
        # self.report({'INFO'}, 'Success!')
=======
>>>>>>> 6e77fc33
        return {"FINISHED"}


class OOTCollectionMove(bpy.types.Operator):
    bl_idname = "object.oot_collection_move"
    bl_label = "Move Item"
    bl_options = {"REGISTER", "UNDO"}

    option: bpy.props.IntProperty()
    offset: bpy.props.IntProperty()
    subIndex: bpy.props.IntProperty(default=0)
    objName: bpy.props.StringProperty()

    collectionType: bpy.props.StringProperty(default="Actor")

    def execute(self, context):
        collection = getCollection(self.objName, self.collectionType, self.subIndex)
        collection.move(self.option, self.option + self.offset)
<<<<<<< HEAD
        # self.report({'INFO'}, 'Success!')
=======
>>>>>>> 6e77fc33
        return {"FINISHED"}


oot_utility_classes = (
    OOTCollectionAdd,
    OOTCollectionRemove,
    OOTCollectionMove,
)


def oot_utility_register():
    for cls in oot_utility_classes:
        register_class(cls)


def oot_utility_unregister():
    for cls in reversed(oot_utility_classes):
<<<<<<< HEAD
        unregister_class(cls)


def getAndFormatActorProperty(object, field, shift, mask):
    """Returns an actor's property with the correct formatting"""
    # get the raw value of the prop
    attr = getattr(object, field, None)
    if field.find(".collectibleDrop") != -1:
        attr = getItemAttrFromKey("Collectibles", attr, "Value")

    # format and return the parameter part
    if attr is not None:
        # check if the value is a boolean or a string
        # then determine the right format to use
        # and return the string
        if isinstance(attr, str):
            if shift > 0:
                return f"(({attr} << {shift}) & {mask})"
            else:
                return f"({attr} & {mask})"
        elif isinstance(attr, bool):
            if attr:
                return f"(1 << {shift})"
            else:
                return f"(0 << {shift})"
        else:
            # by default, raise an error
            raise NotImplementedError
    else:
        # by default, return None
        return None


def getActorParameter(actor, actorKey, paramTarget, user):
    """Returns the current actor's parameters"""
    params = []
    actorIndex = getIndexFromKey(actorKey, ootEnumActorID)
    paramPart = ""
    for elem in actorRoot[actorIndex]:
        actorType = getActorType(actor, actorKey)
        index = int(elem.get("Index", "1"), base=10)
        tiedActorTypes = elem.get("TiedParams")

        # check if the element is tied to a specific type
        if (tiedActorTypes is None or actorType is None) or hasActorTiedParams(tiedActorTypes, actorType):
            # if the param part it's not none and not empty add it to the list
            paramPart = getActorParameterPart(elem, actor, paramTarget, index, user)
            if paramPart is not None and paramPart != "" and evalActorParams(paramPart) != 0:
                params.append(paramPart)

    # when the param part list is completed,
    # make a string with each element separated by a ``|``
    propsParams = " | ".join(params)

    # format and return the value
    if paramTarget == "Params":
        # get and format the actor type if neccessary
        actorType = getActorType(actor, actorKey)
        if actorType is not None:
            actorType = f"0x{actorType}"

        # if the list containing every param parts has items
        hasParams = len(params) > 0

        # if there's an actor type
        hasType = actorType is not None and actorType != "" and evalActorParams(actorType) != 0

        # format and return the final string
        if not hasParams and hasType:
            return actorType
        elif hasParams and not hasType:
            return f"({propsParams})"
        elif hasParams and hasType:
            return f"({actorType} | ({propsParams}))"
        elif not hasParams and not hasType:
            return "0x0"
        else:
            raise NotImplementedError
    elif len(params) > 0:
        # else if the target is a rotation and the list
        # is not empty, return the string
        return propsParams
    else:
        # else return 0
        return "0x0"


def setActorParameterPart(object, field, param, mask):
    """Sets the attributes to have the correct display on the UI"""
    shift = getShiftFromMask(mask)
    attr = getattr(object, field, None)
    paramPart = f"0x{(param & mask) >> shift:02X}"

    # look for actor type
    if field.find(".type") != -1:
        setattr(object, field, f"{param & mask:04X}")
    elif field.find(".collectibleDrop") != -1:
        # look for collectible drop
        setKeyFromItemValue("Collectibles", object, field, paramPart)
    elif field == "itemChest":
        # look for chest content
        setKeyFromItemValue("Chest Content", object, field, paramPart)
    elif field == "naviMsgID":
        # look for navi message id
        setKeyFromItemValue("Elf_Msg Message ID", object, field, paramPart)
    else:
        # by default
        if isinstance(attr, str):
            setattr(object, field, paramPart)
        elif isinstance(attr, bool):
            setattr(object, field, bool(int(paramPart, base=16)))
        else:
            raise NotImplementedError
    # return True if the prop exists
    # return False if not and this will run again
    # with an incremented index (see ``setActorParameter()``)
    return True if attr is not None else False


def getActorLastElemIndex(actorKey, elemTag, flagType):
    """Looking for the last index of an actor's property (from XML data)"""
    indices = []

    # get the index of the current actor
    actorIndex = getIndexFromKey(actorKey, ootEnumActorID)

    # iterate through each sub-elements of the current actor's XML data
    for elem in actorRoot[actorIndex]:
        # if the element tag matches
        # if we don't want to look for flags or
        # if we want to look for flags and the current element is the right one
        if (elem.tag == elemTag) and (flagType is None or elem.get("Type") == flagType):
            # convert the index to an integer and add it to the list of indices
            indices.append(int(elem.get("Index"), base=10))

    # determine the highest index and return it
    return max(indices) if indices else None


def hasActorTiedParams(tiedActorTypes, actorType):
    """Looking for parameters that depend on other parameters"""
    if tiedActorTypes is not None and actorType is not None:
        return actorType in tiedActorTypes.split(",")
    return False


def getActorParameterPart(elem, actor, paramTarget, index, user):
    """Returns the current actor's parameter part"""
    paramPart = ""
    strMask = elem.get("Mask")
    target = elem.get("Target")

    # default target to Params
    if target is None:
        target = "Params"

    # if: not <Type>, there's a bit mask and it's the right target
    if elem.tag != "Type" and strMask is not None and (target == paramTarget):
        mask = int(strMask, base=16)
        shift = getShiftFromMask(mask)

        # for each type of element tag
        # get the formatted prop value
        if elem.tag == "Flag":
            # we need to look for type of flags
            elemType = elem.get("Type")
            if elemType == "Chest":
                paramPart = getAndFormatActorProperty(
                    actor, getActorKey(actor, user) + f".chestFlag{index}", shift, strMask
                )
            elif elemType == "Collectible":
                paramPart = getAndFormatActorProperty(
                    actor, getActorKey(actor, user) + f".collectibleFlag{index}", shift, strMask
                )
            elif elemType == "Switch":
                paramPart = getAndFormatActorProperty(
                    actor, getActorKey(actor, user) + f".switchFlag{index}", shift, strMask
                )
        elif elem.tag == "Property":
            paramPart = getAndFormatActorProperty(actor, (getActorKey(actor, user) + f".props{index}"), shift, strMask)
        elif elem.tag == "ChestContent":
            itemChest = getItemAttrFromKey("Chest Content", actor.itemChest, "Value")
            if shift > 0:
                paramPart = f"(({itemChest} << {shift}) & 0x{mask:X})"
            else:
                paramPart = f"({itemChest} & 0x{mask:X})"
        elif elem.tag == "Message":
            naviMsg = getItemAttrFromKey("Elf_Msg Message ID", actor.naviMsgID, "Value")
            if shift > 0:
                paramPart = f"(({naviMsg} << {shift}) & 0x{mask:X})"
            else:
                paramPart = f"({naviMsg} & 0x{mask:X})"
        elif elem.tag == "Collectible":
            paramPart = getAndFormatActorProperty(
                actor, getActorKey(actor, user) + f".collectibleDrop{index}", shift, strMask
            )
        elif elem.tag == "Bool":
            paramPart = getAndFormatActorProperty(actor, (getActorKey(actor, user) + f".bool{index}"), shift, strMask)
        elif elem.tag == "Enum":
            paramPart = getAndFormatActorProperty(actor, (getActorKey(actor, user) + f".enum{index}"), shift, strMask)

    # if the return value is none execute again this function
    # but increment the index value
    if paramPart is None:
        paramPart = getActorParameterPart(elem, actor, paramTarget, (index + 1), user)

    return paramPart


def setActorParameter(elem, params, actor, actorKey, paramTarget, index):
    """Sets the current actor's parameters"""
    strMask = elem.get("Mask")
    target = elem.get("Target")
    paramPart = ""

    # default target to Params
    if target is None:
        target = "Params"

    # if no mask is given in the data default to 0xFFFF
    if strMask is not None:
        mask = int(strMask, base=16)
    else:
        mask = 0xFFFF

    # for each elem tag type
    # set and return the values
    # so we can see if we need to execute this again
    # with an incremented index value
    if target == paramTarget:
        if elem.tag == "Type":
            paramPart = setActorParameterPart(actor, actorKey + f".type{index}", params, mask)
        if elem.tag == "Flag":
            elemType = elem.get("Type")
            if elemType == "Chest":
                paramPart = setActorParameterPart(actor, actorKey + f".chestFlag{index}", params, mask)
            elif elemType == "Collectible":
                paramPart = setActorParameterPart(actor, actorKey + f".collectibleFlag{index}", params, mask)
            elif (elemType == "Switch") and (target == paramTarget):
                paramPart = setActorParameterPart(actor, actorKey + f".switchFlag{index}", params, mask)
        elif ((elem.tag == "Property") and (elem.get("Name") != "None")) and (target == paramTarget):
            paramPart = setActorParameterPart(actor, actorKey + f".props{index}", params, mask)
        elif elem.tag == "ChestContent":
            paramPart = setActorParameterPart(actor, "itemChest", params, mask)
        elif elem.tag == "Message":
            paramPart = setActorParameterPart(actor, "naviMsgID", params, mask)
        elif elem.tag == "Collectible":
            paramPart = setActorParameterPart(actor, actorKey + f".collectibleDrop{index}", params, mask)
        elif (elem.tag == "Bool") and (target == paramTarget):
            paramPart = setActorParameterPart(actor, actorKey + f".bool{index}", params, mask)
        elif (elem.tag == "Enum") and (target == paramTarget):
            paramPart = setActorParameterPart(actor, actorKey + f".enum{index}", params, mask)

    if paramPart is False:
        setActorParameter(elem, params, actor, actorKey, paramTarget, (index + 1))


def upgradeActorInit(obj):
    """
    Upgrades parameters stored in the blend
    to the new system
    """

    def _processRotation(rotName, legacyActor, actor):
        """Process the rotation values if needed"""

        # get the value
        rotValue = getattr(legacyActor, getLegacyPropName(rotName))

        # if it's not 0
        if rotValue != "0" or rotValue != "0x0":
            # convert the value to an integer
            try:
                rotParam = int(rotValue, base=16)
            except ValueError:
                # if the value is not an hexadecimal number convert the actor to a custom one
                convertLegacyActorToCustom(obj, legacyActor, actor, objType, getLegacyPropName(rotName))

                # stop the execution there
                return

            # if the value was successfully converted:
            # start the actual upgrade process
            upgradeActorProcess(rotName, obj, legacyActor.actorID, actor, rotParam, getLegacyPropName(rotName), rotName)

            # and set the value to the new actor
            setattr(actor, getLegacyPropName(rotName), getActorParameter(actor, actor.actorKey, rotName, objType))

    # actors are empty objects
    if obj.data is None:
        objType = obj.ootEmptyType
        actor = obj.fast64.oot.actor

        if objType == "Actor":
            # get the legacy actor data
            legacyActor = obj.ootActorProperty

            # convert the value to an integer
            try:
                legacyParams = int(legacyActor.actorParam, base=16)
            except ValueError:
                # if the value is not an hexadecimal number convert the actor to a custom one
                # legacyParams is none to check if we should start the upgrade process
                legacyParams = None
                convertLegacyActorToCustom(obj, legacyActor, actor, objType, None)

                if legacyActor.rotOverride:
                    if legacyActor.rotOverrideX != "0" or legacyActor.rotOverrideX != "0x0":
                        convertLegacyActorToCustom(obj, legacyActor, actor, objType, "rotOverrideX")

                    if legacyActor.rotOverrideY != "0" or legacyActor.rotOverrideY != "0x0":
                        convertLegacyActorToCustom(obj, legacyActor, actor, objType, "rotOverrideY")

                    if legacyActor.rotOverrideZ != "0" or legacyActor.rotOverrideZ != "0x0":
                        convertLegacyActorToCustom(obj, legacyActor, actor, objType, "rotOverrideZ")

            if legacyParams is not None:
                # start the upgrade process
                upgradeActorProcess(
                    objType, obj, obj.ootActorProperty.actorID, actor, legacyParams, "actorParam", "Params"
                )

                # update the parameters since every props are set
                actor.actorParam = getActorParameter(actor, actor.actorKey, "Params", objType)

                # do the same thing for rotations values if needed
                if legacyActor.rotOverride:
                    # for each rotation, look if the legacy parameter is anything but zero
                    # and start the upgrade process like we did before
                    _processRotation("XRot", legacyActor, actor)
                    _processRotation("YRot", legacyActor, actor)
                    _processRotation("ZRot", legacyActor, actor)

        elif objType == "Transition Actor":
            # get the legacy data
            legacyActor = obj.ootTransitionActorProperty.actor

            # convert the value to an integer
            try:
                legacyParams = int(legacyActor.actorParam, base=16)
            except ValueError:
                # if the value is not an hexadecimal number convert the actor to a custom one
                legacyParams = None
                convertLegacyActorToCustom(obj, legacyActor, actor, objType, None)
                return

            if legacyParams is not None:
                # start the upgrade process
                upgradeActorProcess(objType, obj, legacyActor.actorID, actor, legacyParams, "actorParam", "Params")

                # update the parameters since every props are set
                actor.transActorParam = getActorParameter(actor, actor.transActorKey, "Params", objType)
        elif objType == "Entrance":
            # get the legacy data
            legacyActor = obj.ootEntranceProperty.actor

            # convert the value to an integer
            try:
                legacyParams = int(legacyActor.actorParam, base=16)
            except ValueError:
                # if the value is not an hexadecimal number convert the actor to a custom one
                legacyParams = None
                convertLegacyActorToCustom(obj, legacyActor, actor, objType, None)
                return

            if legacyParams is not None:
                # start the upgrade process
                upgradeActorProcess(objType, obj, legacyActor.actorID, actor, legacyParams, "actorParam", "Params")

                # update the parameters since every props are set
                actor.actorParam = getActorParameter(actor, actor.actorKey, "Params", objType)

    # a non-scene/room empty type can have child objects
    for childObj in obj.children:
        upgradeActorInit(childObj)


def upgradeActorProcess(user, obj, actorID, actor, params, paramField, paramTarget):
    # for non-custom
    if not obj.ootEntranceProperty.customActor and actorID != "Custom":
        # read XML data
        for actorNode in actorRoot:
            if actorNode.tag == "Actor":
                actorKey = actorNode.get("Key")

                # since it's still the debug names
                # we can recreate the actor ID from the key
                if ("ACTOR_" + actorKey.upper()) == actorID:
                    # if it's a match set the actor key
                    if not "Transition" in user:
                        actor.actorKey = actorKey
                    else:
                        actor.transActorKey = actorKey

                    # if the current actor has sub-elements
                    if len(actorNode) > 0:
                        # for each sub-element set props' values
                        for elem in actorNode:
                            index = int(elem.get("Index", "1"), base=10)
                            tiedActorTypes = elem.get("TiedActorTypes")
                            actorType = getActorType(actor, actorKey)

                            # check if the element is tied to a specific type
                            if (tiedActorTypes is None or actorType is None) or hasActorTiedParams(
                                tiedActorTypes, actorType
                            ) is True:
                                setActorParameter(elem, params, actor, actorKey, paramTarget, index)
                    # get out of the loop
                    break
    else:
        # for custom actors
        if user != "Transition Actor":
            # if this is an entrance or normal actor

            # set the key to custom
            actor.actorKey = "Custom"

            # get the legacy actor data
            legacyActor = obj.ootActorProperty
            if user == "Entrance":
                legacyActor = obj.ootEntranceProperty.actor

            # copy the ID and the parameters to the new actor properties
            actor.actorIDCustom = getattr(legacyActor, "actorIDCustom")
            setattr(actor, getCustomPropName(paramField), getattr(legacyActor, paramField))

            # same for the rotations value if necessary
            if "Rot" in paramField and legacyActor.rotOverride:
                rotX = evalActorParams(legacyActor.rotOverrideX)
                rotY = evalActorParams(legacyActor.rotOverrideY)
                rotZ = evalActorParams(legacyActor.rotOverrideZ)

                # use the rotation override if needed
                if not (rotX == 0) or not (rotY == 0) or not (rotZ == 0):
                    actor.rotOverride = True
                    setattr(actor, getCustomPropName(getLegacyPropName(paramField)), getattr(legacyActor, paramField))
        else:
            # for transition actors

            # set the key to custom
            actor.transActorKey = "Custom"

            # retrieve the ID and the parameters
            actor.transActorIDCustom = getattr(obj.ootTransitionActorProperty.actor, "actorIDCustom")
            actor.transActorParamCustom = actor.transActorParam = getattr(
                obj.ootTransitionActorProperty.actor, paramField
            )

    # finally, update the version
    obj.fast64.oot.version = obj.fast64.oot.cur_version


def convertLegacyActorToCustom(obj, legacyActor, actor, user, rotField):
    """Converts the legacy data to a custom actor"""

    # To inconvenient data loss from the system upgrade
    # we're converting the actor to a custom actor
    # that can accept any value
    print(f"Converting actor: {obj.name} to custom...")

    # for entrance or regular actors
    if not "Transition" in user:

        # set ``customActor`` to true for entrance actors
        # set the actor key to custom
        if "Entrance" in user:
            actor.customActor = True
        else:
            actor.actorKey = "Custom"

        # move the ID and the parameters
        actor.actorIDCustom = legacyActor.actorIDCustom
        actor.actorParamCustom = legacyActor.actorParam

        # if there's rotation parameters
        # and the rotation name is set
        # set the value to the new actor's corresponding rotation
        if legacyActor.rotOverride and rotField is not None:
            actor.rotOverride = True
            setattr(actor, getCustomPropName(rotField), getattr(legacyActor, rotField))
    else:
        # if it's a transition actor

        # set the actor key
        actor.transActorKey = "Custom"

        # then move the ID and the parameters
        actor.transActorIDCustom = legacyActor.actorIDCustom
        actor.transActorParamCustom = legacyActor.actorParam

    # finally, update the version
    obj.fast64.oot.version = obj.fast64.oot.cur_version


def getCustomPropName(propName):
    """Returns the name of the custom version of a prop"""

    # get the name among those defines in this dictionnary
    customPropNameByPropName = {
        "actorParam": "actorParamCustom",
        "transActorParam": "transActorParamCustom",
        "rotOverrideX": "rotOverrideXCustom",
        "rotOverrideY": "rotOverrideYCustom",
        "rotOverrideZ": "rotOverrideZCustom",
    }
    return customPropNameByPropName[propName] if propName in customPropNameByPropName else propName


def getLegacyPropName(propName):
    """Returns the old name of a prop"""

    # get the name among those defines in this dictionnary
    legacyPropNameByPropName = {
        "Params": "actorParam",
        "XRot": "rotOverrideX",
        "YRot": "rotOverrideY",
        "ZRot": "rotOverrideZ",
    }
    return legacyPropNameByPropName[propName] if propName in legacyPropNameByPropName else propName


def getIDFromKey(key, root, list):
    """Returns the actor ID from its key"""

    # return the argument ``key`` for custom actors
    if not (key == "Custom"):
        return root[getIndexFromKey(key, list)].get("ID")
    else:
        return key


def getItemAttrFromKey(enum, key, elemToGet):
    """Returns a list sub-element attribute"""
    for listNode in actorRoot:
        # look for the correct <List>
        if listNode.tag == "List" and listNode.get("Name") == enum:
            for elem in listNode:
                # if this is the correct element
                if elem.get("Key") == key:
                    # return the wanted attribute
                    return elem.get(elemToGet)


def setKeyFromItemValue(enum, object, field, value):
    """Sets the key based on the value"""
    for listNode in actorRoot:
        # look for the correct <List>
        if listNode.tag == "List" and listNode.get("Name") == enum:
            for elem in listNode:
                # if the current element's value matches the argument value
                # set the key and return to break out of the loop
                # since the job is done
                if elem.get("Value") == value:
                    setattr(object, field, elem.get("Key"))
                    return


def isLatestVersion():
    """Returns ``True`` or ``False`` if the object is on the latest version or not"""
    return bpy.context.object.fast64.oot.version == bpy.context.object.fast64.oot.cur_version


def isActorCustom(actor):
    """Checks either the actor is an entrance in custom mode or a transition/normal actor with the actor key ``Custom``"""

    # if it's a regular or transition actor
    isTransition = bpy.context.view_layer.objects.active.ootEmptyType == "Transition Actor"
    isCustom = (actor.transActorKey == "Custom") if isTransition else (actor.actorKey == "Custom")

    # if the actor is an entrance
    isEntrance = bpy.context.view_layer.objects.active.ootEmptyType == "Entrance"
    isEntranceCustom = bpy.context.view_layer.objects.active.ootEntranceProperty.customActor

    return isCustom if isEntrance is False else isEntranceCustom


def getActorType(actor, actorKey):
    """Returns the value of ``actor.type``"""

    actorIndex = getIndexFromKey(actorKey, ootEnumActorID)
    for elem in actorRoot[actorIndex]:
        # if the current element is <Type>
        if elem.tag == "Type":
            # return the value of the prop ``.typeX``
            return getattr(actor, actorKey + ".type" + elem.get("Index", "1"), None)
    # default to None
    return None


def getIndexFromKey(key, list):
    """Returns the index of an XML element from its key"""

    # we can use it to directly get the right actor
    # instead of ``for node in root for elem in node``
    # we can use ``for elem in root[index]``
    # to access the correct data from the XML file
    for index, elem in enumerate(list):
        if key == elem[0]:
            return index - 1


def getShiftFromMask(mask):
    """Returns the shift value from the mask"""

    # get the shift by subtracting the length of the mask
    # converted in binary on 16 bits (since the mask can be on 16 bits) with
    # that length but with the rightmost zeros stripped
    return int(f"{len(f'{mask:016b}') - len(f'{mask:016b}'.rstrip('0'))}", base=10)


def evalActorParams(params):
    """Compute the parameters"""

    # remove spaces
    s = params.strip()

    # check if we need to add '0x'
    if not "&" in s:
        match = re.finditer(r"[xXa-fA-F0-9]+", s)
        for elem in match:
            elem = elem.group(0)
            if not "0x" in elem and not "|" in s:
                s = "0x" + elem

    node = ast.parse(s, mode="eval")

    def _eval(node):
        if isinstance(node, ast.Expression):
            return _eval(node.body)
        elif isinstance(node, ast.Num):
            return node.n
        elif isinstance(node, ast.UnaryOp):
            if isinstance(node.op, ast.USub):
                return -_eval(node.operand)
            elif isinstance(node.op, ast.Invert):
                return ~_eval(node.operand)
            else:
                raise Exception("Unsupported type {}".format(node.op))
        elif isinstance(node, ast.BinOp):
            return binOps[type(node.op)](_eval(node.left), _eval(node.right))
        else:
            raise Exception("Unsupported type {}".format(node))

    return _eval(node.body)


def getActorKey(actor, user):
    """Returns the actor key value"""

    # check if it's a transition or an entrance/normal actor
    if "Transition" in user or "trans" in user:
        return actor.transActorKey
    else:
        return actor.actorKey
=======
        unregister_class(cls)
>>>>>>> 6e77fc33
<|MERGE_RESOLUTION|>--- conflicted
+++ resolved
@@ -413,7 +413,6 @@
     value = getattr(data, prop)
     return value if value != "Custom" else getattr(data, prop + str("Custom"))
 
-<<<<<<< HEAD
 
 def getActorExportValue(actor, field, user):
     """Returns an actor's prop value"""
@@ -440,8 +439,6 @@
     field = getCustomPropName(field)
     return getattr(actor, field, None)
 
-=======
->>>>>>> 6e77fc33
 
 def convertIntTo2sComplement(value, length, signed):
     return int.from_bytes(int(round(value)).to_bytes(length, "big", signed=signed), "big")
@@ -611,10 +608,6 @@
 
         collection.add()
         collection.move(len(collection) - 1, self.option)
-<<<<<<< HEAD
-        # self.report({'INFO'}, 'Success!')
-=======
->>>>>>> 6e77fc33
         return {"FINISHED"}
 
 
@@ -631,10 +624,6 @@
     def execute(self, context):
         collection = getCollection(self.objName, self.collectionType, self.subIndex)
         collection.remove(self.option)
-<<<<<<< HEAD
-        # self.report({'INFO'}, 'Success!')
-=======
->>>>>>> 6e77fc33
         return {"FINISHED"}
 
 
@@ -653,10 +642,6 @@
     def execute(self, context):
         collection = getCollection(self.objName, self.collectionType, self.subIndex)
         collection.move(self.option, self.option + self.offset)
-<<<<<<< HEAD
-        # self.report({'INFO'}, 'Success!')
-=======
->>>>>>> 6e77fc33
         return {"FINISHED"}
 
 
@@ -674,7 +659,6 @@
 
 def oot_utility_unregister():
     for cls in reversed(oot_utility_classes):
-<<<<<<< HEAD
         unregister_class(cls)
 
 
@@ -1328,7 +1312,4 @@
     if "Transition" in user or "trans" in user:
         return actor.transActorKey
     else:
-        return actor.actorKey
-=======
-        unregister_class(cls)
->>>>>>> 6e77fc33
+        return actor.actorKey