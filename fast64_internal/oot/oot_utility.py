--- conflicted
+++ resolved
@@ -17,11 +17,8 @@
     applyRotation,
     cleanupDuplicatedObjects,
     ootGetSceneOrRoomHeader,
-<<<<<<< HEAD
     register_recursive,
-=======
     hexOrDecInt,
->>>>>>> 081bb085
 )
 
 # default indentation to use when writing to decomp files
