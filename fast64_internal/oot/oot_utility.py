import bpy, math, os, re
from ast import parse, Expression, Num, UnaryOp, USub, Invert, BinOp
from bpy.utils import register_class, unregister_class
from typing import Callable
from .oot_constants import ootSceneIDToName

from ..utility import (
    PluginError,
    prop_split,
    getDataFromFile,
    saveDataToFile,
    attemptModifierApply,
    setOrigin,
    applyRotation,
    cleanupDuplicatedObjects,
    ootGetSceneOrRoomHeader,
    hexOrDecInt,
    binOps,
)


def isPathObject(obj: bpy.types.Object) -> bool:
    return obj.data is not None and isinstance(obj.data, bpy.types.Curve) and obj.ootSplineProperty.splineType == "Path"


ootSceneDungeons = [
    "bdan",
    "bdan_boss",
    "Bmori1",
    "ddan",
    "ddan_boss",
    "FIRE_bs",
    "ganon",
    "ganontika",
    "ganontikasonogo",
    "ganon_boss",
    "ganon_demo",
    "ganon_final",
    "ganon_sonogo",
    "ganon_tou",
    "gerudoway",
    "HAKAdan",
    "HAKAdanCH",
    "HAKAdan_bs",
    "HIDAN",
    "ice_doukutu",
    "jyasinboss",
    "jyasinzou",
    "men",
    "MIZUsin",
    "MIZUsin_bs",
    "moribossroom",
    "ydan",
    "ydan_boss",
]

ootSceneIndoors = [
    "bowling",
    "daiyousei_izumi",
    "hairal_niwa",
    "hairal_niwa2",
    "hairal_niwa_n",
    "hakasitarelay",
    "hut",
    "hylia_labo",
    "impa",
    "kakariko",
    "kenjyanoma",
    "kokiri_home",
    "kokiri_home3",
    "kokiri_home4",
    "kokiri_home5",
    "labo",
    "link_home",
    "mahouya",
    "malon_stable",
    "miharigoya",
    "nakaniwa",
    "syatekijyou",
    "takaraya",
    "tent",
    "tokinoma",
    "yousei_izumi_tate",
    "yousei_izumi_yoko",
]

ootSceneMisc = [
    "enrui",
    "entra_n",
    "hakaana",
    "hakaana2",
    "hakaana_ouke",
    "hiral_demo",
    "kakariko3",
    "kakusiana",
    "kinsuta",
    "market_alley",
    "market_alley_n",
    "market_day",
    "market_night",
    "market_ruins",
    "shrine",
    "shrine_n",
    "shrine_r",
    "turibori",
]

ootSceneOverworld = [
    "entra",
    "souko",
    "spot00",
    "spot01",
    "spot02",
    "spot03",
    "spot04",
    "spot05",
    "spot06",
    "spot07",
    "spot08",
    "spot09",
    "spot10",
    "spot11",
    "spot12",
    "spot13",
    "spot15",
    "spot16",
    "spot17",
    "spot18",
    "spot20",
]

ootSceneShops = [
    "alley_shop",
    "drag",
    "face_shop",
    "golon",
    "kokiri_shop",
    "night_shop",
    "shop1",
    "zoora",
]

ootSceneTest_levels = [
    "besitu",
    "depth_test",
    "sasatest",
    "sutaru",
    "syotes",
    "syotes2",
    "test01",
    "testroom",
]

ootSceneDirs = {
    "assets/scenes/dungeons/": ootSceneDungeons,
    "assets/scenes/indoors/": ootSceneIndoors,
    "assets/scenes/misc/": ootSceneMisc,
    "assets/scenes/overworld/": ootSceneOverworld,
    "assets/scenes/shops/": ootSceneShops,
    "assets/scenes/test_levels/": ootSceneTest_levels,
}


def sceneNameFromID(sceneID):
    if sceneID in ootSceneIDToName:
        return ootSceneIDToName[sceneID]
    else:
        raise PluginError("Cannot find scene ID " + str(sceneID))


def getOOTScale(actorScale: float) -> float:
    return bpy.context.scene.ootBlenderScale * actorScale


def replaceMatchContent(data: str, newContent: str, match: re.Match, index: int) -> str:
    return data[: match.start(index)] + newContent + data[match.end(index) :]


def addIncludeFiles(objectName, objectPath, assetName):
    addIncludeFilesExtension(objectName, objectPath, assetName, "h")
    addIncludeFilesExtension(objectName, objectPath, assetName, "c")


def addIncludeFilesExtension(objectName, objectPath, assetName, extension):
    include = '#include "' + assetName + "." + extension + '"\n'
    if not os.path.exists(objectPath):
        raise PluginError(objectPath + " does not exist.")
    path = os.path.join(objectPath, objectName + "." + extension)
    data = getDataFromFile(path)

    if include not in data:
        data += "\n" + include

    # Save this regardless of modification so it will be recompiled.
    saveDataToFile(path, data)


def getSceneDirFromLevelName(name):
    for sceneDir, dirLevels in ootSceneDirs.items():
        if name in dirLevels:
            return sceneDir + name
    return None


class ExportInfo:
    def __init__(self, isCustomExport, exportPath, customSubPath, name):
        self.isCustomExportPath = isCustomExport
        self.exportPath = exportPath
        self.customSubPath = customSubPath
        self.name = name


class OOTObjectCategorizer:
    def __init__(self):
        self.sceneObj = None
        self.roomObjs = []
        self.actors = []
        self.transitionActors = []
        self.meshes = []
        self.entrances = []
        self.waterBoxes = []

    def sortObjects(self, allObjs):
        for obj in allObjs:
            if obj.data is None:
                if obj.ootEmptyType == "Actor":
                    self.actors.append(obj)
                elif obj.ootEmptyType == "Transition Actor":
                    self.transitionActors.append(obj)
                elif obj.ootEmptyType == "Entrance":
                    self.entrances.append(obj)
                elif obj.ootEmptyType == "Water Box":
                    self.waterBoxes.append(obj)
                elif obj.ootEmptyType == "Room":
                    self.roomObjs.append(obj)
                elif obj.ootEmptyType == "Scene":
                    self.sceneObj = obj
            elif isinstance(obj.data, bpy.types.Mesh):
                self.meshes.append(obj)


# This also sets all origins relative to the scene object.
def ootDuplicateHierarchy(obj, ignoreAttr, includeEmpties, objectCategorizer):
    # Duplicate objects to apply scale / modifiers / linked data
    bpy.ops.object.select_all(action="DESELECT")
    ootSelectMeshChildrenOnly(obj, includeEmpties)
    obj.select_set(True)
    bpy.context.view_layer.objects.active = obj
    bpy.ops.object.duplicate()
    try:
        tempObj = bpy.context.view_layer.objects.active
        allObjs = bpy.context.selected_objects
        bpy.ops.object.make_single_user(obdata=True)

        objectCategorizer.sortObjects(allObjs)
        meshObjs = objectCategorizer.meshes
        bpy.ops.object.select_all(action="DESELECT")
        for selectedObj in meshObjs:
            selectedObj.select_set(True)
        bpy.ops.object.transform_apply(location=False, rotation=True, scale=True, properties=False)

        for selectedObj in meshObjs:
            bpy.ops.object.select_all(action="DESELECT")
            selectedObj.select_set(True)
            bpy.context.view_layer.objects.active = selectedObj
            for modifier in selectedObj.modifiers:
                attemptModifierApply(modifier)
        for selectedObj in meshObjs:
            setOrigin(obj, selectedObj)
        if ignoreAttr is not None:
            for selectedObj in meshObjs:
                if getattr(selectedObj, ignoreAttr):
                    for child in selectedObj.children:
                        bpy.ops.object.select_all(action="DESELECT")
                        child.select_set(True)
                        bpy.ops.object.parent_clear(type="CLEAR_KEEP_TRANSFORM")
                        selectedObj.parent.select_set(True)
                        bpy.ops.object.parent_set(keep_transform=True)
                    selectedObj.parent = None

        # Assume objects with these types of constraints are parented, and are
        # intended to be parented in-game, i.e. rendered as an extra DL alongside
        # a skeletal mesh, e.g. for a character to be wearing or holding it.
        # In this case we purely want the transformation of the object relative
        # to whatever it's parented to. Getting rid of the constraint and then
        # doing transform_apply() sets up this transformation.
        hasConstraint = False
        for constraint in tempObj.constraints:
            if (
                constraint.type
                in {
                    "COPY_LOCATION",
                    "COPY_ROTATION",
                    "COPY_SCALE",
                    "COPY_TRANSFORMS",
                    "TRANSFORM",
                    "CHILD_OF",
                    "CLAMP_TO",
                    "DAMPED_TRACK",
                    "LOCKED_TRACK",
                    "TRACK_TO",
                }
                and not constraint.mute
            ):
                hasConstraint = True
                tempObj.constraints.remove(constraint)
        if not hasConstraint:
            # For normal objects, the game's coordinate system is 90 degrees
            # away from Blender's.
            applyRotation([tempObj], math.radians(90), "X")
        else:
            # This is a relative transform we care about so the 90 degrees
            # doesn't matter (since they're both right-handed).
            print("Applying transform")
            bpy.ops.object.select_all(action="DESELECT")
            tempObj.select_set(True)
            bpy.context.view_layer.objects.active = tempObj
            bpy.ops.object.transform_apply()

        return tempObj, allObjs
    except Exception as e:
        cleanupDuplicatedObjects(allObjs)
        obj.select_set(True)
        bpy.context.view_layer.objects.active = obj
        raise Exception(str(e))


def ootSelectMeshChildrenOnly(obj, includeEmpties):
    isMesh = isinstance(obj.data, bpy.types.Mesh)
    isEmpty = (
        obj.data is None or isinstance(obj.data, bpy.types.Camera) or isinstance(obj.data, bpy.types.Curve)
    ) and includeEmpties
    if isMesh or isEmpty:
        obj.select_set(True)
        obj.original_name = obj.name
    for child in obj.children:
        ootSelectMeshChildrenOnly(child, includeEmpties)


def ootCleanupScene(originalSceneObj, allObjs):
    cleanupDuplicatedObjects(allObjs)
    originalSceneObj.select_set(True)
    bpy.context.view_layer.objects.active = originalSceneObj


def getSceneObj(obj):
    while not (obj is None or (obj is not None and obj.data is None and obj.ootEmptyType == "Scene")):
        obj = obj.parent
    if obj is None:
        return None
    else:
        return obj


def getRoomObj(obj):
    while not (obj is None or (obj is not None and obj.data is None and obj.ootEmptyType == "Room")):
        obj = obj.parent
    if obj is None:
        return None
    else:
        return obj


def checkEmptyName(name):
    if name == "":
        raise PluginError("No name entered for the exporter.")


def ootGetObjectPath(isCustomExport, exportPath, folderName):
    if isCustomExport:
        filepath = exportPath
    else:
        filepath = os.path.join(
            ootGetPath(exportPath, isCustomExport, "assets/objects/", folderName, False, False), folderName + ".c"
        )
    return filepath


def ootGetPath(exportPath, isCustomExport, subPath, folderName, makeIfNotExists, useFolderForCustom):
    if isCustomExport:
        path = bpy.path.abspath(os.path.join(exportPath, (folderName if useFolderForCustom else "")))
    else:
        if bpy.context.scene.ootDecompPath == "":
            raise PluginError("Decomp base path is empty.")
        path = bpy.path.abspath(os.path.join(os.path.join(bpy.context.scene.ootDecompPath, subPath), folderName))

    if not os.path.exists(path):
        if isCustomExport or makeIfNotExists:
            os.makedirs(path)
        else:
            raise PluginError(path + " does not exist.")

    return path


def getSortedChildren(armatureObj, bone):
    return sorted(
        [child.name for child in bone.children if child.ootBone.boneType != "Ignore"],
        key=lambda childName: childName.lower(),
    )


def getStartBone(armatureObj):
    startBoneNames = [
        bone.name for bone in armatureObj.data.bones if bone.parent is None and bone.ootBone.boneType != "Ignore"
    ]
    if len(startBoneNames) == 0:
        raise PluginError(armatureObj.name + ' does not have any root bones that are not of the "Ignore" type.')
    startBoneName = startBoneNames[0]
    return startBoneName
    # return 'root'


def getNextBone(boneStack: list[str], armatureObj: bpy.types.Object):
    if len(boneStack) == 0:
        raise PluginError("More bones in animation than on armature.")
    bone = armatureObj.data.bones[boneStack[0]]
    boneStack = boneStack[1:]
    boneStack = getSortedChildren(armatureObj, bone) + boneStack
    return bone, boneStack


def checkForStartBone(armatureObj):
    pass
    # if "root" not in armatureObj.data.bones:
    # 	raise PluginError("Skeleton must have a bone named 'root' where the skeleton starts from.")


class BoxEmpty:
    def __init__(self, position, scale, emptyScale):
        # The scale ordering is due to the fact that scaling happens AFTER rotation.
        # Thus the translation uses Y-up, while the scale uses Z-up.
        self.low = (position[0] - scale[0] * emptyScale, position[2] - scale[1] * emptyScale)
        self.high = (position[0] + scale[0] * emptyScale, position[2] + scale[1] * emptyScale)
        self.height = position[1] + scale[2] * emptyScale

        self.low = [int(round(value)) for value in self.low]
        self.high = [int(round(value)) for value in self.high]
        self.height = int(round(self.height))


def checkUniformScale(scale, obj):
    if abs(scale[0] - scale[1]) > 0.01 or abs(scale[1] - scale[2]) > 0.01 or abs(scale[0] - scale[2]) > 0.01:
        raise PluginError("Cull group " + obj.name + " must have a uniform scale.")


class CullGroup:
    def __init__(self, position, scale, emptyScale):
        self.position = [int(round(field)) for field in position]
        self.cullDepth = abs(int(round(scale[0] * emptyScale)))


def setCustomProperty(data: any, prop: str, value: str, enumList: list[tuple[str, str, str]] | None):
    if enumList is not None:
        if value in [enumItem[0] for enumItem in enumList]:
            setattr(data, prop, value)
            return
        else:
            try:
                numberValue = hexOrDecInt(value)
                hexValue = f'0x{format(numberValue, "02X")}'
                if hexValue in [enumItem[0] for enumItem in enumList]:
                    setattr(data, prop, hexValue)
                    return
            except ValueError:
                pass

    setattr(data, prop, "Custom")
    setattr(data, prop + str("Custom"), value)


def getCustomProperty(data, prop):
    value = getattr(data, prop)
    return value if value != "Custom" else getattr(data, prop + str("Custom"))


def convertIntTo2sComplement(value, length, signed):
    return int.from_bytes(int(round(value)).to_bytes(length, "big", signed=signed), "big")


def drawEnumWithCustom(panel, data, attribute, name, customName):
    prop_split(panel, data, attribute, name)
    if getattr(data, attribute) == "Custom":
        prop_split(panel, data, attribute + "Custom", customName)


def getEnumName(enumItems, value):
    for enumTuple in enumItems:
        if enumTuple[0] == value:
            return enumTuple[1]
    raise PluginError("Could not find enum value " + str(value))


def ootConvertTranslation(translation):
    return [int(round(value)) for value in translation]


def ootConvertRotation(rotation):
    # see BINANG_TO_DEGF
    return [int(round((math.degrees(value) % 360) / 360 * (2**16))) % (2**16) for value in rotation.to_euler()]


# parse rotaion in Vec3s format
def ootParseRotation(values):
    return [
        math.radians(
            (int.from_bytes(value.to_bytes(2, "big", signed=value < 0x8000), "big", signed=False) / 2**16) * 360
        )
        for value in values
    ]


def getCutsceneName(obj):
    name = obj.name
    if name.startswith("Cutscene."):
        name = name[9:]
    name = name.replace(".", "_")
    return name


def getCollectionFromIndex(obj, prop, subIndex, isRoom):
    header = ootGetSceneOrRoomHeader(obj, subIndex, isRoom)
    return getattr(header, prop)


# Operators cannot store mutable references (?), so to reuse PropertyCollection modification code we do this.
# Save a string identifier in the operator, then choose the member variable based on that.
# subIndex is for a collection within a collection element
def getCollection(objName, collectionType, subIndex):
    obj = bpy.data.objects[objName]
    if collectionType == "Actor":
        collection = obj.ootActorProperty.headerSettings.cutsceneHeaders
    elif collectionType == "Transition Actor":
        collection = obj.ootTransitionActorProperty.actor.headerSettings.cutsceneHeaders
    elif collectionType == "Entrance":
        collection = obj.ootEntranceProperty.actor.headerSettings.cutsceneHeaders
    elif collectionType == "Room":
        collection = obj.ootAlternateRoomHeaders.cutsceneHeaders
    elif collectionType == "Scene":
        collection = obj.ootAlternateSceneHeaders.cutsceneHeaders
    elif collectionType == "Light":
        collection = getCollectionFromIndex(obj, "lightList", subIndex, False)
    elif collectionType == "Exit":
        collection = getCollectionFromIndex(obj, "exitList", subIndex, False)
    elif collectionType == "Object":
        collection = getCollectionFromIndex(obj, "objectList", subIndex, True)
    elif collectionType == "Curve":
        collection = obj.ootSplineProperty.headerSettings.cutsceneHeaders
    elif collectionType.startswith("CSHdr."):
        # CSHdr.HeaderNumber[.ListType]
        # Specifying ListType means uses subIndex
        toks = collectionType.split(".")
        assert len(toks) in [2, 3]
        hdrnum = int(toks[1])
        collection = getCollectionFromIndex(obj, "csLists", hdrnum, False)
        if len(toks) == 3:
            collection = getattr(collection[subIndex], toks[2])
    elif collectionType.startswith("Cutscene."):
        # Cutscene.ListType
        toks = collectionType.split(".")
        assert len(toks) == 2
        collection = obj.ootCutsceneProperty.csLists
        collection = getattr(collection[subIndex], toks[1])
    elif collectionType == "Cutscene":
        collection = obj.ootCutsceneProperty.csLists
    elif collectionType == "extraCutscenes":
        collection = obj.ootSceneHeader.extraCutscenes
    elif collectionType == "BgImage":
        collection = obj.ootRoomHeader.bgImageList
    else:
        raise PluginError("Invalid collection type: " + collectionType)

    return collection


def drawAddButton(layout, index, collectionType, subIndex, objName):
    if subIndex is None:
        subIndex = 0
    addOp = layout.operator(OOTCollectionAdd.bl_idname)
    addOp.option = index
    addOp.collectionType = collectionType
    addOp.subIndex = subIndex
    addOp.objName = objName


def drawCollectionOps(layout, index, collectionType, subIndex, objName, allowAdd=True, compact=False):
    if subIndex is None:
        subIndex = 0

    if not compact:
        buttons = layout.row(align=True)
    else:
        buttons = layout

    if allowAdd:
        addOp = buttons.operator(OOTCollectionAdd.bl_idname, text="Add" if not compact else "", icon="ADD")
        addOp.option = index + 1
        addOp.collectionType = collectionType
        addOp.subIndex = subIndex
        addOp.objName = objName

    removeOp = buttons.operator(OOTCollectionRemove.bl_idname, text="Delete" if not compact else "", icon="REMOVE")
    removeOp.option = index
    removeOp.collectionType = collectionType
    removeOp.subIndex = subIndex
    removeOp.objName = objName

    moveUp = buttons.operator(OOTCollectionMove.bl_idname, text="Up" if not compact else "", icon="TRIA_UP")
    moveUp.option = index
    moveUp.offset = -1
    moveUp.collectionType = collectionType
    moveUp.subIndex = subIndex
    moveUp.objName = objName

    moveDown = buttons.operator(OOTCollectionMove.bl_idname, text="Down" if not compact else "", icon="TRIA_DOWN")
    moveDown.option = index
    moveDown.offset = 1
    moveDown.collectionType = collectionType
    moveDown.subIndex = subIndex
    moveDown.objName = objName


class OOTCollectionAdd(bpy.types.Operator):
    bl_idname = "object.oot_collection_add"
    bl_label = "Add Item"
    bl_options = {"REGISTER", "UNDO"}

    option: bpy.props.IntProperty()
    collectionType: bpy.props.StringProperty(default="Actor")
    subIndex: bpy.props.IntProperty(default=0)
    objName: bpy.props.StringProperty()

    def execute(self, context):
        collection = getCollection(self.objName, self.collectionType, self.subIndex)

        collection.add()
        collection.move(len(collection) - 1, self.option)
        return {"FINISHED"}


class OOTCollectionRemove(bpy.types.Operator):
    bl_idname = "object.oot_collection_remove"
    bl_label = "Remove Item"
    bl_options = {"REGISTER", "UNDO"}

    option: bpy.props.IntProperty()
    collectionType: bpy.props.StringProperty(default="Actor")
    subIndex: bpy.props.IntProperty(default=0)
    objName: bpy.props.StringProperty()

    def execute(self, context):
        collection = getCollection(self.objName, self.collectionType, self.subIndex)
        collection.remove(self.option)
        return {"FINISHED"}


class OOTCollectionMove(bpy.types.Operator):
    bl_idname = "object.oot_collection_move"
    bl_label = "Move Item"
    bl_options = {"REGISTER", "UNDO"}

    option: bpy.props.IntProperty()
    offset: bpy.props.IntProperty()
    subIndex: bpy.props.IntProperty(default=0)
    objName: bpy.props.StringProperty()

    collectionType: bpy.props.StringProperty(default="Actor")

    def execute(self, context):
        collection = getCollection(self.objName, self.collectionType, self.subIndex)
        collection.move(self.option, self.option + self.offset)
        return {"FINISHED"}


def getHeaderSettings(actorObj: bpy.types.Object):
    itemType = actorObj.ootEmptyType
    if actorObj.data is None:
        if itemType == "Actor":
            headerSettings = actorObj.ootActorProperty.headerSettings
        elif itemType == "Entrance":
            headerSettings = actorObj.ootEntranceProperty.actor.headerSettings
        elif itemType == "Transition Actor":
            headerSettings = actorObj.ootTransitionActorProperty.actor.headerSettings
        else:
            headerSettings = None
    elif actorObj.data is not None and isPathObject(actorObj):
        headerSettings = actorObj.ootSplineProperty.headerSettings
    else:
        headerSettings = None

    return headerSettings


oot_utility_classes = (
    OOTCollectionAdd,
    OOTCollectionRemove,
    OOTCollectionMove,
)


def oot_utility_register():
    for cls in oot_utility_classes:
        register_class(cls)


def oot_utility_unregister():
    for cls in reversed(oot_utility_classes):
        unregister_class(cls)


<<<<<<< HEAD
=======
def getActiveHeaderIndex() -> int:
    # All scenes/rooms should have synchronized tabs from property callbacks
    headerObjs = [obj for obj in bpy.data.objects if obj.ootEmptyType == "Scene" or obj.ootEmptyType == "Room"]
    if len(headerObjs) == 0:
        return 0

    headerObj = headerObjs[0]
    if headerObj.ootEmptyType == "Scene":
        header = headerObj.ootSceneHeader
        altHeader = headerObj.ootAlternateSceneHeaders
    else:
        header = headerObj.ootRoomHeader
        altHeader = headerObj.ootAlternateRoomHeaders

    if header.menuTab != "Alternate":
        headerIndex = 0
    else:
        if altHeader.headerMenuTab == "Child Night":
            headerIndex = 1
        elif altHeader.headerMenuTab == "Adult Day":
            headerIndex = 2
        elif altHeader.headerMenuTab == "Adult Night":
            headerIndex = 3
        else:
            headerIndex = altHeader.currentCutsceneIndex

    return (
        headerIndex,
        altHeader.childNightHeader.usePreviousHeader,
        altHeader.adultDayHeader.usePreviousHeader,
        altHeader.adultNightHeader.usePreviousHeader,
    )


def setAllActorsVisibility(self, context: bpy.types.Context):
    activeHeaderInfo = getActiveHeaderIndex()

    actorObjs = [
        obj
        for obj in bpy.data.objects
        if obj.ootEmptyType in ["Actor", "Transition Actor", "Entrance"] or isPathObject(obj)
    ]

    for actorObj in actorObjs:
        setActorVisibility(actorObj, activeHeaderInfo)


def setActorVisibility(actorObj: bpy.types.Object, activeHeaderInfo: tuple[int, bool, bool, bool]):
    headerIndex, childNightHeader, adultDayHeader, adultNightHeader = activeHeaderInfo
    usePreviousHeader = [False, childNightHeader, adultDayHeader, adultNightHeader]
    if headerIndex < 4:
        while usePreviousHeader[headerIndex]:
            headerIndex -= 1

    headerSettings = getHeaderSettings(actorObj)
    if headerSettings is None:
        return
    if headerSettings.sceneSetupPreset == "All Scene Setups":
        actorObj.hide_set(False)
    elif headerSettings.sceneSetupPreset == "All Non-Cutscene Scene Setups":
        actorObj.hide_set(headerIndex >= 4)
    elif headerSettings.sceneSetupPreset == "Custom":
        actorObj.hide_set(not headerSettings.checkHeader(headerIndex))
    else:
        print("Error: unhandled header case")


def onMenuTabChange(self, context: bpy.types.Context):
    def callback(thisHeader, otherObj: bpy.types.Object):
        if otherObj.ootEmptyType == "Scene":
            header = otherObj.ootSceneHeader
        else:
            header = otherObj.ootRoomHeader

        if thisHeader.menuTab != "Alternate" and header.menuTab == "Alternate":
            header.menuTab = "General"
        if thisHeader.menuTab == "Alternate" and header.menuTab != "Alternate":
            header.menuTab = "Alternate"

    onHeaderPropertyChange(self, context, callback)


def onHeaderMenuTabChange(self, context: bpy.types.Context):
    def callback(thisHeader, otherObj: bpy.types.Object):
        if otherObj.ootEmptyType == "Scene":
            header = otherObj.ootAlternateSceneHeaders
        else:
            header = otherObj.ootAlternateRoomHeaders

        header.headerMenuTab = thisHeader.headerMenuTab
        header.currentCutsceneIndex = thisHeader.currentCutsceneIndex

    onHeaderPropertyChange(self, context, callback)


def onHeaderPropertyChange(self, context: bpy.types.Context, callback: Callable[[any, bpy.types.Object], None]):
    if not bpy.context.scene.fast64.oot.headerTabAffectsVisibility or bpy.context.scene.ootActiveHeaderLock:
        return
    bpy.context.scene.ootActiveHeaderLock = True

    thisHeader = self
    thisObj = context.object
    otherObjs = [
        obj
        for obj in bpy.data.objects
        if (obj.ootEmptyType == "Scene" or obj.ootEmptyType == "Room") and obj != thisObj
    ]

    for otherObj in otherObjs:
        callback(thisHeader, otherObj)

    setAllActorsVisibility(self, context)

    bpy.context.scene.ootActiveHeaderLock = False


>>>>>>> fc3d8491
def getEvalParams(input: str):
    """Evaluates a string to an hexadecimal number"""

    # degrees to binary angle conversion
    if "DEG_TO_BINANG(" in input:
        input = input.strip().removeprefix("DEG_TO_BINANG(").removesuffix(")").strip()
        return f"0x{round(float(input) * (0x8000 / 180)):X}"

    if input is None or "None" in input:
        return "0x0"

    # remove spaces
    input = input.strip()

    try:
        node = parse(input, mode="eval")
    except Exception as e:
        raise ValueError(f"Could not parse {input} as an AST.") from e

    def _eval(node):
        if isinstance(node, Expression):
            return _eval(node.body)
        elif isinstance(node, Num):
            return node.n
        elif isinstance(node, UnaryOp):
            if isinstance(node.op, USub):
                return -_eval(node.operand)
            elif isinstance(node.op, Invert):
                return ~_eval(node.operand)
            else:
                raise ValueError(f"Unsupported unary operator {node.op}")
        elif isinstance(node, BinOp):
            return binOps[type(node.op)](_eval(node.left), _eval(node.right))
        else:
            raise ValueError(f"Unsupported AST node {node}")

    return f"0x{_eval(node.body):X}"<|MERGE_RESOLUTION|>--- conflicted
+++ resolved
@@ -708,8 +708,6 @@
         unregister_class(cls)
 
 
-<<<<<<< HEAD
-=======
 def getActiveHeaderIndex() -> int:
     # All scenes/rooms should have synchronized tabs from property callbacks
     headerObjs = [obj for obj in bpy.data.objects if obj.ootEmptyType == "Scene" or obj.ootEmptyType == "Room"]
@@ -826,7 +824,6 @@
     bpy.context.scene.ootActiveHeaderLock = False
 
 
->>>>>>> fc3d8491
 def getEvalParams(input: str):
     """Evaluates a string to an hexadecimal number"""
 
