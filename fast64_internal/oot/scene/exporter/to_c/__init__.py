--- conflicted
+++ resolved
@@ -2,15 +2,5 @@
 from .scene_table_c import modifySceneTable, getDrawConfig
 from .spec import editSpecFile
 from .scene_folder import modifySceneFiles, deleteSceneFiles
-<<<<<<< HEAD
-from .scene_bootup import (
-    OOTBootupSceneOptions,
-    OOT_ClearBootupScene,
-    setBootupScene,
-    ootSceneBootupRegister,
-    ootSceneBootupUnregister,
-)
-=======
 from .scene_bootup import setBootupScene, clearBootupScene
-from .scene_cutscene import ootCutsceneDataToC
->>>>>>> fc3d8491
+from .scene_cutscene import ootCutsceneDataToC