--- conflicted
+++ resolved
@@ -1,16 +1,6 @@
 import os, re
-<<<<<<< HEAD
-from bpy.types import Operator, PropertyGroup
-from bpy.path import abspath
-from bpy.props import BoolProperty, EnumProperty, IntProperty, StringProperty
-from bpy.utils import register_class, unregister_class
 from typing import Any
 from .....utility import PluginError, writeFile, readFile
-from ....oot_constants import ootEnumHeaderMenuComplete
-=======
-from typing import Any
-from .....utility import PluginError, writeFile, readFile
->>>>>>> fc3d8491
 
 
 def writeBootupSettings(
@@ -70,12 +60,8 @@
         writeFile(configPath, data)
 
 
-<<<<<<< HEAD
-def setBootupScene(configPath: str, entranceIndex: str, options: "OOTBootupSceneOptions"):
-=======
 def setBootupScene(configPath: str, entranceIndex: str, options):
     # ``options`` argument type: OOTBootupSceneOptions
->>>>>>> fc3d8491
     linkAge = "LINK_AGE_CHILD"
     timeOfDay = "NEXT_TIME_NONE"
     cutsceneIndex = "0xFFEF"
@@ -162,53 +148,4 @@
                 name + " has some invalid characters and cannot be used as a save file name for scene bootup."
             )
 
-<<<<<<< HEAD
-    return result
-
-
-class OOT_ClearBootupScene(Operator):
-    bl_idname = "object.oot_clear_bootup_scene"
-    bl_label = "Undo Boot To Scene"
-    bl_options = {"REGISTER", "UNDO", "PRESET"}
-
-    def execute(self, context):
-        clearBootupScene(os.path.join(abspath(context.scene.ootDecompPath), "include/config/config_debug.h"))
-        self.report({"INFO"}, "Success!")
-        return {"FINISHED"}
-
-
-ootEnumBootMode = [
-    ("Play", "Play", "Play"),
-    ("Map Select", "Map Select", "Map Select"),
-    ("File Select", "File Select", "File Select"),
-]
-
-
-class OOTBootupSceneOptions(PropertyGroup):
-    bootToScene: BoolProperty(default=False, name="Boot To Scene")
-    overrideHeader: BoolProperty(default=False, name="Override Header")
-    headerOption: EnumProperty(items=ootEnumHeaderMenuComplete, name="Header", default="Child Day")
-    spawnIndex: IntProperty(name="Spawn", min=0)
-    newGameOnly: BoolProperty(
-        default=False,
-        name="Override Scene On New Game Only",
-        description="Only use this starting scene after loading a new save file",
-    )
-    newGameName: StringProperty(default="Link", name="New Game Name")
-    bootMode: EnumProperty(default="Play", name="Boot Mode", items=ootEnumBootMode)
-
-    # see src/code/z_play.c:Play_Init() - can't access more than 16 cutscenes?
-    cutsceneIndex: IntProperty(min=4, max=19, default=4, name="Cutscene Index")
-
-
-def ootSceneBootupRegister():
-    register_class(OOTBootupSceneOptions)
-    register_class(OOT_ClearBootupScene)
-
-
-def ootSceneBootupUnregister():
-    unregister_class(OOTBootupSceneOptions)
-    unregister_class(OOT_ClearBootupScene)
-=======
-    return result
->>>>>>> fc3d8491
+    return result