--- conflicted
+++ resolved
@@ -1,10 +1,6 @@
 from .....utility import CData, indent
 from .....f3d.f3d_gbi import ScrollMethod, TextureExportSettings
-<<<<<<< HEAD
-from ....oot_f3d_writer import OOTGfxFormatter
-=======
 from ....oot_model_classes import OOTGfxFormatter
->>>>>>> fc3d8491
 from ....oot_level_classes import OOTScene, OOTLight
 from .scene_pathways import getPathData
 from .actor import getTransitionActorList, getSpawnActorList, getSpawnList
@@ -63,11 +59,7 @@
 
 def getLightSettings(outScene: OOTScene, headerIndex: int):
     lightSettingsData = CData()
-<<<<<<< HEAD
-    lightName = f"LightSettings {outScene.lightListName(headerIndex)}[{len(outScene.lights)}]"
-=======
     lightName = f"EnvLightSettings {outScene.lightListName(headerIndex)}[{len(outScene.lights)}]"
->>>>>>> fc3d8491
 
     # .h
     lightSettingsData.header = f"extern {lightName};\n"
