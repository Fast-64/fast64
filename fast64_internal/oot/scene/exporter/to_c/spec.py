import os
import bpy
import enum

from dataclasses import dataclass, field
from typing import Optional
from .....utility import PluginError, writeFile, indent
from ....oot_utility import ExportInfo, getSceneDirFromLevelName


# either "$(BUILD_DIR)", "$(BUILD)" or "build"
buildDirectory = None


class CommandType(enum.Enum):
    """This class defines the different spec command types"""

    NAME = 0
    COMPRESS = 1
    AFTER = 2
    FLAGS = 3
    ALIGN = 4
    ADDRESS = 5
    ROMALIGN = 6
    INCLUDE = 7
    INCLUDE_DATA_WITH_RODATA = 8
    NUMBER = 9
    PAD_TEXT = 10

    @staticmethod
    def from_string(value: str):
        """Returns one of the enum values from a string"""

        cmdType = CommandType._member_map_.get(value.upper())
        if cmdType is None:
            raise PluginError(f"ERROR: Can't find value: ``{value}`` in the enum!")
        return cmdType


@dataclass
class SpecEntryCommand:
    """This class defines a single spec command"""

    type: CommandType
    content: str = ""
    prefix: str = ""
    suffix: str = ""

    def to_c(self):
        return self.prefix + indent + f"{self.type.name.lower()} {self.content}".strip() + self.suffix + "\n"


@dataclass
class SpecEntry:
    """Defines an entry of ``spec``"""

    original: Optional[list[str]] = field(default_factory=list)  # the original lines from the parsed file
    commands: list[SpecEntryCommand] = field(default_factory=list)  # list of the different spec commands
    segmentName: str = ""  # the name of the current segment
    prefix: str = ""  # data between two commands
    suffix: str = ""  # remaining data after the entry (used for the last entry)
    contentSuffix: str = ""  # remaining data after the last command in the current entry

    def __post_init__(self):
        if self.original is not None:
            global buildDirectory
            # parse the commands from the existing data
            prefix = ""
            for line in self.original:
                line = line.strip()
                dontHaveComments = (
                    not line.startswith("// ") and not line.startswith("/* ") and not line.startswith(" */")
                )

                if line != "\n":
                    if not line.startswith("#") and dontHaveComments:
                        split = line.split(" ")
                        command = split[0]
                        if len(split) > 2:
                            content = " ".join(elem for i, elem in enumerate(split) if i > 0)
                        elif len(split) > 1:
                            content = split[1]
                        elif command == "name":
                            content = self.segmentName
                        else:
                            content = ""

                        if buildDirectory is None and (content.startswith('"build') or content.startswith('"$(BUILD')):
                            buildDirectory = content.split("/")[0].removeprefix('"')

                        self.commands.append(
                            SpecEntryCommand(
                                CommandType.from_string(command),
                                content,
                                (prefix + ("\n" if len(prefix) > 0 else "")) if prefix != "\n" else "",
                            )
                        )
                        prefix = ""
                    else:
                        if prefix.startswith("#") and line.startswith("#"):
                            # add newline if there's two consecutive preprocessor directives
                            prefix += "\n"
                        prefix += (f"\n{indent}" if not dontHaveComments else "") + line
            # if there's a prefix it's the remaining data after the last entry
            if len(prefix) > 0:
                self.contentSuffix = prefix

        if len(self.segmentName) == 0 and len(self.commands[0].content) > 0:
            self.segmentName = self.commands[0].content
        else:
            raise PluginError("ERROR: The segment name can't be set!")

    def to_c(self):
        return (
            (self.prefix if len(self.prefix) > 0 else "\n")
            + "beginseg\n"
            + "".join(cmd.to_c() for cmd in self.commands)
            + (f"{self.contentSuffix}\n" if len(self.contentSuffix) > 0 else "")
            + "endseg"
            + (self.suffix if self.suffix == "\n" else f"\n{self.suffix}\n" if len(self.suffix) > 0 else "")
        )


@dataclass
class SpecFile:
    """This class defines the spec's file data"""

    exportPath: str  # path to the spec file
    entries: list[SpecEntry] = field(default_factory=list)  # list of the different spec entries

    def __post_init__(self):
        # read the file's data
        try:
            with open(self.exportPath, "r") as fileData:
                lines = fileData.readlines()
        except FileNotFoundError:
            raise PluginError("ERROR: Can't find spec!")

        prefix = ""
        parsedLines = []
        assert len(lines) > 0
        for line in lines:
            # if we're inside a spec entry or if the lines between two entries do not contains these characters
            # fill the ``parsedLine`` list if it's inside a segment
            # when we reach the end of the current segment add a new ``SpecEntry`` to ``self.entries``
            isNotEmptyOrNewline = len(line) > 0 and line != "\n"
            if (
                len(parsedLines) > 0
                or not line.startswith(" *")
                and "/*\n" not in line
                and not line.startswith("#")
                and isNotEmptyOrNewline
            ):
                if "beginseg" not in line and "endseg" not in line:
                    # if inside a segment, between beginseg and endseg
                    parsedLines.append(line)
                elif "endseg" in line:
                    # else, if the line has endseg in it (> if we reached the end of the current segment)
                    entry = SpecEntry(parsedLines, prefix=prefix)
                    self.entries.append(entry)
                    prefix = ""
                    parsedLines = []
            else:
                # else, if between 2 segments and the line is something we don't need
                prefix += line
        # set the last's entry's suffix to the remaining prefix
        self.entries[-1].suffix = prefix.removesuffix("\n")

    def find(self, segmentName: str):
        """Returns an entry from a segment name, returns ``None`` if nothing was found"""

        for i, entry in enumerate(self.entries):
            if entry.segmentName == segmentName:
                return self.entries[i]
        return None

    def append(self, entry: SpecEntry):
        """Appends an entry to the list"""

        # prefix/suffix shenanigans
        lastEntry = self.entries[-1]
        if len(lastEntry.suffix) > 0:
            entry.prefix = f"{lastEntry.suffix}\n\n"
            lastEntry.suffix = ""
        self.entries.append(entry)

    def remove(self, segmentName: str):
        """Removes an entry from a segment name"""

        # prefix/suffix shenanigans
        entry = self.find(segmentName)
        if entry is not None:
            if len(entry.prefix) > 0 and entry.prefix != "\n":
                lastEntry = self.entries[self.entries.index(entry) - 1]
                lastEntry.suffix = (lastEntry.suffix if lastEntry.suffix is not None else "") + entry.prefix[:-2]
            self.entries.remove(entry)

    def to_c(self):
        return "\n".join(entry.to_c() for entry in self.entries)


def editSpecFile(
    isScene: bool, exportInfo: ExportInfo, hasSceneTex: bool, hasSceneCS: bool, roomTotal: int, csTotal: int
):
    global buildDirectory

    # get the spec's data
    specFile = SpecFile(os.path.join(exportInfo.exportPath, "spec"))

    # get the scene and current segment name and remove the scene
    sceneName = exportInfo.name
    sceneSegmentName = f"{sceneName}_scene"
    specFile.remove(f'"{sceneSegmentName}"')

    # mark the other scene elements to remove (like rooms)
    segmentsToRemove: list[str] = []
    for entry in specFile.entries:
        if entry.segmentName.startswith(f'"{sceneName}_'):
            segmentsToRemove.append(entry.segmentName)

    # remove the segments
    for segmentName in segmentsToRemove:
        specFile.remove(segmentName)

    if isScene:
        assert buildDirectory is not None
        isSingleFile = bpy.context.scene.ootSceneExportSettings.singleFile
        includeDir = f"{buildDirectory}/"
        if exportInfo.customSubPath is not None:
            includeDir += f"{exportInfo.customSubPath + sceneName}"
        else:
            includeDir += f"{getSceneDirFromLevelName(sceneName)}"

        sceneCmds = [
            SpecEntryCommand(CommandType.NAME, f'"{sceneSegmentName}"'),
            SpecEntryCommand(CommandType.COMPRESS),
            SpecEntryCommand(CommandType.ROMALIGN, "0x1000"),
        ]

        # scene
        if isSingleFile:
            sceneCmds.append(SpecEntryCommand(CommandType.INCLUDE, f'"{includeDir}/{sceneSegmentName}.o"'))
        else:
            sceneCmds.extend(
                [
                    SpecEntryCommand(CommandType.INCLUDE, f'"{includeDir}/{sceneSegmentName}_main.o"'),
                    SpecEntryCommand(CommandType.INCLUDE, f'"{includeDir}/{sceneSegmentName}_col.o"'),
                ]
            )

<<<<<<< HEAD
            if sceneC is not None:
                if sceneC.sceneTexturesIsUsed():
                    sceneSegInclude += indent + f'include "{includeDir}_scene_tex.o"\n'
                    
                if sceneC.sceneOcclusionIsUsed():
                    sceneSegInclude += indent + f'include "{includeDir}_scene_occ.o"\n'

                if sceneC.sceneCutscenesIsUsed():
                    for i in range(len(sceneC.sceneCutscenesC)):
                        sceneSegInclude += indent + f'include "{includeDir}_scene_cs_{i}.o"\n'

            sceneSegInclude += indent + "number 2\n"
            specEntries.insert(firstIndex, sceneSegInclude)
            firstIndex += 1

            for i in range(len(scene.rooms)):
                specEntries.insert(
                    firstIndex,
                    ("\n" + indent + f'name "{scene.name}_room_{i}"\n')
                    + compressFlag
                    + (indent + "romalign 0x1000\n")
                    + (indent + f'include "{includeDir}_room_{i}_main.o"\n')
                    + (indent + f'include "{includeDir}_room_{i}_model_info.o"\n')
                    + (indent + f'include "{includeDir}_room_{i}_model.o"\n')
                    + (indent + "number 3\n"),
=======
            if hasSceneTex:
                sceneCmds.append(SpecEntryCommand(CommandType.INCLUDE, f'"{includeDir}/{sceneSegmentName}_tex.o"'))

            if hasSceneCS:
                for i in range(csTotal):
                    sceneCmds.append(
                        SpecEntryCommand(CommandType.INCLUDE, f'"{includeDir}/{sceneSegmentName}_cs_{i}.o"')
                    )

        sceneCmds.append(SpecEntryCommand(CommandType.NUMBER, "2"))
        specFile.append(SpecEntry(None, sceneCmds))

        # rooms
        for i in range(roomTotal):
            roomSegmentName = f"{sceneName}_room_{i}"

            roomCmds = [
                SpecEntryCommand(CommandType.NAME, f'"{roomSegmentName}"'),
                SpecEntryCommand(CommandType.COMPRESS),
                SpecEntryCommand(CommandType.ROMALIGN, "0x1000"),
            ]

            if isSingleFile:
                roomCmds.append(SpecEntryCommand(CommandType.INCLUDE, f'"{includeDir}/{roomSegmentName}.o"'))
            else:
                roomCmds.extend(
                    [
                        SpecEntryCommand(CommandType.INCLUDE, f'"{includeDir}/{roomSegmentName}_main.o"'),
                        SpecEntryCommand(CommandType.INCLUDE, f'"{includeDir}/{roomSegmentName}_model_info.o"'),
                        SpecEntryCommand(CommandType.INCLUDE, f'"{includeDir}/{roomSegmentName}_model.o"'),
                    ]
>>>>>>> b7ad65c9
                )

            roomCmds.append(SpecEntryCommand(CommandType.NUMBER, "3"))
            specFile.append(SpecEntry(None, roomCmds))
        specFile.entries[-1].suffix = "\n"

    # finally, write the spec file
    writeFile(specFile.exportPath, specFile.to_c())

    # reset build directory name so it can update properly on the next run
    buildDirectory = None<|MERGE_RESOLUTION|>--- conflicted
+++ resolved
@@ -200,7 +200,7 @@
 
 
 def editSpecFile(
-    isScene: bool, exportInfo: ExportInfo, hasSceneTex: bool, hasSceneCS: bool, roomTotal: int, csTotal: int
+    isScene: bool, exportInfo: ExportInfo, hasSceneTex: bool, hasSceneOcclusion: bool, hasSceneCS: bool, roomTotal: int, csTotal: int
 ):
     global buildDirectory
 
@@ -248,35 +248,11 @@
                 ]
             )
 
-<<<<<<< HEAD
-            if sceneC is not None:
-                if sceneC.sceneTexturesIsUsed():
-                    sceneSegInclude += indent + f'include "{includeDir}_scene_tex.o"\n'
-                    
-                if sceneC.sceneOcclusionIsUsed():
-                    sceneSegInclude += indent + f'include "{includeDir}_scene_occ.o"\n'
-
-                if sceneC.sceneCutscenesIsUsed():
-                    for i in range(len(sceneC.sceneCutscenesC)):
-                        sceneSegInclude += indent + f'include "{includeDir}_scene_cs_{i}.o"\n'
-
-            sceneSegInclude += indent + "number 2\n"
-            specEntries.insert(firstIndex, sceneSegInclude)
-            firstIndex += 1
-
-            for i in range(len(scene.rooms)):
-                specEntries.insert(
-                    firstIndex,
-                    ("\n" + indent + f'name "{scene.name}_room_{i}"\n')
-                    + compressFlag
-                    + (indent + "romalign 0x1000\n")
-                    + (indent + f'include "{includeDir}_room_{i}_main.o"\n')
-                    + (indent + f'include "{includeDir}_room_{i}_model_info.o"\n')
-                    + (indent + f'include "{includeDir}_room_{i}_model.o"\n')
-                    + (indent + "number 3\n"),
-=======
             if hasSceneTex:
                 sceneCmds.append(SpecEntryCommand(CommandType.INCLUDE, f'"{includeDir}/{sceneSegmentName}_tex.o"'))
+
+            if hasSceneOcclusion:
+                sceneCmds.append(SpecEntryCommand(CommandType.INCLUDE, f'"{includeDir}/{sceneSegmentName}_occ.o"'))
 
             if hasSceneCS:
                 for i in range(csTotal):
@@ -306,7 +282,6 @@
                         SpecEntryCommand(CommandType.INCLUDE, f'"{includeDir}/{roomSegmentName}_model_info.o"'),
                         SpecEntryCommand(CommandType.INCLUDE, f'"{includeDir}/{roomSegmentName}_model.o"'),
                     ]
->>>>>>> b7ad65c9
                 )
 
             roomCmds.append(SpecEntryCommand(CommandType.NUMBER, "3"))
