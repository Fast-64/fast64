<<<<<<< HEAD
from typing import TypeVar, Iterable
import bpy, mathutils
from bpy.types import Operator, Context, UILayout
from bpy.props import IntProperty, StringProperty

from .utility import *
from .f3d.f3d_material import *
=======
from cProfile import Profile
from pstats import SortKey, Stats
from typing import Optional

import bpy, mathutils
from bpy.types import Operator, Context, UILayout, EnumProperty
from bpy.utils import register_class, unregister_class

from .utility import (
    cleanupTempMeshes,
    get_mode_set_from_context_mode,
    raisePluginError,
    parentObject,
    store_original_meshes,
    store_original_mtx,
)
from .f3d.f3d_material import createF3DMat
>>>>>>> 8853a484


def addMaterialByName(obj, matName, preset):
    if matName in bpy.data.materials:
        bpy.ops.object.material_slot_add()
        obj.material_slots[0].material = bpy.data.materials[matName]
    else:
        material = createF3DMat(obj, preset=preset)
        material.name = matName


PROFILE_ENABLED = False


class OperatorBase(Operator):
    """Base class for operators, keeps track of context mode and sets it back after running
    execute_operator() and catches exceptions for raisePluginError()"""

    context_mode: str = ""
    icon = "NONE"

    @classmethod
    def is_enabled(cls, context: Context, **op_values):
        return True

    @classmethod
    def draw_props(cls, layout: UILayout, icon="", text: Optional[str] = None, **op_values):
        """Op args are passed to the operator via setattr()"""
        icon = icon if icon else cls.icon
        layout = layout.column()
        op = layout.operator(cls.bl_idname, icon=icon, text=text)
        for key, value in op_values.items():
            setattr(op, key, value)
        layout.enabled = cls.is_enabled(bpy.context, **op_values)
        return op

    def execute_operator(self, context: Context):
        raise NotImplementedError()

    def execute(self, context: Context):
        starting_mode = context.mode
        starting_mode_set = get_mode_set_from_context_mode(starting_mode)
        starting_object = context.object
        try:
            if self.context_mode and self.context_mode != starting_mode_set:
                bpy.ops.object.mode_set(mode=self.context_mode)
            if PROFILE_ENABLED:
                with Profile() as profile:
                    self.execute_operator(context)
                    print(Stats(profile).strip_dirs().sort_stats(SortKey.CUMULATIVE).print_stats())
            else:
                self.execute_operator(context)
            return {"FINISHED"}
        except Exception as exc:
            raisePluginError(self, exc)
            return {"CANCELLED"}
        finally:
            if starting_mode != context.mode:
                if starting_mode != "OBJECT" and starting_object:
                    context.view_layer.objects.active = starting_object
                    starting_object.select_set(True)
                bpy.ops.object.mode_set(mode=starting_mode_set)


<<<<<<< HEAD
CollectionMember = TypeVar("CollectionMember")


class CollectionOperatorBase(OperatorBase):
    """
    A basic collection operator, implements basic add/remove/move/clear operations,
    but can support more by the subclass implementing the .lower equivelent of the op_name.
    See some examples in sm64/custom_cmd/operators.py
    """

    # index -1 means no index, so on an add that would mean adding at the end with no copy of the previous element
    index: IntProperty(default=-1)
    op_name: StringProperty()
    copy_on_add: bool = False
    object_name: str = "item"  # simple name to be used in descriptions

    @classmethod
    def description(cls, context: Context, properties: dict) -> str:
        op_name: str = properties.get("op_name", "")
        description = op_name.capitalize()
        index = properties.get("index", -1)
        if index != -1:
            description += f" (copy of {index})"

        object_name = cls.object_name
        if op_name == "CLEAR":
            object_name += "s"
        description += f" {object_name}"
        return description

    @classmethod
    def collection(cls, context: Context, op_values: dict) -> Iterable[CollectionMember]:
        """Abstract method for getting the collection from the context"""
        raise NotImplementedError()

    @classmethod
    def is_enabled(cls, context: Context, **op_values) -> bool:
        """Checks if the operation being drawn should be enabled in the UI, for example clear requires the collection to not be empty"""
        collection = cls.collection(context, op_values)
        op_name: str = op_values.get("op_name", "")
        match op_name:
            case "MOVE_UP":
                return op_values.get("index") > 0
            case "MOVE_DOWN":
                return op_values.get("index") < len(collection) - 1
            case "CLEAR":
                return len(collection) > 0
            case _:
                lower = op_name.lower() + "_enabled"
                if hasattr(cls, lower):
                    return getattr(cls, lower)(context, collection)
                return True

    @classmethod
    def draw_row(cls, row: UILayout, index: int, **op_values):
        """Draw add/remove/move/clear operations, clear only draws in a element-less index (-1)"""

        def draw_op(icon: str, op_name: str):
            cls.draw_props(row, icon, "", op_name=op_name, index=index, **op_values)

        draw_op("ADD", "ADD")
        if index == -1:
            draw_op("TRASH", "CLEAR")
        else:
            draw_op("REMOVE", "REMOVE")
            draw_op("TRIA_DOWN", "MOVE_DOWN")
            draw_op("TRIA_UP", "MOVE_UP")

    def add(
        self, _context: Context, collection: Iterable[CollectionMember]
    ) -> tuple[CollectionMember | None, CollectionMember]:
        """Returns the previous element and the newly created element"""
        collection.add()
        old_arg: CollectionMember | None = None
        new_arg: CollectionMember = collection[-1]
        if self.index != -1:
            collection.move(len(collection) - 1, self.index + 1)
            old_arg = collection[self.index]
            new_arg = collection[self.index + 1]
        if self.copy_on_add:
            copyPropertyGroup(old_arg, new_arg)
        return old_arg, new_arg

    def execute_operator(self, context: Context):
        collection = self.__class__.collection(context, self.properties)
        match self.op_name:
            case "ADD":
                self.add(context, collection)
            case "REMOVE":
                collection.remove(self.index)
            case "MOVE_UP":
                collection.move(self.index, self.index - 1)
            case "MOVE_DOWN":
                collection.move(self.index, self.index + 1)
            case "CLEAR":
                collection.clear()
            case _:
                lower = self.op_name.lower()
                if hasattr(self, lower):
                    getattr(self, lower)(context, collection)
                else:
                    raise NotImplementedError(f'Unimplemented internal op "{self.op_name}"')


=======
>>>>>>> 8853a484
class SearchEnumOperatorBase(OperatorBase):
    bl_description = "Search Enum"
    bl_label = "Search"
    bl_property = None
    bl_options = {"UNDO"}

    @classmethod
    def draw_props(cls, layout: UILayout, data, prop: str, name: str):
        row = layout.row()
        if name:
            row.label(text=name)
        row.prop(data, prop, text="")
        row.operator(cls.bl_idname, icon="VIEWZOOM", text="")

    def update_enum(self, context: Context):
        raise NotImplementedError()

    def execute_operator(self, context: Context):
        assert self.bl_property
        self.report({"INFO"}, f"Selected: {getattr(self, self.bl_property)}")
        self.update_enum(context)
        context.region.tag_redraw()

    def invoke(self, context: Context, _):
        context.window_manager.invoke_search_popup(self)
        return {"RUNNING_MODAL"}


class AddWaterBox(OperatorBase):
    bl_idname = "object.add_water_box"
    bl_label = "Add Water Box"
    bl_options = {"REGISTER", "UNDO", "PRESET"}
    context_mode = "OBJECT"
    icon = "CUBE"

    scale: bpy.props.FloatProperty(default=10)
    preset: bpy.props.StringProperty(default="Shaded Solid")
    matName: bpy.props.StringProperty(default="water_mat")

    def setEmptyType(self, emptyObj):
        return None

    def execute_operator(self, context):
        deselectAllObjects()

        location = mathutils.Vector(bpy.context.scene.cursor.location)
        bpy.ops.mesh.primitive_plane_add(size=2 * self.scale, enter_editmode=False, align="WORLD", location=location[:])
        planeObj = context.view_layer.objects.active
        planeObj.ignore_collision = True
        planeObj.name = "Water Box Mesh"

        addMaterialByName(planeObj, self.matName, self.preset)

        location += mathutils.Vector([0, 0, -self.scale])
        bpy.ops.object.empty_add(type="CUBE", radius=self.scale, align="WORLD", location=location[:])
        emptyObj = context.view_layer.objects.active
        emptyObj.name = "Water Box"
        self.setEmptyType(emptyObj)

        parentObject(planeObj, emptyObj)

        self.report({"INFO"}, "Water box added.")


class WarningOperator(bpy.types.Operator):
    """Extension of Operator that allows collecting and displaying warnings"""

    warnings = set()

    def reset_warnings(self):
        self.warnings.clear()

    def add_warning(self, warning: str):
        self.warnings.add(warning)

    def show_warnings(self):
        if len(self.warnings):
            self.report({"WARNING"}, "Operator completed with warnings:")
            for warning in self.warnings:
                self.report({"WARNING"}, warning)
            self.reset_warnings()


class ObjectDataExporter(WarningOperator):
    """Operator that uses warnings and can store original matrixes and meshes for use in exporting"""

    def store_object_data(self):
        store_original_mtx()
        store_original_meshes(self.add_warning)

    def cleanup_temp_object_data(self):
        cleanupTempMeshes()<|MERGE_RESOLUTION|>--- conflicted
+++ resolved
@@ -1,19 +1,11 @@
-<<<<<<< HEAD
-from typing import TypeVar, Iterable
-import bpy, mathutils
-from bpy.types import Operator, Context, UILayout
-from bpy.props import IntProperty, StringProperty
-
-from .utility import *
-from .f3d.f3d_material import *
-=======
 from cProfile import Profile
 from pstats import SortKey, Stats
-from typing import Optional
+from typing import TypeVar, Iterable, Optional
 
 import bpy, mathutils
 from bpy.types import Operator, Context, UILayout, EnumProperty
 from bpy.utils import register_class, unregister_class
+from bpy.props import IntProperty, StringProperty
 
 from .utility import (
     cleanupTempMeshes,
@@ -22,9 +14,9 @@
     parentObject,
     store_original_meshes,
     store_original_mtx,
+    deselectAllObjects,
 )
 from .f3d.f3d_material import createF3DMat
->>>>>>> 8853a484
 
 
 def addMaterialByName(obj, matName, preset):
@@ -89,7 +81,6 @@
                 bpy.ops.object.mode_set(mode=starting_mode_set)
 
 
-<<<<<<< HEAD
 CollectionMember = TypeVar("CollectionMember")
 
 
@@ -194,8 +185,6 @@
                     raise NotImplementedError(f'Unimplemented internal op "{self.op_name}"')
 
 
-=======
->>>>>>> 8853a484
 class SearchEnumOperatorBase(OperatorBase):
     bl_description = "Search Enum"
     bl_label = "Search"
