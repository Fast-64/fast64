from cProfile import Profile
from pstats import SortKey, Stats
from typing import TypeVar, Iterable, Optional

import bpy, mathutils
from bpy.types import Operator, Context, UILayout, EnumProperty
from bpy.utils import register_class, unregister_class
<<<<<<< HEAD
from .utility import *
=======
from bpy.props import IntProperty, StringProperty

from .utility import (
    cleanupTempMeshes,
    get_mode_set_from_context_mode,
    raisePluginError,
    parentObject,
    store_original_meshes,
    store_original_mtx,
    deselectAllObjects,
)
from .f3d.f3d_material import createF3DMat
>>>>>>> b6457888


def addMaterialByName(obj, matName, preset):
    from .f3d.f3d_material import createF3DMat

    if matName in bpy.data.materials:
        bpy.ops.object.material_slot_add()
        obj.material_slots[0].material = bpy.data.materials[matName]
    else:
        material = createF3DMat(obj, preset=preset)
        material.name = matName


PROFILE_ENABLED = False


class OperatorBase(Operator):
    """Base class for operators, keeps track of context mode and sets it back after running
    execute_operator() and catches exceptions for raisePluginError()"""

    context_mode: str = ""
    icon = "NONE"

    @classmethod
    def is_enabled(cls, context: Context, **op_values):
        return True

    @classmethod
    def draw_props(cls, layout: UILayout, icon="", text: Optional[str] = None, **op_values):
        """Op args are passed to the operator via setattr()"""
        icon = icon if icon else cls.icon
        layout = layout.column()
        op = layout.operator(cls.bl_idname, icon=icon, text=text)
        for key, value in op_values.items():
            setattr(op, key, value)
        layout.enabled = cls.is_enabled(bpy.context, **op_values)
        return op

    def execute_operator(self, context: Context):
        raise NotImplementedError()

    def execute(self, context: Context):
        starting_mode = context.mode
        starting_mode_set = get_mode_set_from_context_mode(starting_mode)
        starting_object = context.object
        try:
            if self.context_mode and self.context_mode != starting_mode_set:
                bpy.ops.object.mode_set(mode=self.context_mode)
            if PROFILE_ENABLED:
                with Profile() as profile:
                    self.execute_operator(context)
                    print(Stats(profile).strip_dirs().sort_stats(SortKey.CUMULATIVE).print_stats())
            else:
                self.execute_operator(context)
            return {"FINISHED"}
        except Exception as exc:
            raisePluginError(self, exc)
            return {"CANCELLED"}
        finally:
            if starting_mode != context.mode:
                if starting_mode != "OBJECT" and starting_object:
                    context.view_layer.objects.active = starting_object
                    starting_object.select_set(True)
                bpy.ops.object.mode_set(mode=starting_mode_set)


CollectionMember = TypeVar("CollectionMember")


class CollectionOperatorBase(OperatorBase):
    """
    A basic collection operator, implements basic add/remove/move/clear operations,
    but can support more by the subclass implementing the .lower equivelent of the op_name.
    See some examples in sm64/custom_cmd/operators.py
    """

    # index -1 means no index, so on an add that would mean adding at the end with no copy of the previous element
    index: IntProperty(default=-1)
    op_name: StringProperty()
    copy_on_add: bool = False
    object_name: str = "item"  # simple name to be used in descriptions

    @classmethod
    def description(cls, context: Context, properties: dict) -> str:
        op_name: str = properties.get("op_name", "")
        description = op_name.capitalize()
        index = properties.get("index", -1)
        if index != -1:
            description += f" (copy of {index})"

        object_name = cls.object_name
        if op_name == "CLEAR":
            object_name += "s"
        description += f" {object_name}"
        return description

    @classmethod
    def collection(cls, context: Context, op_values: dict) -> Iterable[CollectionMember]:
        """Abstract method for getting the collection from the context"""
        raise NotImplementedError()

    @classmethod
    def is_enabled(cls, context: Context, **op_values) -> bool:
        """Checks if the operation being drawn should be enabled in the UI, for example clear requires the collection to not be empty"""
        collection = cls.collection(context, op_values)
        op_name: str = op_values.get("op_name", "")
        match op_name:
            case "MOVE_UP":
                return op_values.get("index") > 0
            case "MOVE_DOWN":
                return op_values.get("index") < len(collection) - 1
            case "CLEAR":
                return len(collection) > 0
            case _:
                lower = op_name.lower() + "_enabled"
                if hasattr(cls, lower):
                    return getattr(cls, lower)(context, collection)
                return True

    @classmethod
    def draw_row(cls, row: UILayout, index: int, **op_values):
        """Draw add/remove/move/clear operations, clear only draws in a element-less index (-1)"""

        def draw_op(icon: str, op_name: str):
            cls.draw_props(row, icon, "", op_name=op_name, index=index, **op_values)

        draw_op("ADD", "ADD")
        if index == -1:
            draw_op("TRASH", "CLEAR")
        else:
            draw_op("REMOVE", "REMOVE")
            draw_op("TRIA_DOWN", "MOVE_DOWN")
            draw_op("TRIA_UP", "MOVE_UP")

    def add(
        self, _context: Context, collection: Iterable[CollectionMember]
    ) -> tuple[CollectionMember | None, CollectionMember]:
        """Returns the previous element and the newly created element"""
        collection.add()
        old_arg: CollectionMember | None = None
        new_arg: CollectionMember = collection[-1]
        if self.index != -1:
            collection.move(len(collection) - 1, self.index + 1)
            old_arg = collection[self.index]
            new_arg = collection[self.index + 1]
        if self.copy_on_add:
            copyPropertyGroup(old_arg, new_arg)
        return old_arg, new_arg

    def execute_operator(self, context: Context):
        collection = self.__class__.collection(context, self.properties)
        match self.op_name:
            case "ADD":
                self.add(context, collection)
            case "REMOVE":
                collection.remove(self.index)
            case "MOVE_UP":
                collection.move(self.index, self.index - 1)
            case "MOVE_DOWN":
                collection.move(self.index, self.index + 1)
            case "CLEAR":
                collection.clear()
            case _:
                lower = self.op_name.lower()
                if hasattr(self, lower):
                    getattr(self, lower)(context, collection)
                else:
                    raise NotImplementedError(f'Unimplemented internal op "{self.op_name}"')


class SearchEnumOperatorBase(OperatorBase):
    bl_description = "Search Enum"
    bl_label = "Search"
    bl_property = None
    bl_options = {"UNDO"}

    @classmethod
    def draw_props(cls, layout: UILayout, data, prop: str, name: str):
        row = layout.row()
        if name:
            row.label(text=name)
        row.prop(data, prop, text="")
        row.operator(cls.bl_idname, icon="VIEWZOOM", text="")

    def update_enum(self, context: Context):
        raise NotImplementedError()

    def execute_operator(self, context: Context):
        assert self.bl_property
        self.report({"INFO"}, f"Selected: {getattr(self, self.bl_property)}")
        self.update_enum(context)
        context.region.tag_redraw()

    def invoke(self, context: Context, _):
        context.window_manager.invoke_search_popup(self)
        return {"RUNNING_MODAL"}


class AddWaterBox(OperatorBase):
    bl_idname = "object.add_water_box"
    bl_label = "Add Water Box"
    bl_options = {"REGISTER", "UNDO", "PRESET"}
    context_mode = "OBJECT"
    icon = "CUBE"

    scale: bpy.props.FloatProperty(default=10)
    preset: bpy.props.StringProperty(default="Shaded Solid")
    matName: bpy.props.StringProperty(default="water_mat")

    def setEmptyType(self, emptyObj):
        return None

    def execute_operator(self, context):
        deselectAllObjects()

        location = mathutils.Vector(bpy.context.scene.cursor.location)
        bpy.ops.mesh.primitive_plane_add(size=2 * self.scale, enter_editmode=False, align="WORLD", location=location[:])
        planeObj = context.view_layer.objects.active
        planeObj.ignore_collision = True
        planeObj.name = "Water Box Mesh"

        addMaterialByName(planeObj, self.matName, self.preset)

        location += mathutils.Vector([0, 0, -self.scale])
        bpy.ops.object.empty_add(type="CUBE", radius=self.scale, align="WORLD", location=location[:])
        emptyObj = context.view_layer.objects.active
        emptyObj.name = "Water Box"
        self.setEmptyType(emptyObj)

        parentObject(planeObj, emptyObj)

        self.report({"INFO"}, "Water box added.")


class WarningOperator(bpy.types.Operator):
    """Extension of Operator that allows collecting and displaying warnings"""

    warnings = set()

    def reset_warnings(self):
        self.warnings.clear()

    def add_warning(self, warning: str):
        self.warnings.add(warning)

    def show_warnings(self):
        if len(self.warnings):
            self.report({"WARNING"}, "Operator completed with warnings:")
            for warning in self.warnings:
                self.report({"WARNING"}, warning)
            self.reset_warnings()


class ObjectDataExporter(WarningOperator):
    """Operator that uses warnings and can store original matrixes and meshes for use in exporting"""

    def store_object_data(self):
        store_original_mtx()
        store_original_meshes(self.add_warning)

    def cleanup_temp_object_data(self):
        cleanupTempMeshes()<|MERGE_RESOLUTION|>--- conflicted
+++ resolved
@@ -5,9 +5,6 @@
 import bpy, mathutils
 from bpy.types import Operator, Context, UILayout, EnumProperty
 from bpy.utils import register_class, unregister_class
-<<<<<<< HEAD
-from .utility import *
-=======
 from bpy.props import IntProperty, StringProperty
 
 from .utility import (
@@ -20,7 +17,6 @@
     deselectAllObjects,
 )
 from .f3d.f3d_material import createF3DMat
->>>>>>> b6457888
 
 
 def addMaterialByName(obj, matName, preset):
