--- conflicted
+++ resolved
@@ -14,13 +14,6 @@
 
 
 class AddWaterBox(bpy.types.Operator):
-<<<<<<< HEAD
-	"""Base class for adding water boxes for OOT and SM64"""  
-	# set bl_ properties
-	# bl_idname = 'object.add_water_box'
-	bl_label = "Add Water Box"
-	bl_options = {'REGISTER', 'UNDO', 'PRESET'}
-=======
     # set bl_ properties
     bl_idname = "object.add_water_box"
     bl_label = "Add Water Box"
@@ -29,7 +22,6 @@
     scale: bpy.props.FloatProperty(default=10)
     preset: bpy.props.StringProperty(default="Shaded Solid")
     matName: bpy.props.StringProperty(default="water_mat")
->>>>>>> bca6651f
 
     def setEmptyType(self, emptyObj):
         return None
