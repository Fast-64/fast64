import bpy


class SM64_Panel(bpy.types.Panel):
    bl_space_type = "VIEW_3D"
    bl_region_type = "UI"
    bl_category = "SM64"
    bl_options = {"DEFAULT_CLOSED"}

    # goal refers to the selected enum_sm64_goal_type, a different selection than this goal will filter this panel out
    goal = None
    # if this is True, the panel is hidden whenever the scene's export_type is not 'C'
    decomp_only = False
    import_panel = False

    @classmethod
    def poll(cls, context):
        sm64_props = context.scene.fast64.sm64
        if context.scene.gameEditorMode != "SM64":
            return False
        elif not cls.goal:
            return True  # Panel should always be shown
        elif cls.decomp_only and sm64_props.export_type != "C":
            return False
        elif cls.import_panel and not sm64_props.show_importing_menus:
            return False

<<<<<<< HEAD
        sceneGoal = sm64_props.goal
        return sceneGoal == "All" or sceneGoal == cls.goal
=======
        scene_goal = sm64_props.goal
        return scene_goal == "All" or scene_goal == cls.goal
>>>>>>> 50f4630f


class OOT_Panel(bpy.types.Panel):
    bl_space_type = "VIEW_3D"
    bl_region_type = "UI"
    bl_category = "OOT"
    bl_options = {"DEFAULT_CLOSED"}

    @classmethod
    def poll(cls, context):
        return context.scene.gameEditorMode == "OOT"<|MERGE_RESOLUTION|>--- conflicted
+++ resolved
@@ -25,13 +25,8 @@
         elif cls.import_panel and not sm64_props.show_importing_menus:
             return False
 
-<<<<<<< HEAD
-        sceneGoal = sm64_props.goal
-        return sceneGoal == "All" or sceneGoal == cls.goal
-=======
         scene_goal = sm64_props.goal
         return scene_goal == "All" or scene_goal == cls.goal
->>>>>>> 50f4630f
 
 
 class OOT_Panel(bpy.types.Panel):
