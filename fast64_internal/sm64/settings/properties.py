import os
from pathlib import Path
import bpy
from bpy.types import PropertyGroup, UILayout, Context
from bpy.props import (
    BoolProperty,
    StringProperty,
    EnumProperty,
    IntProperty,
    FloatProperty,
    PointerProperty,
    CollectionProperty,
)
from bpy.path import abspath
from bpy.utils import register_class, unregister_class

from ...render_settings import on_update_render_settings
from ...utility import directory_path_checks, directory_ui_warnings, prop_split, set_prop_if_in_data, upgrade_old_prop
from ..sm64_constants import defaultExtendSegment4
from ..sm64_objects import SM64_CombinedObjectProperties
from ..custom_cmd.properties import SM64_CustomCmdProperties, draw_custom_cmd_presets
from ..sm64_utility import export_rom_ui_warnings, import_rom_ui_warnings
from ..tools import SM64_AddrConvProperties

from .constants import (
    enum_refresh_versions,
    enum_compression_formats,
    enum_export_type,
    enum_sm64_goal_type,
)


def decomp_path_update(self, context: Context):
    fast64_settings = context.scene.fast64.settings
    if fast64_settings.repo_settings_path and Path(abspath(fast64_settings.repo_settings_path)).exists():
        return
    directory_path_checks(self.abs_decomp_path)
    fast64_settings.repo_settings_path = str(self.abs_decomp_path / "fast64.json")


class SM64_Properties(PropertyGroup):
    """Global SM64 Scene Properties found under scene.fast64.sm64"""

    version: IntProperty(name="SM64_Properties Version", default=0)
    cur_version = 4  # version after property migration

    # UI Selection
    show_importing_menus: BoolProperty(name="Show Importing Menus", default=False)
    export_type: EnumProperty(items=enum_export_type, name="Export Type", default="C")
    goal: EnumProperty(items=enum_sm64_goal_type, name="Goal", default="All")
    combined_export: bpy.props.PointerProperty(type=SM64_CombinedObjectProperties)

    blender_to_sm64_scale: FloatProperty(
        name="Blender To SM64 Scale",
        default=100,
        update=on_update_render_settings,
    )
    import_rom: StringProperty(name="Import ROM", subtype="FILE_PATH")

    export_rom: StringProperty(name="Export ROM", subtype="FILE_PATH")
    output_rom: StringProperty(name="Output ROM", subtype="FILE_PATH")
    extend_bank_4: BoolProperty(
        name="Extend Bank 4 on Export?",
        default=True,
        description=f"Sets bank 4 range to ({hex(defaultExtendSegment4[0])}, "
        f"{hex(defaultExtendSegment4[1])}) and copies data from old bank",
    )

    address_converter: PointerProperty(type=SM64_AddrConvProperties)
    custom_cmds: CollectionProperty(type=SM64_CustomCmdProperties)
    custom_cmds_tab: BoolProperty(default=True, name="Custom Commands")
    # C
    decomp_path: StringProperty(
        name="Decomp Folder",
        subtype="FILE_PATH",
        update=decomp_path_update,
    )
    sm64_repo_settings_tab: BoolProperty(default=True, name="SM64 Repo Settings")
    disable_scroll: BoolProperty(name="Disable Scrolling Textures")
    refresh_version: EnumProperty(items=enum_refresh_versions, name="Refresh", default="Refresh 16")
    compression_format: EnumProperty(
        items=enum_compression_formats,
        name="Compression",
        default="mio0",
    )
    force_extended_ram: BoolProperty(
        name="Force Extended Ram",
        default=True,
        description="USE_EXT_RAM will be defined in include/segments.h on export, increasing the available RAM by 4MB but requiring the expansion pack, this prevents crashes from running out of RAM",
    )
    matstack_fix: BoolProperty(
        name="Matstack Fix",
        description="Exports account for matstack fix requirements",
    )
    write_all: BoolProperty(
        name="Write All",
        description="Write single load geo and set othermode commands instead of writting the difference to defaults. Can result in smaller displaylists but may introduce issues",
    )

    @property
    def binary_export(self):
        return self.export_type in {"Binary", "Insertable Binary"}

    @property
    def abs_decomp_path(self) -> Path:
        return Path(abspath(self.decomp_path))

    @property
    def gfx_write_method(self):
        from ...f3d.f3d_gbi import GfxMatWriteMethod

        return GfxMatWriteMethod.WriteAll if self.write_all else GfxMatWriteMethod.WriteDifferingAndRevert

    @staticmethod
    def upgrade_changed_props():
        old_scene_props_to_new = {
            "importRom": "import_rom",
            "exportRom": "export_rom",
            "outputRom": "output_rom",
            "disableScroll": "disable_scroll",
            "blenderToSM64Scale": "blender_to_sm64_scale",
            "decompPath": "decomp_path",
            "extendBank4": "extend_bank_4",
            "refreshVer": "refresh_version",
            "exportType": "export_type",
        }
        old_export_props_to_new = {
            "custom_group_name": {"geoLevelName", "colLevelName", "animLevelName"},
            "custom_export_path": {"geoExportPath", "colExportPath", "animExportPath"},
            "object_name": {"geoName", "colName", "animName"},
            "group_name": {"geoGroupName", "colGroupName", "animGroupName"},
            "level_name": {"levelOption", "geoLevelOption", "colLevelOption", "animLevelOption"},
            "custom_level_name": {"levelName", "geoLevelName", "colLevelName", "animLevelName"},
            "non_decomp_level": {"levelCustomExport"},
            "export_header_type": {"geoExportHeaderType", "colExportHeaderType", "animExportHeaderType"},
            "custom_include_directory": {"geoTexDir"},
        }
        for scene in bpy.data.scenes:
            sm64_props: SM64_Properties = scene.fast64.sm64
            sm64_props.address_converter.upgrade_changed_props(scene)
            if sm64_props.version == SM64_Properties.cur_version:
                continue
            upgrade_old_prop(
                sm64_props,
                "export_type",
                scene,
                {
                    "animExportType",
                    "colExportType",
                    "DLExportType",
                    "geoExportType",
                },
            )
            for old, new in old_scene_props_to_new.items():
                upgrade_old_prop(sm64_props, new, scene, old)
            upgrade_old_prop(sm64_props, "show_importing_menus", sm64_props, "showImportingMenus")

            combined_props = scene.fast64.sm64.combined_export
            for new, old in old_export_props_to_new.items():
                upgrade_old_prop(combined_props, new, scene, old)
            sm64_props.version = SM64_Properties.cur_version

    def to_repo_settings(self):
        data = {}
        data["refresh_version"] = self.refresh_version
        data["compression_format"] = self.compression_format
        data["force_extended_ram"] = self.force_extended_ram
        data["matstack_fix"] = self.matstack_fix
<<<<<<< HEAD
        data["custom_cmds"] = [preset.to_dict("PRESET_EDIT") for preset in self.custom_cmds]
=======
        data["write_all"] = self.write_all
>>>>>>> 985f4c48
        return data

    def from_repo_settings(self, data: dict):
        set_prop_if_in_data(self, "refresh_version", data, "refresh_version")
        set_prop_if_in_data(self, "compression_format", data, "compression_format")
        set_prop_if_in_data(self, "force_extended_ram", data, "force_extended_ram")
        set_prop_if_in_data(self, "matstack_fix", data, "matstack_fix")
<<<<<<< HEAD
        self.custom_cmds.clear()
        for preset_data in data.get("custom_cmds", []):
            self.custom_cmds.add()
            self.custom_cmds[-1].from_dict(preset_data)
=======
        set_prop_if_in_data(self, "write_all", data, "write_all")
>>>>>>> 985f4c48

    def draw_repo_settings(self, layout: UILayout):
        col = layout.column()
        if not self.binary_export:
            col.prop(self, "disable_scroll")
            prop_split(col, self, "compression_format", "Compression Format")
            prop_split(col, self, "refresh_version", "Refresh (Function Map)")
            col.prop(self, "force_extended_ram")
        col.prop(self, "matstack_fix")
<<<<<<< HEAD
        draw_custom_cmd_presets(self, col.box())
=======
        col.prop(self, "write_all")
>>>>>>> 985f4c48

    def draw_props(self, layout: UILayout, show_repo_settings: bool = True):
        col = layout.column()

        prop_split(col, self, "goal", "Goal")
        prop_split(col, self, "export_type", "Export type")
        col.separator()

        prop_split(col, self, "blender_to_sm64_scale", "Blender To SM64 Scale")

        if self.export_type == "Binary":
            col.prop(self, "export_rom")
            export_rom_ui_warnings(col, self.export_rom)
            col.prop(self, "output_rom")
            col.prop(self, "extend_bank_4")
        elif not self.binary_export:
            prop_split(col, self, "decomp_path", "Decomp Path")
            directory_ui_warnings(col, self.abs_decomp_path)
        col.separator()

        if show_repo_settings:
            self.draw_repo_settings(col)
            col.separator()

        col.prop(self, "show_importing_menus")
        if self.show_importing_menus:
            prop_split(col, self, "import_rom", "Import ROM")
            import_rom_ui_warnings(col, self.import_rom)


classes = (SM64_Properties,)


def settings_props_register():
    for cls in classes:
        register_class(cls)


def settings_props_unregister():
    for cls in reversed(classes):
        unregister_class(cls)<|MERGE_RESOLUTION|>--- conflicted
+++ resolved
@@ -166,11 +166,8 @@
         data["compression_format"] = self.compression_format
         data["force_extended_ram"] = self.force_extended_ram
         data["matstack_fix"] = self.matstack_fix
-<<<<<<< HEAD
         data["custom_cmds"] = [preset.to_dict("PRESET_EDIT") for preset in self.custom_cmds]
-=======
         data["write_all"] = self.write_all
->>>>>>> 985f4c48
         return data
 
     def from_repo_settings(self, data: dict):
@@ -178,14 +175,11 @@
         set_prop_if_in_data(self, "compression_format", data, "compression_format")
         set_prop_if_in_data(self, "force_extended_ram", data, "force_extended_ram")
         set_prop_if_in_data(self, "matstack_fix", data, "matstack_fix")
-<<<<<<< HEAD
         self.custom_cmds.clear()
         for preset_data in data.get("custom_cmds", []):
             self.custom_cmds.add()
             self.custom_cmds[-1].from_dict(preset_data)
-=======
         set_prop_if_in_data(self, "write_all", data, "write_all")
->>>>>>> 985f4c48
 
     def draw_repo_settings(self, layout: UILayout):
         col = layout.column()
@@ -195,11 +189,8 @@
             prop_split(col, self, "refresh_version", "Refresh (Function Map)")
             col.prop(self, "force_extended_ram")
         col.prop(self, "matstack_fix")
-<<<<<<< HEAD
+        col.prop(self, "write_all")
         draw_custom_cmd_presets(self, col.box())
-=======
-        col.prop(self, "write_all")
->>>>>>> 985f4c48
 
     def draw_props(self, layout: UILayout, show_repo_settings: bool = True):
         col = layout.column()
