import os
from pathlib import Path
import bpy
from bpy.types import PropertyGroup, UILayout, Context
from bpy.props import BoolProperty, StringProperty, EnumProperty, IntProperty, FloatProperty, PointerProperty
from bpy.path import abspath
from bpy.utils import register_class, unregister_class

from ...render_settings import on_update_render_settings
from ...utility import (
    directory_path_checks,
    directory_ui_warnings,
    prop_split,
    set_prop_if_in_data,
    upgrade_old_prop,
    get_first_set_prop,
)
<<<<<<< HEAD
from ..sm64_constants import defaultExtendSegment4
=======
from ..sm64_constants import defaultExtendSegment4, OLD_BINARY_LEVEL_ENUMS
>>>>>>> f138921e
from ..sm64_objects import SM64_CombinedObjectProperties
from ..sm64_utility import export_rom_ui_warnings, import_rom_ui_warnings
from ..tools import SM64_AddrConvProperties
from ..animation.properties import SM64_AnimProperties

from .constants import (
    enum_refresh_versions,
    enum_compression_formats,
    enum_export_type,
    enum_sm64_goal_type,
)


def decomp_path_update(self, context: Context):
    fast64_settings = context.scene.fast64.settings
    if fast64_settings.repo_settings_path and Path(abspath(fast64_settings.repo_settings_path)).exists():
        return
    directory_path_checks(self.abs_decomp_path)
    fast64_settings.repo_settings_path = str(self.abs_decomp_path / "fast64.json")


class SM64_Properties(PropertyGroup):
    """Global SM64 Scene Properties found under scene.fast64.sm64"""

    version: IntProperty(name="SM64_Properties Version", default=0)
    cur_version = 5  # version after property migration

    # UI Selection
    show_importing_menus: BoolProperty(name="Show Importing Menus", default=False)
    export_type: EnumProperty(items=enum_export_type, name="Export Type", default="C")
    goal: EnumProperty(items=enum_sm64_goal_type, name="Goal", default="All")
    combined_export: bpy.props.PointerProperty(type=SM64_CombinedObjectProperties)
    animation: PointerProperty(type=SM64_AnimProperties)
    address_converter: PointerProperty(type=SM64_AddrConvProperties)

    blender_to_sm64_scale: FloatProperty(
        name="Blender To SM64 Scale",
        default=100,
        update=on_update_render_settings,
    )
    import_rom: StringProperty(name="Import ROM", subtype="FILE_PATH")

    # binary
    export_rom: StringProperty(name="Export ROM", subtype="FILE_PATH")
    output_rom: StringProperty(name="Output ROM", subtype="FILE_PATH")
    extend_bank_4: BoolProperty(
        name="Extend Bank 4 on Export?",
        default=True,
        description=f"Sets bank 4 range to ({hex(defaultExtendSegment4[0])}, "
        f"{hex(defaultExtendSegment4[1])}) and copies data from old bank",
    )

    # C
    decomp_path: StringProperty(
        name="Decomp Folder",
        subtype="FILE_PATH",
        update=decomp_path_update,
    )
    sm64_repo_settings_tab: BoolProperty(default=True, name="SM64 Repo Settings")
    disable_scroll: BoolProperty(name="Disable Scrolling Textures")
    refresh_version: EnumProperty(items=enum_refresh_versions, name="Refresh", default="Refresh 16")
    compression_format: EnumProperty(
        items=enum_compression_formats,
        name="Compression",
        default="mio0",
    )
    force_extended_ram: BoolProperty(
        name="Force Extended Ram",
        default=True,
        description="USE_EXT_RAM will be defined in include/segments.h on export, increasing the available RAM by 4MB but requiring the expansion pack, this prevents crashes from running out of RAM",
    )
    matstack_fix: BoolProperty(
        name="Matstack Fix",
        description="Exports account for matstack fix requirements",
    )
<<<<<<< HEAD
    # could be used for other properties outside animation
    designated_prop: BoolProperty(
        name="Designated Initialization for Animation Tables",
        description="Extremely recommended but must be off when compiling with IDO. Included in Repo Setting file",
    )
=======
    lighting_engine_presets: BoolProperty(name="Lighting Engine Presets")
>>>>>>> f138921e
    write_all: BoolProperty(
        name="Write All",
        description="Write single load geo and set othermode commands instead of writting the difference to defaults. Can result in smaller displaylists but may introduce issues",
    )

    @property
    def binary_export(self):
        return self.export_type in {"Binary", "Insertable Binary"}

    @property
    def abs_decomp_path(self) -> Path:
        return Path(abspath(self.decomp_path))

    @property
    def hackersm64(self) -> bool:
        return self.refresh_version.startswith("HackerSM64")

    @property
    def designated(self) -> bool:
        return self.designated_prop or self.hackersm64

    @property
    def gfx_write_method(self):
        from ...f3d.f3d_gbi import GfxMatWriteMethod

        return GfxMatWriteMethod.WriteAll if self.write_all else GfxMatWriteMethod.WriteDifferingAndRevert

    @staticmethod
    def upgrade_changed_props():
        old_scene_props_to_new = {
            "importRom": "import_rom",
            "exportRom": "export_rom",
            "outputRom": "output_rom",
            "disableScroll": "disable_scroll",
            "blenderToSM64Scale": "blender_to_sm64_scale",
            "decompPath": "decomp_path",
            "extendBank4": "extend_bank_4",
            "refreshVer": "refresh_version",
            "exportType": "export_type",
        }
        old_export_props_to_new = {
            "custom_level_name": {"levelName", "geoLevelName", "colLevelName", "animLevelName", "DLLevelName"},
            "custom_export_path": {"geoExportPath", "colExportPath", "animExportPath", "DLExportPath"},
            "object_name": {"geoName", "colName", "animName"},
            "group_name": {"geoGroupName", "colGroupName", "animGroupName", "DLGroupName"},
            "level_name": {"levelOption", "geoLevelOption", "colLevelOption", "animLevelOption", "DLLevelOption"},
            "non_decomp_level": {"levelCustomExport"},
<<<<<<< HEAD
            "export_header_type": {"geoExportHeaderType", "colExportHeaderType", "animExportHeaderType"},
            "custom_include_directory": {"geoTexDir"},
            "binary_level": {"levelAnimExport"},
            # as the others binary props get carried over to here we need to update the cur_version again
=======
            "export_header_type": {
                "geoExportHeaderType",
                "colExportHeaderType",
                "animExportHeaderType",
                "DLExportHeaderType",
            },
            "custom_include_directory": {"geoTexDir", "DLTexDir"},
>>>>>>> f138921e
        }
        binary_level_names = {"levelAnimExport", "colExportLevel", "levelDLExport", "levelGeoExport"}
        old_custom_props = {"animCustomExport", "colCustomExport", "geoCustomExport", "DLCustomExport"}
        for scene in bpy.data.scenes:
            sm64_props: SM64_Properties = scene.fast64.sm64
            sm64_props.address_converter.upgrade_changed_props(scene)
            sm64_props.animation.upgrade_changed_props(scene)
            if sm64_props.version == SM64_Properties.cur_version:
                continue
            upgrade_old_prop(
                sm64_props,
                "export_type",
                scene,
                {
                    "animExportType",
                    "colExportType",
                    "DLExportType",
                    "geoExportType",
                },
            )
            for old, new in old_scene_props_to_new.items():
                upgrade_old_prop(sm64_props, new, scene, old)
            upgrade_old_prop(sm64_props, "show_importing_menus", sm64_props, "showImportingMenus")

            combined_props: SM64_CombinedObjectProperties = sm64_props.combined_export
            for new, old in old_export_props_to_new.items():
                upgrade_old_prop(combined_props, new, scene, old)
<<<<<<< HEAD

            insertable_directory = get_first_set_prop(scene, "animInsertableBinaryPath")
            if insertable_directory is not None:  # Ignores file name
                combined_props.insertable_directory = os.path.split(insertable_directory)[1]

=======
            if get_first_set_prop(combined_props, old_custom_props):
                combined_props.export_header_type = "Custom"
            upgrade_old_prop(combined_props, "level_name", scene, binary_level_names, old_enum=OLD_BINARY_LEVEL_ENUMS)
>>>>>>> f138921e
            sm64_props.version = SM64_Properties.cur_version

    def to_repo_settings(self):
        data = {}
        data["refresh_version"] = self.refresh_version
        data["compression_format"] = self.compression_format
        data["force_extended_ram"] = self.force_extended_ram
        data["matstack_fix"] = self.matstack_fix
        if self.matstack_fix:
            data["lighting_engine_presets"] = self.lighting_engine_presets
        data["write_all"] = self.write_all
        if not self.hackersm64:
            data["designated"] = self.designated_prop
        return data

    def from_repo_settings(self, data: dict):
        set_prop_if_in_data(self, "refresh_version", data, "refresh_version")
        set_prop_if_in_data(self, "compression_format", data, "compression_format")
        set_prop_if_in_data(self, "force_extended_ram", data, "force_extended_ram")
        set_prop_if_in_data(self, "matstack_fix", data, "matstack_fix")
        set_prop_if_in_data(self, "lighting_engine_presets", data, "lighting_engine_presets")
        set_prop_if_in_data(self, "write_all", data, "write_all")
        set_prop_if_in_data(self, "designated_prop", data, "designated")

    def draw_repo_settings(self, layout: UILayout):
        col = layout.column()
        if not self.binary_export:
            col.prop(self, "disable_scroll")
            prop_split(col, self, "compression_format", "Compression Format")
            prop_split(col, self, "refresh_version", "Refresh (Function Map)")
            col.prop(self, "force_extended_ram")
        col.prop(self, "matstack_fix")
        if self.matstack_fix:
            col.prop(self, "lighting_engine_presets")
        col.prop(self, "write_all")

    def draw_props(self, layout: UILayout, show_repo_settings: bool = True):
        col = layout.column()

        prop_split(col, self, "goal", "Goal")
        prop_split(col, self, "export_type", "Export type")
        col.separator()

        prop_split(col, self, "blender_to_sm64_scale", "Blender To SM64 Scale")

        if self.export_type == "Binary":
            col.prop(self, "export_rom")
            export_rom_ui_warnings(col, self.export_rom)
            col.prop(self, "output_rom")
            col.prop(self, "extend_bank_4")
        elif not self.binary_export:
            prop_split(col, self, "decomp_path", "Decomp Path")
            directory_ui_warnings(col, self.abs_decomp_path)
        col.separator()

        if show_repo_settings:
            self.draw_repo_settings(col)
            col.separator()

        col.prop(self, "show_importing_menus")
        if self.show_importing_menus:
            prop_split(col, self, "import_rom", "Import ROM")
            import_rom_ui_warnings(col, self.import_rom)


classes = (SM64_Properties,)


def settings_props_register():
    for cls in classes:
        register_class(cls)


def settings_props_unregister():
    for cls in reversed(classes):
        unregister_class(cls)<|MERGE_RESOLUTION|>--- conflicted
+++ resolved
@@ -15,11 +15,7 @@
     upgrade_old_prop,
     get_first_set_prop,
 )
-<<<<<<< HEAD
-from ..sm64_constants import defaultExtendSegment4
-=======
 from ..sm64_constants import defaultExtendSegment4, OLD_BINARY_LEVEL_ENUMS
->>>>>>> f138921e
 from ..sm64_objects import SM64_CombinedObjectProperties
 from ..sm64_utility import export_rom_ui_warnings, import_rom_ui_warnings
 from ..tools import SM64_AddrConvProperties
@@ -45,7 +41,7 @@
     """Global SM64 Scene Properties found under scene.fast64.sm64"""
 
     version: IntProperty(name="SM64_Properties Version", default=0)
-    cur_version = 5  # version after property migration
+    cur_version = 6  # version after property migration
 
     # UI Selection
     show_importing_menus: BoolProperty(name="Show Importing Menus", default=False)
@@ -95,18 +91,15 @@
         name="Matstack Fix",
         description="Exports account for matstack fix requirements",
     )
-<<<<<<< HEAD
+    lighting_engine_presets: BoolProperty(name="Lighting Engine Presets")
+    write_all: BoolProperty(
+        name="Write All",
+        description="Write single load geo and set othermode commands instead of writting the difference to defaults. Can result in smaller displaylists but may introduce issues",
+    )
     # could be used for other properties outside animation
     designated_prop: BoolProperty(
         name="Designated Initialization for Animation Tables",
         description="Extremely recommended but must be off when compiling with IDO. Included in Repo Setting file",
-    )
-=======
-    lighting_engine_presets: BoolProperty(name="Lighting Engine Presets")
->>>>>>> f138921e
-    write_all: BoolProperty(
-        name="Write All",
-        description="Write single load geo and set othermode commands instead of writting the difference to defaults. Can result in smaller displaylists but may introduce issues",
     )
 
     @property
@@ -151,20 +144,10 @@
             "group_name": {"geoGroupName", "colGroupName", "animGroupName", "DLGroupName"},
             "level_name": {"levelOption", "geoLevelOption", "colLevelOption", "animLevelOption", "DLLevelOption"},
             "non_decomp_level": {"levelCustomExport"},
-<<<<<<< HEAD
             "export_header_type": {"geoExportHeaderType", "colExportHeaderType", "animExportHeaderType"},
             "custom_include_directory": {"geoTexDir"},
             "binary_level": {"levelAnimExport"},
             # as the others binary props get carried over to here we need to update the cur_version again
-=======
-            "export_header_type": {
-                "geoExportHeaderType",
-                "colExportHeaderType",
-                "animExportHeaderType",
-                "DLExportHeaderType",
-            },
-            "custom_include_directory": {"geoTexDir", "DLTexDir"},
->>>>>>> f138921e
         }
         binary_level_names = {"levelAnimExport", "colExportLevel", "levelDLExport", "levelGeoExport"}
         old_custom_props = {"animCustomExport", "colCustomExport", "geoCustomExport", "DLCustomExport"}
@@ -192,17 +175,14 @@
             combined_props: SM64_CombinedObjectProperties = sm64_props.combined_export
             for new, old in old_export_props_to_new.items():
                 upgrade_old_prop(combined_props, new, scene, old)
-<<<<<<< HEAD
 
             insertable_directory = get_first_set_prop(scene, "animInsertableBinaryPath")
             if insertable_directory is not None:  # Ignores file name
                 combined_props.insertable_directory = os.path.split(insertable_directory)[1]
 
-=======
             if get_first_set_prop(combined_props, old_custom_props):
                 combined_props.export_header_type = "Custom"
             upgrade_old_prop(combined_props, "level_name", scene, binary_level_names, old_enum=OLD_BINARY_LEVEL_ENUMS)
->>>>>>> f138921e
             sm64_props.version = SM64_Properties.cur_version
 
     def to_repo_settings(self):
