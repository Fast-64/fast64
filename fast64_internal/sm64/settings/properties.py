--- conflicted
+++ resolved
@@ -183,13 +183,10 @@
         data["compression_format"] = self.compression_format
         data["force_extended_ram"] = self.force_extended_ram
         data["matstack_fix"] = self.matstack_fix
-<<<<<<< HEAD
-        data["custom_cmds"] = [preset.to_dict("PRESET_EDIT") for preset in self.custom_cmds]
-=======
         if self.matstack_fix:
             data["lighting_engine_presets"] = self.lighting_engine_presets
->>>>>>> 5877a949
         data["write_all"] = self.write_all
+        data["custom_cmds"] = [preset.to_dict("PRESET_EDIT") for preset in self.custom_cmds]
         return data
 
     def from_repo_settings(self, data: dict):
@@ -197,15 +194,12 @@
         set_prop_if_in_data(self, "compression_format", data, "compression_format")
         set_prop_if_in_data(self, "force_extended_ram", data, "force_extended_ram")
         set_prop_if_in_data(self, "matstack_fix", data, "matstack_fix")
-<<<<<<< HEAD
+        set_prop_if_in_data(self, "lighting_engine_presets", data, "lighting_engine_presets")
+        set_prop_if_in_data(self, "write_all", data, "write_all")
         self.custom_cmds.clear()
         for preset_data in data.get("custom_cmds", []):
             self.custom_cmds.add()
             self.custom_cmds[-1].from_dict(preset_data)
-=======
-        set_prop_if_in_data(self, "lighting_engine_presets", data, "lighting_engine_presets")
->>>>>>> 5877a949
-        set_prop_if_in_data(self, "write_all", data, "write_all")
 
     def draw_repo_settings(self, layout: UILayout):
         col = layout.column()
