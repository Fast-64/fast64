--- conflicted
+++ resolved
@@ -7,11 +7,14 @@
 from bpy.utils import register_class, unregister_class
 
 from ...render_settings import on_update_render_settings
-<<<<<<< HEAD
-from ...utility import directory_path_checks, directory_ui_warnings, prop_split, upgrade_old_prop, get_first_set_prop
-=======
-from ...utility import directory_path_checks, directory_ui_warnings, prop_split, set_prop_if_in_data, upgrade_old_prop
->>>>>>> ac5ff611
+from ...utility import (
+    directory_path_checks,
+    directory_ui_warnings,
+    prop_split,
+    set_prop_if_in_data,
+    upgrade_old_prop,
+    get_first_set_prop,
+)
 from ..sm64_constants import defaultExtendSegment4
 from ..sm64_objects import SM64_CombinedObjectProperties
 from ..sm64_utility import export_rom_ui_warnings, import_rom_ui_warnings
@@ -38,7 +41,7 @@
     """Global SM64 Scene Properties found under scene.fast64.sm64"""
 
     version: IntProperty(name="SM64_Properties Version", default=0)
-    cur_version = 4  # version after property migration
+    cur_version = 5  # version after property migration
 
     # UI Selection
     show_importing_menus: BoolProperty(name="Show Importing Menus", default=False)
@@ -132,12 +135,9 @@
             "custom_level_name": {"levelName", "geoLevelName", "colLevelName", "animLevelName"},
             "non_decomp_level": {"levelCustomExport"},
             "export_header_type": {"geoExportHeaderType", "colExportHeaderType", "animExportHeaderType"},
-<<<<<<< HEAD
+            "custom_include_directory": {"geoTexDir"},
             "binary_level": {"levelAnimExport"},
             # as the others binary props get carried over to here we need to update the cur_version again
-=======
-            "custom_include_directory": {"geoTexDir"},
->>>>>>> ac5ff611
         }
         for scene in bpy.data.scenes:
             sm64_props: SM64_Properties = scene.fast64.sm64
@@ -176,6 +176,8 @@
         data["compression_format"] = self.compression_format
         data["force_extended_ram"] = self.force_extended_ram
         data["matstack_fix"] = self.matstack_fix
+        if not self.hackersm64:
+            data["designated"] = self.designated_prop
         return data
 
     def from_repo_settings(self, data: dict):
@@ -183,6 +185,7 @@
         set_prop_if_in_data(self, "compression_format", data, "compression_format")
         set_prop_if_in_data(self, "force_extended_ram", data, "force_extended_ram")
         set_prop_if_in_data(self, "matstack_fix", data, "matstack_fix")
+        set_prop_if_in_data(self, "designated_prop", data, "designated")
 
     def draw_repo_settings(self, layout: UILayout):
         col = layout.column()
