--- conflicted
+++ resolved
@@ -48,6 +48,8 @@
     export_type: EnumProperty(items=enum_export_type, name="Export Type", default="C")
     goal: EnumProperty(items=enum_sm64_goal_type, name="Goal", default="All")
     combined_export: bpy.props.PointerProperty(type=SM64_CombinedObjectProperties)
+    animation: PointerProperty(type=SM64_AnimProperties)
+    address_converter: PointerProperty(type=SM64_AddrConvProperties)
 
     blender_to_sm64_scale: FloatProperty(
         name="Blender To SM64 Scale",
@@ -56,6 +58,7 @@
     )
     import_rom: StringProperty(name="Import ROM", subtype="FILE_PATH")
 
+    # binary
     export_rom: StringProperty(name="Export ROM", subtype="FILE_PATH")
     output_rom: StringProperty(name="Output ROM", subtype="FILE_PATH")
     extend_bank_4: BoolProperty(
@@ -65,7 +68,6 @@
         f"{hex(defaultExtendSegment4[1])}) and copies data from old bank",
     )
 
-    address_converter: PointerProperty(type=SM64_AddrConvProperties)
     # C
     decomp_path: StringProperty(
         name="Decomp Folder",
@@ -89,20 +91,15 @@
         name="Matstack Fix",
         description="Exports account for matstack fix requirements",
     )
-<<<<<<< HEAD
     # could be used for other properties outside animation
     designated_prop: BoolProperty(
         name="Designated Initialization for Animation Tables",
         description="Extremely recommended but must be off when compiling with IDO. Included in Repo Setting file",
     )
-
-    animation: PointerProperty(type=SM64_AnimProperties)
-=======
     write_all: BoolProperty(
         name="Write All",
         description="Write single load geo and set othermode commands instead of writting the difference to defaults. Can result in smaller displaylists but may introduce issues",
     )
->>>>>>> c6b67825
 
     @property
     def binary_export(self):
@@ -113,19 +110,18 @@
         return Path(abspath(self.decomp_path))
 
     @property
-<<<<<<< HEAD
     def hackersm64(self) -> bool:
         return self.refresh_version.startswith("HackerSM64")
 
     @property
     def designated(self) -> bool:
         return self.designated_prop or self.hackersm64
-=======
+
+    @property
     def gfx_write_method(self):
         from ...f3d.f3d_gbi import GfxMatWriteMethod
 
         return GfxMatWriteMethod.WriteAll if self.write_all else GfxMatWriteMethod.WriteDifferingAndRevert
->>>>>>> c6b67825
 
     @staticmethod
     def upgrade_changed_props():
@@ -190,12 +186,9 @@
         data["compression_format"] = self.compression_format
         data["force_extended_ram"] = self.force_extended_ram
         data["matstack_fix"] = self.matstack_fix
-<<<<<<< HEAD
+        data["write_all"] = self.write_all
         if not self.hackersm64:
             data["designated"] = self.designated_prop
-=======
-        data["write_all"] = self.write_all
->>>>>>> c6b67825
         return data
 
     def from_repo_settings(self, data: dict):
@@ -203,11 +196,8 @@
         set_prop_if_in_data(self, "compression_format", data, "compression_format")
         set_prop_if_in_data(self, "force_extended_ram", data, "force_extended_ram")
         set_prop_if_in_data(self, "matstack_fix", data, "matstack_fix")
-<<<<<<< HEAD
+        set_prop_if_in_data(self, "write_all", data, "write_all")
         set_prop_if_in_data(self, "designated_prop", data, "designated")
-=======
-        set_prop_if_in_data(self, "write_all", data, "write_all")
->>>>>>> c6b67825
 
     def draw_repo_settings(self, layout: UILayout):
         col = layout.column()
