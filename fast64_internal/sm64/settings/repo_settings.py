from typing import Any

from bpy.types import Scene, UILayout

from ...utility import draw_and_check_tab, prop_split, set_prop_if_in_data


def save_sm64_repo_settings(scene: Scene):
    world = scene.world
    data: dict[str, Any] = {}
    draw_layers: dict[str, Any] = {}
    data["draw_layers"] = draw_layers

    for layer in range(8):
        draw_layers[layer] = {
            "cycle_1": getattr(world, f"draw_layer_{layer}_cycle_1"),
            "cycle_2": getattr(world, f"draw_layer_{layer}_cycle_2"),
        }

    sm64_props = scene.fast64.sm64
<<<<<<< HEAD
    data["refresh_version"] = sm64_props.refresh_version
    data["compression_format"] = sm64_props.compression_format
    data["force_extended_ram"] = sm64_props.force_extended_ram
    data["matstack_fix"] = sm64_props.matstack_fix
    if not sm64_props.hackersm64:
        data["designated"] = sm64_props.designated_prop

=======
    data.update(sm64_props.to_repo_settings())
>>>>>>> ac5ff611
    return data


def load_sm64_repo_settings(scene: Scene, data: dict[str, Any]):
    world = scene.world

    draw_layers = data.get("draw_layers", {})
    for layer in range(8):
        draw_layer = draw_layers.get(str(layer), {})
        if "cycle_1" in draw_layer:
            set_prop_if_in_data(world, f"draw_layer_{layer}_cycle_1", draw_layer, "cycle_1")
        if "cycle_2" in draw_layer:
<<<<<<< HEAD
            setattr(world, f"draw_layer_{layer}_cycle_2", draw_layer["cycle_2"])

    sm64_props = scene.fast64.sm64
    sm64_props.refresh_version = data.get("refresh_version", sm64_props.refresh_version)
    sm64_props.compression_format = data.get("compression_format", sm64_props.compression_format)
    sm64_props.force_extended_ram = data.get("force_extended_ram", sm64_props.force_extended_ram)
    sm64_props.matstack_fix = data.get("matstack_fix", sm64_props.matstack_fix)
    sm64_props.designated_prop = data.get("designated", sm64_props.designated_prop)
=======
            set_prop_if_in_data(world, f"draw_layer_{layer}_cycle_2", draw_layer, "cycle_2")
>>>>>>> ac5ff611

    sm64_props = scene.fast64.sm64
<<<<<<< HEAD
    if not draw_and_check_tab(col, sm64_props, "sm64_repo_settings_tab", icon="PROPERTIES"):
        return

    prop_split(col, sm64_props, "compression_format", "Compression Format")
    prop_split(col, sm64_props, "refresh_version", "Refresh (Function Map)")
    col.prop(sm64_props, "force_extended_ram")
    col.prop(sm64_props, "matstack_fix")
    if not sm64_props.hackersm64:
        col.prop(sm64_props, "designated_prop")

    col.label(text="See Fast64 repo settings for general settings", icon="INFO")
=======
    sm64_props.from_repo_settings(data)
>>>>>>> ac5ff611
<|MERGE_RESOLUTION|>--- conflicted
+++ resolved
@@ -18,17 +18,7 @@
         }
 
     sm64_props = scene.fast64.sm64
-<<<<<<< HEAD
-    data["refresh_version"] = sm64_props.refresh_version
-    data["compression_format"] = sm64_props.compression_format
-    data["force_extended_ram"] = sm64_props.force_extended_ram
-    data["matstack_fix"] = sm64_props.matstack_fix
-    if not sm64_props.hackersm64:
-        data["designated"] = sm64_props.designated_prop
-
-=======
     data.update(sm64_props.to_repo_settings())
->>>>>>> ac5ff611
     return data
 
 
@@ -41,32 +31,7 @@
         if "cycle_1" in draw_layer:
             set_prop_if_in_data(world, f"draw_layer_{layer}_cycle_1", draw_layer, "cycle_1")
         if "cycle_2" in draw_layer:
-<<<<<<< HEAD
-            setattr(world, f"draw_layer_{layer}_cycle_2", draw_layer["cycle_2"])
+            set_prop_if_in_data(world, f"draw_layer_{layer}_cycle_2", draw_layer, "cycle_2")
 
     sm64_props = scene.fast64.sm64
-    sm64_props.refresh_version = data.get("refresh_version", sm64_props.refresh_version)
-    sm64_props.compression_format = data.get("compression_format", sm64_props.compression_format)
-    sm64_props.force_extended_ram = data.get("force_extended_ram", sm64_props.force_extended_ram)
-    sm64_props.matstack_fix = data.get("matstack_fix", sm64_props.matstack_fix)
-    sm64_props.designated_prop = data.get("designated", sm64_props.designated_prop)
-=======
-            set_prop_if_in_data(world, f"draw_layer_{layer}_cycle_2", draw_layer, "cycle_2")
->>>>>>> ac5ff611
-
-    sm64_props = scene.fast64.sm64
-<<<<<<< HEAD
-    if not draw_and_check_tab(col, sm64_props, "sm64_repo_settings_tab", icon="PROPERTIES"):
-        return
-
-    prop_split(col, sm64_props, "compression_format", "Compression Format")
-    prop_split(col, sm64_props, "refresh_version", "Refresh (Function Map)")
-    col.prop(sm64_props, "force_extended_ram")
-    col.prop(sm64_props, "matstack_fix")
-    if not sm64_props.hackersm64:
-        col.prop(sm64_props, "designated_prop")
-
-    col.label(text="See Fast64 repo settings for general settings", icon="INFO")
-=======
-    sm64_props.from_repo_settings(data)
->>>>>>> ac5ff611
+    sm64_props.from_repo_settings(data)