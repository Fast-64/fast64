--- conflicted
+++ resolved
@@ -958,14 +958,8 @@
 
 
 def sm64_anim_panel_register():
-<<<<<<< HEAD
 	for cls in sm64_anim_panels:
 		register_recursive(cls)
-=======
-    for cls in sm64_anim_panels:
-        register_class(cls)
-
->>>>>>> 3a6dacca
 
 def sm64_anim_panel_unregister():
     for cls in sm64_anim_panels:
@@ -973,60 +967,8 @@
 
 
 def sm64_anim_register():
-<<<<<<< HEAD
-	for cls in sm64_anim_classes:
-		register_recursive(cls)
-
-	bpy.types.Scene.animStartImport = bpy.props.StringProperty(
-		name ='Import Start', default = '4EC690')
-	bpy.types.Scene.animExportStart = bpy.props.StringProperty(
-		name ='Start', default = '11D8930')
-	bpy.types.Scene.animExportEnd = bpy.props.StringProperty(
-		name ='End', default = '11FFF00')
-	bpy.types.Scene.isDMAImport = bpy.props.BoolProperty(name = 'Is DMA Animation', default = True)
-	bpy.types.Scene.isDMAExport = bpy.props.BoolProperty(name = 'Is DMA Animation')
-	bpy.types.Scene.DMAEntryAddress = bpy.props.StringProperty(name = 'DMA Entry Address', default = '4EC008')
-	bpy.types.Scene.DMAStartAddress = bpy.props.StringProperty(name = 'DMA Start Address', default = '4EC000')
-	bpy.types.Scene.levelAnimImport = bpy.props.EnumProperty(items = level_enums, name = 'Level', default = 'IC')
-	bpy.types.Scene.levelAnimExport = bpy.props.EnumProperty(items = level_enums, name = 'Level', default = 'IC')
-	bpy.types.Scene.loopAnimation = bpy.props.BoolProperty(name = 'Loop Animation', default = True)
-	bpy.types.Scene.setAnimListIndex = bpy.props.BoolProperty(name = 'Set Anim List Entry', default = True)
-	bpy.types.Scene.overwrite_0x28 = bpy.props.BoolProperty(name = 'Overwrite 0x28 behaviour command', default = True)
-	bpy.types.Scene.addr_0x27 = bpy.props.StringProperty(
-		name = '0x27 Command Address', default = '21CD00')
-	bpy.types.Scene.addr_0x28 = bpy.props.StringProperty(
-		name = '0x28 Command Address', default = '21CD08')
-	bpy.types.Scene.animExportPath = bpy.props.StringProperty(
-		name = 'Directory', subtype = 'FILE_PATH')
-	bpy.types.Scene.animOverwriteDMAEntry = bpy.props.BoolProperty(
-		name = 'Overwrite DMA Entry')
-	bpy.types.Scene.animInsertableBinaryPath = bpy.props.StringProperty(
-		name = 'Filepath', subtype = 'FILE_PATH')
-	bpy.types.Scene.animIsSegPtr = bpy.props.BoolProperty(
-		name = 'Is Segmented Address', default = False)
-	bpy.types.Scene.animIsAnimList = bpy.props.BoolProperty(
-		name = 'Is Anim List', default = True)
-	bpy.types.Scene.animListIndexImport = bpy.props.IntProperty(
-		name = 'Anim List Index', min = 0, max = 255)
-	bpy.types.Scene.animListIndexExport = bpy.props.IntProperty(
-		name = "Anim List Index", min = 0, max = 255)
-	bpy.types.Scene.animName = bpy.props.StringProperty(
-		name = 'Name', default = 'mario')
-	bpy.types.Scene.animGroupName = bpy.props.StringProperty(
-		name = 'Group Name', default = 'group0')
-	bpy.types.Scene.animWriteHeaders = bpy.props.BoolProperty(
-		name = 'Write Headers For Actor', default = True)
-	bpy.types.Scene.animCustomExport = bpy.props.BoolProperty(
-		name = 'Custom Export Path')
-	bpy.types.Scene.animExportHeaderType = bpy.props.EnumProperty(
-		items = enumExportHeaderType, name = 'Header Export', default = 'Actor')
-	bpy.types.Scene.animLevelName = bpy.props.StringProperty(name = 'Level', 
-		default = 'bob')
-	bpy.types.Scene.animLevelOption = bpy.props.EnumProperty(
-		items = enumLevelNames, name = 'Level', default = 'bob')
-=======
     for cls in sm64_anim_classes:
-        register_class(cls)
+        register_recursive(cls)
 
     bpy.types.Scene.animStartImport = bpy.props.StringProperty(name="Import Start", default="4EC690")
     bpy.types.Scene.animExportStart = bpy.props.StringProperty(name="Start", default="11D8930")
@@ -1059,7 +1001,6 @@
     bpy.types.Scene.animLevelName = bpy.props.StringProperty(name="Level", default="bob")
     bpy.types.Scene.animLevelOption = bpy.props.EnumProperty(items=enumLevelNames, name="Level", default="bob")
 
->>>>>>> 3a6dacca
 
 def sm64_anim_unregister():
     for cls in reversed(sm64_anim_classes):
