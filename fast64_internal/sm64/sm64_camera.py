--- conflicted
+++ resolved
@@ -144,14 +144,8 @@
 
 
 def sm64_cam_panel_register():
-<<<<<<< HEAD
 	for cls in sm64_cam_panel_classes:
 		register_recursive(cls)
-=======
-    for cls in sm64_cam_panel_classes:
-        register_class(cls)
-
->>>>>>> 3a6dacca
 
 def sm64_cam_panel_unregister():
     for cls in sm64_cam_panel_classes:
@@ -163,53 +157,8 @@
 
 
 def sm64_cam_register():
-<<<<<<< HEAD
-	for cls in sm64_cam_classes:
-		register_recursive(cls)
-
-	# Moved to Level Root
-	#bpy.types.Camera.useBackgroundColor = bpy.props.BoolProperty(
-	#	name = 'Use Solid Color For Background', default = False)
-
-	#bpy.types.Camera.backgroundID = bpy.props.StringProperty(
-	#	name = 'Background ID', default = 'BACKGROUND_OCEAN_SKY')
-	#
-	#bpy.types.Camera.backgroundColor = bpy.props.FloatVectorProperty(
-	#	name = 'Background Color', subtype='COLOR', size = 4, 
-	#	min = 0, max = 1, default = (0,0,0,1))
-	
-	#bpy.types.Camera.dynamicFOV = bpy.props.BoolProperty(
-	#	name = 'Dynamic FOV', default = True)
-	
-	# Moved to Area Root
-	#bpy.types.Camera.screenPos = bpy.props.IntVectorProperty(
-	#	name = 'Screen Position', size = 2, default = (160, 120), 
-	#	min = -2**15, max = 2**15 - 1)
-
-	#bpy.types.Camera.screenSize = bpy.props.IntVectorProperty(
-	#	name = 'Screen Size', size = 2, default = (160, 120), 
-	#	min = -2**15, max = 2**15 - 1)
-	
-	#bpy.types.Camera.camType = bpy.props.StringProperty(
-	#	name = 'Camera Type', default = '1')
-
-	#bpy.types.Camera.envType = bpy.props.StringProperty(
-	#	name = 'Environment Type', default = '0')
-
-	# Moved to Area Root
-	#bpy.types.Camera.useDefaultScreenRect = bpy.props.BoolProperty(
-	#	name = 'Use Default Screen Rect', default = True)
-
-	#bpy.types.Camera.clipPlanes = bpy.props.IntVectorProperty(
-	#	name = 'Clip Planes', size = 2, min = 0, default = (100, 30000)
-	#)
-
-	#bpy.types.Camera.fov = bpy.props.FloatProperty(
-	#	name = 'Field Of View', min = 0, max = 180, default = 45
-	#)
-=======
     for cls in sm64_cam_classes:
-        register_class(cls)
+        register_recursive(cls)
 
     # Moved to Level Root
     # bpy.types.Camera.useBackgroundColor = bpy.props.BoolProperty(
@@ -252,7 +201,6 @@
     # 	name = 'Field Of View', min = 0, max = 180, default = 45
     # )
 
->>>>>>> 3a6dacca
 
 def sm64_cam_unregister():
     # del bpy.types.Camera.useBackgroundColor
