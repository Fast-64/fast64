--- conflicted
+++ resolved
@@ -1,242 +1,40 @@
-import bpy, shutil, os, math
+import bpy, shutil, os, math, mathutils
 from bpy.utils import register_class, unregister_class
 from io import BytesIO
-from mathutils import Matrix, Vector
 from .sm64_constants import level_enums, level_pointers, enumLevelNames, insertableBinaryTypes, defaultExtendSegment4
 from .sm64_objects import SM64_Area, start_process_sm64_objects
 from .sm64_level_parser import parseLevelAtPointer
 from .sm64_rom_tweaks import ExtendBank0x04
 from ..panels import SM64_Panel
 
-<<<<<<< HEAD
 from ..utility import (
-	PluginError,
-	CData,
-	toAlnum,
-	raisePluginError,
-	encodeSegmentedAddr,
-	get64bitAlignedAddr,
-	prop_split,
-	getExportDir,
-	writeIfNotFound,
-	deleteIfFound,
-	duplicateHierarchy,
-	cleanupDuplicatedObjects,
-	writeInsertableFile,
-	applyRotation,
-	getPathAndLevel,
-	applyBasicTweaks,
-	tempName,
-	checkExpanded,
-	bytesToHex,
-	applyRotation,
-	customExportWarning,
-	decompFolderMessage,
-	makeWriteInfoBox,
-	writeBoxExportType,
-	enumExportHeaderType,
+    PluginError,
+    CData,
+    toAlnum,
+    raisePluginError,
+    encodeSegmentedAddr,
+    get64bitAlignedAddr,
+    prop_split,
+    getExportDir,
+    writeIfNotFound,
+    deleteIfFound,
+    duplicateHierarchy,
+    cleanupDuplicatedObjects,
+    writeInsertableFile,
+    applyRotation,
+    getPathAndLevel,
+    applyBasicTweaks,
+    tempName,
+    checkExpanded,
+    bytesToHex,
+    applyRotation,
+    customExportWarning,
+    decompFolderMessage,
+    makeWriteInfoBox,
+    writeBoxExportType,
+    enumExportHeaderType,
 )
 
-
-class CollisionVertex:
-	def __init__(self, position):
-		self.position = position
-
-	def to_binary(self):
-		data = bytearray(0)
-		if len(self.position) > 3:
-			raise PluginError("Vertex position should not be " + \
-				str(len(self.position) + ' fields long.'))
-		for field in self.position:
-			data.extend(int(round(field)).to_bytes(2, 'big', signed = True))
-		return data
-
-	def to_c(self):
-		return 'COL_VERTEX(' + \
-			str(int(round(self.position[0]))) + ', ' + \
-			str(int(round(self.position[1]))) + ', ' + \
-			str(int(round(self.position[2]))) + '),\n'
-
-class CollisionTriangle:
-	def __init__(self, indices, specialParam, room):
-		self.indices = indices
-		self.specialParam = specialParam
-		self.room = room
-
-	def to_binary(self):
-		data = bytearray(0)
-		if len(self.indices) > 3:
-			raise PluginError("Triangle indices should not be " + \
-				str(len(self.indices) + ' fields long.'))
-		for index in self.indices:
-			data.extend(int(round(index)).to_bytes(2, 'big', signed = False))
-		if self.specialParam is not None:
-			data.extend(int(self.specialParam, 16).to_bytes(2, 'big', signed=False))
-		return data
-
-	def to_c(self):
-		if self.specialParam is None:
-			return 'COL_TRI(' + \
-				str(int(round(self.indices[0]))) + ', ' + \
-				str(int(round(self.indices[1]))) + ', ' + \
-				str(int(round(self.indices[2]))) + '),\n'
-		else:
-			return 'COL_TRI_SPECIAL(' + \
-				str(int(round(self.indices[0]))) + ', ' + \
-				str(int(round(self.indices[1]))) + ', ' + \
-				str(int(round(self.indices[2]))) + ', ' + \
-				str(self.specialParam) + '),\n'
-
-class Collision:
-	def __init__(self, name):
-		self.name = name
-		self.startAddress = 0
-		self.vertices = []
-		# dict of collision type : triangle list
-		self.triangles = {}
-		self.specials = []
-		self.water_boxes = []
-
-	def set_addr(self, startAddress):
-		startAddress = get64bitAlignedAddr(startAddress)
-		self.startAddress = startAddress
-		print('Collision ' + self.name + ': ' + str(startAddress) + \
-			', ' + str(self.size()))
-		return startAddress, startAddress + self.size()
-
-	def save_binary(self, romfile):
-		romfile.seek(self.startAddress)
-		romfile.write(self.to_binary())
-
-	def size(self):
-		return len(self.to_binary())
-
-	def to_c(self):
-		data = CData()
-		data.header = 'extern const Collision ' + self.name + '[];\n'
-		data.source = 'const Collision ' + self.name + '[] = {\n'
-		data.source += '\tCOL_INIT(),\n'
-		data.source += '\tCOL_VERTEX_INIT(' + str(len(self.vertices)) + '),\n'
-		for vertex in self.vertices:
-			data.source += '\t' + vertex.to_c()
-		for collisionType, triangles in self.triangles.items():
-			data.source += '\tCOL_TRI_INIT(' + collisionType + ', ' +\
-				str(len(triangles)) + '),\n'
-			for triangle in triangles:
-				data.source += '\t' + triangle.to_c()
-		data.source += '\tCOL_TRI_STOP(),\n'
-		if len(self.specials) > 0:
-			data.source += '\tCOL_SPECIAL_INIT(' + str(len(self.specials)) + '),\n'
-			for special in self.specials:
-				data.source += '\t' + special.to_c()
-		if len(self.water_boxes) > 0:
-			data.source += '\tCOL_WATER_BOX_INIT(' + str(len(self.water_boxes)) + '),\n'
-			for waterBox in self.water_boxes:
-				data.source += '\t' + waterBox.to_c()
-		data.source += '\tCOL_END()\n' + '};\n'
-		return data
-
-	def rooms_name(self):
-		return self.name + '_rooms'
-
-	def to_c_rooms(self):
-		data = CData()
-		data.header = 'extern const u8 ' + self.rooms_name() + '[];\n'
-		data.source = 'const u8 ' + self.rooms_name() + '[] = {\n\t'
-		newlineCount = 0
-		for collisionType, triangles, in self.triangles.items():
-			for triangle in triangles:
-				data.source += str(triangle.room) + ', '
-				newlineCount += 1
-				if newlineCount >= 8:
-					newlineCount = 0
-					data.source += '\n\t'
-		data.source += '\n};\n'
-		return data
-
-	def to_binary(self):
-		colTypeDef = CollisionTypeDefinition()
-		data = bytearray([0x00, 0x40])
-		data += len(self.vertices).to_bytes(2, 'big')
-		for vertex in self.vertices:
-			data += vertex.to_binary()
-		for collisionType, triangles in self.triangles.items():
-			data += getattr(colTypeDef, collisionType).to_bytes(2, 'big')
-			data += len(triangles).to_bytes(2, 'big')
-			for triangle in triangles:
-				data += triangle.to_binary()
-		data += bytearray([0x00, 0x41])
-		if len(self.specials) > 0:
-			data += bytearray([0x00, 0x43])
-			data += len(self.specials).to_bytes(2, 'big')
-			for special in self.specials:
-				data += special.to_binary()
-		if len(self.water_boxes) > 0:
-			data += bytearray([0x00, 0x44])
-			data += len(self.water_boxes).to_bytes(2, 'big')
-			for waterBox in self.water_boxes:
-				data += waterBox.to_binary()
-		data += bytearray([0x00, 0x42])
-		return data
-
-class SM64CollisionPanel(bpy.types.Panel):
-	bl_label = "Collision Inspector"
-	bl_idname = "MATERIAL_PT_SM64_Collision_Inspector"
-	bl_space_type = 'PROPERTIES'
-	bl_region_type = 'WINDOW'
-	bl_context = "material"
-	bl_options = {'HIDE_HEADER'}
-
-	@classmethod
-	def poll(cls, context):
-		return (context.scene.gameEditorMode == "SM64" and context.material is not None)
-
-	def paramInfo(self, layout):
-		box = layout.box()
-		box.label(text = "Parameter is two bytes.")
-		box.label(text = "First byte is an index into an array of speed values.")
-		box.label(text = "(See: sMovingSandSpeeds, sWaterCurrentSpeeds)")
-		box.label(text = "Second byte is a rotation value.")
-
-	def draw(self, context):
-		box = self.layout.box()
-		#box.label(text = 'Collision Inspector')
-		material = context.material
-		if not material.collision_all_options:
-			prop_split(box, material, 'collision_type_simple',
-				'SM64 Collision Type')
-			if material.collision_type_simple == "Custom":
-				prop_split(box, material, 'collision_custom',
-					'Collision Value')
-			#if material.collision_type_simple in specialSurfaces:
-			#	prop_split(box, material, 'collision_param', 'Parameter')
-			#	self.paramInfo(box)
-		else:
-			prop_split(box, material, 'collision_type',
-				'SM64 Collision Type All')
-			if material.collision_type == "Custom":
-				prop_split(box, material, 'collision_custom',
-					'Collision Value')
-			#if material.collision_type in specialSurfaces:
-			#	prop_split(box, material, 'collision_param', 'Parameter')
-			#	self.paramInfo(box)
-
-		split = box.split(factor = 0.5)
-		split.label(text = '')
-		split.prop(material, 'collision_all_options')
-
-		box.prop(material, 'use_collision_param')
-		if material.use_collision_param:
-			prop_split(box, material, 'collision_param', 'Parameter')
-			self.paramInfo(box)
-
-		#infoBox = box.box()
-		#infoBox.label(text = \
-		#	'For special params, make a vert color layer named "Collision."')
-		#infoBox.label(text = 'The red value 0-1 will be converted to 0-65535.')
-
-'''
-=======
 
 class CollisionVertex:
     def __init__(self, position):
@@ -451,7 +249,6 @@
 
 
 """
->>>>>>> 31a9680f
 class SM64ObjectPanel(bpy.types.Panel):
 	bl_label = "Object Inspector"
 	bl_idname = "SM64_Object_Inspector"
@@ -473,185 +270,6 @@
 			prop_split(box, obj, 'sm64_special_preset', 'Special Preset')
 		elif obj.sm64_obj_type == 'Water Box':
 			prop_split(box, obj, 'sm64_water_box', 'Water Box Type')
-<<<<<<< HEAD
-'''
-
-def exportCollisionBinary(obj, transformMatrix, romfile, startAddress,
-	endAddress, includeSpecials, includeChildren):
-	collision = exportCollisionCommon(obj, transformMatrix, includeSpecials,
-		includeChildren, obj.name, None)
-	start, end = collision.set_addr(startAddress)
-	if end > endAddress:
-		raise PluginError('Size too big: Data ends at ' + hex(end) +\
-			', which is larger than the specified range.')
-	collision.save_binary(romfile)
-	return start, end
-
-def exportCollisionC(obj, transformMatrix, dirPath, includeSpecials,
-	includeChildren, name, customExport, writeRoomsFile, headerType,
-	groupName, levelName):
-
-	dirPath, texDir = getExportDir(customExport, dirPath, headerType,
-		levelName, '', name)
-
-	name = toAlnum(name)
-	colDirPath = os.path.join(dirPath, toAlnum(name))
-
-	if not os.path.exists(colDirPath):
-		os.mkdir(colDirPath)
-
-	colPath = os.path.join(colDirPath, 'collision.inc.c')
-
-	fileObj = open(colPath, 'w', newline='\n')
-	collision = exportCollisionCommon(obj, transformMatrix, includeSpecials,
-		includeChildren, name, None)
-	collisionC = collision.to_c()
-	fileObj.write(collisionC.source)
-	fileObj.close()
-
-	cDefine = collisionC.header
-	if writeRoomsFile:
-		roomsData = collision.to_c_rooms()
-		cDefine += roomsData.header
-		roomsPath = os.path.join(colDirPath, 'rooms.inc.c')
-		roomsFile = open(roomsPath, 'w', newline='\n')
-		roomsFile.write(roomsData.source)
-		roomsFile.close()
-
-	headerPath = os.path.join(colDirPath, 'collision_header.h')
-	cDefFile = open(headerPath, 'w', newline='\n')
-	cDefFile.write(cDefine)
-	cDefFile.close()
-
-	if not customExport:
-		if headerType == 'Actor':
-			# Write to group files
-			if groupName == '' or groupName is None:
-				raise PluginError("Actor header type chosen but group name not provided.")
-
-			groupPathC = os.path.join(dirPath, groupName + ".c")
-			groupPathH = os.path.join(dirPath, groupName + ".h")
-
-			writeIfNotFound(groupPathC, '\n#include "' + name + '/collision.inc.c"', '')
-			if writeRoomsFile:
-				writeIfNotFound(groupPathC, '\n#include "' + name + '/rooms.inc.c"', '')
-			else:
-				deleteIfFound(groupPathC, '\n#include "' + name + '/rooms.inc.c"')
-			writeIfNotFound(groupPathH, '\n#include "' + name + '/collision_header.h"', '\n#endif')
-
-		elif headerType == 'Level':
-			groupPathC = os.path.join(dirPath, "leveldata.c")
-			groupPathH = os.path.join(dirPath, "header.h")
-
-			writeIfNotFound(groupPathC, '\n#include "levels/' + levelName + '/' + name + '/collision.inc.c"', '')
-			if writeRoomsFile:
-				writeIfNotFound(groupPathC, '\n#include "levels/' + levelName + '/' + name + '/rooms.inc.c"', '')
-			else:
-				deleteIfFound(groupPathC, '\n#include "levels/' + levelName + '/' + name + '/rooms.inc.c"')
-			writeIfNotFound(groupPathH, '\n#include "levels/' + levelName + '/' + name + '/collision_header.h"', '\n#endif')
-
-	return cDefine
-
-def exportCollisionInsertableBinary(obj, transformMatrix, filepath,
-	includeSpecials, includeChildren):
-	collision = exportCollisionCommon(obj, transformMatrix, includeSpecials,
-		includeChildren, obj.name, None)
-	start, end = collision.set_addr(0)
-	if end > 0xFFFFFF:
-		raise PluginError('Size too big: Data ends at ' + hex(end) +\
-			', which is larger than the specified range.')
-
-	bytesIO = BytesIO()
-	collision.save_binary(bytesIO)
-	data = bytesIO.getvalue()[start:]
-	bytesIO.close()
-
-	writeInsertableFile(filepath, insertableBinaryTypes['Collision'],
-		[], collision.startAddress, data)
-
-	return data
-
-def exportCollisionCommon(obj, transformMatrix, includeSpecials, includeChildren,
-	name, areaIndex):
-	bpy.ops.object.select_all(action = 'DESELECT')
-	obj.select_set(True)
-
-	# dict of collisionType : faces
-	collisionDict = {}
-	#addCollisionTriangles(obj, collisionDict, includeChildren, transformMatrix, areaIndex)
-	tempObj, allObjs = \
-		duplicateHierarchy(obj, None, True, areaIndex)
-	try:
-		addCollisionTriangles(tempObj, collisionDict, includeChildren, transformMatrix, areaIndex)
-		cleanupDuplicatedObjects(allObjs)
-		obj.select_set(True)
-		bpy.context.view_layer.objects.active = obj
-	except Exception as e:
-		cleanupDuplicatedObjects(allObjs)
-		obj.select_set(True)
-		bpy.context.view_layer.objects.active = obj
-		raise Exception(str(e))
-
-	collision = Collision(toAlnum(name) + '_collision')
-	for collisionType, faces in collisionDict.items():
-		collision.triangles[collisionType] = []
-		for (faceVerts, specialParam, room) in faces:
-			indices = []
-			for roundedPosition in faceVerts:
-				index = collisionVertIndex(roundedPosition, collision.vertices)
-				if index is None:
-					collision.vertices.append(CollisionVertex(roundedPosition))
-					indices.append(len(collision.vertices) - 1)
-				else:
-					indices.append(index)
-			collision.triangles[collisionType].append(CollisionTriangle(indices, specialParam, room))
-	if includeSpecials:
-		area = SM64_Area(areaIndex, '', '', '', None, None, [], name, None)
-		# This assumes that only levels will export with included specials,
-		# And that the collision exporter never will.
-		start_process_sm64_objects(obj, area, transformMatrix, True)
-		collision.specials = area.specials
-		collision.water_boxes = area.water_boxes
-
-	return collision
-
-def addCollisionTriangles(obj, collisionDict, includeChildren, transformMatrix, areaIndex):
-	if isinstance(obj.data, bpy.types.Mesh) and not obj.ignore_collision:
-		if len(obj.data.materials) == 0:
-			raise PluginError(obj.name + " must have a material associated with it.")
-		obj.data.calc_loop_triangles()
-		for face in obj.data.loop_triangles:
-			material = obj.material_slots[face.material_index].material
-			colType = material.collision_type if material.collision_all_options\
-				else material.collision_type_simple
-			if colType == 'Custom':
-				colType = material.collision_custom
-			specialParam = material.collision_param if material.use_collision_param else None
-
-			(x1, y1, z1) = roundPosition(transformMatrix @ obj.data.vertices[face.vertices[0]].co)
-			(x2, y2, z2) = roundPosition(transformMatrix @ obj.data.vertices[face.vertices[1]].co)
-			(x3, y3, z3) = roundPosition(transformMatrix @ obj.data.vertices[face.vertices[2]].co)
-
-			nx = (y2 - y1) * (z3 - z2) - (z2 - z1) * (y3 - y2)
-			ny = (z2 - z1) * (x3 - x2) - (x2 - x1) * (z3 - z2)
-			nz = (x2 - x1) * (y3 - y2) - (y2 - y1) * (x3 - x2)
-			magSqr = nx * nx + ny * ny + nz * nz
-
-			if magSqr <= 0:
-				print("Ignore denormalized triangle.")
-				continue
-
-			if colType not in collisionDict:
-				collisionDict[colType] = []
-			collisionDict[colType].append(((
-				(x1, y1, z1),
-				(x2, y2, z2),
-				(x3, y3, z3)), specialParam, obj.room_num))
-
-	if includeChildren:
-		for child in obj.children:
-			addCollisionTriangles(child, collisionDict, includeChildren, transformMatrix @ child.matrix_local, areaIndex)
-=======
 """
 
 
@@ -833,7 +451,6 @@
             addCollisionTriangles(
                 child, collisionDict, includeChildren, transformMatrix @ child.matrix_local, areaIndex
             )
->>>>>>> 31a9680f
 
 
 def roundPosition(position):
@@ -849,144 +466,6 @@
 
 
 class CollisionSettings:
-<<<<<<< HEAD
-	def __init__(self):
-		self.collision_type = "SURFACE_DEFAULT"
-		self.collision_type_simple = "SURFACE_DEFAULT"
-		self.collision_custom = "SURFACE_DEFAULT"
-		self.collision_all_options = False
-		self.use_collision_param = False
-		self.collision_param = "0x0000"
-
-	def load(self, material):
-		self.collision_type = material.collision_type
-		self.collision_type_simple = material.collision_type_simple
-		self.collision_custom = material.collision_custom
-		self.collision_all_options = material.collision_all_options
-		self.use_collision_param = material.use_collision_param
-		self.collision_param = material.collision_param
-
-	def apply(self, material):
-		material.collision_type = self.collision_type
-		material.collision_type_simple = self.collision_type_simple
-		material.collision_custom = self.collision_custom
-		material.collision_all_options = self.collision_all_options
-		material.use_collision_param = self.use_collision_param
-		material.collision_param = self.collision_param
-
-class SM64_ExportCollision(bpy.types.Operator):
-	# set bl_ properties
-	bl_idname = 'object.sm64_export_collision'
-	bl_label = "Export Collision"
-	bl_options = {'REGISTER', 'UNDO', 'PRESET'}
-
-	def execute(self, context):
-		romfileOutput = None
-		tempROM = None
-		try:
-			obj = None
-			if context.mode != 'OBJECT':
-				raise PluginError("Operator can only be used in object mode.")
-			if len(context.selected_objects) == 0:
-				raise PluginError("Object not selected.")
-			obj = context.active_object
-			#if type(obj.data) is not bpy.types.Mesh:
-			#	raise PluginError("Mesh not selected.")
-
-			#T, R, S = obj.matrix_world.decompose()
-			#objTransform = R.to_matrix().to_4x4() @ \
-			#	mathutils.Matrix.Diagonal(S).to_4x4()
-			#finalTransform = (blenderToSM64Rotation * \
-			#	(bpy.context.scene.blenderToSM64Scale)).to_4x4()
-			#finalTransform = mathutils.Matrix.Identity(4)
-
-			scaleValue = bpy.context.scene.blenderToSM64Scale
-			finalTransform = Matrix.Diagonal(Vector((
-				scaleValue, scaleValue, scaleValue))).to_4x4()
-		except Exception as e:
-			raisePluginError(self, e)
-			return {"CANCELLED"}
-
-		try:
-			applyRotation([obj], math.radians(90), 'X')
-			if context.scene.fast64.sm64.exportType == 'C':
-				exportPath, levelName = getPathAndLevel(context.scene.colCustomExport,
-					context.scene.colExportPath, context.scene.colLevelName,
-					context.scene.colLevelOption)
-				if not context.scene.colCustomExport:
-					applyBasicTweaks(exportPath)
-				exportCollisionC(obj, finalTransform,
-					exportPath, False,
-					context.scene.colIncludeChildren,
-					bpy.context.scene.colName, context.scene.colCustomExport, context.scene.colExportRooms,
-					context.scene.colExportHeaderType, context.scene.colGroupName, levelName)
-				self.report({'INFO'}, 'Success!')
-			elif context.scene.fast64.sm64.exportType == 'Insertable Binary':
-				exportCollisionInsertableBinary(obj, finalTransform,
-					bpy.path.abspath(context.scene.colInsertableBinaryPath),
-					False, context.scene.colIncludeChildren)
-				self.report({'INFO'}, 'Success! Collision at ' + \
-					context.scene.colInsertableBinaryPath)
-			else:
-				tempROM = tempName(context.scene.outputRom)
-				checkExpanded(bpy.path.abspath(context.scene.exportRom))
-				romfileExport = \
-					open(bpy.path.abspath(context.scene.exportRom), 'rb')
-				shutil.copy(bpy.path.abspath(context.scene.exportRom),
-					bpy.path.abspath(tempROM))
-				romfileExport.close()
-				romfileOutput = open(bpy.path.abspath(tempROM), 'rb+')
-
-				levelParsed = parseLevelAtPointer(romfileOutput,
-					level_pointers[context.scene.colExportLevel])
-				segmentData = levelParsed.segmentData
-
-				if context.scene.extendBank4:
-					ExtendBank0x04(romfileOutput, segmentData,
-						defaultExtendSegment4)
-
-				addrRange = \
-					exportCollisionBinary(obj, finalTransform, romfileOutput,
-						int(context.scene.colStartAddr, 16),
-						int(context.scene.colEndAddr, 16),
-						False, context.scene.colIncludeChildren)
-
-				segAddress = encodeSegmentedAddr(addrRange[0], segmentData)
-				if context.scene.set_addr_0x2A:
-					romfileOutput.seek(int(context.scene.addr_0x2A, 16) + 4)
-					romfileOutput.write(segAddress)
-				segPointer = bytesToHex(segAddress)
-
-				romfileOutput.close()
-
-				if os.path.exists(bpy.path.abspath(context.scene.outputRom)):
-					os.remove(bpy.path.abspath(context.scene.outputRom))
-				os.rename(bpy.path.abspath(tempROM),
-					bpy.path.abspath(context.scene.outputRom))
-
-				self.report({'INFO'}, 'Success! Collision at (' + \
-					hex(addrRange[0]) + ', ' + hex(addrRange[1]) + \
-					') (Seg. ' + segPointer + ').')
-
-			applyRotation([obj], math.radians(-90), 'X')
-			return {'FINISHED'} # must return a set
-
-		except Exception as e:
-			if context.mode != 'OBJECT':
-				bpy.ops.object.mode_set(mode = 'OBJECT')
-
-			applyRotation([obj], math.radians(-90), 'X')
-
-			if context.scene.fast64.sm64.exportType == 'Binary':
-				if romfileOutput is not None:
-					romfileOutput.close()
-				if tempROM is not None and os.path.exists(bpy.path.abspath(tempROM)):
-					os.remove(bpy.path.abspath(tempROM))
-			obj.select_set(True)
-			context.view_layer.objects.active = obj
-			raisePluginError(self, e)
-			return {'CANCELLED'} # must return a set
-=======
     def __init__(self):
         self.collision_type = "SURFACE_DEFAULT"
         self.collision_type_simple = "SURFACE_DEFAULT"
@@ -1143,56 +622,8 @@
             context.view_layer.objects.active = obj
             raisePluginError(self, e)
             return {"CANCELLED"}  # must return a set
->>>>>>> 31a9680f
-
-
-<<<<<<< HEAD
-	# called every frame
-	def draw(self, context):
-		col = self.layout.column()
-		propsColE = col.operator(SM64_ExportCollision.bl_idname)
-
-		col.prop(context.scene, 'colIncludeChildren')
-
-		if context.scene.fast64.sm64.exportType == 'C':
-			col.prop(context.scene, 'colExportRooms')
-			col.prop(context.scene, 'colCustomExport')
-			if context.scene.colCustomExport:
-				col.prop(context.scene, 'colExportPath')
-				prop_split(col, context.scene, 'colName', 'Name')
-				customExportWarning(col)
-			else:
-				prop_split(col, context.scene, 'colExportHeaderType', 'Export Type')
-				prop_split(col, context.scene, 'colName', 'Name')
-				if context.scene.colExportHeaderType == 'Actor':
-					prop_split(col, context.scene, 'colGroupName', 'Group Name')
-				elif context.scene.colExportHeaderType == 'Level':
-					prop_split(col, context.scene, 'colLevelOption', 'Level')
-					if context.scene.colLevelOption == 'custom':
-						prop_split(col, context.scene, 'colLevelName', 'Level Name')
-
-				decompFolderMessage(col)
-				writeBox = makeWriteInfoBox(col)
-				writeBoxExportType(writeBox, context.scene.colExportHeaderType,
-					context.scene.colName, context.scene.colLevelName, context.scene.colLevelOption)
-
-		elif context.scene.fast64.sm64.exportType == 'Insertable Binary':
-			col.prop(context.scene, 'colInsertableBinaryPath')
-		else:
-			prop_split(col, context.scene, 'colStartAddr', 'Start Address')
-			prop_split(col, context.scene, 'colEndAddr', 'End Address')
-			prop_split(col, context.scene, 'colExportLevel',
-				'Level Used By Collision')
-			col.prop(context.scene, 'set_addr_0x2A')
-			if context.scene.set_addr_0x2A:
-				prop_split(col, context.scene, 'addr_0x2A',
-					'0x2A Behaviour Command Address')
-
-
-sm64_col_classes = (
-	SM64_ExportCollision,
-)
-=======
+
+
 class SM64_ExportCollisionPanel(SM64_Panel):
     bl_idname = "SM64_PT_export_collision"
     bl_label = "SM64 Collision Exporter"
@@ -1244,7 +675,6 @@
 
 
 sm64_col_classes = (SM64_ExportCollision,)
->>>>>>> 31a9680f
 
 sm64_col_panel_classes = (
     SM64CollisionPanel,
@@ -1263,100 +693,6 @@
 
 
 def sm64_col_register():
-<<<<<<< HEAD
-	for cls in sm64_col_classes:
-		register_class(cls)
-
-	# Collision
-	bpy.types.Scene.colExportPath = bpy.props.StringProperty(
-		name = 'Directory', subtype = 'FILE_PATH')
-	bpy.types.Scene.colExportLevel = bpy.props.EnumProperty(items = level_enums,
-		name = 'Level Used By Collision', default = 'WF')
-	bpy.types.Scene.addr_0x2A = bpy.props.StringProperty(
-		name = '0x2A Behaviour Command Address', default = '21A9CC')
-	bpy.types.Scene.set_addr_0x2A = bpy.props.BoolProperty(
-		name = 'Overwrite 0x2A Behaviour Command')
-	bpy.types.Scene.colStartAddr = bpy.props.StringProperty(name ='Start Address',
-		default = '11D8930')
-	bpy.types.Scene.colEndAddr = bpy.props.StringProperty(name ='Start Address',
-		default = '11FFF00')
-	bpy.types.Scene.colIncludeChildren = bpy.props.BoolProperty(
-		name = 'Include child objects', default = True)
-	bpy.types.Scene.colInsertableBinaryPath = bpy.props.StringProperty(
-		name = 'Filepath', subtype = 'FILE_PATH')
-	bpy.types.Scene.colExportRooms = bpy.props.BoolProperty(
-		name = 'Export Rooms', default = False)
-	bpy.types.Scene.colName = bpy.props.StringProperty(
-		name = 'Name', default = 'mario')
-	bpy.types.Scene.colCustomExport = bpy.props.BoolProperty(
-		name = 'Custom Export Path')
-	bpy.types.Scene.colExportHeaderType = bpy.props.EnumProperty(
-		items = enumExportHeaderType, name = 'Header Export', default = 'Actor')
-	bpy.types.Scene.colGroupName = bpy.props.StringProperty(name = 'Group Name',
-		default = 'group0')
-	bpy.types.Scene.colLevelName = bpy.props.StringProperty(name = 'Level',
-		default = 'bob')
-	bpy.types.Scene.colLevelOption = bpy.props.EnumProperty(
-		items = enumLevelNames, name = 'Level', default = 'bob')
-
-	bpy.types.Material.collision_type = bpy.props.EnumProperty(
-		name = 'Collision Type', items = enumCollisionType,
-		default = 'SURFACE_DEFAULT')
-	bpy.types.Material.collision_type_simple = bpy.props.EnumProperty(
-		name = 'Collision Type', items = enumCollisionTypeSimple,
-		default = 'SURFACE_DEFAULT')
-	bpy.types.Material.collision_custom = bpy.props.StringProperty(
-		name = 'Collision Value', default = 'SURFACE_DEFAULT')
-	bpy.types.Material.collision_all_options = bpy.props.BoolProperty(
-		name = 'Show All Options')
-	bpy.types.Material.use_collision_param = bpy.props.BoolProperty(
-		name = 'Use Collision Parameter')
-	bpy.types.Material.collision_param = bpy.props.StringProperty(
-		name = "Parameter", default = '0x0000')
-	bpy.types.Object.sm64_water_box = bpy.props.EnumProperty(
-		name = 'SM64 Water Box', items = enumWaterBoxType, default = 'Water')
-	bpy.types.Object.sm64_special_preset = bpy.props.EnumProperty(
-		name = 'SM64 Special', items = enumSpecialType,
-		default = 'special_yellow_coin')
-	bpy.types.Object.room_num = bpy.props.IntProperty(
-		name = 'Room', default = 0, min = 0)
-
-def sm64_col_unregister():
-	# Collision
-	del bpy.types.Scene.colExportPath
-	del bpy.types.Scene.colExportLevel
-	del bpy.types.Scene.addr_0x2A
-	del bpy.types.Scene.set_addr_0x2A
-	del bpy.types.Scene.colStartAddr
-	del bpy.types.Scene.colEndAddr
-	del bpy.types.Scene.colInsertableBinaryPath
-	del bpy.types.Scene.colExportRooms
-	del bpy.types.Scene.colName
-	del bpy.types.Scene.colCustomExport
-	del bpy.types.Scene.colExportHeaderType
-	del bpy.types.Scene.colGroupName
-	del bpy.types.Scene.colLevelName
-	del bpy.types.Scene.colLevelOption
-
-	del bpy.types.Material.collision_type
-	del bpy.types.Material.collision_type_simple
-	del bpy.types.Material.collision_all_options
-	del bpy.types.Material.collision_param
-	del bpy.types.Material.collision_custom
-
-	del bpy.types.Object.sm64_water_box
-	del bpy.types.Object.sm64_special_preset
-
-	del bpy.types.Object.room_num
-
-	for cls in reversed(sm64_col_classes):
-		unregister_class(cls)
-
-enumWaterBoxType = [
-	("Water", 'Water', "Water"),
-	('Toxic Haze', 'Toxic Haze', 'Toxic Haze')
-]
-=======
     for cls in sm64_col_classes:
         register_class(cls)
 
@@ -1433,7 +769,6 @@
 
 
 enumWaterBoxType = [("Water", "Water", "Water"), ("Toxic Haze", "Toxic Haze", "Toxic Haze")]
->>>>>>> 31a9680f
 
 specialSurfaces = [
     "SURFACE_0004",
@@ -1447,288 +782,6 @@
 
 
 class CollisionTypeDefinition:
-<<<<<<< HEAD
-	def __init__(self):
-		self.SURFACE_DEFAULT                       = 0x0000
-		self.SURFACE_BURNING                       = 0x0001
-		self.SURFACE_0004                          = 0x0004
-		self.SURFACE_HANGABLE                      = 0x0005
-		self.SURFACE_SLOW                          = 0x0009
-		self.SURFACE_DEATH_PLANE                   = 0x000A
-		self.SURFACE_CLOSE_CAMERA                  = 0x000B
-		self.SURFACE_WATER                         = 0x000D
-		self.SURFACE_FLOWING_WATER                 = 0x000E
-		self.SURFACE_INTANGIBLE                    = 0x0012
-		self.SURFACE_VERY_SLIPPERY                 = 0x0013
-		self.SURFACE_SLIPPERY                      = 0x0014
-		self.SURFACE_NOT_SLIPPERY                  = 0x0015
-		self.SURFACE_TTM_VINES                     = 0x0016
-		self.SURFACE_MGR_MUSIC                     = 0x001A
-		self.SURFACE_INSTANT_WARP_1B               = 0x001B
-		self.SURFACE_INSTANT_WARP_1C               = 0x001C
-		self.SURFACE_INSTANT_WARP_1D               = 0x001D
-		self.SURFACE_INSTANT_WARP_1E               = 0x001E
-		self.SURFACE_SHALLOW_QUICKSAND             = 0x0021
-		self.SURFACE_DEEP_QUICKSAND                = 0x0022
-		self.SURFACE_INSTANT_QUICKSAND             = 0x0023
-		self.SURFACE_DEEP_MOVING_QUICKSAND         = 0x0024
-		self.SURFACE_SHALLOW_MOVING_QUICKSAND      = 0x0025
-		self.SURFACE_QUICKSAND                     = 0x0026
-		self.SURFACE_MOVING_QUICKSAND              = 0x0027
-		self.SURFACE_WALL_MISC                     = 0x0028
-		self.SURFACE_NOISE_DEFAULT                 = 0x0029
-		self.SURFACE_NOISE_SLIPPERY                = 0x002A
-		self.SURFACE_HORIZONTAL_WIND               = 0x002C
-		self.SURFACE_INSTANT_MOVING_QUICKSAND      = 0x002D
-		self.SURFACE_ICE                           = 0x002E
-		self.SURFACE_LOOK_UP_WARP                  = 0x002F
-		self.SURFACE_HARD                          = 0x0030
-		self.SURFACE_WARP                          = 0x0032
-		self.SURFACE_TIMER_START                   = 0x0033
-		self.SURFACE_TIMER_END                     = 0x0034
-		self.SURFACE_HARD_SLIPPERY                 = 0x0035
-		self.SURFACE_HARD_VERY_SLIPPERY            = 0x0036
-		self.SURFACE_HARD_NOT_SLIPPERY             = 0x0037
-		self.SURFACE_VERTICAL_WIND                 = 0x0038
-		self.SURFACE_BOSS_FIGHT_CAMERA             = 0x0065
-		self.SURFACE_CAMERA_FREE_ROAM              = 0x0066
-		self.SURFACE_THI3_WALLKICK                 = 0x0068
-		self.SURFACE_CAMERA_PLATFORM               = 0x0069
-		self.SURFACE_CAMERA_MIDDLE                 = 0x006E
-		self.SURFACE_CAMERA_ROTATE_RIGHT           = 0x006F
-		self.SURFACE_CAMERA_ROTATE_LEFT            = 0x0070
-		self.SURFACE_CAMERA_BOUNDARY               = 0x0072
-		self.SURFACE_NOISE_VERY_SLIPPERY_73        = 0x0073
-		self.SURFACE_NOISE_VERY_SLIPPERY_74        = 0x0074
-		self.SURFACE_NOISE_VERY_SLIPPERY           = 0x0075
-		self.SURFACE_NO_CAM_COLLISION              = 0x0076
-		self.SURFACE_NO_CAM_COLLISION_77           = 0x0077
-		self.SURFACE_NO_CAM_COL_VERY_SLIPPERY      = 0x0078
-		self.SURFACE_NO_CAM_COL_SLIPPERY           = 0x0079
-		self.SURFACE_SWITCH                        = 0x007A
-		self.SURFACE_VANISH_CAP_WALLS              = 0x007B
-		self.SURFACE_PAINTING_WOBBLE_A6            = 0x00A6
-		self.SURFACE_PAINTING_WOBBLE_A7            = 0x00A7
-		self.SURFACE_PAINTING_WOBBLE_A8            = 0x00A8
-		self.SURFACE_PAINTING_WOBBLE_A9            = 0x00A9
-		self.SURFACE_PAINTING_WOBBLE_AA            = 0x00AA
-		self.SURFACE_PAINTING_WOBBLE_AB            = 0x00AB
-		self.SURFACE_PAINTING_WOBBLE_AC            = 0x00AC
-		self.SURFACE_PAINTING_WOBBLE_AD            = 0x00AD
-		self.SURFACE_PAINTING_WOBBLE_AE            = 0x00AE
-		self.SURFACE_PAINTING_WOBBLE_AF            = 0x00AF
-		self.SURFACE_PAINTING_WOBBLE_B0            = 0x00B0
-		self.SURFACE_PAINTING_WOBBLE_B1            = 0x00B1
-		self.SURFACE_PAINTING_WOBBLE_B2            = 0x00B2
-		self.SURFACE_PAINTING_WOBBLE_B3            = 0x00B3
-		self.SURFACE_PAINTING_WOBBLE_B4            = 0x00B4
-		self.SURFACE_PAINTING_WOBBLE_B5            = 0x00B5
-		self.SURFACE_PAINTING_WOBBLE_B6            = 0x00B6
-		self.SURFACE_PAINTING_WOBBLE_B7            = 0x00B7
-		self.SURFACE_PAINTING_WOBBLE_B8            = 0x00B8
-		self.SURFACE_PAINTING_WOBBLE_B9            = 0x00B9
-		self.SURFACE_PAINTING_WOBBLE_BA            = 0x00BA
-		self.SURFACE_PAINTING_WOBBLE_BB            = 0x00BB
-		self.SURFACE_PAINTING_WOBBLE_BC            = 0x00BC
-		self.SURFACE_PAINTING_WOBBLE_BD            = 0x00BD
-		self.SURFACE_PAINTING_WOBBLE_BE            = 0x00BE
-		self.SURFACE_PAINTING_WOBBLE_BF            = 0x00BF
-		self.SURFACE_PAINTING_WOBBLE_C0            = 0x00C0
-		self.SURFACE_PAINTING_WOBBLE_C1            = 0x00C1
-		self.SURFACE_PAINTING_WOBBLE_C2            = 0x00C2
-		self.SURFACE_PAINTING_WOBBLE_C3            = 0x00C3
-		self.SURFACE_PAINTING_WOBBLE_C4            = 0x00C4
-		self.SURFACE_PAINTING_WOBBLE_C5            = 0x00C5
-		self.SURFACE_PAINTING_WOBBLE_C6            = 0x00C6
-		self.SURFACE_PAINTING_WOBBLE_C7            = 0x00C7
-		self.SURFACE_PAINTING_WOBBLE_C8            = 0x00C8
-		self.SURFACE_PAINTING_WOBBLE_C9            = 0x00C9
-		self.SURFACE_PAINTING_WOBBLE_CA            = 0x00CA
-		self.SURFACE_PAINTING_WOBBLE_CB            = 0x00CB
-		self.SURFACE_PAINTING_WOBBLE_CC            = 0x00CC
-		self.SURFACE_PAINTING_WOBBLE_CD            = 0x00CD
-		self.SURFACE_PAINTING_WOBBLE_CE            = 0x00CE
-		self.SURFACE_PAINTING_WOBBLE_CF            = 0x00CF
-		self.SURFACE_PAINTING_WOBBLE_D0            = 0x00D0
-		self.SURFACE_PAINTING_WOBBLE_D1            = 0x00D1
-		self.SURFACE_PAINTING_WOBBLE_D2            = 0x00D2
-		self.SURFACE_PAINTING_WARP_D3              = 0x00D3
-		self.SURFACE_PAINTING_WARP_D4              = 0x00D4
-		self.SURFACE_PAINTING_WARP_D5              = 0x00D5
-		self.SURFACE_PAINTING_WARP_D6              = 0x00D6
-		self.SURFACE_PAINTING_WARP_D7              = 0x00D7
-		self.SURFACE_PAINTING_WARP_D8              = 0x00D8
-		self.SURFACE_PAINTING_WARP_D9              = 0x00D9
-		self.SURFACE_PAINTING_WARP_DA              = 0x00DA
-		self.SURFACE_PAINTING_WARP_DB              = 0x00DB
-		self.SURFACE_PAINTING_WARP_DC              = 0x00DC
-		self.SURFACE_PAINTING_WARP_DD              = 0x00DD
-		self.SURFACE_PAINTING_WARP_DE              = 0x00DE
-		self.SURFACE_PAINTING_WARP_DF              = 0x00DF
-		self.SURFACE_PAINTING_WARP_E0              = 0x00E0
-		self.SURFACE_PAINTING_WARP_E1              = 0x00E1
-		self.SURFACE_PAINTING_WARP_E2              = 0x00E2
-		self.SURFACE_PAINTING_WARP_E3              = 0x00E3
-		self.SURFACE_PAINTING_WARP_E4              = 0x00E4
-		self.SURFACE_PAINTING_WARP_E5              = 0x00E5
-		self.SURFACE_PAINTING_WARP_E6              = 0x00E6
-		self.SURFACE_PAINTING_WARP_E7              = 0x00E7
-		self.SURFACE_PAINTING_WARP_E8              = 0x00E8
-		self.SURFACE_PAINTING_WARP_E9              = 0x00E9
-		self.SURFACE_PAINTING_WARP_EA              = 0x00EA
-		self.SURFACE_PAINTING_WARP_EB              = 0x00EB
-		self.SURFACE_PAINTING_WARP_EC              = 0x00EC
-		self.SURFACE_PAINTING_WARP_ED              = 0x00ED
-		self.SURFACE_PAINTING_WARP_EE              = 0x00EE
-		self.SURFACE_PAINTING_WARP_EF              = 0x00EF
-		self.SURFACE_PAINTING_WARP_F0              = 0x00F0
-		self.SURFACE_PAINTING_WARP_F1              = 0x00F1
-		self.SURFACE_PAINTING_WARP_F2              = 0x00F2
-		self.SURFACE_PAINTING_WARP_F3              = 0x00F3
-		self.SURFACE_TTC_PAINTING_1                = 0x00F4
-		self.SURFACE_TTC_PAINTING_2                = 0x00F5
-		self.SURFACE_TTC_PAINTING_3                = 0x00F6
-		self.SURFACE_PAINTING_WARP_F7              = 0x00F7
-		self.SURFACE_PAINTING_WARP_F8              = 0x00F8
-		self.SURFACE_PAINTING_WARP_F9              = 0x00F9
-		self.SURFACE_PAINTING_WARP_FA              = 0x00FA
-		self.SURFACE_PAINTING_WARP_FB              = 0x00FB
-		self.SURFACE_PAINTING_WARP_FC              = 0x00FC
-		self.SURFACE_WOBBLING_WARP                 = 0x00FD
-		self.SURFACE_TRAPDOOR                      = 0x00FF
-
-		self.SURFACE_CLASS_DEFAULT       = 0x0000
-		self.SURFACE_CLASS_VERY_SLIPPERY = 0x0013
-		self.SURFACE_CLASS_SLIPPERY      = 0x0014
-		self.SURFACE_CLASS_NOT_SLIPPERY  = 0x0015
-
-		self.SURFACE_FLAG_DYNAMIC           = (1 << 0)
-		self.SURFACE_FLAG_NO_CAM_COLLISION  = (1 << 1)
-		self.SURFACE_FLAG_X_PROJECTION      = (1 << 3)
-
-		self.TERRAIN_LOAD_VERTICES     = 0x0040
-		self.TERRAIN_LOAD_CONTINUE     = 0x0041
-		self.TERRAIN_LOAD_END          = 0x0042
-		self.TERRAIN_LOAD_OBJECTS      = 0x0043
-		self.TERRAIN_LOAD_ENVIRONMENT  = 0x0044
-
-		self.TERRAIN_GRASS  = 0x0000
-		self.TERRAIN_STONE  = 0x0001
-		self.TERRAIN_SNOW   = 0x0002
-		self.TERRAIN_SAND   = 0x0003
-		self.TERRAIN_SPOOKY = 0x0004
-		self.TERRAIN_WATER  = 0x0005
-		self.TERRAIN_SLIDE  = 0x0006
-		self.TERRAIN_MASK   = 0x0007
-
-	def SURFACE_IS_QUICKSAND(self, cmd):
-		return (cmd >= 0x21 and cmd <= 0x28)
-	def SURFACE_IS_NOT_HARD(self, cmd):
-		return (cmd != self.SURFACE_HARD and not (cmd >= 0x35 and cmd <= 0x37))
-	def SURFACE_IS_PAINTING_WARP(self, cmd):
-		return (cmd >= 0xD3 and cmd < 0xFD)
-	def TERRAIN_LOAD_IS_SURFACE_TYPE_LOW(self, cmd) :
-		return  (cmd < 0x40)
-	def TERRAIN_LOAD_IS_SURFACE_TYPE_HIGH(self, cmd) :
-		return (cmd >= 0x65)
-
-enumSpecialType = [
-	('special_null_start', 'Null Start', 'Null Start'),
-    ('special_yellow_coin', 'Yellow Coin', 'Yellow Coin'),
-    ('special_yellow_coin_2', 'Yellow Coin 2', 'Yellow Coin 2'),
-    ('special_unknown_3', 'Unknown 3', 'Unknown 3'),
-    ('special_boo', 'Boo', 'Boo'),
-    ('special_unknown_5', 'Unknown 5', 'Unknown 5'),
-    ('special_lll_moving_octagonal_mesh_platform',
-		'LLL Moving Octagonal Platform', 'LLL Moving Octagonal Platform'),
-    ('special_snow_ball', 'Snow Ball', 'Snow Ball'),
-    ('special_lll_drawbridge_spawner', 'LLL Drawbridge Spawner',
-		'LLL Drawbridge Spawner'),
-    ('special_empty_9', 'Empty 9', 'Empty 9'),
-    ('special_lll_rotating_block_with_fire_bars',
-		'LLL Rotating Block With Fire Bars', 'LLL Rotating Block With Fire Bars'),
-    ('special_lll_floating_wood_bridge',
-		'LLL Floating Wood Bridge', 'LLL Floating Wood Bridge'),
-    ('special_tumbling_platform', 'Tumbling Platform', 'Tumbling Platform'),
-    ('special_lll_rotating_hexagonal_ring', 'LLL Rotating Hexagonal Ring',
-		'LLL Rotating Hexagonal Ring'),
-    ('special_lll_sinking_rectangular_platform',
-		'LLL Sinking Rectangular Platform', 'LLL Sinking Rectangular Platform'),
-    ('special_lll_sinking_square_platforms', 'LLL Sinking Square Platforms',
-		'LLL Sinking Square Platforms'),
-    ('special_lll_tilting_square_platform', 'LLL Tilting Square Platform',
-		'LLL Tilting Square Platform'),
-    ('special_lll_bowser_puzzle', 'LLL Bowser Puzzle', 'LLL Bowser Puzzle'),
-    ('special_mr_i', 'Mr. I', 'Mr. I'),
-    ('special_small_bully', 'Small Bully', 'Small Bully'),
-    ('special_big_bully', 'Big Bully', 'Big Bully'),
-    ('special_empty_21', 'Empty 21', 'Empty 21'),
-    ('special_empty_22', 'Empty 22', 'Empty 22'),
-    ('special_empty_23', 'Empty 23', 'Empty 23'),
-    ('special_empty_24', 'Empty 24', 'Empty 24'),
-    ('special_empty_25', 'Empty 25', 'Empty 25'),
-    ('special_moving_blue_coin', 'Moving Blue Coin', 'Moving Blue Coin'),
-    ('special_jrb_chest', 'JRB Chest', 'JRB Chest'),
-    ('special_water_ring', 'Water Ring', 'Water Ring'),
-    ('special_mine', 'Mine', 'Mine'),
-    ('special_empty_30', 'Empty 30', 'Empty 30'),
-    ('special_empty_31', 'Empty 31', 'Empty 31'),
-    ('special_butterfly', 'Butterfly', 'Butterfly'),
-    ('special_bowser', 'Bowser', 'Bowser'),
-    ('special_wf_rotating_wooden_platform', 'WF Rotating Wooden Platform',
-		'WF Rotating Wooden Platform'),
-    ('special_small_bomp', 'Small Bomp', 'Small Bomp'),
-    ('special_wf_sliding_platform', 'WF Sliding Platform', 'WF Sliding Platform'),
-    ('special_tower_platform_group', 'Tower Platform Group',
-		'Tower Platform Group'),
-    ('special_rotating_counter_clockwise', 'Rotating Counter Clockwise',
-		'Rotating Counter Clockwise'),
-    ('special_wf_tumbling_bridge', 'WF Tumbling Bridge', 'WF Tumbling Bridge'),
-    ('special_large_bomp', 'Large Bomp', 'Large Bomp' ),
-    ('special_level_geo_03', 'Level Geo 03', 'Level Geo 03'),
-    ('special_level_geo_04', 'Level Geo 04', 'Level Geo 04'),
-    ('special_level_geo_05', 'Level Geo 05', 'Level Geo 05'),
-    ('special_level_geo_06', 'Level Geo 06', 'Level Geo 06'),
-    ('special_level_geo_07', 'Level Geo 07', 'Level Geo 07'),
-    ('special_level_geo_08', 'Level Geo 08', 'Level Geo 08'),
-    ('special_level_geo_09', 'Level Geo 09', 'Level Geo 09'),
-    ('special_level_geo_0A', 'Level Geo 0A', 'Level Geo 0A'),
-    ('special_level_geo_0B', 'Level Geo 0B', 'Level Geo 0B'),
-    ('special_level_geo_0C', 'Level Geo 0C', 'Level Geo 0C'),
-    ('special_level_geo_0D', 'Level Geo 0D', 'Level Geo 0D'),
-    ('special_level_geo_0E', 'Level Geo 0E', 'Level Geo 0E'),
-    ('special_level_geo_0F', 'Level Geo 0F', 'Level Geo 0F'),
-    ('special_level_geo_10', 'Level Geo 10', 'Level Geo 10'),
-    ('special_level_geo_11', 'Level Geo 11', 'Level Geo 11'),
-    ('special_level_geo_12', 'Level Geo 12', 'Level Geo 12'),
-    ('special_level_geo_13', 'Level Geo 13', 'Level Geo 13'),
-    ('special_level_geo_14', 'Level Geo 14', 'Level Geo 14'),
-    ('special_level_geo_15', 'Level Geo 15', 'Level Geo 15'),
-    ('special_level_geo_16', 'Level Geo 16', 'Level Geo 16'),
-    ('special_bubble_tree', 'bubble_tree', 'bubble_tree'),
-    ('special_spiky_tree', 'Spiky Tree', 'Spiky Tree'),
-    ('special_snow_tree', 'Snow Tree', 'Snow Tree'),
-    ('special_unknown_tree', 'Unknown Tree', 'Unknown Tree'),
-    ('special_palm_tree', 'Palm Tree', 'Palm Tree'),
-    ('special_wooden_door', 'Wooden Door', 'Wooden Door'),
-    ('special_haunted_door', 'Haunted Door', 'Haunted Door'),
-    ('special_unknown_door', 'Unknown Door', 'Unknown Door'),
-    ('special_metal_door', 'Metal Door', 'Metal Door'),
-    ('special_hmc_door', 'HMC Door', 'HMC Door'),
-    ('special_unknown2_door', 'Unknown 2 Door', 'Unknown 2 Door'),
-    ('special_wooden_door_warp', 'Wooden Door Warp', 'Wooden Door Warp'),
-    ('special_unknown1_door_warp', 'Unknown 1 Door Warp', 'Unknown 1 Door Warp'),
-    ('special_metal_door_warp', 'Metal Door Warp', 'Metal Door Warp'),
-    ('special_unknown2_door_warp', 'Unknown 2 Door Warp', 'Unknown 2 Door Warp'),
-    ('special_unknown3_door_warp', 'Unknown 3 Door Warp', 'Unknown 3 Door Warp'),
-    ('special_castle_door_warp', 'Castle Door Warp', 'Castle Door Warp'),
-    ('special_castle_door', 'Castle Door', 'Castle Door'),
-    ('special_0stars_door', '0 Stars Door', '0 Stars Door'),
-    ('special_1star_door', '1 Star Door', '1 Star Door'),
-    ('special_3star_door', '3 Star Door', '3 Star Door'),
-    ('special_key_door', 'Key Door', 'Key Door'),
-    ('special_null_end', 'Null End', 'Null End'),
-=======
     def __init__(self):
         self.SURFACE_DEFAULT = 0x0000
         self.SURFACE_BURNING = 0x0001
@@ -2011,7 +1064,6 @@
     ("special_3star_door", "3 Star Door", "3 Star Door"),
     ("special_key_door", "Key Door", "Key Door"),
     ("special_null_end", "Null End", "Null End"),
->>>>>>> 31a9680f
 ]
 
 enumObjectType = [
