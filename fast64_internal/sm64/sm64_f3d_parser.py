from mathutils import Matrix
from math import radians
from bpy.types import Operator, Scene
from bpy.path import abspath
from bpy.utils import register_class, unregister_class
from bpy.ops import object
from bpy.props import StringProperty, EnumProperty, BoolProperty
from ..panels import SM64_Panel, sm64GoalImport
from ..f3d.f3d_parser import F3DtoBlenderObject
from .sm64_constants import level_enums, level_pointers
from .sm64_level_parser import parseLevelAtPointer

<<<<<<< HEAD
from ..utility import (
	PluginError,
	applyRotation,
	raisePluginError,
	decodeSegmentedAddr,
	applyRotation,
	checkExpanded,
	prop_split,
)


class SM64_ImportDL(Operator):
	# set bl_ properties
	bl_idname = 'object.sm64_import_dl'
	bl_label = "Import Display List"
	bl_options = {'REGISTER', 'UNDO', 'PRESET'}

	# Called on demand (i.e. button press, menu item)
	# Can also be called from operator search menu (Spacebar)
	def execute(self, context):
		romfileSrc = None
		try:
			if context.mode != 'OBJECT':
				raise PluginError("Operator can only be used in object mode.")
		except Exception as e:
			raisePluginError(self, e)
			return {'CANCELLED'}
		try:
			checkExpanded(abspath(context.scene.importRom))
			romfileSrc = open(abspath(context.scene.importRom), 'rb')
			levelParsed = parseLevelAtPointer(romfileSrc,
				level_pointers[context.scene.levelDLImport])
			segmentData = levelParsed.segmentData
			start = decodeSegmentedAddr(
				int(context.scene.DLImportStart, 16).to_bytes(4, 'big'),
				segmentData) if context.scene.isSegmentedAddrDLImport else \
				int(context.scene.DLImportStart, 16)
			readObj = F3DtoBlenderObject(romfileSrc, start,
				context.scene, 'sm64_mesh',
				Matrix.Identity(4),
				segmentData, True)

			applyRotation([readObj], radians(-90), 'X')
			romfileSrc.close()

			self.report({'INFO'}, 'Generic import succeeded.')
			return {'FINISHED'} # must return a set

		except Exception as e:
			if context.mode != 'OBJECT':
				object.mode_set(mode = 'OBJECT')
			if romfileSrc is not None:
				romfileSrc.close()
			raisePluginError(self, e)
			return {'CANCELLED'}
=======

class SM64_ImportDL(bpy.types.Operator):
    # set bl_ properties
    bl_idname = "object.sm64_import_dl"
    bl_label = "Import Display List"
    bl_options = {"REGISTER", "UNDO", "PRESET"}

    # Called on demand (i.e. button press, menu item)
    # Can also be called from operator search menu (Spacebar)
    def execute(self, context):
        romfileSrc = None
        try:
            if context.mode != "OBJECT":
                raise PluginError("Operator can only be used in object mode.")
        except Exception as e:
            raisePluginError(self, e)
            return {"CANCELLED"}
        try:
            checkExpanded(bpy.path.abspath(context.scene.importRom))
            romfileSrc = open(bpy.path.abspath(context.scene.importRom), "rb")
            levelParsed = parseLevelAtPointer(romfileSrc, level_pointers[context.scene.levelDLImport])
            segmentData = levelParsed.segmentData
            start = (
                decodeSegmentedAddr(int(context.scene.DLImportStart, 16).to_bytes(4, "big"), segmentData)
                if context.scene.isSegmentedAddrDLImport
                else int(context.scene.DLImportStart, 16)
            )
            readObj = F3DtoBlenderObject(
                romfileSrc, start, context.scene, "sm64_mesh", Matrix.Identity(4), segmentData, True
            )

            applyRotation([readObj], math.radians(-90), "X")
            romfileSrc.close()

            self.report({"INFO"}, "Generic import succeeded.")
            return {"FINISHED"}  # must return a set

        except Exception as e:
            if context.mode != "OBJECT":
                bpy.ops.object.mode_set(mode="OBJECT")
            if romfileSrc is not None:
                romfileSrc.close()
            raisePluginError(self, e)
            return {"CANCELLED"}

>>>>>>> 31a9680f

class SM64_ImportDLPanel(SM64_Panel):
    bl_idname = "SM64_PT_import_dl"
    bl_label = "SM64 DL Importer"
    goal = sm64GoalImport

    # called every frame
    def draw(self, context):
        col = self.layout.column()
        propsDLI = col.operator(SM64_ImportDL.bl_idname)

        prop_split(col, context.scene, "DLImportStart", "Start Address")
        col.prop(context.scene, "levelDLImport")
        col.prop(context.scene, "isSegmentedAddrDLImport")
        col.box().label(text="Only Fast3D mesh importing allowed.")


sm64_dl_parser_classes = (SM64_ImportDL,)

sm64_dl_parser_panel_classes = (SM64_ImportDLPanel,)


def sm64_dl_parser_panel_register():
    for cls in sm64_dl_parser_panel_classes:
        register_class(cls)


def sm64_dl_parser_panel_unregister():
    for cls in sm64_dl_parser_panel_classes:
        unregister_class(cls)


def sm64_dl_parser_register():
    for cls in sm64_dl_parser_classes:
        register_class(cls)

    bpy.types.Scene.DLImportStart = bpy.props.StringProperty(name="Start Address", default="A3BE1C")
    bpy.types.Scene.levelDLImport = bpy.props.EnumProperty(items=level_enums, name="Level", default="CG")
    bpy.types.Scene.isSegmentedAddrDLImport = bpy.props.BoolProperty(name="Is Segmented Address", default=False)

<<<<<<< HEAD
	Scene.DLImportStart = StringProperty(
		name ='Start Address', default = 'A3BE1C')
	Scene.levelDLImport = EnumProperty(items = level_enums,
		name = 'Level', default = 'CG')
	Scene.isSegmentedAddrDLImport = BoolProperty(
		name = 'Is Segmented Address', default = False)
=======
>>>>>>> 31a9680f

def sm64_dl_parser_unregister():
    for cls in reversed(sm64_dl_parser_classes):
        unregister_class(cls)

<<<<<<< HEAD
	del Scene.levelDLImport
	del Scene.DLImportStart
	del Scene.isSegmentedAddrDLImport
=======
    del bpy.types.Scene.levelDLImport
    del bpy.types.Scene.DLImportStart
    del bpy.types.Scene.isSegmentedAddrDLImport
>>>>>>> 31a9680f
<|MERGE_RESOLUTION|>--- conflicted
+++ resolved
@@ -10,65 +10,18 @@
 from .sm64_constants import level_enums, level_pointers
 from .sm64_level_parser import parseLevelAtPointer
 
-<<<<<<< HEAD
 from ..utility import (
-	PluginError,
-	applyRotation,
-	raisePluginError,
-	decodeSegmentedAddr,
-	applyRotation,
-	checkExpanded,
-	prop_split,
+    PluginError,
+    applyRotation,
+    raisePluginError,
+    decodeSegmentedAddr,
+    applyRotation,
+    checkExpanded,
+    prop_split,
 )
 
 
 class SM64_ImportDL(Operator):
-	# set bl_ properties
-	bl_idname = 'object.sm64_import_dl'
-	bl_label = "Import Display List"
-	bl_options = {'REGISTER', 'UNDO', 'PRESET'}
-
-	# Called on demand (i.e. button press, menu item)
-	# Can also be called from operator search menu (Spacebar)
-	def execute(self, context):
-		romfileSrc = None
-		try:
-			if context.mode != 'OBJECT':
-				raise PluginError("Operator can only be used in object mode.")
-		except Exception as e:
-			raisePluginError(self, e)
-			return {'CANCELLED'}
-		try:
-			checkExpanded(abspath(context.scene.importRom))
-			romfileSrc = open(abspath(context.scene.importRom), 'rb')
-			levelParsed = parseLevelAtPointer(romfileSrc,
-				level_pointers[context.scene.levelDLImport])
-			segmentData = levelParsed.segmentData
-			start = decodeSegmentedAddr(
-				int(context.scene.DLImportStart, 16).to_bytes(4, 'big'),
-				segmentData) if context.scene.isSegmentedAddrDLImport else \
-				int(context.scene.DLImportStart, 16)
-			readObj = F3DtoBlenderObject(romfileSrc, start,
-				context.scene, 'sm64_mesh',
-				Matrix.Identity(4),
-				segmentData, True)
-
-			applyRotation([readObj], radians(-90), 'X')
-			romfileSrc.close()
-
-			self.report({'INFO'}, 'Generic import succeeded.')
-			return {'FINISHED'} # must return a set
-
-		except Exception as e:
-			if context.mode != 'OBJECT':
-				object.mode_set(mode = 'OBJECT')
-			if romfileSrc is not None:
-				romfileSrc.close()
-			raisePluginError(self, e)
-			return {'CANCELLED'}
-=======
-
-class SM64_ImportDL(bpy.types.Operator):
     # set bl_ properties
     bl_idname = "object.sm64_import_dl"
     bl_label = "Import Display List"
@@ -85,8 +38,8 @@
             raisePluginError(self, e)
             return {"CANCELLED"}
         try:
-            checkExpanded(bpy.path.abspath(context.scene.importRom))
-            romfileSrc = open(bpy.path.abspath(context.scene.importRom), "rb")
+            checkExpanded(abspath(context.scene.importRom))
+            romfileSrc = open(abspath(context.scene.importRom), "rb")
             levelParsed = parseLevelAtPointer(romfileSrc, level_pointers[context.scene.levelDLImport])
             segmentData = levelParsed.segmentData
             start = (
@@ -98,7 +51,7 @@
                 romfileSrc, start, context.scene, "sm64_mesh", Matrix.Identity(4), segmentData, True
             )
 
-            applyRotation([readObj], math.radians(-90), "X")
+            applyRotation([readObj], radians(-90), "X")
             romfileSrc.close()
 
             self.report({"INFO"}, "Generic import succeeded.")
@@ -106,13 +59,12 @@
 
         except Exception as e:
             if context.mode != "OBJECT":
-                bpy.ops.object.mode_set(mode="OBJECT")
+                object.mode_set(mode="OBJECT")
             if romfileSrc is not None:
                 romfileSrc.close()
             raisePluginError(self, e)
             return {"CANCELLED"}
 
->>>>>>> 31a9680f
 
 class SM64_ImportDLPanel(SM64_Panel):
     bl_idname = "SM64_PT_import_dl"
@@ -149,30 +101,15 @@
     for cls in sm64_dl_parser_classes:
         register_class(cls)
 
-    bpy.types.Scene.DLImportStart = bpy.props.StringProperty(name="Start Address", default="A3BE1C")
-    bpy.types.Scene.levelDLImport = bpy.props.EnumProperty(items=level_enums, name="Level", default="CG")
-    bpy.types.Scene.isSegmentedAddrDLImport = bpy.props.BoolProperty(name="Is Segmented Address", default=False)
+    Scene.DLImportStart = StringProperty(name="Start Address", default="A3BE1C")
+    Scene.levelDLImport = EnumProperty(items=level_enums, name="Level", default="CG")
+    Scene.isSegmentedAddrDLImport = BoolProperty(name="Is Segmented Address", default=False)
 
-<<<<<<< HEAD
-	Scene.DLImportStart = StringProperty(
-		name ='Start Address', default = 'A3BE1C')
-	Scene.levelDLImport = EnumProperty(items = level_enums,
-		name = 'Level', default = 'CG')
-	Scene.isSegmentedAddrDLImport = BoolProperty(
-		name = 'Is Segmented Address', default = False)
-=======
->>>>>>> 31a9680f
 
 def sm64_dl_parser_unregister():
     for cls in reversed(sm64_dl_parser_classes):
         unregister_class(cls)
 
-<<<<<<< HEAD
-	del Scene.levelDLImport
-	del Scene.DLImportStart
-	del Scene.isSegmentedAddrDLImport
-=======
-    del bpy.types.Scene.levelDLImport
-    del bpy.types.Scene.DLImportStart
-    del bpy.types.Scene.isSegmentedAddrDLImport
->>>>>>> 31a9680f
+    del Scene.levelDLImport
+    del Scene.DLImportStart
+    del Scene.isSegmentedAddrDLImport