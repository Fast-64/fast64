--- conflicted
+++ resolved
@@ -74,14 +74,8 @@
 
 
 def sm64_dl_parser_panel_register():
-<<<<<<< HEAD
-	for cls in sm64_dl_parser_panel_classes:
-		register_recursive(cls)
-=======
     for cls in sm64_dl_parser_panel_classes:
-        register_class(cls)
-
->>>>>>> 3a6dacca
+        register_recursive(cls)
 
 def sm64_dl_parser_panel_unregister():
     for cls in sm64_dl_parser_panel_classes:
@@ -89,17 +83,12 @@
 
 
 def sm64_dl_parser_register():
-<<<<<<< HEAD
-	for cls in sm64_dl_parser_classes:
-		register_recursive(cls)
-=======
     for cls in sm64_dl_parser_classes:
-        register_class(cls)
+        register_recursive(cls)
 
     bpy.types.Scene.DLImportStart = bpy.props.StringProperty(name="Start Address", default="A3BE1C")
     bpy.types.Scene.levelDLImport = bpy.props.EnumProperty(items=level_enums, name="Level", default="CG")
     bpy.types.Scene.isSegmentedAddrDLImport = bpy.props.BoolProperty(name="Is Segmented Address", default=False)
->>>>>>> 3a6dacca
 
 
 def sm64_dl_parser_unregister():
