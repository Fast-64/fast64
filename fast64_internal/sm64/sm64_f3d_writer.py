import shutil, copy, bpy, re, os
from io import BytesIO
from math import ceil, log, radians
from mathutils import Matrix, Vector
from bpy.utils import register_class, unregister_class
from bpy.types import PropertyGroup, UILayout, World
from bpy.props import StringProperty, BoolProperty, CollectionProperty, IntProperty

from ..panels import SM64_Panel
from ..f3d.f3d_writer import exportF3DCommon
from ..f3d.f3d_texture_writer import TexInfo
from ..f3d.f3d_material import (
    TextureProperty,
    tmemUsageUI,
    all_combiner_uses,
    ui_procAnim,
    update_world_default_rendermode,
)
from .sm64_texscroll import modifyTexScrollFiles, modifyTexScrollHeadersGroup
from .sm64_utility import export_rom_checks, starSelectWarning, string_int_prop
from .sm64_level_parser import parseLevelAtPointer
from .sm64_rom_tweaks import ExtendBank0x04
from typing import Tuple, Union, Iterable

from ..f3d.f3d_bleed import BleedGraphics

from ..f3d.f3d_gbi import (
    get_F3D_GBI,
    GbiMacro,
    GfxTag,
    FMaterial,
    FModel,
    GfxFormatter,
    GfxMatWriteMethod,
    ScrollMethod,
    DLFormat,
    SPDisplayList,
    GfxList,
    GfxListTag,
    FTexRect,
    DPPipeSync,
    DPSetCycleType,
    DPSetTexturePersp,
    DPSetAlphaCompare,
    DPSetBlendColor,
    DPSetRenderMode,
    SPScisTextureRectangle,
    SPTexture,
    SPEndDisplayList,
    TextureExportSettings,
    FSetTileSizeScrollField,
    FImageKey,
    vertexScrollTemplate,
    get_tile_scroll_code,
    GFX_SIZE,
)

from ..utility import (
    CScrollData,
    PluginError,
    copyPropertyGroup,
    raisePluginError,
    prop_split,
    draw_and_check_tab,
    encodeSegmentedAddr,
    applyRotation,
    toAlnum,
    checkIfPathExists,
    upgrade_old_prop,
    writeIfNotFound,
    overwriteData,
    getExportDir,
    writeMaterialFiles,
    writeMaterialHeaders,
    get64bitAlignedAddr,
    writeInsertableFile,
    getPathAndLevel,
    applyBasicTweaks,
    tempName,
    getAddressFromRAMAddress,
    bytesToHex,
    customExportWarning,
    decompFolderMessage,
    makeWriteInfoBox,
    writeBoxExportType,
    enumExportHeaderType,
    create_or_get_world,
)
from ..operators import OperatorBase

from .sm64_constants import (
    level_enums,
    enumLevelNames,
    level_pointers,
    defaultExtendSegment4,
    bank0Segment,
    insertableBinaryTypes,
)


enumHUDExportLocation = [
    ("HUD", "HUD", "Exports to src/game/hud.c"),
    ("Menu", "Menu", "Exports to src/game/ingame_menu.c"),
]

# filepath, function to insert before
enumHUDPaths = {
    "HUD": ("src/game/hud.c", "void render_hud(void)"),
    "Menu": ("src/game/ingame_menu.c", "s16 render_menus_and_dialogs()"),
}


class SM64Model(FModel):
    def __init__(self, name, DLFormat, matWriteMethod):
        FModel.__init__(self, name, DLFormat, matWriteMethod)
        self.no_light_direction = bpy.context.scene.fast64.sm64.matstack_fix
        self.draw_layers = create_or_get_world(bpy.context.scene).fast64.sm64.draw_layers

    def getDrawLayerV3(self, obj):
        return int(obj.draw_layer_static)

    def getRenderMode(self, drawLayer):
<<<<<<< HEAD
        return self.draw_layers.layers_by_prop[drawLayer].preset
=======
        world = create_or_get_world(bpy.context.scene)
        cycle1 = getattr(world, "draw_layer_" + str(drawLayer) + "_cycle_1")
        cycle2 = getattr(world, "draw_layer_" + str(drawLayer) + "_cycle_2")
        return [cycle1, cycle2]
>>>>>>> 651f4173


class SM64GfxFormatter(GfxFormatter):
    def __init__(self, scrollMethod: ScrollMethod):
        self.functionNodeDraw = False
        GfxFormatter.__init__(self, scrollMethod, 8, "segmented_to_virtual")

    def processGfxScrollCommand(self, commandIndex: int, command: GbiMacro, gfxListName: str) -> Tuple[str, str]:
        tags: GfxTag = command.tags
        fMaterial: FMaterial = command.fMaterial

        if not tags:
            return "", ""
        elif tags & (GfxTag.TileScroll0 | GfxTag.TileScroll1):
            textureIndex = 0 if tags & GfxTag.TileScroll0 else 1
            return get_tile_scroll_code(fMaterial.texture_DL.name, fMaterial.scrollData, textureIndex, commandIndex)
        else:
            return "", ""

    def vertexScrollToC(self, fMaterial: FMaterial, vtxListName: str, vtxCount: int) -> CScrollData:
        data = CScrollData()
        fScrollData = fMaterial.scrollData
        if fScrollData is None:
            return data

        data.source = vertexScrollTemplate(
            fScrollData,
            vtxListName,
            vtxCount,
            "absi",
            "signum_positive",
            "coss",
            "random_float",
            "random_sign",
            "segmented_to_virtual",
        )

        scrollDataFields = fScrollData.fields[0]
        if not ((scrollDataFields[0].animType == "None") and (scrollDataFields[1].animType == "None")):
            funcName = f"scroll_{vtxListName}"
            data.header = f"extern void {funcName}();\n"
            data.functionCalls.append(funcName)
        return data


def exportTexRectToC(dirPath, texProp, texDir, savePNG, name, exportToProject, projectExportData):
    fTexRect = exportTexRectCommon(texProp, name, not savePNG)

    if name is None or name == "":
        raise PluginError("Name cannot be empty.")

    exportData = fTexRect.to_c(savePNG, texDir, SM64GfxFormatter(ScrollMethod.Vertex))
    staticData = exportData.staticData
    dynamicData = exportData.dynamicData

    declaration = staticData.header
    code = modifyDLForHUD(dynamicData.source)
    data = staticData.source

    if exportToProject:
        seg2CPath = os.path.join(dirPath, "bin/segment2.c")
        seg2HPath = os.path.join(dirPath, "src/game/segment2.h")
        seg2TexDir = os.path.join(dirPath, "textures/segment2")
        hudPath = os.path.join(dirPath, projectExportData[0])

        checkIfPathExists(seg2CPath)
        checkIfPathExists(seg2HPath)
        checkIfPathExists(seg2TexDir)
        checkIfPathExists(hudPath)

        fTexRect.save_textures(seg2TexDir, not savePNG)

        textures = []
        for _, fImage in fTexRect.textures.items():
            textures.append(fImage)

        # Append/Overwrite texture definition to segment2.c
        overwriteData("const\s*u8\s*", textures[0].name, data, seg2CPath, None, False)

        # Append texture declaration to segment2.h
        writeIfNotFound(seg2HPath, declaration, "#endif")

        # Write/Overwrite function to hud.c
        overwriteData("void\s*", fTexRect.name, code, hudPath, projectExportData[1], True)

    else:
        singleFileData = ""
        singleFileData += "// Copy this function to src/game/hud.c or src/game/ingame_menu.c.\n"
        singleFileData += "// Call the function in render_hud() or render_menus_and_dialogs() respectively.\n"
        singleFileData += code
        singleFileData += "// Copy this declaration to src/game/segment2.h.\n"
        singleFileData += declaration
        singleFileData += "// Copy this texture data to bin/segment2.c\n"
        singleFileData += (
            "// If texture data is being included from an inc.c, make sure to copy the png to textures/segment2.\n"
        )
        singleFileData += data
        singleFilePath = os.path.join(dirPath, fTexRect.name + ".c")
        singleFile = open(singleFilePath, "w", newline="\n")
        singleFile.write(singleFileData)
        singleFile.close()

    if bpy.context.mode != "OBJECT":
        bpy.ops.object.mode_set(mode="OBJECT")


def modifyDLForHUD(data):
    # Use sm64 master dl pointer
    data = re.sub("glistp", "gDisplayListHead", data)

    # Add positional arguments to drawing, along with negative pos handling
    negativePosHandling = (
        "\ts32 xl = MAX(0, x);\n"
        + "\ts32 yl = MAX(0, y);\n"
        + "\ts32 xh = MAX(0, x + width - 1);\n"
        + "\ts32 yh = MAX(0, y + height - 1);\n"
        + "\ts = (x < 0) ? s - x : s;\n"
        + "\tt = (y < 0) ? t - y : t;\n"
    )

    data = re.sub(
        "Gfx\* gDisplayListHead\) \{\n",
        "s32 x, s32 y, s32 width, s32 height, s32 s, s32 t) {\n" + negativePosHandling,
        data,
    )

    # Remove display list end command and return value
    data = re.sub("\tgSPEndDisplayList\(gDisplayListHead\+\+\)\;\n\treturn gDisplayListHead;\n", "", data)
    data = "void" + data[4:]

    # Apply positional arguments to SPScisTextureRectangle
    matchResult = re.search(
        "gSPScisTextureRectangle\(gDisplayListHead\+\+\,"
        + " (((?!\,).)*)\, (((?!\,).)*)\, (((?!\,).)*)\, (((?!\,).)*)\, (((?!\,).)*)\, (((?!\,).)*)\, (((?!\,).)*)\,",
        data,
    )
    if matchResult:
        # data = data[:matchResult.start(0)] + \
        # 	'gSPScisTextureRectangle(gDisplayListHead++, (x << 2) + ' + \
        # 	matchResult.group(1) + ', (y << 2) + ' + \
        # 	matchResult.group(3) + ', (x << 2) + ' + \
        # 	matchResult.group(5) + ', (y << 2) + ' + \
        # 	matchResult.group(7) + ',' + data[matchResult.end(0):]
        data = (
            data[: matchResult.start(0)]
            + "gSPScisTextureRectangle(gDisplayListHead++, "
            + "xl << 2, yl << 2, xh << 2, yh << 2, "
            + matchResult.group(11)
            + ", s << 5, t << 5, "
            + data[matchResult.end(0) :]
        )

    # Make sure to convert segmented texture pointer to virtual
    # matchResult = re.search('gDPSetTextureImage\(gDisplayListHead\+\+\,' +\
    # 	'(((?!\,).)*)\, (((?!\,).)*)\, (((?!\,).)*)\, (((?!\,).)*)\)', data)
    # if matchResult:
    # 	data = data[:matchResult.start(7)] + 'segmented_to_virtual(&' + \
    # 		matchResult.group(7) + ")" +data[matchResult.end(7):]

    return data


def exportTexRectCommon(texProp, name, convertTextureData):
    tex = texProp.tex
    if tex is None:
        raise PluginError("No texture is selected.")

    texProp.S.low = 0
    texProp.S.high = texProp.tex.size[0] - 1
    texProp.S.mask = ceil(log(texProp.tex.size[0], 2) - 0.001)
    texProp.S.shift = 0

    texProp.T.low = 0
    texProp.T.high = texProp.tex.size[1] - 1
    texProp.T.mask = ceil(log(texProp.tex.size[1], 2) - 0.001)
    texProp.T.shift = 0

    fTexRect = FTexRect(toAlnum(name), GfxMatWriteMethod.WriteDifferingAndRevert)
    fMaterial = FMaterial(toAlnum(name) + "_mat", DLFormat.Dynamic)

    # dl_hud_img_begin
    fTexRect.draw.commands.extend(
        [
            DPPipeSync(),
            DPSetCycleType("G_CYC_COPY"),
            DPSetTexturePersp("G_TP_NONE"),
            DPSetAlphaCompare("G_AC_THRESHOLD"),
            DPSetBlendColor(0xFF, 0xFF, 0xFF, 0xFF),
            DPSetRenderMode(["G_RM_AA_XLU_SURF", "G_RM_AA_XLU_SURF2"], None),
        ]
    )

    drawEndCommands = GfxList("temp", GfxListTag.Draw, DLFormat.Dynamic)

    ti = TexInfo()
    if not ti.fromProp(texProp, 0):
        raise PluginError(f"In {name}: {texProp.errorMsg}.")
    if not ti.useTex:
        raise PluginError(f"In {name}: texture disabled.")
    if ti.isTexCI:
        raise PluginError(f"In {name}: CI textures not compatible with exportTexRectCommon (because copy mode).")
    if ti.tmemSize > 512:
        raise PluginError(f"In {name}: texture is too big (> 4 KiB).")
    if ti.texFormat != "RGBA16":
        raise PluginError(f"In {name}: texture format must be RGBA16 (because copy mode).")
    ti.imDependencies = [tex]
    ti.writeAll(fTexRect.draw, fMaterial, fTexRect, convertTextureData)

    fTexRect.draw.commands.append(
        SPScisTextureRectangle(0, 0, (texDimensions[0] - 1) << 2, (texDimensions[1] - 1) << 2, 0, 0, 0)
    )

    fTexRect.draw.commands.extend(drawEndCommands.commands)

    # dl_hud_img_end
    fTexRect.draw.commands.extend(
        [
            DPPipeSync(),
            DPSetCycleType("G_CYC_1CYCLE"),
            SPTexture(0xFFFF, 0xFFFF, 0, "G_TX_RENDERTILE", "G_OFF"),
            DPSetTexturePersp("G_TP_PERSP"),
            DPSetAlphaCompare("G_AC_NONE"),
            DPSetRenderMode(["G_RM_AA_ZB_OPA_SURF", "G_RM_AA_ZB_OPA_SURF2"], None),
            SPEndDisplayList(),
        ]
    )

    return fTexRect


def sm64ExportF3DtoC(
    basePath,
    obj,
    DLFormat,
    transformMatrix,
    texDir,
    savePNG,
    texSeparate,
    includeChildren,
    name,
    levelName,
    groupName,
    customExport,
    headerType,
):
    dirPath, texDir = getExportDir(customExport, basePath, headerType, levelName, texDir, name)

    inline = bpy.context.scene.exportInlineF3D
    fModel = SM64Model(
        name,
        DLFormat,
        GfxMatWriteMethod.WriteDifferingAndRevert if not inline else GfxMatWriteMethod.WriteAll,
    )
    fMeshes = exportF3DCommon(obj, fModel, transformMatrix, includeChildren, name, DLFormat, not savePNG)

    if inline:
        bleed_gfx = BleedGraphics()
        bleed_gfx.bleed_fModel(fModel, fMeshes)

    modelDirPath = os.path.join(dirPath, toAlnum(name))

    if not os.path.exists(modelDirPath):
        os.mkdir(modelDirPath)

    if headerType == "Actor":
        scrollName = "actor_dl_" + name
    elif headerType == "Level":
        scrollName = levelName + "_level_dl_" + name
    elif headerType == "Custom":
        scrollName = "dl_" + name

    gfxFormatter = SM64GfxFormatter(ScrollMethod.Vertex)
    exportData = fModel.to_c(TextureExportSettings(texSeparate, savePNG, texDir, modelDirPath), gfxFormatter)
    staticData = exportData.staticData
    dynamicData = exportData.dynamicData
    texC = exportData.textureData

    scrollData = fModel.to_c_scroll(scrollName, gfxFormatter)
    modifyTexScrollFiles(basePath, modelDirPath, scrollData)

    if DLFormat == DLFormat.Static:
        staticData.append(dynamicData)
    else:
        geoString = writeMaterialFiles(
            basePath,
            modelDirPath,
            '#include "actors/' + toAlnum(name) + '/header.h"',
            '#include "actors/' + toAlnum(name) + '/material.inc.h"',
            dynamicData.header,
            dynamicData.source,
            "",
            customExport,
        )

    if texSeparate:
        texCFile = open(os.path.join(modelDirPath, "texture.inc.c"), "w", newline="\n")
        texCFile.write(texC.source)
        texCFile.close()

    modelPath = os.path.join(modelDirPath, "model.inc.c")
    outFile = open(modelPath, "w", newline="\n")
    outFile.write(staticData.source)
    outFile.close()

    headerPath = os.path.join(modelDirPath, "header.h")
    cDefFile = open(headerPath, "w", newline="\n")
    cDefFile.write(staticData.header)
    cDefFile.close()

    fileStatus = None
    if not customExport:
        if headerType == "Actor":
            # Write to group files
            if groupName == "" or groupName is None:
                raise PluginError("Actor header type chosen but group name not provided.")

            groupPathC = os.path.join(dirPath, groupName + ".c")
            groupPathH = os.path.join(dirPath, groupName + ".h")

            writeIfNotFound(groupPathC, '\n#include "' + toAlnum(name) + '/model.inc.c"', "")
            writeIfNotFound(groupPathH, '\n#include "' + toAlnum(name) + '/header.h"', "\n#endif")

            if DLFormat != DLFormat.Static:  # Change this
                writeMaterialHeaders(
                    basePath,
                    '#include "actors/' + toAlnum(name) + '/material.inc.c"',
                    '#include "actors/' + toAlnum(name) + '/material.inc.h"',
                )

            texscrollIncludeC = '#include "actors/' + name + '/texscroll.inc.c"'
            texscrollIncludeH = '#include "actors/' + name + '/texscroll.inc.h"'
            texscrollGroup = groupName
            texscrollGroupInclude = '#include "actors/' + groupName + '.h"'

        elif headerType == "Level":
            groupPathC = os.path.join(dirPath, "leveldata.c")
            groupPathH = os.path.join(dirPath, "header.h")

            writeIfNotFound(groupPathC, '\n#include "levels/' + levelName + "/" + toAlnum(name) + '/model.inc.c"', "")
            writeIfNotFound(
                groupPathH, '\n#include "levels/' + levelName + "/" + toAlnum(name) + '/header.h"', "\n#endif"
            )

            if DLFormat != DLFormat.Static:  # Change this
                writeMaterialHeaders(
                    basePath,
                    '#include "levels/' + levelName + "/" + toAlnum(name) + '/material.inc.c"',
                    '#include "levels/' + levelName + "/" + toAlnum(name) + '/material.inc.h"',
                )

            texscrollIncludeC = '#include "levels/' + levelName + "/" + name + '/texscroll.inc.c"'
            texscrollIncludeH = '#include "levels/' + levelName + "/" + name + '/texscroll.inc.h"'
            texscrollGroup = levelName
            texscrollGroupInclude = '#include "levels/' + levelName + '/header.h"'

        fileStatus = modifyTexScrollHeadersGroup(
            basePath,
            texscrollIncludeC,
            texscrollIncludeH,
            texscrollGroup,
            scrollData.topLevelScrollFunc,
            texscrollGroupInclude,
            scrollData.hasScrolling(),
        )

    if bpy.context.mode != "OBJECT":
        bpy.ops.object.mode_set(mode="OBJECT")

    return fileStatus


def exportF3DtoBinary(romfile, exportRange, transformMatrix, obj, segmentData, includeChildren):
    fModel = SM64Model(obj.name, DLFormat, GfxMatWriteMethod.WriteDifferingAndRevert)
    fMeshes = exportF3DCommon(obj, fModel, transformMatrix, includeChildren, obj.name, DLFormat.Static, True)
    fMesh = fMeshes[fModel.getDrawLayerV3(obj)]
    fModel.freePalettes()

    addrRange = fModel.set_addr(exportRange[0])
    if addrRange[1] > exportRange[1]:
        raise PluginError(
            "Size too big: Data ends at " + hex(addrRange[1]) + ", which is larger than the specified range."
        )
    fModel.save_binary(romfile, segmentData)
    if bpy.context.mode != "OBJECT":
        bpy.ops.object.mode_set(mode="OBJECT")

    segPointerData = encodeSegmentedAddr(fMesh.draw.startAddress, segmentData)

    return fMesh.draw.startAddress, addrRange, segPointerData


def exportF3DtoBinaryBank0(romfile, exportRange, transformMatrix, obj, RAMAddr, includeChildren):
    fModel = SM64Model(obj.name, DLFormat, GfxMatWriteMethod.WriteDifferingAndRevert)
    fMeshes = exportF3DCommon(obj, fModel, transformMatrix, includeChildren, obj.name, DLFormat.Static, True)
    fMesh = fMeshes[fModel.getDrawLayerV3(obj)]
    segmentData = copy.copy(bank0Segment)

    data, startRAM = getBinaryBank0F3DData(fModel, RAMAddr, exportRange)

    startAddress = get64bitAlignedAddr(exportRange[0])
    romfile.seek(startAddress)
    romfile.write(data)

    if bpy.context.mode != "OBJECT":
        bpy.ops.object.mode_set(mode="OBJECT")

    segPointerData = encodeSegmentedAddr(fMesh.draw.startAddress, segmentData)

    return (fMesh.draw.startAddress, (startAddress, startAddress + len(data)), segPointerData)


def exportF3DtoInsertableBinary(filepath, transformMatrix, obj, includeChildren):
    fModel = SM64Model(obj.name, DLFormat, GfxMatWriteMethod.WriteDifferingAndRevert)
    fMeshes = exportF3DCommon(obj, fModel, transformMatrix, includeChildren, obj.name, DLFormat.Static, True)
    fMesh = fMeshes[fModel.getDrawLayerV3(obj)]

    data, startRAM = getBinaryBank0F3DData(fModel, 0, [0, 0xFFFFFF])
    # must happen after getBinaryBank0F3DData
    address_ptrs = fModel.get_ptr_addresses(get_F3D_GBI())

    writeInsertableFile(filepath, insertableBinaryTypes["Display List"], address_ptrs, fMesh.draw.startAddress, data)


def getBinaryBank0F3DData(fModel, RAMAddr, exportRange):
    fModel.freePalettes()
    segmentData = copy.copy(bank0Segment)

    addrRange = fModel.set_addr(RAMAddr)
    if addrRange[1] - RAMAddr > exportRange[1] - exportRange[0]:
        raise PluginError(
            "Size too big: Data ends at " + hex(addrRange[1]) + ", which is larger than the specified range."
        )

    bytesIO = BytesIO()
    # actualRAMAddr = get64bitAlignedAddr(RAMAddr)
    bytesIO.seek(RAMAddr)
    fModel.save_binary(bytesIO, segmentData)
    data = bytesIO.getvalue()[RAMAddr:]
    bytesIO.close()
    return data, RAMAddr


class SM64_ExportDL(bpy.types.Operator):
    # set bl_ properties
    bl_idname = "object.sm64_export_dl"
    bl_label = "Export Display List"
    bl_options = {"REGISTER", "UNDO", "PRESET"}

    # Called on demand (i.e. button press, menu item)
    # Can also be called from operator search menu (Spacebar)
    def execute(self, context):
        romfileOutput = None
        tempROM = None
        try:
            if context.mode != "OBJECT":
                raise PluginError("Operator can only be used in object mode.")
            allObjs = context.selected_objects
            if len(allObjs) == 0:
                raise PluginError("No objects selected.")
            obj = context.selected_objects[0]
            if obj.type != "MESH":
                raise PluginError("Object is not a mesh.")

            scaleValue = context.scene.fast64.sm64.blender_to_sm64_scale
            finalTransform = Matrix.Diagonal(Vector((scaleValue, scaleValue, scaleValue))).to_4x4()

        except Exception as e:
            raisePluginError(self, e)
            return {"CANCELLED"}

        try:
            applyRotation([obj], radians(90), "X")
            if context.scene.fast64.sm64.export_type == "C":
                exportPath, levelName = getPathAndLevel(
                    context.scene.DLCustomExport,
                    context.scene.DLExportPath,
                    context.scene.DLLevelName,
                    context.scene.DLLevelOption,
                )
                if not context.scene.DLCustomExport:
                    applyBasicTweaks(exportPath)
                fileStatus = sm64ExportF3DtoC(
                    exportPath,
                    obj,
                    DLFormat.Static if context.scene.DLExportisStatic else DLFormat.Dynamic,
                    finalTransform,
                    bpy.context.scene.DLTexDir,
                    bpy.context.scene.saveTextures,
                    bpy.context.scene.DLSeparateTextureDef,
                    bpy.context.scene.DLincludeChildren,
                    bpy.context.scene.DLName,
                    levelName,
                    context.scene.DLGroupName,
                    context.scene.DLCustomExport,
                    context.scene.DLExportHeaderType,
                )

                starSelectWarning(self, fileStatus)
                self.report({"INFO"}, "Success!")

            elif context.scene.fast64.sm64.export_type == "Insertable Binary":
                exportF3DtoInsertableBinary(
                    bpy.path.abspath(context.scene.DLInsertableBinaryPath),
                    finalTransform,
                    obj,
                    bpy.context.scene.DLincludeChildren,
                )
                self.report({"INFO"}, "Success! DL at " + context.scene.DLInsertableBinaryPath + ".")
            else:
                export_rom_checks(bpy.path.abspath(context.scene.fast64.sm64.export_rom))
                tempROM = tempName(context.scene.fast64.sm64.output_rom)
                romfileExport = open(bpy.path.abspath(context.scene.fast64.sm64.export_rom), "rb")
                shutil.copy(bpy.path.abspath(context.scene.fast64.sm64.export_rom), bpy.path.abspath(tempROM))
                romfileExport.close()
                romfileOutput = open(bpy.path.abspath(tempROM), "rb+")

                levelParsed = parseLevelAtPointer(romfileOutput, level_pointers[context.scene.levelDLExport])
                segmentData = levelParsed.segmentData
                if context.scene.fast64.sm64.extend_bank_4:
                    ExtendBank0x04(romfileOutput, segmentData, defaultExtendSegment4)

                if context.scene.DLUseBank0:
                    startAddress, addrRange, segPointerData = exportF3DtoBinaryBank0(
                        romfileOutput,
                        [int(context.scene.DLExportStart, 16), int(context.scene.DLExportEnd, 16)],
                        finalTransform,
                        obj,
                        getAddressFromRAMAddress(int(context.scene.DLRAMAddr, 16)),
                        bpy.context.scene.DLincludeChildren,
                    )
                else:
                    startAddress, addrRange, segPointerData = exportF3DtoBinary(
                        romfileOutput,
                        [int(context.scene.DLExportStart, 16), int(context.scene.DLExportEnd, 16)],
                        finalTransform,
                        obj,
                        segmentData,
                        bpy.context.scene.DLincludeChildren,
                    )

                if context.scene.overwriteGeoPtr:
                    romfileOutput.seek(int(context.scene.DLExportGeoPtr, 16))
                    romfileOutput.write(segPointerData)

                romfileOutput.close()
                if os.path.exists(bpy.path.abspath(context.scene.fast64.sm64.output_rom)):
                    os.remove(bpy.path.abspath(context.scene.fast64.sm64.output_rom))
                os.rename(bpy.path.abspath(tempROM), bpy.path.abspath(context.scene.fast64.sm64.output_rom))

                if context.scene.DLUseBank0:
                    self.report(
                        {"INFO"},
                        "Success! DL at ("
                        + hex(addrRange[0])
                        + ", "
                        + hex(addrRange[1])
                        + "), "
                        + "to write to RAM address "
                        + hex(startAddress + 0x80000000),
                    )
                else:
                    self.report(
                        {"INFO"},
                        "Success! DL at ("
                        + hex(addrRange[0])
                        + ", "
                        + hex(addrRange[1])
                        + ") (Seg. "
                        + bytesToHex(segPointerData)
                        + ").",
                    )

            applyRotation([obj], radians(-90), "X")
            return {"FINISHED"}  # must return a set

        except Exception as e:
            if context.mode != "OBJECT":
                bpy.ops.object.mode_set(mode="OBJECT")
            applyRotation([obj], radians(-90), "X")
            if context.scene.fast64.sm64.export_type == "Binary":
                if romfileOutput is not None:
                    romfileOutput.close()
                if tempROM is not None and os.path.exists(bpy.path.abspath(tempROM)):
                    os.remove(bpy.path.abspath(tempROM))
            raisePluginError(self, e)
            return {"CANCELLED"}  # must return a set


class SM64_ExportDLPanel(SM64_Panel):
    bl_idname = "SM64_PT_export_dl"
    bl_label = "SM64 DL Exporter"
    goal = "Displaylist"

    # called every frame
    def draw(self, context):
        col = self.layout.column()
        propsDLE = col.operator(SM64_ExportDL.bl_idname)

        if context.scene.fast64.sm64.export_type == "C":
            col.prop(context.scene, "DLExportisStatic")

            col.prop(context.scene, "DLCustomExport")
            if context.scene.DLCustomExport:
                col.prop(context.scene, "DLExportPath")
                prop_split(col, context.scene, "DLName", "Name")
                if context.scene.saveTextures:
                    prop_split(col, context.scene, "DLTexDir", "Texture Include Path")
                    col.prop(context.scene, "DLSeparateTextureDef")
                customExportWarning(col)
            else:
                prop_split(col, context.scene, "DLExportHeaderType", "Export Type")
                prop_split(col, context.scene, "DLName", "Name")
                if context.scene.DLExportHeaderType == "Actor":
                    prop_split(col, context.scene, "DLGroupName", "Group Name")
                elif context.scene.DLExportHeaderType == "Level":
                    prop_split(col, context.scene, "DLLevelOption", "Level")
                    if context.scene.DLLevelOption == "Custom":
                        prop_split(col, context.scene, "DLLevelName", "Level Name")
                if context.scene.saveTextures:
                    col.prop(context.scene, "DLSeparateTextureDef")

                decompFolderMessage(col)
                writeBox = makeWriteInfoBox(col)
                writeBoxExportType(
                    writeBox,
                    context.scene.DLExportHeaderType,
                    context.scene.DLName,
                    context.scene.DLLevelName,
                    context.scene.DLLevelOption,
                )

        elif context.scene.fast64.sm64.export_type == "Insertable Binary":
            col.prop(context.scene, "DLInsertableBinaryPath")
        else:
            prop_split(col, context.scene, "DLExportStart", "Start Address")
            prop_split(col, context.scene, "DLExportEnd", "End Address")
            col.prop(context.scene, "DLUseBank0")
            if context.scene.DLUseBank0:
                prop_split(col, context.scene, "DLRAMAddr", "RAM Address")
            else:
                col.prop(context.scene, "levelDLExport")
            col.prop(context.scene, "overwriteGeoPtr")
            if context.scene.overwriteGeoPtr:
                prop_split(col, context.scene, "DLExportGeoPtr", "Geolayout Pointer")
        col.prop(context.scene, "DLincludeChildren")


class ExportTexRectDraw(bpy.types.Operator):
    # set bl_ properties
    bl_idname = "object.f3d_texrect_draw"
    bl_label = "Export F3D Texture Rectangle"
    bl_options = {"REGISTER", "UNDO", "PRESET"}

    # Called on demand (i.e. button press, menu item)
    # Can also be called from operator search menu (Spacebar)
    def execute(self, context):
        try:
            if context.scene.texrect.tex is None:
                raise PluginError("No texture selected.")
            else:
                if context.scene.TexRectCustomExport:
                    exportPath = context.scene.TexRectExportPath
                else:
                    if context.scene.fast64.sm64.decomp_path == "":
                        raise PluginError("Decomp path has not been set in File Settings.")
                    exportPath = context.scene.fast64.sm64.decomp_path
                if not context.scene.TexRectCustomExport:
                    applyBasicTweaks(exportPath)
                exportTexRectToC(
                    bpy.path.abspath(exportPath),
                    context.scene.texrect,
                    "textures/segment2",
                    context.scene.saveTextures,
                    context.scene.TexRectName,
                    not context.scene.TexRectCustomExport,
                    enumHUDPaths[context.scene.TexRectExportType],
                )

                self.report({"INFO"}, "Success!")
        except Exception as e:
            raisePluginError(self, e)
            return {"CANCELLED"}
        return {"FINISHED"}  # must return a set


class UnlinkTexRect(bpy.types.Operator):
    bl_idname = "image.texrect_unlink"
    bl_label = "Unlink TexRect Image"
    bl_options = {"REGISTER", "UNDO", "PRESET"}

    # Called on demand (i.e. button press, menu item)
    # Can also be called from operator search menu (Spacebar)
    def execute(self, context):
        context.scene.texrect.tex = None
        return {"FINISHED"}  # must return a set


class ExportTexRectDrawPanel(SM64_Panel):
    bl_idname = "TEXTURE_PT_export_texrect"
    bl_label = "SM64 UI Image Exporter"
    goal = "UI Image"
    decomp_only = True

    # called every frame
    def draw(self, context):
        col = self.layout.column()
        propsTexRectE = col.operator(ExportTexRectDraw.bl_idname)

        textureProp = context.scene.texrect
        tex = textureProp.tex
        col.label(text="This is for decomp only.")
        col.template_ID(textureProp, "tex", new="image.new", open="image.open", unlink="image.texrect_unlink")
        # col.prop(textureProp, 'tex')

        tmemUsageUI(col, textureProp)
        if tex is not None and tex.size[0] > 0 and tex.size[1] > 0:
            col.prop(textureProp, "tex_format", text="Format")
            if textureProp.tex_format[:2] == "CI":
                col.prop(textureProp, "ci_format", text="CI Format")
            col.prop(textureProp.S, "clamp", text="Clamp S")
            col.prop(textureProp.T, "clamp", text="Clamp T")
            col.prop(textureProp.S, "mirror", text="Mirror S")
            col.prop(textureProp.T, "mirror", text="Mirror T")

        prop_split(col, context.scene, "TexRectName", "Name")
        col.prop(context.scene, "TexRectCustomExport")
        if context.scene.TexRectCustomExport:
            col.prop(context.scene, "TexRectExportPath")
            customExportWarning(col)
        else:
            prop_split(col, context.scene, "TexRectExportType", "Export Type")
            if not context.scene.TexRectCustomExport:
                decompFolderMessage(col)
                writeBox = makeWriteInfoBox(col)
                writeBox.label(text="bin/segment2.c")
                writeBox.label(text="src/game/segment2.h")
                writeBox.label(text="textures/segment2")
            infoBox = col.box()
            infoBox.label(text="After export, call your hud's draw function in ")
            infoBox.label(text=enumHUDPaths[context.scene.TexRectExportType][0] + ": ")
            infoBox.label(text=enumHUDPaths[context.scene.TexRectExportType][1] + ".")


class SM64_DrawLayersPanel(bpy.types.Panel):
    bl_label = "SM64 Draw Layers"
    bl_idname = "WORLD_PT_SM64_Draw_Layers_Panel"
    bl_parent_id = "WORLD_PT_RDP_Default_Inspector"
    bl_space_type = "PROPERTIES"
    bl_region_type = "WINDOW"
    bl_context = "world"
    bl_options = {"HIDE_HEADER"}

    @classmethod
    def poll(cls, context):
        return context.scene.gameEditorMode == "SM64" and context.scene.world is not None

    def draw(self, context):
<<<<<<< HEAD
        col = self.layout.column()
        draw_layer_props = context.scene.world.fast64.sm64.draw_layers
        if draw_and_check_tab(col, draw_layer_props, "tab"):
            draw_layer_props.draw_props(col)
=======
        world = context.scene.world
        if not world:
            return

        inputGroup = self.layout.column()
        inputGroup.prop(
            world, "menu_layers", text="Draw Layers", icon="TRIA_DOWN" if world.menu_layers else "TRIA_RIGHT"
        )
        if world.menu_layers:
            for i in range(8):
                drawLayerUI(inputGroup, i, world)


def drawLayerUI(layout, drawLayer, world):
    box = layout.box()
    box.label(text="Layer " + str(drawLayer))
    row = box.row()
    row.prop(world, "draw_layer_" + str(drawLayer) + "_cycle_1", text="")
    row.prop(world, "draw_layer_" + str(drawLayer) + "_cycle_2", text="")
>>>>>>> 651f4173


class SM64_MaterialPanel(bpy.types.Panel):
    bl_label = "SM64 Material"
    bl_idname = "MATERIAL_PT_SM64_Material_Inspector"
    bl_space_type = "PROPERTIES"
    bl_region_type = "WINDOW"
    bl_context = "material"
    bl_options = {"HIDE_HEADER"}

    @classmethod
    def poll(cls, context):
        return context.material is not None and context.material.is_f3d and context.scene.gameEditorMode == "SM64"

    def draw(self, context):
        layout = self.layout
        material = context.material
        col = layout.column()

        if material.mat_ver > 3:
            f3dMat = material.f3d_mat
        else:
            f3dMat = material
        useDict = all_combiner_uses(f3dMat)

        if useDict["Texture"]:
            ui_procAnim(material, col, useDict["Texture 0"], useDict["Texture 1"], "SM64 UV Texture Scroll", False)


class SM64_DrawLayerOps(OperatorBase):
    bl_idname = "scene.sm64_draw_layer_ops"
    bl_label = ""
    bl_description = "Move, remove, clear or add draw layers to the world"
    bl_options = {"UNDO"}

    index: IntProperty()
    op_name: StringProperty()

    def execute_operator(self, context):
        layer_props: SM64_DrawLayerProperties = context.scene.world.fast64.sm64.draw_layers
        layers = layer_props.layers
        if self.op_name == "ADD":
            layers.add()
            added_layer = layers[-1]
            copyPropertyGroup(layers[self.index], added_layer)
            layers.move(len(layers) - 1, self.index + 1)
        elif self.op_name == "REMOVE":  # Upgrade all materials once this runs
            layer_props.layers.remove(self.index)


class SM64_DrawLayerProperties(PropertyGroup):
    name: StringProperty(name="Name", default="Custom")
    enum: StringProperty(name="Enum", default="LAYER_CUSTOM")
    index: StringProperty(name="Index", default="0x08")
    cycle_1: StringProperty(name="", default="G_RM_AA_ZB_OPA_SURF")
    cycle_2: StringProperty(name="", default="G_RM_AA_ZB_OPA_SURF2")

    @property
    def preset(self):
        return [self.cycle_1, self.cycle_2]

    def to_dict(self):
        return {"enum": self.enum, "index": self.index, "preset": self.preset}

    def from_dict(self, data: dict):
        self.enum = data.get("enum", "LAYER_CUSTOM")
        self.index = data.get("index", "0x08")
        self.cycle_1, self.cycle_2 = data.get("preset", ["G_RM_AA_ZB_OPA_SURF", "G_RM_AA_ZB_OPA_SURF2"])

    def draw_props(self, layout: UILayout):
        col = layout.column()
        prop_split(col, self, "name", "Name")

        row = col.row()
        row.prop(self, "enum")
        string_int_prop(row, self, "index", "Index", split=False)

        split = col.split(factor=0.18)
        split.label(text="Render Mode:")
        row = split.row()
        row.prop(self, "cycle_1")
        row.prop(self, "cycle_2")


class SM64_DrawLayersProperties(PropertyGroup):
    internal_defaults_set: BoolProperty()
    tab: BoolProperty(name="Draw Layers")
    layers: CollectionProperty(type=SM64_DrawLayerProperties)

    @property
    def layers_by_enum(self):
        return {layer.enum: layer for layer in self.layers}

    @property
    def layers_by_prop(self):
        return {str(int(layer.index, 0)): layer for layer in self.layers}

    @property
    def layers_by_index(self):
        return {int(layer.index, 0): layer for layer in self.layers}

    def from_dict(self, data: dict):
        self.layers.clear()
        for name, layer in data.items():
            self.layers.add()
            self.layers[-1].from_dict(layer)
            self.layers[-1].name = name

    def to_dict(self):
        layers = {}
        layer: SM64_DrawLayerProperties
        for layer in self.layers:
            layers[layer.name] = layer.to_dict()
        return layers

    def to_enum(self):
        return [
            (
                str(int(layer.index, 0)),
                f"{name} ({layer.index})",
                f"{layer.enum} ({layer.index})\n{layer.cycle_1}, {layer.cycle_2}",
            )
            for name, layer in self.layers.items()
        ]

    def populate(self, world: World | None = None):
        """If a world is passed in, try to upgrade properties from it"""
        if self.internal_defaults_set:
            return
        default_draw_layer_info = {
            "Background": {
                "enum": "LAYER_FORCE",
                "index": "0x00",
                "preset": ["G_RM_ZB_OPA_SURF", "G_RM_ZB_OPA_SURF2"],
            },
            "Opaque": {
                "enum": "LAYER_OPAQUE",
                "index": "0x01",
                "preset": ["G_RM_AA_ZB_OPA_SURF", "G_RM_AA_ZB_OPA_SURF2"],
            },
            "Opaque Decal": {
                "enum": "LAYER_OPAQUE_DECAL",
                "index": "0x02",
                "preset": ["G_RM_AA_ZB_OPA_DECAL", "G_RM_AA_ZB_OPA_DECAL2"],
            },
            "Opaque Intersecting": {
                "enum": "LAYER_OPAQUE_INTER",
                "index": "0x03",
                "preset": ["G_RM_AA_ZB_OPA_INTER", "G_RM_AA_ZB_OPA_INTER2"],
            },
            "Cutout": {
                "enum": "LAYER_ALPHA",
                "index": "0x04",
                "preset": ["G_RM_AA_ZB_TEX_EDGE", "G_RM_AA_ZB_TEX_EDGE2"],
            },
            "Transparent": {
                "enum": "LAYER_TRANSPARENT",
                "index": "0x05",
                "preset": ["G_RM_AA_ZB_XLU_SURF", "G_RM_AA_ZB_XLU_SURF2"],
            },
            "Transparent Decal": {
                "enum": "LAYER_TRANSPARENT_DECAL",
                "index": "0x06",
                "preset": ["G_RM_AA_ZB_XLU_DECAL", "G_RM_AA_ZB_XLU_DECAL2"],
            },
            "Transparent Intersecting": {
                "enum": "LAYER_TRANSPARENT_INTER",
                "index": "0x07",
                "preset": ["G_RM_AA_ZB_XLU_INTER", "G_RM_AA_ZB_XLU_INTER2"],
            },
        }
        self.from_dict(default_draw_layer_info)

        if world is not None:
            for i, layer in self.layers_by_index.items():
                upgrade_old_prop(layer, "cycle_1", world, f"draw_layer_{i}_cycle_1")
                upgrade_old_prop(layer, "cycle_2", world, f"draw_layer_{i}_cycle_2")
        self.internal_defaults_set = True

    @staticmethod
    def upgrade_changed_props():
        for world in bpy.data.worlds:
            world.fast64.sm64.draw_layers.populate(world)

    def draw_props(self, layout: UILayout):
        col = layout.column()
        draw_layer: SM64_DrawLayerProperties
        # Enumerate, then sort by index
        for i, draw_layer in sorted(enumerate(self.layers), key=lambda layer: layer[1].index):
            box = col.box().column()
            row = box.row()
            SM64_DrawLayerOps.draw_props(row, "ADD", op_name="ADD", index=i)
            SM64_DrawLayerOps.draw_props(row, "REMOVE", op_name="REMOVE", index=i)
            draw_layer.draw_props(box)


def populate_draw_layers(scene):
    if scene.world is not None:
        scene.world.fast64.sm64.draw_layers.populate()


sm64_dl_writer_classes = (
    SM64_DrawLayerOps,
    SM64_DrawLayerProperties,
    SM64_DrawLayersProperties,
    SM64_ExportDL,
    ExportTexRectDraw,
    UnlinkTexRect,
)

sm64_dl_writer_panel_classes = (
    SM64_MaterialPanel,
    SM64_DrawLayersPanel,
    SM64_ExportDLPanel,
    ExportTexRectDrawPanel,
)


def sm64_dl_writer_panel_register():
    for cls in sm64_dl_writer_panel_classes:
        register_class(cls)


def sm64_dl_writer_panel_unregister():
    for cls in sm64_dl_writer_panel_classes:
        unregister_class(cls)


def sm64_dl_writer_register():
    for cls in sm64_dl_writer_classes:
        register_class(cls)

<<<<<<< HEAD
=======
    bpy.types.World.draw_layer_0_cycle_1 = bpy.props.StringProperty(
        default="G_RM_ZB_OPA_SURF", update=update_world_default_rendermode
    )
    bpy.types.World.draw_layer_0_cycle_2 = bpy.props.StringProperty(
        default="G_RM_ZB_OPA_SURF2", update=update_world_default_rendermode
    )
    bpy.types.World.draw_layer_1_cycle_1 = bpy.props.StringProperty(
        default="G_RM_AA_ZB_OPA_SURF", update=update_world_default_rendermode
    )
    bpy.types.World.draw_layer_1_cycle_2 = bpy.props.StringProperty(
        default="G_RM_AA_ZB_OPA_SURF2", update=update_world_default_rendermode
    )
    bpy.types.World.draw_layer_2_cycle_1 = bpy.props.StringProperty(
        default="G_RM_AA_ZB_OPA_DECAL", update=update_world_default_rendermode
    )
    bpy.types.World.draw_layer_2_cycle_2 = bpy.props.StringProperty(
        default="G_RM_AA_ZB_OPA_DECAL2", update=update_world_default_rendermode
    )
    bpy.types.World.draw_layer_3_cycle_1 = bpy.props.StringProperty(
        default="G_RM_AA_ZB_OPA_INTER", update=update_world_default_rendermode
    )
    bpy.types.World.draw_layer_3_cycle_2 = bpy.props.StringProperty(
        default="G_RM_AA_ZB_OPA_INTER2", update=update_world_default_rendermode
    )
    bpy.types.World.draw_layer_4_cycle_1 = bpy.props.StringProperty(
        default="G_RM_AA_ZB_TEX_EDGE", update=update_world_default_rendermode
    )
    bpy.types.World.draw_layer_4_cycle_2 = bpy.props.StringProperty(
        default="G_RM_AA_ZB_TEX_EDGE2", update=update_world_default_rendermode
    )
    bpy.types.World.draw_layer_5_cycle_1 = bpy.props.StringProperty(
        default="G_RM_AA_ZB_XLU_SURF", update=update_world_default_rendermode
    )
    bpy.types.World.draw_layer_5_cycle_2 = bpy.props.StringProperty(
        default="G_RM_AA_ZB_XLU_SURF2", update=update_world_default_rendermode
    )
    bpy.types.World.draw_layer_6_cycle_1 = bpy.props.StringProperty(
        default="G_RM_AA_ZB_XLU_DECAL", update=update_world_default_rendermode
    )
    bpy.types.World.draw_layer_6_cycle_2 = bpy.props.StringProperty(
        default="G_RM_AA_ZB_XLU_DECAL2", update=update_world_default_rendermode
    )
    bpy.types.World.draw_layer_7_cycle_1 = bpy.props.StringProperty(
        default="G_RM_AA_ZB_XLU_INTER", update=update_world_default_rendermode
    )
    bpy.types.World.draw_layer_7_cycle_2 = bpy.props.StringProperty(
        default="G_RM_AA_ZB_XLU_INTER2", update=update_world_default_rendermode
    )

>>>>>>> 651f4173
    bpy.types.Scene.DLExportStart = bpy.props.StringProperty(name="Start", default="11D8930")
    bpy.types.Scene.DLExportEnd = bpy.props.StringProperty(name="End", default="11FFF00")
    bpy.types.Scene.levelDLExport = bpy.props.EnumProperty(items=level_enums, name="Level", default="WF")
    bpy.types.Scene.DLExportGeoPtr = bpy.props.StringProperty(name="Geolayout Pointer", default="132AA8")
    bpy.types.Scene.overwriteGeoPtr = bpy.props.BoolProperty(name="Overwrite geolayout pointer", default=False)
    bpy.types.Scene.DLExportPath = bpy.props.StringProperty(name="Directory", subtype="FILE_PATH")
    bpy.types.Scene.DLExportisStatic = bpy.props.BoolProperty(name="Static DL", default=True)
    bpy.types.Scene.DLDefinePath = bpy.props.StringProperty(name="Definitions Filepath", subtype="FILE_PATH")
    bpy.types.Scene.DLUseBank0 = bpy.props.BoolProperty(name="Use Bank 0")
    bpy.types.Scene.DLRAMAddr = bpy.props.StringProperty(name="RAM Address", default="80000000")
    bpy.types.Scene.DLTexDir = bpy.props.StringProperty(name="Include Path", default="levels/bob")
    bpy.types.Scene.DLSeparateTextureDef = bpy.props.BoolProperty(name="Save texture.inc.c separately")
    bpy.types.Scene.DLincludeChildren = bpy.props.BoolProperty(name="Include Children")
    bpy.types.Scene.DLInsertableBinaryPath = bpy.props.StringProperty(name="Filepath", subtype="FILE_PATH")
    bpy.types.Scene.DLName = bpy.props.StringProperty(name="Name", default="mario")
    bpy.types.Scene.DLCustomExport = bpy.props.BoolProperty(name="Custom Export Path")
    bpy.types.Scene.DLExportHeaderType = bpy.props.EnumProperty(
        items=enumExportHeaderType, name="Header Export", default="Actor"
    )
    bpy.types.Scene.DLGroupName = bpy.props.StringProperty(name="Group Name", default="group0")
    bpy.types.Scene.DLLevelName = bpy.props.StringProperty(name="Level", default="bob")
    bpy.types.Scene.DLLevelOption = bpy.props.EnumProperty(items=enumLevelNames, name="Level", default="bob")

    bpy.types.Scene.texrect = bpy.props.PointerProperty(type=TextureProperty)
    bpy.types.Scene.texrectImageTexture = bpy.props.PointerProperty(type=bpy.types.ImageTexture)
    bpy.types.Scene.TexRectExportPath = bpy.props.StringProperty(name="Export Path", subtype="FILE_PATH")
    bpy.types.Scene.TexRectTexDir = bpy.props.StringProperty(name="Include Path", default="textures/segment2")
    bpy.types.Scene.TexRectName = bpy.props.StringProperty(name="Name", default="render_hud_image")
    bpy.types.Scene.TexRectCustomExport = bpy.props.BoolProperty(name="Custom Export Path")
    bpy.types.Scene.TexRectExportType = bpy.props.EnumProperty(name="Export Type", items=enumHUDExportLocation)

    bpy.app.handlers.depsgraph_update_post.append(populate_draw_layers)


def sm64_dl_writer_unregister():
    for cls in reversed(sm64_dl_writer_classes):
        unregister_class(cls)

    del bpy.types.Scene.levelDLExport
    del bpy.types.Scene.DLExportStart
    del bpy.types.Scene.DLExportEnd
    del bpy.types.Scene.DLExportGeoPtr
    del bpy.types.Scene.overwriteGeoPtr
    del bpy.types.Scene.DLExportPath
    del bpy.types.Scene.DLExportisStatic
    del bpy.types.Scene.DLDefinePath
    del bpy.types.Scene.DLUseBank0
    del bpy.types.Scene.DLRAMAddr
    del bpy.types.Scene.DLTexDir
    del bpy.types.Scene.DLSeparateTextureDef
    del bpy.types.Scene.DLincludeChildren
    del bpy.types.Scene.DLInsertableBinaryPath
    del bpy.types.Scene.DLName
    del bpy.types.Scene.DLCustomExport
    del bpy.types.Scene.DLExportHeaderType
    del bpy.types.Scene.DLGroupName
    del bpy.types.Scene.DLLevelName
    del bpy.types.Scene.DLLevelOption

    del bpy.types.Scene.texrect
    del bpy.types.Scene.TexRectExportPath
    del bpy.types.Scene.TexRectTexDir
    del bpy.types.Scene.TexRectName
    del bpy.types.Scene.texrectImageTexture
    del bpy.types.Scene.TexRectCustomExport
    del bpy.types.Scene.TexRectExportType

    if populate_draw_layers in bpy.app.handlers.depsgraph_update_post:
        bpy.app.handlers.depsgraph_update_post.remove(populate_draw_layers)<|MERGE_RESOLUTION|>--- conflicted
+++ resolved
@@ -59,6 +59,7 @@
     CScrollData,
     PluginError,
     copyPropertyGroup,
+    multilineLabel,
     raisePluginError,
     prop_split,
     draw_and_check_tab,
@@ -120,14 +121,7 @@
         return int(obj.draw_layer_static)
 
     def getRenderMode(self, drawLayer):
-<<<<<<< HEAD
         return self.draw_layers.layers_by_prop[drawLayer].preset
-=======
-        world = create_or_get_world(bpy.context.scene)
-        cycle1 = getattr(world, "draw_layer_" + str(drawLayer) + "_cycle_1")
-        cycle2 = getattr(world, "draw_layer_" + str(drawLayer) + "_cycle_2")
-        return [cycle1, cycle2]
->>>>>>> 651f4173
 
 
 class SM64GfxFormatter(GfxFormatter):
@@ -885,32 +879,10 @@
         return context.scene.gameEditorMode == "SM64" and context.scene.world is not None
 
     def draw(self, context):
-<<<<<<< HEAD
         col = self.layout.column()
         draw_layer_props = context.scene.world.fast64.sm64.draw_layers
         if draw_and_check_tab(col, draw_layer_props, "tab"):
             draw_layer_props.draw_props(col)
-=======
-        world = context.scene.world
-        if not world:
-            return
-
-        inputGroup = self.layout.column()
-        inputGroup.prop(
-            world, "menu_layers", text="Draw Layers", icon="TRIA_DOWN" if world.menu_layers else "TRIA_RIGHT"
-        )
-        if world.menu_layers:
-            for i in range(8):
-                drawLayerUI(inputGroup, i, world)
-
-
-def drawLayerUI(layout, drawLayer, world):
-    box = layout.box()
-    box.label(text="Layer " + str(drawLayer))
-    row = box.row()
-    row.prop(world, "draw_layer_" + str(drawLayer) + "_cycle_1", text="")
-    row.prop(world, "draw_layer_" + str(drawLayer) + "_cycle_2", text="")
->>>>>>> 651f4173
 
 
 class SM64_MaterialPanel(bpy.types.Panel):
@@ -950,7 +922,9 @@
     op_name: StringProperty()
 
     def execute_operator(self, context):
-        layer_props: SM64_DrawLayerProperties = context.scene.world.fast64.sm64.draw_layers
+        layer_props: SM64_DrawLayersProperties = context.scene.world.fast64.sm64.draw_layers
+        if layer_props.lock:
+            raise PluginError("Draw layer operators are locked by default, unlock them by disabling the lock icon")
         layers = layer_props.layers
         if self.op_name == "ADD":
             layers.add()
@@ -964,9 +938,9 @@
 class SM64_DrawLayerProperties(PropertyGroup):
     name: StringProperty(name="Name", default="Custom")
     enum: StringProperty(name="Enum", default="LAYER_CUSTOM")
-    index: StringProperty(name="Index", default="0x08")
-    cycle_1: StringProperty(name="", default="G_RM_AA_ZB_OPA_SURF")
-    cycle_2: StringProperty(name="", default="G_RM_AA_ZB_OPA_SURF2")
+    index: StringProperty(name="Index", default="0x08", update=update_world_default_rendermode)
+    cycle_1: StringProperty(name="", default="G_RM_AA_ZB_OPA_SURF", update=update_world_default_rendermode)
+    cycle_2: StringProperty(name="", default="G_RM_AA_ZB_OPA_SURF2", update=update_world_default_rendermode)
 
     @property
     def preset(self):
@@ -998,6 +972,9 @@
 class SM64_DrawLayersProperties(PropertyGroup):
     internal_defaults_set: BoolProperty()
     tab: BoolProperty(name="Draw Layers")
+    lock: BoolProperty(
+        name="", default=True
+    )  # As custom draw layers are very niche, it's best to lock the operators by default
     layers: CollectionProperty(type=SM64_DrawLayerProperties)
 
     @property
@@ -1097,10 +1074,28 @@
 
     def draw_props(self, layout: UILayout):
         col = layout.column()
+        multilineLabel(
+            col,
+            "(This feature is for advanced users, use at your own risk)\n"
+            "Disable the lock to remove or add new draw layers.",
+            icon="ERROR",
+        )
+        col.row().prop(self, "lock", icon="LOCKED" if self.lock else "UNLOCKED")
+        if not self.lock:
+            multilineLabel(
+                col,
+                "These won´t modify your repo's draw layers automatically!\n"
+                "Tip: Use repo settings and custom presets to streamline your\n"
+                "custom draw layer.",
+                icon="INFO",
+            )
+        layers_col = col.column()
+        layers_col.enabled = not self.lock
+
         draw_layer: SM64_DrawLayerProperties
         # Enumerate, then sort by index
         for i, draw_layer in sorted(enumerate(self.layers), key=lambda layer: layer[1].index):
-            box = col.box().column()
+            box = layers_col.box().column()
             row = box.row()
             SM64_DrawLayerOps.draw_props(row, "ADD", op_name="ADD", index=i)
             SM64_DrawLayerOps.draw_props(row, "REMOVE", op_name="REMOVE", index=i)
@@ -1143,58 +1138,6 @@
     for cls in sm64_dl_writer_classes:
         register_class(cls)
 
-<<<<<<< HEAD
-=======
-    bpy.types.World.draw_layer_0_cycle_1 = bpy.props.StringProperty(
-        default="G_RM_ZB_OPA_SURF", update=update_world_default_rendermode
-    )
-    bpy.types.World.draw_layer_0_cycle_2 = bpy.props.StringProperty(
-        default="G_RM_ZB_OPA_SURF2", update=update_world_default_rendermode
-    )
-    bpy.types.World.draw_layer_1_cycle_1 = bpy.props.StringProperty(
-        default="G_RM_AA_ZB_OPA_SURF", update=update_world_default_rendermode
-    )
-    bpy.types.World.draw_layer_1_cycle_2 = bpy.props.StringProperty(
-        default="G_RM_AA_ZB_OPA_SURF2", update=update_world_default_rendermode
-    )
-    bpy.types.World.draw_layer_2_cycle_1 = bpy.props.StringProperty(
-        default="G_RM_AA_ZB_OPA_DECAL", update=update_world_default_rendermode
-    )
-    bpy.types.World.draw_layer_2_cycle_2 = bpy.props.StringProperty(
-        default="G_RM_AA_ZB_OPA_DECAL2", update=update_world_default_rendermode
-    )
-    bpy.types.World.draw_layer_3_cycle_1 = bpy.props.StringProperty(
-        default="G_RM_AA_ZB_OPA_INTER", update=update_world_default_rendermode
-    )
-    bpy.types.World.draw_layer_3_cycle_2 = bpy.props.StringProperty(
-        default="G_RM_AA_ZB_OPA_INTER2", update=update_world_default_rendermode
-    )
-    bpy.types.World.draw_layer_4_cycle_1 = bpy.props.StringProperty(
-        default="G_RM_AA_ZB_TEX_EDGE", update=update_world_default_rendermode
-    )
-    bpy.types.World.draw_layer_4_cycle_2 = bpy.props.StringProperty(
-        default="G_RM_AA_ZB_TEX_EDGE2", update=update_world_default_rendermode
-    )
-    bpy.types.World.draw_layer_5_cycle_1 = bpy.props.StringProperty(
-        default="G_RM_AA_ZB_XLU_SURF", update=update_world_default_rendermode
-    )
-    bpy.types.World.draw_layer_5_cycle_2 = bpy.props.StringProperty(
-        default="G_RM_AA_ZB_XLU_SURF2", update=update_world_default_rendermode
-    )
-    bpy.types.World.draw_layer_6_cycle_1 = bpy.props.StringProperty(
-        default="G_RM_AA_ZB_XLU_DECAL", update=update_world_default_rendermode
-    )
-    bpy.types.World.draw_layer_6_cycle_2 = bpy.props.StringProperty(
-        default="G_RM_AA_ZB_XLU_DECAL2", update=update_world_default_rendermode
-    )
-    bpy.types.World.draw_layer_7_cycle_1 = bpy.props.StringProperty(
-        default="G_RM_AA_ZB_XLU_INTER", update=update_world_default_rendermode
-    )
-    bpy.types.World.draw_layer_7_cycle_2 = bpy.props.StringProperty(
-        default="G_RM_AA_ZB_XLU_INTER2", update=update_world_default_rendermode
-    )
-
->>>>>>> 651f4173
     bpy.types.Scene.DLExportStart = bpy.props.StringProperty(name="Start", default="11D8930")
     bpy.types.Scene.DLExportEnd = bpy.props.StringProperty(name="End", default="11FFF00")
     bpy.types.Scene.levelDLExport = bpy.props.EnumProperty(items=level_enums, name="Level", default="WF")
