--- conflicted
+++ resolved
@@ -216,15 +216,10 @@
                 post_regex=r"\s?\s?",  # tex to c includes 2 newlines
             )
 
-<<<<<<< HEAD
         # Append texture declaration to segment2.h
         write_or_delete_if_found(
-            Path(seg2HPath), ModifyFoundDescriptor(declaration), path_must_exist=True, footer=END_IF_FOOTER
+            Path(seg2HPath), ModifyFoundDescriptor(data.header), path_must_exist=True, footer=END_IF_FOOTER
         )
-=======
-            # Append texture declaration to segment2.h
-            writeIfNotFound(seg2HPath, data.header, "#endif")
->>>>>>> 8652b0bb
 
         # Write/Overwrite function to hud.c
         overwriteData("void\s*", fTexRect.name, code, hudPath, projectExportData[1], True, post_regex=r"\s?")
