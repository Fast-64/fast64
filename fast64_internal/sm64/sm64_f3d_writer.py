import shutil, copy, bpy, re, os
from io import BytesIO
from math import ceil, log, radians
from mathutils import Matrix, Vector
from bpy.utils import register_class, unregister_class
from ..panels import SM64_Panel
from ..f3d.f3d_writer import saveTextureIndex, exportF3DCommon
from ..f3d.f3d_material import TextureProperty, tmemUsageUI, all_combiner_uses, ui_procAnim
from .sm64_texscroll import modifyTexScrollFiles, modifyTexScrollHeadersGroup
from .sm64_utility import starSelectWarning
from .sm64_level_parser import parseLevelAtPointer
from .sm64_rom_tweaks import ExtendBank0x04
from typing import Tuple, Union, Iterable

from ..f3d.f3d_gbi import (
    GbiMacro,
    GfxTag,
    FMaterial,
    FModel,
    GfxFormatter,
    GfxMatWriteMethod,
    ScrollMethod,
    DLFormat,
    SPDisplayList,
    GfxList,
    GfxListTag,
    FTexRect,
    DPPipeSync,
    DPSetCycleType,
    DPSetTexturePersp,
    DPSetAlphaCompare,
    DPSetBlendColor,
    DPSetRenderMode,
    SPScisTextureRectangle,
    SPTexture,
    SPEndDisplayList,
    TextureExportSettings,
    FSetTileSizeScrollField,
    FImageKey,
    vertexScrollTemplate,
    get_tile_scroll_code,
    GFX_SIZE,
)

from ..utility import (
    CData,
    CScrollData,
    PluginError,
    raisePluginError,
    prop_split,
    encodeSegmentedAddr,
    applyRotation,
    toAlnum,
    checkIfPathExists,
    writeIfNotFound,
    overwriteData,
    getExportDir,
    writeMaterialFiles,
    writeMaterialHeaders,
    get64bitAlignedAddr,
    writeInsertableFile,
    getPathAndLevel,
    applyBasicTweaks,
    checkExpanded,
    tempName,
    getAddressFromRAMAddress,
    bytesToHex,
    customExportWarning,
    decompFolderMessage,
    makeWriteInfoBox,
    writeBoxExportType,
    enumExportHeaderType,
)

from .sm64_constants import (
    level_enums,
    enumLevelNames,
    level_pointers,
    defaultExtendSegment4,
    bank0Segment,
    insertableBinaryTypes,
)


enumHUDExportLocation = [
    ("HUD", "HUD", "Exports to src/game/hud.c"),
    ("Menu", "Menu", "Exports to src/game/ingame_menu.c"),
]

# filepath, function to insert before
enumHUDPaths = {
    "HUD": ("src/game/hud.c", "void render_hud(void)"),
    "Menu": ("src/game/ingame_menu.c", "s16 render_menus_and_dialogs()"),
}


class SM64Model(FModel):
    def __init__(self, f3dType, isHWv1, name, DLFormat, inline = False):
        FModel.__init__(self, f3dType, isHWv1, name, DLFormat, GfxMatWriteMethod.WriteDifferingAndRevert, inline = inline)

    def getDrawLayerV3(self, obj):
        return int(obj.draw_layer_static)

    def getRenderMode(self, drawLayer):
        cycle1 = getattr(bpy.context.scene.world, "draw_layer_" + str(drawLayer) + "_cycle_1")
        cycle2 = getattr(bpy.context.scene.world, "draw_layer_" + str(drawLayer) + "_cycle_2")
        return [cycle1, cycle2]


class SM64GfxFormatter(GfxFormatter):
    def __init__(self, scrollMethod: ScrollMethod):
        self.functionNodeDraw = False
        GfxFormatter.__init__(self, scrollMethod, 8, "segmented_to_virtual")

<<<<<<< HEAD
    def vertexScrollToC(self, fMaterial: FMaterial, name: str, count: int, inline: bool = False):
=======
    def processGfxScrollCommand(self, commandIndex: int, command: GbiMacro, gfxListName: str) -> Tuple[str, str]:
        tags: GfxTag = command.tags
        fMaterial: FMaterial = command.fMaterial

        if not tags:
            return "", ""
        elif tags & (GfxTag.TileScroll0 | GfxTag.TileScroll1):
            textureIndex = 0 if tags & GfxTag.TileScroll0 else 1
            return get_tile_scroll_code(fMaterial.scrollData, textureIndex, commandIndex)
        else:
            return "", ""

    def vertexScrollToC(self, fMaterial: FMaterial, vtxListName: str, vtxCount: int) -> CScrollData:
        data = CScrollData()
>>>>>>> 9bf6e9b3
        fScrollData = fMaterial.scrollData
        if fScrollData is None:
            return data

        data.source = vertexScrollTemplate(
            fScrollData,
            vtxListName,
            vtxCount,
            "absi",
            "signum_positive",
            "coss",
            "random_float",
            "random_sign",
            "segmented_to_virtual",
        )
<<<<<<< HEAD
        if not inline:
            sts_data.source = self.tileScrollStaticMaterialToC(fMaterial)
=======
>>>>>>> 9bf6e9b3

        scrollDataFields = fScrollData.fields[0]
        if not ((scrollDataFields[0].animType == "None") and (scrollDataFields[1].animType == "None")):
            funcName = f"scroll_{vtxListName}"
            data.header = f"extern void {funcName}();\n"
            data.functionCalls.append(funcName)

<<<<<<< HEAD
        # self.tileScrollFunc is set in GfxFormatter.tileScrollStaticMaterialToC
        if self.tileScrollFunc is not None:
            sts_data.header = f"{self.tileScrollFunc}\n"
        else:
            sts_data = None

        return data, sts_data
    
    def inlineTileScrollToC(self, fTriGroup: "FTriGroup"):
        sts_data = CData()
        sts_data.source = self.tileScrollInlineMaterialToC(fTriGroup)
        
        # self.tileScrollFunc is set in GfxFormatter.tileScrollStaticMaterialToC
        if self.tileScrollFunc is not None:
            sts_data.header = f"{self.tileScrollFunc}\n"
        else:
            sts_data = None
        return sts_data

    # This code is not functional, only used for an example
    def drawToC(self, f3d, gfxList):
        data = CData()
        if self.functionNodeDraw:
            data.header = (
                "Gfx* " + self.name + "(s32 renderContext, struct GraphNode* node, struct AllocOnlyPool *a2);\n"
            )
            data.source = (
                "Gfx* "
                + self.name
                + "(s32 renderContext, struct GraphNode* node, struct AllocOnlyPool *a2) {\n"
                + "\tGfx* startCmd = NULL;\n"
                + "\tGfx* glistp = NULL;\n"
                + "\tstruct GraphNodeGenerated *generatedNode;\n"
                + "\tif(renderContext == GEO_CONTEXT_RENDER) {\n"
                + "\t\tgeneratedNode = (struct GraphNodeGenerated *) node;\n"
                + "\t\tgeneratedNode->fnNode.node.flags = (generatedNode->fnNode.node.flags & 0xFF) | (generatedNode->parameter << 8);\n"
                + "\t\tstartCmd = glistp = alloc_display_list(sizeof(Gfx) * "
                + str(int(round(self.size_total(f3d) / GFX_SIZE)))
                + ");\n"
                + "\t\tif(startCmd == NULL) return NULL;\n"
            )

            for command in self.commands:
                if isinstance(command, SPDisplayList) and command.displayList.tag == GfxListTag.Material:
                    data.source += (
                        "\t"
                        + "glistp = "
                        + command.displayList.name
                        + "(glistp, gAreaUpdateCounter, gAreaUpdateCounter);\n"
                    )
                else:
                    data.source += "\t" + command.to_c(False) + ";\n"

            data.source += "\t}\n\treturn startCmd;\n}"
            return data
        else:
            return gfxList.to_c(f3d)

    # This code is not functional, only used for an example
    def tileScrollMaterialToC(self, f3d, fMaterial: FMaterial):
        data = CData()

        materialGfx = fMaterial.material
        scrollDataFields = fMaterial.scrollData.fields

        data.header = "Gfx* " + fMaterial.material.name + "(Gfx* glistp, int s, int t);\n"

        # Set tile scrolling
        for texIndex in range(2):  # for each texture
            for axisIndex in range(2):  # for each axis
                scrollField = scrollDataFields[texIndex][axisIndex]
                if scrollField.animType != "None":
                    if scrollField.animType == "Linear":
                        if axisIndex == 0:
                            fMaterial.tileSizeCommands[texIndex].uls = (
                                str(fMaterial.tileSizeCommands[0].uls) + " + s * " + str(scrollField.speed)
                            )
                        else:
                            fMaterial.tileSizeCommands[texIndex].ult = (
                                str(fMaterial.tileSizeCommands[0].ult) + " + s * " + str(scrollField.speed)
                            )

        # Build commands
        data.source = "Gfx* " + materialGfx.name + "(Gfx* glistp, int s, int t) {\n"
        for command in materialGfx.commands:
            data.source += "\t" + command.to_c(False) + ";\n"
        data.source += "\treturn glistp;\n}" + "\n\n"

        if fMaterial.revert is not None:
            data.append(fMaterial.revert.to_c(f3d))
=======
>>>>>>> 9bf6e9b3
        return data


def exportTexRectToC(dirPath, texProp, f3dType, isHWv1, texDir, savePNG, name, exportToProject, projectExportData):
    fTexRect = exportTexRectCommon(texProp, f3dType, isHWv1, name, not savePNG)

    if name is None or name == "":
        raise PluginError("Name cannot be empty.")

    exportData = fTexRect.to_c(savePNG, texDir, SM64GfxFormatter(ScrollMethod.Vertex))
    staticData = exportData.staticData
    dynamicData = exportData.dynamicData

    declaration = staticData.header
    code = modifyDLForHUD(dynamicData.source)
    data = staticData.source

    if exportToProject:
        seg2CPath = os.path.join(dirPath, "bin/segment2.c")
        seg2HPath = os.path.join(dirPath, "src/game/segment2.h")
        seg2TexDir = os.path.join(dirPath, "textures/segment2")
        hudPath = os.path.join(dirPath, projectExportData[0])

        checkIfPathExists(seg2CPath)
        checkIfPathExists(seg2HPath)
        checkIfPathExists(seg2TexDir)
        checkIfPathExists(hudPath)

        fTexRect.save_textures(seg2TexDir, not savePNG)

        textures = []
        for info, texture in fTexRect.textures.items():
            textures.append(texture)

        # Append/Overwrite texture definition to segment2.c
        overwriteData("const\s*u8\s*", textures[0].name, data, seg2CPath, None, False)

        # Append texture declaration to segment2.h
        writeIfNotFound(seg2HPath, declaration, "#endif")

        # Write/Overwrite function to hud.c
        overwriteData("void\s*", fTexRect.name, code, hudPath, projectExportData[1], True)

    else:
        singleFileData = ""
        singleFileData += "// Copy this function to src/game/hud.c or src/game/ingame_menu.c.\n"
        singleFileData += "// Call the function in render_hud() or render_menus_and_dialogs() respectively.\n"
        singleFileData += code
        singleFileData += "// Copy this declaration to src/game/segment2.h.\n"
        singleFileData += declaration
        singleFileData += "// Copy this texture data to bin/segment2.c\n"
        singleFileData += (
            "// If texture data is being included from an inc.c, make sure to copy the png to textures/segment2.\n"
        )
        singleFileData += data
        singleFilePath = os.path.join(dirPath, fTexRect.name + ".c")
        singleFile = open(singleFilePath, "w", newline="\n")
        singleFile.write(singleFileData)
        singleFile.close()

    if bpy.context.mode != "OBJECT":
        bpy.ops.object.mode_set(mode="OBJECT")


def modifyDLForHUD(data):
    # Use sm64 master dl pointer
    data = re.sub("glistp", "gDisplayListHead", data)

    # Add positional arguments to drawing, along with negative pos handling
    negativePosHandling = (
        "\ts32 xl = MAX(0, x);\n"
        + "\ts32 yl = MAX(0, y);\n"
        + "\ts32 xh = MAX(0, x + width - 1);\n"
        + "\ts32 yh = MAX(0, y + height - 1);\n"
        + "\ts = (x < 0) ? s - x : s;\n"
        + "\tt = (y < 0) ? t - y : t;\n"
    )

    data = re.sub(
        "Gfx\* gDisplayListHead\) \{\n",
        "s32 x, s32 y, s32 width, s32 height, s32 s, s32 t) {\n" + negativePosHandling,
        data,
    )

    # Remove display list end command and return value
    data = re.sub("\tgSPEndDisplayList\(gDisplayListHead\+\+\)\;\n\treturn gDisplayListHead;\n", "", data)
    data = "void" + data[4:]

    # Apply positional arguments to SPScisTextureRectangle
    matchResult = re.search(
        "gSPScisTextureRectangle\(gDisplayListHead\+\+\,"
        + " (((?!\,).)*)\, (((?!\,).)*)\, (((?!\,).)*)\, (((?!\,).)*)\, (((?!\,).)*)\, (((?!\,).)*)\, (((?!\,).)*)\,",
        data,
    )
    if matchResult:
        # data = data[:matchResult.start(0)] + \
        # 	'gSPScisTextureRectangle(gDisplayListHead++, (x << 2) + ' + \
        # 	matchResult.group(1) + ', (y << 2) + ' + \
        # 	matchResult.group(3) + ', (x << 2) + ' + \
        # 	matchResult.group(5) + ', (y << 2) + ' + \
        # 	matchResult.group(7) + ',' + data[matchResult.end(0):]
        data = (
            data[: matchResult.start(0)]
            + "gSPScisTextureRectangle(gDisplayListHead++, "
            + "xl << 2, yl << 2, xh << 2, yh << 2, "
            + matchResult.group(11)
            + ", s << 5, t << 5, "
            + data[matchResult.end(0) :]
        )

    # Make sure to convert segmented texture pointer to virtual
    # matchResult = re.search('gDPSetTextureImage\(gDisplayListHead\+\+\,' +\
    # 	'(((?!\,).)*)\, (((?!\,).)*)\, (((?!\,).)*)\, (((?!\,).)*)\)', data)
    # if matchResult:
    # 	data = data[:matchResult.start(7)] + 'segmented_to_virtual(&' + \
    # 		matchResult.group(7) + ")" +data[matchResult.end(7):]

    return data


def exportTexRectCommon(texProp, f3dType, isHWv1, name, convertTextureData):
    tex = texProp.tex
    if tex is None:
        raise PluginError("No texture is selected.")

    texProp.S.low = 0
    texProp.S.high = texProp.tex.size[0] - 1
    texProp.S.mask = ceil(log(texProp.tex.size[0], 2) - 0.001)
    texProp.S.shift = 0

    texProp.T.low = 0
    texProp.T.high = texProp.tex.size[1] - 1
    texProp.T.mask = ceil(log(texProp.tex.size[1], 2) - 0.001)
    texProp.T.shift = 0

    fTexRect = FTexRect(f3dType, isHWv1, toAlnum(name), GfxMatWriteMethod.WriteDifferingAndRevert)
    fMaterial = FMaterial(toAlnum(name) + "_mat", DLFormat.Dynamic)

    # dl_hud_img_begin
    fTexRect.draw.commands.extend(
        [
            DPPipeSync(),
            DPSetCycleType("G_CYC_COPY"),
            DPSetTexturePersp("G_TP_NONE"),
            DPSetAlphaCompare("G_AC_THRESHOLD"),
            DPSetBlendColor(0xFF, 0xFF, 0xFF, 0xFF),
            DPSetRenderMode(["G_RM_AA_XLU_SURF", "G_RM_AA_XLU_SURF2"], None),
        ]
    )

    drawEndCommands = GfxList("temp", GfxListTag.Draw, DLFormat.Dynamic)

    texDimensions, nextTmem, fImage = saveTextureIndex(
        None,
        texProp.tex.name,
        fTexRect,
        fMaterial,
        fTexRect.draw,
        drawEndCommands,
        texProp,
        0,
        0,
        "texture",
        convertTextureData,
        None,
        True,
        True,
        None,
        FImageKey(texProp.tex, texProp.tex_format, texProp.ci_format, [texProp.tex]),
    )

    fTexRect.draw.commands.append(
        SPScisTextureRectangle(0, 0, (texDimensions[0] - 1) << 2, (texDimensions[1] - 1) << 2, 0, 0, 0)
    )

    fTexRect.draw.commands.extend(drawEndCommands.commands)

    # dl_hud_img_end
    fTexRect.draw.commands.extend(
        [
            DPPipeSync(),
            DPSetCycleType("G_CYC_1CYCLE"),
            SPTexture(0xFFFF, 0xFFFF, 0, "G_TX_RENDERTILE", "G_OFF"),
            DPSetTexturePersp("G_TP_PERSP"),
            DPSetAlphaCompare("G_AC_NONE"),
            DPSetRenderMode(["G_RM_AA_ZB_OPA_SURF", "G_RM_AA_ZB_OPA_SURF2"], None),
            SPEndDisplayList(),
        ]
    )

    return fTexRect


def sm64ExportF3DtoC(
    basePath,
    obj,
    DLFormat,
    transformMatrix,
    f3dType,
    isHWv1,
    texDir,
    savePNG,
    texSeparate,
    includeChildren,
    name,
    levelName,
    groupName,
    customExport,
    headerType,
):
    dirPath, texDir = getExportDir(customExport, basePath, headerType, levelName, texDir, name)

    fModel = SM64Model(f3dType, isHWv1, name, DLFormat, inline = bpy.context.scene.exportInlineF3D)
    fMesh = exportF3DCommon(obj, fModel, transformMatrix, includeChildren, name, DLFormat, not savePNG)

    modelDirPath = os.path.join(dirPath, toAlnum(name))

    if not os.path.exists(modelDirPath):
        os.mkdir(modelDirPath)

    if headerType == "Actor":
        scrollName = "actor_dl_" + name
    elif headerType == "Level":
        scrollName = levelName + "_level_dl_" + name

    gfxFormatter = SM64GfxFormatter(ScrollMethod.Vertex)
    exportData = fModel.to_c(TextureExportSettings(texSeparate, savePNG, texDir, modelDirPath), gfxFormatter)
    staticData = exportData.staticData
    dynamicData = exportData.dynamicData
    texC = exportData.textureData

    scrollData = fModel.to_c_scroll(scrollName, gfxFormatter)
    modifyTexScrollFiles(basePath, modelDirPath, scrollData)

    if DLFormat == DLFormat.Static:
        staticData.append(dynamicData)
    else:
        geoString = writeMaterialFiles(
            basePath,
            modelDirPath,
            '#include "actors/' + toAlnum(name) + '/header.h"',
            '#include "actors/' + toAlnum(name) + '/material.inc.h"',
            dynamicData.header,
            dynamicData.source,
            "",
            customExport,
        )

    if texSeparate:
        texCFile = open(os.path.join(modelDirPath, "texture.inc.c"), "w", newline="\n")
        texCFile.write(texC.source)
        texCFile.close()

    modelPath = os.path.join(modelDirPath, "model.inc.c")
    outFile = open(modelPath, "w", newline="\n")
    outFile.write(staticData.source)
    outFile.close()

    headerPath = os.path.join(modelDirPath, "header.h")
    cDefFile = open(headerPath, "w", newline="\n")
    cDefFile.write(staticData.header)
    cDefFile.close()

    fileStatus = None
    if not customExport:
        if headerType == "Actor":
            # Write to group files
            if groupName == "" or groupName is None:
                raise PluginError("Actor header type chosen but group name not provided.")

            groupPathC = os.path.join(dirPath, groupName + ".c")
            groupPathH = os.path.join(dirPath, groupName + ".h")

            writeIfNotFound(groupPathC, '\n#include "' + toAlnum(name) + '/model.inc.c"', "")
            writeIfNotFound(groupPathH, '\n#include "' + toAlnum(name) + '/header.h"', "\n#endif")

            if DLFormat != DLFormat.Static:  # Change this
                writeMaterialHeaders(
                    basePath,
                    '#include "actors/' + toAlnum(name) + '/material.inc.c"',
                    '#include "actors/' + toAlnum(name) + '/material.inc.h"',
                )

            texscrollIncludeC = '#include "actors/' + name + '/texscroll.inc.c"'
            texscrollIncludeH = '#include "actors/' + name + '/texscroll.inc.h"'
            texscrollGroup = groupName
            texscrollGroupInclude = '#include "actors/' + groupName + '.h"'

        elif headerType == "Level":
            groupPathC = os.path.join(dirPath, "leveldata.c")
            groupPathH = os.path.join(dirPath, "header.h")

            writeIfNotFound(groupPathC, '\n#include "levels/' + levelName + "/" + toAlnum(name) + '/model.inc.c"', "")
            writeIfNotFound(
                groupPathH, '\n#include "levels/' + levelName + "/" + toAlnum(name) + '/header.h"', "\n#endif"
            )

            if DLFormat != DLFormat.Static:  # Change this
                writeMaterialHeaders(
                    basePath,
                    '#include "levels/' + levelName + "/" + toAlnum(name) + '/material.inc.c"',
                    '#include "levels/' + levelName + "/" + toAlnum(name) + '/material.inc.h"',
                )

            texscrollIncludeC = '#include "levels/' + levelName + "/" + name + '/texscroll.inc.c"'
            texscrollIncludeH = '#include "levels/' + levelName + "/" + name + '/texscroll.inc.h"'
            texscrollGroup = levelName
            texscrollGroupInclude = '#include "levels/' + levelName + '/header.h"'

        fileStatus = modifyTexScrollHeadersGroup(
            basePath,
            texscrollIncludeC,
            texscrollIncludeH,
            texscrollGroup,
            scrollData.topLevelScrollFunc,
            texscrollGroupInclude,
            scrollData.hasScrolling(),
        )

    if bpy.context.mode != "OBJECT":
        bpy.ops.object.mode_set(mode="OBJECT")

    return fileStatus


def exportF3DtoBinary(romfile, exportRange, transformMatrix, obj, f3dType, isHWv1, segmentData, includeChildren):

    fModel = SM64Model(f3dType, isHWv1, obj.name, DLFormat, inline = bpy.context.scene.exportInlineF3D)
    fMesh = exportF3DCommon(obj, fModel, transformMatrix, includeChildren, obj.name, DLFormat.Static, True)
    fModel.freePalettes()

    addrRange = fModel.set_addr(exportRange[0])
    if addrRange[1] > exportRange[1]:
        raise PluginError(
            "Size too big: Data ends at " + hex(addrRange[1]) + ", which is larger than the specified range."
        )
    fModel.save_binary(romfile, segmentData)
    if bpy.context.mode != "OBJECT":
        bpy.ops.object.mode_set(mode="OBJECT")

    segPointerData = encodeSegmentedAddr(fMesh.draw.startAddress, segmentData)

    return fMesh.draw.startAddress, addrRange, segPointerData


def exportF3DtoBinaryBank0(romfile, exportRange, transformMatrix, obj, f3dType, isHWv1, RAMAddr, includeChildren):

    fModel = SM64Model(f3dType, isHWv1, obj.name, DLFormat, inline = bpy.context.scene.exportInlineF3D)
    fMesh = exportF3DCommon(obj, fModel, transformMatrix, includeChildren, obj.name, DLFormat.Static, True)
    segmentData = copy.copy(bank0Segment)

    data, startRAM = getBinaryBank0F3DData(fModel, RAMAddr, exportRange)

    startAddress = get64bitAlignedAddr(exportRange[0])
    romfile.seek(startAddress)
    romfile.write(data)

    if bpy.context.mode != "OBJECT":
        bpy.ops.object.mode_set(mode="OBJECT")

    segPointerData = encodeSegmentedAddr(fMesh.draw.startAddress, segmentData)

    return (fMesh.draw.startAddress, (startAddress, startAddress + len(data)), segPointerData)


def exportF3DtoInsertableBinary(filepath, transformMatrix, obj, f3dType, isHWv1, includeChildren):

    fModel = SM64Model(f3dType, isHWv1, obj.name, DLFormat, inline = bpy.context.scene.exportInlineF3D)
    fMesh = exportF3DCommon(obj, fModel, transformMatrix, includeChildren, obj.name, DLFormat.Static, True)

    data, startRAM = getBinaryBank0F3DData(fModel, 0, [0, 0xFFFFFF])
    # must happen after getBinaryBank0F3DData
    address_ptrs = fModel.get_ptr_addresses(f3dType)

    writeInsertableFile(filepath, insertableBinaryTypes["Display List"], address_ptrs, fMesh.draw.startAddress, data)


def getBinaryBank0F3DData(fModel, RAMAddr, exportRange):
    fModel.freePalettes()
    segmentData = copy.copy(bank0Segment)

    addrRange = fModel.set_addr(RAMAddr)
    if addrRange[1] - RAMAddr > exportRange[1] - exportRange[0]:
        raise PluginError(
            "Size too big: Data ends at " + hex(addrRange[1]) + ", which is larger than the specified range."
        )

    bytesIO = BytesIO()
    # actualRAMAddr = get64bitAlignedAddr(RAMAddr)
    bytesIO.seek(RAMAddr)
    fModel.save_binary(bytesIO, segmentData)
    data = bytesIO.getvalue()[RAMAddr:]
    bytesIO.close()
    return data, RAMAddr


class SM64_ExportDL(bpy.types.Operator):
    # set bl_ properties
    bl_idname = "object.sm64_export_dl"
    bl_label = "Export Display List"
    bl_options = {"REGISTER", "UNDO", "PRESET"}

    # Called on demand (i.e. button press, menu item)
    # Can also be called from operator search menu (Spacebar)
    def execute(self, context):
        romfileOutput = None
        tempROM = None
        try:
            if context.mode != "OBJECT":
                raise PluginError("Operator can only be used in object mode.")
            allObjs = context.selected_objects
            if len(allObjs) == 0:
                raise PluginError("No objects selected.")
            obj = context.selected_objects[0]
            if not isinstance(obj.data, bpy.types.Mesh):
                raise PluginError("Object is not a mesh.")

            # T, R, S = obj.matrix_world.decompose()
            # objTransform = R.to_matrix().to_4x4() @ \
            # 	Matrix.Diagonal(S).to_4x4()

            # finalTransform = (blenderToSM64Rotation * \
            # 	(bpy.context.scene.blenderToSM64Scale)).to_4x4()
            # finalTransform = Matrix.Identity(4)
            scaleValue = bpy.context.scene.blenderToSM64Scale
            finalTransform = Matrix.Diagonal(Vector((scaleValue, scaleValue, scaleValue))).to_4x4()

        except Exception as e:
            raisePluginError(self, e)
            return {"CANCELLED"}

        try:
            applyRotation([obj], radians(90), "X")
            if context.scene.fast64.sm64.exportType == "C":
                exportPath, levelName = getPathAndLevel(
                    context.scene.DLCustomExport,
                    context.scene.DLExportPath,
                    context.scene.DLLevelName,
                    context.scene.DLLevelOption,
                )
                if not context.scene.DLCustomExport:
                    applyBasicTweaks(exportPath)
                fileStatus = sm64ExportF3DtoC(
                    exportPath,
                    obj,
                    DLFormat.Static if context.scene.DLExportisStatic else DLFormat.Dynamic,
                    finalTransform,
                    context.scene.f3d_type,
                    context.scene.isHWv1,
                    bpy.context.scene.DLTexDir,
                    bpy.context.scene.saveTextures,
                    bpy.context.scene.DLSeparateTextureDef,
                    bpy.context.scene.DLincludeChildren,
                    bpy.context.scene.DLName,
                    levelName,
                    context.scene.DLGroupName,
                    context.scene.DLCustomExport,
                    context.scene.DLExportHeaderType,
                )

                starSelectWarning(self, fileStatus)
                self.report({"INFO"}, "Success!")

            elif context.scene.fast64.sm64.exportType == "Insertable Binary":
                exportF3DtoInsertableBinary(
                    bpy.path.abspath(context.scene.DLInsertableBinaryPath),
                    finalTransform,
                    obj,
                    context.scene.f3d_type,
                    context.scene.isHWv1,
                    bpy.context.scene.DLincludeChildren,
                )
                self.report({"INFO"}, "Success! DL at " + context.scene.DLInsertableBinaryPath + ".")
            else:
                checkExpanded(bpy.path.abspath(context.scene.exportRom))
                tempROM = tempName(context.scene.outputRom)
                romfileExport = open(bpy.path.abspath(context.scene.exportRom), "rb")
                shutil.copy(bpy.path.abspath(context.scene.exportRom), bpy.path.abspath(tempROM))
                romfileExport.close()
                romfileOutput = open(bpy.path.abspath(tempROM), "rb+")

                levelParsed = parseLevelAtPointer(romfileOutput, level_pointers[context.scene.levelDLExport])
                segmentData = levelParsed.segmentData
                if context.scene.extendBank4:
                    ExtendBank0x04(romfileOutput, segmentData, defaultExtendSegment4)

                if context.scene.DLUseBank0:
                    startAddress, addrRange, segPointerData = exportF3DtoBinaryBank0(
                        romfileOutput,
                        [int(context.scene.DLExportStart, 16), int(context.scene.DLExportEnd, 16)],
                        finalTransform,
                        obj,
                        context.scene.f3d_type,
                        context.scene.isHWv1,
                        getAddressFromRAMAddress(int(context.scene.DLRAMAddr, 16)),
                        bpy.context.scene.DLincludeChildren,
                    )
                else:
                    startAddress, addrRange, segPointerData = exportF3DtoBinary(
                        romfileOutput,
                        [int(context.scene.DLExportStart, 16), int(context.scene.DLExportEnd, 16)],
                        finalTransform,
                        obj,
                        context.scene.f3d_type,
                        context.scene.isHWv1,
                        segmentData,
                        bpy.context.scene.DLincludeChildren,
                    )

                if context.scene.overwriteGeoPtr:
                    romfileOutput.seek(int(context.scene.DLExportGeoPtr, 16))
                    romfileOutput.write(segPointerData)

                romfileOutput.close()
                if os.path.exists(bpy.path.abspath(context.scene.outputRom)):
                    os.remove(bpy.path.abspath(context.scene.outputRom))
                os.rename(bpy.path.abspath(tempROM), bpy.path.abspath(context.scene.outputRom))

                if context.scene.DLUseBank0:
                    self.report(
                        {"INFO"},
                        "Success! DL at ("
                        + hex(addrRange[0])
                        + ", "
                        + hex(addrRange[1])
                        + "), "
                        + "to write to RAM address "
                        + hex(startAddress + 0x80000000),
                    )
                else:

                    self.report(
                        {"INFO"},
                        "Success! DL at ("
                        + hex(addrRange[0])
                        + ", "
                        + hex(addrRange[1])
                        + ") (Seg. "
                        + bytesToHex(segPointerData)
                        + ").",
                    )

            applyRotation([obj], radians(-90), "X")
            return {"FINISHED"}  # must return a set

        except Exception as e:
            if context.mode != "OBJECT":
                bpy.ops.object.mode_set(mode="OBJECT")
            applyRotation([obj], radians(-90), "X")
            if context.scene.fast64.sm64.exportType == "Binary":
                if romfileOutput is not None:
                    romfileOutput.close()
                if tempROM is not None and os.path.exists(bpy.path.abspath(tempROM)):
                    os.remove(bpy.path.abspath(tempROM))
            raisePluginError(self, e)
            return {"CANCELLED"}  # must return a set


class SM64_ExportDLPanel(SM64_Panel):
    bl_idname = "SM64_PT_export_dl"
    bl_label = "SM64 DL Exporter"
    goal = "Export Displaylist"

    # called every frame
    def draw(self, context):
        col = self.layout.column()
        propsDLE = col.operator(SM64_ExportDL.bl_idname)

        if context.scene.fast64.sm64.exportType == "C":
            col.prop(context.scene, "DLExportisStatic")

            col.prop(context.scene, "DLCustomExport")
            if context.scene.DLCustomExport:
                col.prop(context.scene, "DLExportPath")
                prop_split(col, context.scene, "DLName", "Name")
                if context.scene.saveTextures:
                    prop_split(col, context.scene, "DLTexDir", "Texture Include Path")
                    col.prop(context.scene, "DLSeparateTextureDef")
                customExportWarning(col)
            else:
                prop_split(col, context.scene, "DLExportHeaderType", "Export Type")
                prop_split(col, context.scene, "DLName", "Name")
                if context.scene.DLExportHeaderType == "Actor":
                    prop_split(col, context.scene, "DLGroupName", "Group Name")
                elif context.scene.DLExportHeaderType == "Level":
                    prop_split(col, context.scene, "DLLevelOption", "Level")
                    if context.scene.DLLevelOption == "custom":
                        prop_split(col, context.scene, "DLLevelName", "Level Name")
                if context.scene.saveTextures:
                    col.prop(context.scene, "DLSeparateTextureDef")

                decompFolderMessage(col)
                writeBox = makeWriteInfoBox(col)
                writeBoxExportType(
                    writeBox,
                    context.scene.DLExportHeaderType,
                    context.scene.DLName,
                    context.scene.DLLevelName,
                    context.scene.DLLevelOption,
                )

        elif context.scene.fast64.sm64.exportType == "Insertable Binary":
            col.prop(context.scene, "DLInsertableBinaryPath")
        else:
            prop_split(col, context.scene, "DLExportStart", "Start Address")
            prop_split(col, context.scene, "DLExportEnd", "End Address")
            col.prop(context.scene, "DLUseBank0")
            if context.scene.DLUseBank0:
                prop_split(col, context.scene, "DLRAMAddr", "RAM Address")
            else:
                col.prop(context.scene, "levelDLExport")
            col.prop(context.scene, "overwriteGeoPtr")
            if context.scene.overwriteGeoPtr:
                prop_split(col, context.scene, "DLExportGeoPtr", "Geolayout Pointer")
        col.prop(context.scene, "DLincludeChildren")


class ExportTexRectDraw(bpy.types.Operator):
    # set bl_ properties
    bl_idname = "object.f3d_texrect_draw"
    bl_label = "Export F3D Texture Rectangle"
    bl_options = {"REGISTER", "UNDO", "PRESET"}

    # Called on demand (i.e. button press, menu item)
    # Can also be called from operator search menu (Spacebar)
    def execute(self, context):
        try:
            if context.scene.texrect.tex is None:
                raise PluginError("No texture selected.")
            else:
                if context.scene.TexRectCustomExport:
                    exportPath = context.scene.TexRectExportPath
                else:
                    if context.scene.decompPath == "":
                        raise PluginError("Decomp path has not been set in File Settings.")
                    exportPath = context.scene.decompPath
                if not context.scene.TexRectCustomExport:
                    applyBasicTweaks(exportPath)
                exportTexRectToC(
                    bpy.path.abspath(exportPath),
                    context.scene.texrect,
                    context.scene.f3d_type,
                    context.scene.isHWv1,
                    "textures/segment2",
                    context.scene.saveTextures,
                    context.scene.TexRectName,
                    not context.scene.TexRectCustomExport,
                    enumHUDPaths[context.scene.TexRectExportType],
                )

                self.report({"INFO"}, "Success!")
        except Exception as e:
            raisePluginError(self, e)
            return {"CANCELLED"}
        return {"FINISHED"}  # must return a set


class UnlinkTexRect(bpy.types.Operator):
    bl_idname = "image.texrect_unlink"
    bl_label = "Unlink TexRect Image"
    bl_options = {"REGISTER", "UNDO", "PRESET"}

    # Called on demand (i.e. button press, menu item)
    # Can also be called from operator search menu (Spacebar)
    def execute(self, context):
        context.scene.texrect.tex = None
        return {"FINISHED"}  # must return a set


class ExportTexRectDrawPanel(SM64_Panel):
    bl_idname = "TEXTURE_PT_export_texrect"
    bl_label = "SM64 UI Image Exporter"
    goal = "Export UI Image"
    decomp_only = True

    # called every frame
    def draw(self, context):
        col = self.layout.column()
        propsTexRectE = col.operator(ExportTexRectDraw.bl_idname)

        textureProp = context.scene.texrect
        tex = textureProp.tex
        col.label(text="This is for decomp only.")
        col.template_ID(textureProp, "tex", new="image.new", open="image.open", unlink="image.texrect_unlink")
        # col.prop(textureProp, 'tex')

        tmemUsageUI(col, textureProp)
        if tex is not None and tex.size[0] > 0 and tex.size[1] > 0:
            col.prop(textureProp, "tex_format", text="Format")
            if textureProp.tex_format[:2] == "CI":
                col.prop(textureProp, "ci_format", text="CI Format")
            col.prop(textureProp.S, "clamp", text="Clamp S")
            col.prop(textureProp.T, "clamp", text="Clamp T")
            col.prop(textureProp.S, "mirror", text="Mirror S")
            col.prop(textureProp.T, "mirror", text="Mirror T")

        prop_split(col, context.scene, "TexRectName", "Name")
        col.prop(context.scene, "TexRectCustomExport")
        if context.scene.TexRectCustomExport:
            col.prop(context.scene, "TexRectExportPath")
            customExportWarning(col)
        else:
            prop_split(col, context.scene, "TexRectExportType", "Export Type")
            if not context.scene.TexRectCustomExport:
                decompFolderMessage(col)
                writeBox = makeWriteInfoBox(col)
                writeBox.label(text="bin/segment2.c")
                writeBox.label(text="src/game/segment2.h")
                writeBox.label(text="textures/segment2")
            infoBox = col.box()
            infoBox.label(text="After export, call your hud's draw function in ")
            infoBox.label(text=enumHUDPaths[context.scene.TexRectExportType][0] + ": ")
            infoBox.label(text=enumHUDPaths[context.scene.TexRectExportType][1] + ".")


class SM64_DrawLayersPanel(bpy.types.Panel):
    bl_label = "SM64 Draw Layers"
    bl_idname = "WORLD_PT_SM64_Draw_Layers_Panel"
    bl_space_type = "PROPERTIES"
    bl_region_type = "WINDOW"
    bl_context = "world"
    bl_options = {"HIDE_HEADER"}

    @classmethod
    def poll(cls, context):
        return context.scene.gameEditorMode == "SM64"

    def draw(self, context):
        world = context.scene.world
        layout = self.layout

        inputGroup = layout.column()
        inputGroup.prop(
            world, "menu_layers", text="Draw Layers", icon="TRIA_DOWN" if world.menu_layers else "TRIA_RIGHT"
        )
        if world.menu_layers:
            for i in range(8):
                drawLayerUI(inputGroup, i, world)


def drawLayerUI(layout, drawLayer, world):
    box = layout.box()
    box.label(text="Layer " + str(drawLayer))
    row = box.row()
    row.prop(world, "draw_layer_" + str(drawLayer) + "_cycle_1", text="")
    row.prop(world, "draw_layer_" + str(drawLayer) + "_cycle_2", text="")


class SM64_MaterialPanel(bpy.types.Panel):
    bl_label = "SM64 Material"
    bl_idname = "MATERIAL_PT_SM64_Material_Inspector"
    bl_space_type = "PROPERTIES"
    bl_region_type = "WINDOW"
    bl_context = "material"
    bl_options = {"HIDE_HEADER"}

    @classmethod
    def poll(cls, context):
        return context.material is not None and context.material.is_f3d and context.scene.gameEditorMode == "SM64"

    def draw(self, context):
        layout = self.layout
        material = context.material
        col = layout.column()

        if material.mat_ver > 3:
            f3dMat = material.f3d_mat
        else:
            f3dMat = material
        useDict = all_combiner_uses(f3dMat)

        if useDict["Texture"]:
            ui_procAnim(material, col, useDict["Texture 0"], useDict["Texture 1"], "SM64 UV Texture Scroll", False)


sm64_dl_writer_classes = (
    SM64_ExportDL,
    ExportTexRectDraw,
    UnlinkTexRect,
)

sm64_dl_writer_panel_classes = (
    SM64_MaterialPanel,
    SM64_DrawLayersPanel,
    SM64_ExportDLPanel,
    ExportTexRectDrawPanel,
)


def sm64_dl_writer_panel_register():
    for cls in sm64_dl_writer_panel_classes:
        register_class(cls)


def sm64_dl_writer_panel_unregister():
    for cls in sm64_dl_writer_panel_classes:
        unregister_class(cls)


def sm64_dl_writer_register():
    for cls in sm64_dl_writer_classes:
        register_class(cls)

    bpy.types.World.draw_layer_0_cycle_1 = bpy.props.StringProperty(default="G_RM_ZB_OPA_SURF")
    bpy.types.World.draw_layer_0_cycle_2 = bpy.props.StringProperty(default="G_RM_ZB_OPA_SURF2")
    bpy.types.World.draw_layer_1_cycle_1 = bpy.props.StringProperty(default="G_RM_AA_ZB_OPA_SURF")
    bpy.types.World.draw_layer_1_cycle_2 = bpy.props.StringProperty(default="G_RM_AA_ZB_OPA_SURF2")
    bpy.types.World.draw_layer_2_cycle_1 = bpy.props.StringProperty(default="G_RM_AA_ZB_OPA_DECAL")
    bpy.types.World.draw_layer_2_cycle_2 = bpy.props.StringProperty(default="G_RM_AA_ZB_OPA_DECAL2")
    bpy.types.World.draw_layer_3_cycle_1 = bpy.props.StringProperty(default="G_RM_AA_ZB_OPA_INTER")
    bpy.types.World.draw_layer_3_cycle_2 = bpy.props.StringProperty(default="G_RM_AA_ZB_OPA_INTER2")
    bpy.types.World.draw_layer_4_cycle_1 = bpy.props.StringProperty(default="G_RM_AA_ZB_TEX_EDGE")
    bpy.types.World.draw_layer_4_cycle_2 = bpy.props.StringProperty(default="G_RM_AA_ZB_TEX_EDGE2")
    bpy.types.World.draw_layer_5_cycle_1 = bpy.props.StringProperty(default="G_RM_AA_ZB_XLU_SURF")
    bpy.types.World.draw_layer_5_cycle_2 = bpy.props.StringProperty(default="G_RM_AA_ZB_XLU_SURF2")
    bpy.types.World.draw_layer_6_cycle_1 = bpy.props.StringProperty(default="G_RM_AA_ZB_XLU_DECAL")
    bpy.types.World.draw_layer_6_cycle_2 = bpy.props.StringProperty(default="G_RM_AA_ZB_XLU_DECAL2")
    bpy.types.World.draw_layer_7_cycle_1 = bpy.props.StringProperty(default="G_RM_AA_ZB_XLU_INTER")
    bpy.types.World.draw_layer_7_cycle_2 = bpy.props.StringProperty(default="G_RM_AA_ZB_XLU_INTER2")

    bpy.types.Scene.DLExportStart = bpy.props.StringProperty(name="Start", default="11D8930")
    bpy.types.Scene.DLExportEnd = bpy.props.StringProperty(name="End", default="11FFF00")
    bpy.types.Scene.levelDLExport = bpy.props.EnumProperty(items=level_enums, name="Level", default="WF")
    bpy.types.Scene.DLExportGeoPtr = bpy.props.StringProperty(name="Geolayout Pointer", default="132AA8")
    bpy.types.Scene.overwriteGeoPtr = bpy.props.BoolProperty(name="Overwrite geolayout pointer", default=False)
    bpy.types.Scene.DLExportPath = bpy.props.StringProperty(name="Directory", subtype="FILE_PATH")
    bpy.types.Scene.DLExportisStatic = bpy.props.BoolProperty(name="Static DL", default=True)
    bpy.types.Scene.DLDefinePath = bpy.props.StringProperty(name="Definitions Filepath", subtype="FILE_PATH")
    bpy.types.Scene.DLUseBank0 = bpy.props.BoolProperty(name="Use Bank 0")
    bpy.types.Scene.DLRAMAddr = bpy.props.StringProperty(name="RAM Address", default="80000000")
    bpy.types.Scene.DLTexDir = bpy.props.StringProperty(name="Include Path", default="levels/bob")
    bpy.types.Scene.DLSeparateTextureDef = bpy.props.BoolProperty(name="Save texture.inc.c separately")
    bpy.types.Scene.DLincludeChildren = bpy.props.BoolProperty(name="Include Children")
    bpy.types.Scene.DLInsertableBinaryPath = bpy.props.StringProperty(name="Filepath", subtype="FILE_PATH")
    bpy.types.Scene.DLName = bpy.props.StringProperty(name="Name", default="mario")
    bpy.types.Scene.DLCustomExport = bpy.props.BoolProperty(name="Custom Export Path")
    bpy.types.Scene.DLExportHeaderType = bpy.props.EnumProperty(
        items=enumExportHeaderType, name="Header Export", default="Actor"
    )
    bpy.types.Scene.DLGroupName = bpy.props.StringProperty(name="Group Name", default="group0")
    bpy.types.Scene.DLLevelName = bpy.props.StringProperty(name="Level", default="bob")
    bpy.types.Scene.DLLevelOption = bpy.props.EnumProperty(items=enumLevelNames, name="Level", default="bob")

    bpy.types.Scene.texrect = bpy.props.PointerProperty(type=TextureProperty)
    bpy.types.Scene.texrectImageTexture = bpy.props.PointerProperty(type=bpy.types.ImageTexture)
    bpy.types.Scene.TexRectExportPath = bpy.props.StringProperty(name="Export Path", subtype="FILE_PATH")
    bpy.types.Scene.TexRectTexDir = bpy.props.StringProperty(name="Include Path", default="textures/segment2")
    bpy.types.Scene.TexRectName = bpy.props.StringProperty(name="Name", default="render_hud_image")
    bpy.types.Scene.TexRectCustomExport = bpy.props.BoolProperty(name="Custom Export Path")
    bpy.types.Scene.TexRectExportType = bpy.props.EnumProperty(name="Export Type", items=enumHUDExportLocation)


def sm64_dl_writer_unregister():
    for cls in reversed(sm64_dl_writer_classes):
        unregister_class(cls)

    del bpy.types.Scene.levelDLExport
    del bpy.types.Scene.DLExportStart
    del bpy.types.Scene.DLExportEnd
    del bpy.types.Scene.DLExportGeoPtr
    del bpy.types.Scene.overwriteGeoPtr
    del bpy.types.Scene.DLExportPath
    del bpy.types.Scene.DLExportisStatic
    del bpy.types.Scene.DLDefinePath
    del bpy.types.Scene.DLUseBank0
    del bpy.types.Scene.DLRAMAddr
    del bpy.types.Scene.DLTexDir
    del bpy.types.Scene.DLSeparateTextureDef
    del bpy.types.Scene.DLincludeChildren
    del bpy.types.Scene.DLInsertableBinaryPath
    del bpy.types.Scene.DLName
    del bpy.types.Scene.DLCustomExport
    del bpy.types.Scene.DLExportHeaderType
    del bpy.types.Scene.DLGroupName
    del bpy.types.Scene.DLLevelName
    del bpy.types.Scene.DLLevelOption

    del bpy.types.Scene.texrect
    del bpy.types.Scene.TexRectExportPath
    del bpy.types.Scene.TexRectTexDir
    del bpy.types.Scene.TexRectName
    del bpy.types.Scene.texrectImageTexture
    del bpy.types.Scene.TexRectCustomExport
    del bpy.types.Scene.TexRectExportType<|MERGE_RESOLUTION|>--- conflicted
+++ resolved
@@ -112,9 +112,6 @@
         self.functionNodeDraw = False
         GfxFormatter.__init__(self, scrollMethod, 8, "segmented_to_virtual")
 
-<<<<<<< HEAD
-    def vertexScrollToC(self, fMaterial: FMaterial, name: str, count: int, inline: bool = False):
-=======
     def processGfxScrollCommand(self, commandIndex: int, command: GbiMacro, gfxListName: str) -> Tuple[str, str]:
         tags: GfxTag = command.tags
         fMaterial: FMaterial = command.fMaterial
@@ -129,7 +126,6 @@
 
     def vertexScrollToC(self, fMaterial: FMaterial, vtxListName: str, vtxCount: int) -> CScrollData:
         data = CScrollData()
->>>>>>> 9bf6e9b3
         fScrollData = fMaterial.scrollData
         if fScrollData is None:
             return data
@@ -145,111 +141,12 @@
             "random_sign",
             "segmented_to_virtual",
         )
-<<<<<<< HEAD
-        if not inline:
-            sts_data.source = self.tileScrollStaticMaterialToC(fMaterial)
-=======
->>>>>>> 9bf6e9b3
 
         scrollDataFields = fScrollData.fields[0]
         if not ((scrollDataFields[0].animType == "None") and (scrollDataFields[1].animType == "None")):
             funcName = f"scroll_{vtxListName}"
             data.header = f"extern void {funcName}();\n"
             data.functionCalls.append(funcName)
-
-<<<<<<< HEAD
-        # self.tileScrollFunc is set in GfxFormatter.tileScrollStaticMaterialToC
-        if self.tileScrollFunc is not None:
-            sts_data.header = f"{self.tileScrollFunc}\n"
-        else:
-            sts_data = None
-
-        return data, sts_data
-    
-    def inlineTileScrollToC(self, fTriGroup: "FTriGroup"):
-        sts_data = CData()
-        sts_data.source = self.tileScrollInlineMaterialToC(fTriGroup)
-        
-        # self.tileScrollFunc is set in GfxFormatter.tileScrollStaticMaterialToC
-        if self.tileScrollFunc is not None:
-            sts_data.header = f"{self.tileScrollFunc}\n"
-        else:
-            sts_data = None
-        return sts_data
-
-    # This code is not functional, only used for an example
-    def drawToC(self, f3d, gfxList):
-        data = CData()
-        if self.functionNodeDraw:
-            data.header = (
-                "Gfx* " + self.name + "(s32 renderContext, struct GraphNode* node, struct AllocOnlyPool *a2);\n"
-            )
-            data.source = (
-                "Gfx* "
-                + self.name
-                + "(s32 renderContext, struct GraphNode* node, struct AllocOnlyPool *a2) {\n"
-                + "\tGfx* startCmd = NULL;\n"
-                + "\tGfx* glistp = NULL;\n"
-                + "\tstruct GraphNodeGenerated *generatedNode;\n"
-                + "\tif(renderContext == GEO_CONTEXT_RENDER) {\n"
-                + "\t\tgeneratedNode = (struct GraphNodeGenerated *) node;\n"
-                + "\t\tgeneratedNode->fnNode.node.flags = (generatedNode->fnNode.node.flags & 0xFF) | (generatedNode->parameter << 8);\n"
-                + "\t\tstartCmd = glistp = alloc_display_list(sizeof(Gfx) * "
-                + str(int(round(self.size_total(f3d) / GFX_SIZE)))
-                + ");\n"
-                + "\t\tif(startCmd == NULL) return NULL;\n"
-            )
-
-            for command in self.commands:
-                if isinstance(command, SPDisplayList) and command.displayList.tag == GfxListTag.Material:
-                    data.source += (
-                        "\t"
-                        + "glistp = "
-                        + command.displayList.name
-                        + "(glistp, gAreaUpdateCounter, gAreaUpdateCounter);\n"
-                    )
-                else:
-                    data.source += "\t" + command.to_c(False) + ";\n"
-
-            data.source += "\t}\n\treturn startCmd;\n}"
-            return data
-        else:
-            return gfxList.to_c(f3d)
-
-    # This code is not functional, only used for an example
-    def tileScrollMaterialToC(self, f3d, fMaterial: FMaterial):
-        data = CData()
-
-        materialGfx = fMaterial.material
-        scrollDataFields = fMaterial.scrollData.fields
-
-        data.header = "Gfx* " + fMaterial.material.name + "(Gfx* glistp, int s, int t);\n"
-
-        # Set tile scrolling
-        for texIndex in range(2):  # for each texture
-            for axisIndex in range(2):  # for each axis
-                scrollField = scrollDataFields[texIndex][axisIndex]
-                if scrollField.animType != "None":
-                    if scrollField.animType == "Linear":
-                        if axisIndex == 0:
-                            fMaterial.tileSizeCommands[texIndex].uls = (
-                                str(fMaterial.tileSizeCommands[0].uls) + " + s * " + str(scrollField.speed)
-                            )
-                        else:
-                            fMaterial.tileSizeCommands[texIndex].ult = (
-                                str(fMaterial.tileSizeCommands[0].ult) + " + s * " + str(scrollField.speed)
-                            )
-
-        # Build commands
-        data.source = "Gfx* " + materialGfx.name + "(Gfx* glistp, int s, int t) {\n"
-        for command in materialGfx.commands:
-            data.source += "\t" + command.to_c(False) + ";\n"
-        data.source += "\treturn glistp;\n}" + "\n\n"
-
-        if fMaterial.revert is not None:
-            data.append(fMaterial.revert.to_c(f3d))
-=======
->>>>>>> 9bf6e9b3
         return data
 
 
