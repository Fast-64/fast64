--- conflicted
+++ resolved
@@ -82,11 +82,7 @@
 
 
 def drawGeoInfo(panel: Panel, bone: Bone):
-<<<<<<< HEAD
-=======
     bone_props: "SM64_BoneProperties" = bone.fast64.sm64
-    panel.layout.box().label(text="Geolayout Inspector")
->>>>>>> d705b7a8
     if bone is None:
         panel.layout.label(text="Edit geolayout properties in Pose mode.")
         return
