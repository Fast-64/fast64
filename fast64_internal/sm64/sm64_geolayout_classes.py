--- conflicted
+++ resolved
@@ -281,43 +281,6 @@
         return drawLayers
 
 
-<<<<<<< HEAD
-=======
-class BaseDisplayListNode:
-    """Base displaylist node with common helper functions dealing with displaylists"""
-
-    dl_ext = "WITH_DL"  # add dl_ext to geo command if command has a displaylist
-    override_layer = False
-
-    def get_dl_address(self):
-        assert self.dlRef is None, "dlRef not implemented in binary"
-        if self.hasDL and self.DLmicrocode is not None:
-            return self.DLmicrocode.startAddress
-        return None
-
-    def get_dl_name(self):
-        if self.hasDL and (self.dlRef or self.DLmicrocode is not None):
-            return self.dlRef or self.DLmicrocode.name
-        return "NULL"
-
-    def get_c_func_macro(self, base_cmd: str):
-        return f"{base_cmd}_{self.dl_ext}" if self.hasDL else base_cmd
-
-    def c_func_macro(self, base_cmd: str, *args: str):
-        """
-        Supply base command and all arguments for command.
-        if self.hasDL:
-                this will add self.dl_ext to the command, and
-                adds the name of the displaylist to the end of the command
-        Example return: 'GEO_YOUR_COMMAND_WITH_DL(arg, arg2),'
-        """
-        all_args = list(args)
-        if self.hasDL:
-            all_args.append(self.get_dl_name())
-        return f'{self.get_c_func_macro(base_cmd)}({", ".join(all_args)}),'
-
-
->>>>>>> 2c87745b
 class TransformNode:
     def __init__(self, node):
         self.node = node
