--- conflicted
+++ resolved
@@ -1583,14 +1583,8 @@
 
 
 def sm64_geo_parser_panel_register():
-<<<<<<< HEAD
-	for cls in sm64_geo_parser_panel_classes:
-		register_recursive(cls)
-=======
     for cls in sm64_geo_parser_panel_classes:
-        register_class(cls)
-
->>>>>>> 3a6dacca
+        register_recursive(cls)
 
 def sm64_geo_parser_panel_unregister():
     for cls in sm64_geo_parser_panel_classes:
@@ -1598,28 +1592,14 @@
 
 
 def sm64_geo_parser_register():
-<<<<<<< HEAD
-	for cls in sm64_geo_parser_classes:
-		register_recursive(cls)
-
-	bpy.types.Scene.geoImportAddr = bpy.props.StringProperty(
-		name ='Start Address', default = '1F1D60')
-	bpy.types.Scene.generateArmature = bpy.props.BoolProperty(
-		name ='Generate Armature?', default = True)
-	bpy.types.Scene.levelGeoImport = bpy.props.EnumProperty(items = level_enums,
-		name = 'Level', default = 'HMC')
-	bpy.types.Scene.ignoreSwitch = bpy.props.BoolProperty(
-		name = 'Ignore Switch Nodes', default = True)
-=======
     for cls in sm64_geo_parser_classes:
-        register_class(cls)
+        register_recursive(cls)
 
     bpy.types.Scene.geoImportAddr = bpy.props.StringProperty(name="Start Address", default="1F1D60")
     bpy.types.Scene.generateArmature = bpy.props.BoolProperty(name="Generate Armature?", default=True)
     bpy.types.Scene.levelGeoImport = bpy.props.EnumProperty(items=level_enums, name="Level", default="HMC")
     bpy.types.Scene.ignoreSwitch = bpy.props.BoolProperty(name="Ignore Switch Nodes", default=True)
 
->>>>>>> 3a6dacca
 
 def sm64_geo_parser_unregister():
     for cls in reversed(sm64_geo_parser_classes):
