import bpy, mathutils, math, bmesh, copy
from bpy.utils import register_class, unregister_class
from ..f3d.f3d_parser import createBlankMaterial, parseF3DBinary
from ..panels import SM64_Panel, sm64GoalImport
from .sm64_level_parser import parseLevelAtPointer
from .sm64_constants import level_pointers, level_enums
from .sm64_geolayout_bone import enumShadowType
from .sm64_geolayout_constants import getGeoLayoutCmdLength, nodeGroupCmds, GEO_BRANCH_STORE

from ..utility import (
	PluginError,
	decodeSegmentedAddr,
	raisePluginError,
	bytesToHexClean,
	bitMask,
	readVectorFromShorts,
	findStartBones,
	readEulerVectorFromShorts,
	readFloatFromShort,
	checkExpanded,
	doRotation,
	prop_split,
	sm64BoneUp,
	geoNodeRotateOrder,
)

from .sm64_geolayout_utility import (
	createBoneGroups,
	createBoneLayerMask,
	getBoneGroupIndex,
	addBoneToGroup,
	boneLayers,
)

from .sm64_geolayout_classes import (
	GEO_NODE_CLOSE,
	GEO_END,
	GEO_BRANCH,
	GEO_RETURN,
	GEO_NODE_OPEN,
	GEO_START,
	GEO_SWITCH,
	GEO_TRANSLATE_ROTATE,
	GEO_TRANSLATE,
	GEO_ROTATE,
	GEO_LOAD_DL_W_OFFSET,
	GEO_BILLBOARD,
	GEO_START_W_SHADOW,
	GEO_CALL_ASM,
	GEO_HELD_OBJECT,
	GEO_SCALE,
	GEO_START_W_RENDERAREA,
	GEO_LOAD_DL,
)


blender_modes = {"OBJECT", "BONE"}

# This geolayout parser is designed to rip armature / model.
# It will only handle transform/mesh related commands.
# For switch cases, only the first option will be chosen.

<<<<<<< HEAD
def parseGeoLayout(romfile, startAddress, scene, segmentData,
	convertTransformMatrix, useArmature, ignoreSwitch, shadeSmooth,
	f3dType, isHWv1):
	currentAddress = startAddress
	romfile.seek(currentAddress)

	# Create new skinned mesh
	#bpy.ops.object.mode_set(mode = 'OBJECT')
	mesh = bpy.data.meshes.new('skinnned-mesh')
	obj = bpy.data.objects.new('skinned', mesh)
	scene.collection.objects.link(obj)
	createBlankMaterial(obj)

	bMesh = bmesh.new()
	bMesh.from_mesh(mesh)

	# Create new armature
	if useArmature:
		armature = bpy.data.armatures.new('Armature')
		armatureObj = bpy.data.objects.new('ArmatureObj', armature)
		armatureObj.show_in_front = True
		armature.show_names = True

		bpy.context.scene.collection.objects.link(armatureObj)
		bpy.context.view_layer.objects.active = armatureObj
		bpy.ops.object.mode_set(mode = 'EDIT')
		createBoneGroups(armatureObj)
	else:
		armatureObj = None

	# Parse geolayout
	# Pretend that command starts with an 0x04
	currentAddress, armatureMeshGroups = parseNode(
		romfile, startAddress, currentAddress - 4, [0x04, 0x00],
		[currentAddress], convertTransformMatrix.to_4x4(),
		bMesh, obj, armatureObj, None, ignoreSwitch, False, 0, 0,
		[None] * 16 * 16, f3dType, isHWv1,
		segmentData = segmentData)

	armatureMeshGroups.insert(0, (armatureObj, bMesh, obj))

	for i in range (len(armatureMeshGroups)):
		listObj = armatureMeshGroups[i][2]
		listBMesh = armatureMeshGroups[i][1]
		listBMesh.to_mesh(listObj.data)
		listBMesh.free()
		listObj.data.update()

		if shadeSmooth:
			if bpy.context.mode != 'OBJECT':
				bpy.ops.object.mode_set(mode = 'OBJECT')
			bpy.ops.object.select_all(action = 'DESELECT')
			listObj.select_set(True)
			bpy.ops.object.shade_smooth()

	# Dont remove doubles here, as importing geolayout all at once results
	# in some overlapping verts from different display lists.
	# bmesh.ops.remove_doubles(bMesh, verts = bMesh.verts, dist = 0.000001)

	if useArmature:
		# Set bone rotation mode.
		for bone in armatureObj.pose.bones:
			bone.rotation_mode = 'XYZ'

		for i in range(len(armatureMeshGroups)):
			obj = armatureMeshGroups[i][2]
			switchArmatureObj = armatureMeshGroups[i][0]
			# Apply mesh to armature.
			if bpy.context.mode != 'OBJECT':
				bpy.ops.object.mode_set(mode = 'OBJECT')
			bpy.ops.object.select_all(action = 'DESELECT')
			obj.select_set(True)
			switchArmatureObj.select_set(True)
			bpy.context.view_layer.objects.active = switchArmatureObj
			bpy.ops.object.parent_set(type = "ARMATURE")
			switchArmatureObj.matrix_world = switchArmatureObj.matrix_world @ \
				mathutils.Matrix.Translation(mathutils.Vector((3*i, 0 ,0)))


		# Make Mario face forward.
		#bpy.ops.object.select_all(action = 'DESELECT')
		#armatureObj.select_set(True)
		#bpy.ops.transform.rotate(value = math.radians(-90), orient_axis = 'X')
		#bpy.ops.object.transform_apply()


	if useArmature:
		armatureObj.data.layers[1] = True

	'''
=======

def parseGeoLayout(
    romfile,
    startAddress,
    scene,
    segmentData,
    convertTransformMatrix,
    useArmature,
    ignoreSwitch,
    shadeSmooth,
    f3dType,
    isHWv1,
):
    currentAddress = startAddress
    romfile.seek(currentAddress)

    # Create new skinned mesh
    # bpy.ops.object.mode_set(mode = 'OBJECT')
    mesh = bpy.data.meshes.new("skinnned-mesh")
    obj = bpy.data.objects.new("skinned", mesh)
    scene.collection.objects.link(obj)
    createBlankMaterial(obj)

    bMesh = bmesh.new()
    bMesh.from_mesh(mesh)

    # Create new armature
    if useArmature:
        armature = bpy.data.armatures.new("Armature")
        armatureObj = bpy.data.objects.new("ArmatureObj", armature)
        armatureObj.show_in_front = True
        armature.show_names = True

        bpy.context.scene.collection.objects.link(armatureObj)
        bpy.context.view_layer.objects.active = armatureObj
        bpy.ops.object.mode_set(mode="EDIT")
        createBoneGroups(armatureObj)
    else:
        armatureObj = None

    # Parse geolayout
    # Pretend that command starts with an 0x04
    currentAddress, armatureMeshGroups = parseNode(
        romfile,
        startAddress,
        currentAddress - 4,
        [0x04, 0x00],
        [currentAddress],
        convertTransformMatrix.to_4x4(),
        bMesh,
        obj,
        armatureObj,
        None,
        ignoreSwitch,
        False,
        0,
        0,
        [None] * 16 * 16,
        f3dType,
        isHWv1,
        segmentData=segmentData,
    )

    armatureMeshGroups.insert(0, (armatureObj, bMesh, obj))

    for i in range(len(armatureMeshGroups)):
        listObj = armatureMeshGroups[i][2]
        listBMesh = armatureMeshGroups[i][1]
        listBMesh.to_mesh(listObj.data)
        listBMesh.free()
        listObj.data.update()

        if shadeSmooth:
            if bpy.context.mode != "OBJECT":
                bpy.ops.object.mode_set(mode="OBJECT")
            bpy.ops.object.select_all(action="DESELECT")
            listObj.select_set(True)
            bpy.ops.object.shade_smooth()

    # Dont remove doubles here, as importing geolayout all at once results
    # in some overlapping verts from different display lists.
    # bmesh.ops.remove_doubles(bMesh, verts = bMesh.verts, dist = 0.000001)

    if useArmature:
        # Set bone rotation mode.
        for bone in armatureObj.pose.bones:
            bone.rotation_mode = "XYZ"

        for i in range(len(armatureMeshGroups)):
            obj = armatureMeshGroups[i][2]
            switchArmatureObj = armatureMeshGroups[i][0]
            # Apply mesh to armature.
            if bpy.context.mode != "OBJECT":
                bpy.ops.object.mode_set(mode="OBJECT")
            bpy.ops.object.select_all(action="DESELECT")
            obj.select_set(True)
            switchArmatureObj.select_set(True)
            bpy.context.view_layer.objects.active = switchArmatureObj
            bpy.ops.object.parent_set(type="ARMATURE")
            switchArmatureObj.matrix_world = switchArmatureObj.matrix_world @ mathutils.Matrix.Translation(
                mathutils.Vector((3 * i, 0, 0))
            )

        # Make Mario face forward.
        # bpy.ops.object.select_all(action = 'DESELECT')
        # armatureObj.select_set(True)
        # bpy.ops.transform.rotate(value = math.radians(-90), orient_axis = 'X')
        # bpy.ops.object.transform_apply()

    if useArmature:
        armatureObj.data.layers[1] = True

    """
>>>>>>> 31a9680f
	if useMetarig:
		metaBones = [bone for bone in armatureObj.data.bones if \
			bone.layers[boneLayers['meta']] or bone.layers[boneLayers['visual']]]
		for bone in metaBones:
			addBoneToGroup(armatureObj, bone.name, 'Ignore')
	"""
    return armatureMeshGroups, armatureObj


# Every node is passed in the address of its OWN command.
# Every node returns the address AFTER the end of its processing extent.
# Make sure to NOT create blender objects if the node is being ignored.
<<<<<<< HEAD
def parseNode(romfile, geoStartAddress, currentAddress, currentCmd, jumps,
	currentTransform, bMesh, obj, armatureObj, parentBoneName, ignoreSwitch, ignoreNode, switchLevel, switchCount,
	vertexBuffer, f3dType, isHWv1, singleChild = False,
	endCmd = GEO_NODE_CLOSE, segmentData = None):
	print("NODE " + hex(currentAddress))
	currentTransform = copy.deepcopy(currentTransform)
	originalTransform = copy.deepcopy(currentTransform)
	currentAddress += getGeoLayoutCmdLength(*currentCmd)
	romfile.seek(currentAddress)
	currentCmd = romfile.read(2)
	armatureMeshGroups = []

	# True if at least one complete node processed.
	# This is used for switch cases.
	nodeProcessed = False

	# True when a complete node group is processed.
	# Certain commands like 0x13 will be grouped with a proceeding 0x4 commmand.
	# However, they will stand individually if this is not the case.
	# This distinction is important when handling switch cases.
	completeNodeProcessed = False

	# In the case of branches in switches we must treat the branch as one option,
	# not just the first node that is being branched to.
	# We cannot treat a branch as a node because some branches don't return.
	singleChildStack = [singleChild]
	switchActive = False
	localSwitchCount = 0

	# a 0x13 command creates a bone, but we only use it as a parent if
	# a 0x4 command follows. If another 0x13 command follows, we don't use it.
	nextParentBoneName = parentBoneName
	nextParentTransform = copy.deepcopy(currentTransform)
	nodeIndex = [0]
	while currentCmd[0] is not endCmd and currentCmd[0] is not GEO_END:
		isSwitchOption = singleChildStack[-1] and nodeProcessed and \
			completeNodeProcessed

		# Create a separate sub-armature for switch options.
		if isSwitchOption:
			switchCount += 1
			localSwitchCount += 1
			if ignoreSwitch:
				ignoreNode = True
			if not ignoreNode:
				parentBoneName, armatureMeshTuple, currentTransform, \
					nextParentTransform = \
					createSwitchOption(armatureObj, parentBoneName,
					format(nodeIndex[-1], '03') + '-switch_option', currentTransform, nextParentTransform,
					switchLevel, switchCount)
				armatureMeshGroups.append(armatureMeshTuple)
				obj = armatureMeshTuple[2]
				bMesh = armatureMeshTuple[1]
				nextParentBoneName = parentBoneName
				armatureObj = armatureMeshTuple[0]
			switchLevel = switchCount

		if currentCmd[0] == GEO_BRANCH_STORE and not ignoreNode: #0x00
			currentAddress = parseBranchStore(romfile, currentCmd, currentAddress,
				jumps, segmentData = segmentData)
			singleChildStack.append(False)
			nodeIndex.append(0)
		elif currentCmd[0] == GEO_BRANCH and not ignoreNode: # 0x02
			currentAddress = parseBranch(romfile, currentCmd, currentAddress,
				jumps, segmentData = segmentData)
			singleChildStack.append(False)
			nodeIndex.append(0)

		elif currentCmd[0] == GEO_RETURN and not ignoreNode: # 0x03
			currentAddress = parseReturn(
				currentCmd, currentAddress, jumps)
			singleChildStack = singleChildStack[:-1]
			nodeIndex = nodeIndex[:-1]

		elif currentCmd[0] == GEO_NODE_OPEN: # 0x04
			#print(str(switchCount) + " - " + str(localSwitchCount) + " - " + \
			#	str(switchLevel))
			currentAddress, newArmatureMeshGroups = \
				parseNode(romfile, geoStartAddress, currentAddress,
				currentCmd, jumps, nextParentTransform, bMesh, obj,
				armatureObj, nextParentBoneName, ignoreSwitch, ignoreNode,
				switchLevel, switchCount,
				vertexBuffer, f3dType, isHWv1,
				singleChild = switchActive, segmentData = segmentData)
			armatureMeshGroups.extend(newArmatureMeshGroups)
			switchActive = False
			nextParentTransform = copy.deepcopy(currentTransform)

		elif currentCmd[0] == GEO_START: # 0x0B
			currentAddress, nextParentBoneName, nextParentTransform = \
				parseStart(romfile, currentAddress, currentTransform,
				armatureObj, parentBoneName, ignoreNode, nodeIndex[-1],
				segmentData)

		elif currentCmd[0] == GEO_SWITCH: # 0x0E
			currentAddress, nextParentBoneName = \
				parseSwitch(romfile, currentAddress,
				currentTransform, armatureObj, parentBoneName, ignoreNode,
				nodeIndex[-1], segmentData)
			switchActive = True

		# We skip translate/rotate/scale nodes if before the first 0x13 node.
		# This allows us to import model animations without having to transform keyframes.
		elif currentCmd[0] == GEO_TRANSLATE_ROTATE: #0x10
			currentAddress, nextParentBoneName, nextParentTransform = \
				parseTranslateRotate(romfile,
				currentAddress, currentCmd, currentTransform,
				bMesh, obj, armatureObj, parentBoneName, ignoreNode,
				nodeIndex[-1], segmentData, vertexBuffer,
				f3dType, isHWv1)

		elif currentCmd[0] == GEO_TRANSLATE: #0x11
			currentAddress, nextParentBoneName, nextParentTransform  = \
				parseTranslate(romfile,
				currentAddress, currentCmd, currentTransform,
				bMesh, obj, armatureObj, parentBoneName, ignoreNode,
				nodeIndex[-1],segmentData, vertexBuffer,
				f3dType, isHWv1)

		elif currentCmd[0] == GEO_ROTATE: # 0x12
			currentAddress, nextParentBoneName, nextParentTransform  = \
				parseRotate(romfile,
				currentAddress, currentCmd, currentTransform,
				bMesh, obj, armatureObj, parentBoneName, ignoreNode,
				nodeIndex[-1],segmentData, vertexBuffer,
				f3dType, isHWv1)

		elif currentCmd[0] == GEO_LOAD_DL_W_OFFSET: # 0x13
			currentAddress, nextParentBoneName, nextParentTransform = \
				parseDLWithOffset(romfile,
				currentAddress, currentTransform, bMesh, obj, armatureObj,
				parentBoneName, ignoreNode, nodeIndex[-1],
				currentCmd, segmentData, vertexBuffer,
				f3dType, isHWv1)

		elif currentCmd[0] == GEO_BILLBOARD: # 0x14
			currentAddress, nextParentBoneName, nextParentTransform = \
				parseBillboard(romfile, currentAddress,
				currentCmd, currentTransform, bMesh, obj,
				armatureObj, parentBoneName, ignoreNode, nodeIndex[-1],
				segmentData, vertexBuffer,
				f3dType, isHWv1)

		elif currentCmd[0] == GEO_LOAD_DL: # 0x15
			currentAddress = parseDL(romfile, currentAddress,
				currentTransform, bMesh, obj, armatureObj,
				parentBoneName, ignoreNode, currentCmd,
				nodeIndex[-1], segmentData, vertexBuffer, f3dType, isHWv1)

		elif currentCmd[0] == GEO_START_W_SHADOW: # 0x16
			currentAddress, nextParentBoneName, nextParentTransform = \
				parseShadow(romfile, currentAddress,
				currentTransform, armatureObj, parentBoneName, ignoreNode,
				nodeIndex[-1], segmentData)

		elif currentCmd[0] == GEO_CALL_ASM: # 0x18
			currentAddress = parseFunction(romfile, currentAddress,
				currentTransform, armatureObj, parentBoneName, ignoreNode,
				nodeIndex[-1], segmentData)

		elif currentCmd[0] == GEO_HELD_OBJECT: # 0x1C
			currentAddress, nextParentTransform = \
				parseHeldObject(romfile, currentAddress,
				currentTransform,  armatureObj, parentBoneName, ignoreNode,
				nodeIndex[-1], segmentData)

		elif currentCmd[0] == GEO_SCALE: # 0x1D
			currentAddress, nextParentBoneName, nextParentTransform = \
				parseScale(romfile,
				currentAddress, currentCmd, currentTransform,
				bMesh, obj, armatureObj, parentBoneName, ignoreNode, nodeIndex[-1], segmentData, vertexBuffer,
				f3dType, isHWv1)

		elif currentCmd[0] == GEO_START_W_RENDERAREA: # 0x20
			currentAddress, nextParentBoneName, nextParentTransform = \
				parseStartWithRenderArea(romfile, currentAddress,
				currentTransform, armatureObj, parentBoneName, ignoreNode,
				nodeIndex[-1], segmentData)

		else:
			currentAddress += getGeoLayoutCmdLength(*currentCmd)
			print("Unhandled command: " + hex(currentCmd[0]))

		nodeIndex[-1] += 1

		romfile.seek(currentAddress)
		previousCmdType = currentCmd[0]
		currentCmd = romfile.read(2)

		if previousCmdType not in nodeGroupCmds or \
			currentCmd[0] != GEO_NODE_OPEN:
			completeNodeProcessed = True
			nodeProcessed = True
		else:
			completeNodeProcessed = False

	if currentCmd[0] == GEO_END:
		currentAddress = jumps.pop()
	else:
		currentAddress += getGeoLayoutCmdLength(*currentCmd)
	return currentAddress, armatureMeshGroups
=======
def parseNode(
    romfile,
    geoStartAddress,
    currentAddress,
    currentCmd,
    jumps,
    currentTransform,
    bMesh,
    obj,
    armatureObj,
    parentBoneName,
    ignoreSwitch,
    ignoreNode,
    switchLevel,
    switchCount,
    vertexBuffer,
    f3dType,
    isHWv1,
    singleChild=False,
    endCmd=GEO_NODE_CLOSE,
    segmentData=None,
):
    print("NODE " + hex(currentAddress))
    currentTransform = copy.deepcopy(currentTransform)
    originalTransform = copy.deepcopy(currentTransform)
    currentAddress += getGeoLayoutCmdLength(*currentCmd)
    romfile.seek(currentAddress)
    currentCmd = romfile.read(2)
    armatureMeshGroups = []

    # True if at least one complete node processed.
    # This is used for switch cases.
    nodeProcessed = False

    # True when a complete node group is processed.
    # Certain commands like 0x13 will be grouped with a proceeding 0x4 commmand.
    # However, they will stand individually if this is not the case.
    # This distinction is important when handling switch cases.
    completeNodeProcessed = False

    # In the case of branches in switches we must treat the branch as one option,
    # not just the first node that is being branched to.
    # We cannot treat a branch as a node because some branches don't return.
    singleChildStack = [singleChild]
    switchActive = False
    localSwitchCount = 0

    # a 0x13 command creates a bone, but we only use it as a parent if
    # a 0x4 command follows. If another 0x13 command follows, we don't use it.
    nextParentBoneName = parentBoneName
    nextParentTransform = copy.deepcopy(currentTransform)
    nodeIndex = [0]
    while currentCmd[0] is not endCmd and currentCmd[0] is not GEO_END:
        isSwitchOption = singleChildStack[-1] and nodeProcessed and completeNodeProcessed

        # Create a separate sub-armature for switch options.
        if isSwitchOption:
            switchCount += 1
            localSwitchCount += 1
            if ignoreSwitch:
                ignoreNode = True
            if not ignoreNode:
                parentBoneName, armatureMeshTuple, currentTransform, nextParentTransform = createSwitchOption(
                    armatureObj,
                    parentBoneName,
                    format(nodeIndex[-1], "03") + "-switch_option",
                    currentTransform,
                    nextParentTransform,
                    switchLevel,
                    switchCount,
                )
                armatureMeshGroups.append(armatureMeshTuple)
                obj = armatureMeshTuple[2]
                bMesh = armatureMeshTuple[1]
                nextParentBoneName = parentBoneName
                armatureObj = armatureMeshTuple[0]
            switchLevel = switchCount

        if currentCmd[0] == GEO_BRANCH_STORE and not ignoreNode:  # 0x00
            currentAddress = parseBranchStore(romfile, currentCmd, currentAddress, jumps, segmentData=segmentData)
            singleChildStack.append(False)
            nodeIndex.append(0)
        elif currentCmd[0] == GEO_BRANCH and not ignoreNode:  # 0x02
            currentAddress = parseBranch(romfile, currentCmd, currentAddress, jumps, segmentData=segmentData)
            singleChildStack.append(False)
            nodeIndex.append(0)

        elif currentCmd[0] == GEO_RETURN and not ignoreNode:  # 0x03
            currentAddress = parseReturn(currentCmd, currentAddress, jumps)
            singleChildStack = singleChildStack[:-1]
            nodeIndex = nodeIndex[:-1]

        elif currentCmd[0] == GEO_NODE_OPEN:  # 0x04
            # print(str(switchCount) + " - " + str(localSwitchCount) + " - " + \
            # 	str(switchLevel))
            currentAddress, newArmatureMeshGroups = parseNode(
                romfile,
                geoStartAddress,
                currentAddress,
                currentCmd,
                jumps,
                nextParentTransform,
                bMesh,
                obj,
                armatureObj,
                nextParentBoneName,
                ignoreSwitch,
                ignoreNode,
                switchLevel,
                switchCount,
                vertexBuffer,
                f3dType,
                isHWv1,
                singleChild=switchActive,
                segmentData=segmentData,
            )
            armatureMeshGroups.extend(newArmatureMeshGroups)
            switchActive = False
            nextParentTransform = copy.deepcopy(currentTransform)

        elif currentCmd[0] == GEO_START:  # 0x0B
            currentAddress, nextParentBoneName, nextParentTransform = parseStart(
                romfile,
                currentAddress,
                currentTransform,
                armatureObj,
                parentBoneName,
                ignoreNode,
                nodeIndex[-1],
                segmentData,
            )

        elif currentCmd[0] == GEO_SWITCH:  # 0x0E
            currentAddress, nextParentBoneName = parseSwitch(
                romfile,
                currentAddress,
                currentTransform,
                armatureObj,
                parentBoneName,
                ignoreNode,
                nodeIndex[-1],
                segmentData,
            )
            switchActive = True

        # We skip translate/rotate/scale nodes if before the first 0x13 node.
        # This allows us to import model animations without having to transform keyframes.
        elif currentCmd[0] == GEO_TRANSLATE_ROTATE:  # 0x10
            currentAddress, nextParentBoneName, nextParentTransform = parseTranslateRotate(
                romfile,
                currentAddress,
                currentCmd,
                currentTransform,
                bMesh,
                obj,
                armatureObj,
                parentBoneName,
                ignoreNode,
                nodeIndex[-1],
                segmentData,
                vertexBuffer,
                f3dType,
                isHWv1,
            )

        elif currentCmd[0] == GEO_TRANSLATE:  # 0x11
            currentAddress, nextParentBoneName, nextParentTransform = parseTranslate(
                romfile,
                currentAddress,
                currentCmd,
                currentTransform,
                bMesh,
                obj,
                armatureObj,
                parentBoneName,
                ignoreNode,
                nodeIndex[-1],
                segmentData,
                vertexBuffer,
                f3dType,
                isHWv1,
            )

        elif currentCmd[0] == GEO_ROTATE:  # 0x12
            currentAddress, nextParentBoneName, nextParentTransform = parseRotate(
                romfile,
                currentAddress,
                currentCmd,
                currentTransform,
                bMesh,
                obj,
                armatureObj,
                parentBoneName,
                ignoreNode,
                nodeIndex[-1],
                segmentData,
                vertexBuffer,
                f3dType,
                isHWv1,
            )

        elif currentCmd[0] == GEO_LOAD_DL_W_OFFSET:  # 0x13
            currentAddress, nextParentBoneName, nextParentTransform = parseDLWithOffset(
                romfile,
                currentAddress,
                currentTransform,
                bMesh,
                obj,
                armatureObj,
                parentBoneName,
                ignoreNode,
                nodeIndex[-1],
                currentCmd,
                segmentData,
                vertexBuffer,
                f3dType,
                isHWv1,
            )

        elif currentCmd[0] == GEO_BILLBOARD:  # 0x14
            currentAddress, nextParentBoneName, nextParentTransform = parseBillboard(
                romfile,
                currentAddress,
                currentCmd,
                currentTransform,
                bMesh,
                obj,
                armatureObj,
                parentBoneName,
                ignoreNode,
                nodeIndex[-1],
                segmentData,
                vertexBuffer,
                f3dType,
                isHWv1,
            )

        elif currentCmd[0] == GEO_LOAD_DL:  # 0x15
            currentAddress = parseDL(
                romfile,
                currentAddress,
                currentTransform,
                bMesh,
                obj,
                armatureObj,
                parentBoneName,
                ignoreNode,
                currentCmd,
                nodeIndex[-1],
                segmentData,
                vertexBuffer,
                f3dType,
                isHWv1,
            )

        elif currentCmd[0] == GEO_START_W_SHADOW:  # 0x16
            currentAddress, nextParentBoneName, nextParentTransform = parseShadow(
                romfile,
                currentAddress,
                currentTransform,
                armatureObj,
                parentBoneName,
                ignoreNode,
                nodeIndex[-1],
                segmentData,
            )

        elif currentCmd[0] == GEO_CALL_ASM:  # 0x18
            currentAddress = parseFunction(
                romfile,
                currentAddress,
                currentTransform,
                armatureObj,
                parentBoneName,
                ignoreNode,
                nodeIndex[-1],
                segmentData,
            )

        elif currentCmd[0] == GEO_HELD_OBJECT:  # 0x1C
            currentAddress, nextParentTransform = parseHeldObject(
                romfile,
                currentAddress,
                currentTransform,
                armatureObj,
                parentBoneName,
                ignoreNode,
                nodeIndex[-1],
                segmentData,
            )

        elif currentCmd[0] == GEO_SCALE:  # 0x1D
            currentAddress, nextParentBoneName, nextParentTransform = parseScale(
                romfile,
                currentAddress,
                currentCmd,
                currentTransform,
                bMesh,
                obj,
                armatureObj,
                parentBoneName,
                ignoreNode,
                nodeIndex[-1],
                segmentData,
                vertexBuffer,
                f3dType,
                isHWv1,
            )

        elif currentCmd[0] == GEO_START_W_RENDERAREA:  # 0x20
            currentAddress, nextParentBoneName, nextParentTransform = parseStartWithRenderArea(
                romfile,
                currentAddress,
                currentTransform,
                armatureObj,
                parentBoneName,
                ignoreNode,
                nodeIndex[-1],
                segmentData,
            )

        else:
            currentAddress += getGeoLayoutCmdLength(*currentCmd)
            print("Unhandled command: " + hex(currentCmd[0]))

        nodeIndex[-1] += 1

        romfile.seek(currentAddress)
        previousCmdType = currentCmd[0]
        currentCmd = romfile.read(2)

        if previousCmdType not in nodeGroupCmds or currentCmd[0] != GEO_NODE_OPEN:
            completeNodeProcessed = True
            nodeProcessed = True
        else:
            completeNodeProcessed = False

    if currentCmd[0] == GEO_END:
        currentAddress = jumps.pop()
    else:
        currentAddress += getGeoLayoutCmdLength(*currentCmd)
    return currentAddress, armatureMeshGroups

>>>>>>> 31a9680f

def generateMetarig(armatureObj):
    startBones = findStartBones(armatureObj)
    createBoneGroups(armatureObj)
    for boneName in startBones:
        traverseArmatureForMetarig(armatureObj, boneName, None)
    armatureObj.data.layers = createBoneLayerMask([boneLayers["visual"]])
    if bpy.context.mode != "OBJECT":
        bpy.ops.object.mode_set(mode="OBJECT")


def traverseArmatureForMetarig(armatureObj, boneName, parentName):
    if bpy.context.mode != "OBJECT":
        bpy.ops.object.mode_set(mode="OBJECT")
    poseBone = armatureObj.pose.bones[boneName]
    if poseBone.bone_group is None:
        processBoneMeta(armatureObj, boneName, parentName)
    elif poseBone.bone_group.name == "Ignore":
        return

    poseBone = armatureObj.pose.bones[boneName]
    nextParentName = boneName if poseBone.bone_group is None else parentName
    childrenNames = [child.name for child in poseBone.children]
    for childName in childrenNames:
        traverseArmatureForMetarig(armatureObj, childName, nextParentName)


def processBoneMeta(armatureObj, boneName, parentName):
<<<<<<< HEAD
	bpy.ops.object.mode_set(mode = "EDIT")
	bone = armatureObj.data.edit_bones[boneName]

	# create meta bone, which the actual bone copies the rotation of
	metabone = armatureObj.data.edit_bones.new("meta_" + boneName)
	metabone.use_connect = False
	metabone.head = bone.head
	metabone.tail = bone.tail
	metabone.roll = bone.roll

	# create visual bone, which visually connect parent bone to child
	visualBone = armatureObj.data.edit_bones.new("vis_" + boneName)
	visualBone.use_connect = False
	visualBone.head = bone.head
	visualBone.tail = bone.head + sm64BoneUp * 0.2
	metabone.parent = visualBone

	metaboneName = metabone.name
	visualBoneName = visualBone.name

	if bpy.context.mode != 'OBJECT':
		bpy.ops.object.mode_set(mode = 'OBJECT')
	poseBone = armatureObj.pose.bones[boneName]
	metabonePose = armatureObj.pose.bones[metaboneName]
	visualBonePose = armatureObj.pose.bones[visualBoneName]

	metabone = armatureObj.data.bones[metaboneName]
	visualBone = armatureObj.data.bones[visualBoneName]
	metabone.geo_cmd = 'Ignore'
	visualBone.geo_cmd = 'Ignore'

	# apply rotation constraint
	constraint = poseBone.constraints.new(type = "COPY_ROTATION")
	constraint.target = armatureObj
	constraint.subtarget = metaboneName

	translateConstraint = poseBone.constraints.new(type = "COPY_LOCATION")
	translateConstraint.target = armatureObj
	translateConstraint.subtarget = metaboneName

	metabone.layers = createBoneLayerMask([boneLayers['meta']])
	metabone.use_deform = False
	metabonePose.lock_rotation = (True, True, True)

	visualBone.layers = createBoneLayerMask([boneLayers['visual']])
	visualBone.use_deform = False

	metabonePose.bone_group_index = getBoneGroupIndex(armatureObj, 'Ignore')
	visualBonePose.bone_group_index = getBoneGroupIndex(armatureObj, 'Ignore')

	bpy.ops.object.mode_set(mode = 'EDIT')
	metabone = armatureObj.data.edit_bones[metaboneName]
	visualBone = armatureObj.data.edit_bones[visualBoneName]

	if parentName is not None:
		parentVisualBone = \
			armatureObj.data.edit_bones["vis_" + parentName]
		parentVisualBoneName = parentVisualBone.name
		visualChildren = [child for child in parentVisualBone.children if\
			child.name[:5] != 'meta_']
		print(str(parentVisualBoneName) + " " + str([child.name for child in parentVisualBone.children]))
		if len(visualChildren) == 0:
			print("Zero children: " + str(visualBone.name))
			parentVisualBone.tail = visualBone.head
			if parentVisualBone.length < 0.00001:
				parentVisualBone.tail = parentVisualBone.head + sm64BoneUp * 0.1
			else:
				visualBone.use_connect = True
			visualBone.parent  = parentVisualBone

		else:
			print("Some children: " + str(visualBone.name) + " " + str([child.name for child in visualChildren]))
			# If multiple children, make parent bone a "straight upward"
			# bone, then add "connection" bones to connect children to parent
			for child in visualChildren:
				#if parentVisualBone.vector.angle(sm64BoneUp, 1) > 0.0001:
				child.use_connect = False
			parentVisualBone.tail = parentVisualBone.head + \
				sm64BoneUp * 0.2
					#createConnectBone(armatureObj, child.name, parentVisualBoneName)
			visualBone = armatureObj.data.edit_bones[visualBoneName]
			parentVisualBone = armatureObj.data.edit_bones[parentVisualBoneName]
			#createConnectBone(armatureObj, visualBone.name,
			#	parentVisualBone.name)
			visualBone.use_connect = False
			visualBone.parent = parentVisualBone
	else:
		pass # connect to root anim bone

def createConnectBone(armatureObj, childName, parentName):
	child = armatureObj.data.edit_bones[childName]
	parent = armatureObj.data.edit_bones[parentName]

	connectBone = armatureObj.data.edit_bones.new(
		"connect_" + child.name)
	connectBoneName = connectBone.name
	connectBone.head = parent.head
	connectBone.use_connect = False
	connectBone.parent = parent
	connectBone.tail = child.head
	child.use_connect = False
	connectBone.use_deform = False
	child.parent = connectBone
	if (connectBone.head - connectBone.tail).length < 0.0001:
		connectBone.tail = connectBone.head + sm64BoneUp * 0.2
	else:
		child.use_connect = True

	if bpy.context.mode != 'OBJECT':
		bpy.ops.object.mode_set(mode = 'OBJECT')
	connectPoseBone = armatureObj.pose.bones[connectBoneName]
	connectBone = armatureObj.data.bones[connectBoneName]
	connectBone.layers = createBoneLayerMask([boneLayers['visual']])
	connectPoseBone.bone_group_index = \
		getBoneGroupIndex(armatureObj, 'Ignore')
	connectPoseBone.lock_rotation = (True, True, True)
	bpy.ops.object.mode_set(mode = 'EDIT')

def createBone(armatureObj, parentBoneName, boneName, currentTransform,
	boneGroup, loadDL):
	if bpy.context.mode != 'OBJECT':
		bpy.ops.object.mode_set(mode="OBJECT")
	bpy.ops.object.select_all(action = 'DESELECT')
	bpy.context.view_layer.objects.active = armatureObj
	bpy.ops.object.mode_set(mode="EDIT")
	bone = armatureObj.data.edit_bones.new(boneName)
	bone.use_connect = False
	if parentBoneName is not None:
		bone.parent = armatureObj.data.edit_bones[parentBoneName]
	bone.head = currentTransform @ mathutils.Vector((0,0,0))
	bone.tail = bone.head + (currentTransform.to_quaternion() @ \
		mathutils.Vector((0,1,0))* \
		(0.2 if boneGroup != 'DisplayList' else 0.1))

	# Connect bone to parent if it is possible without changing parent direction.

	if parentBoneName is not None:
		nodeOffsetVector = mathutils.Vector(bone.head - bone.parent.head)
		# set fallback to nonzero to avoid creating zero length bones
		if(nodeOffsetVector.angle(bone.parent.tail - bone.parent.head, 1) \
			< 0.0001 and loadDL):
			for child in bone.parent.children:
				if child != bone:
					child.use_connect = False
			bone.parent.tail = bone.head
			bone.use_connect = True
		elif bone.head == bone.parent.head and bone.tail == bone.parent.tail:
			bone.tail += currentTransform.to_quaternion() @ mathutils.Vector((0,1,0)) * 0.02

	boneName = bone.name
	addBoneToGroup(armatureObj, bone.name, boneGroup)
	bone = armatureObj.data.bones[boneName]
	bone.geo_cmd = boneGroup if boneGroup is not None else \
		'DisplayListWithOffset'

	return boneName

def createSwitchOption(armatureObj, switchBoneName, boneName, currentTransform,
	nextParentTransform, switchLevel, switchCount):
	bpy.ops.object.mode_set(mode="OBJECT")
	bpy.ops.object.select_all(action = 'DESELECT')
	#bpy.context.view_layer.objects.active = armatureObj
	#bpy.ops.object.mode_set(mode="EDIT")
	#bone = armatureObj.data.edit_bones.new(boneName)
	#bone.use_connect = False

	# calculate transform
	translation = mathutils.Matrix.Translation(
		mathutils.Vector((0,3 * (switchCount - switchLevel),0)))
	translation = mathutils.Matrix.Translation((0,0,0))
	finalTransform = translation @ currentTransform
	finalNextParentTransform = translation @ nextParentTransform

	# create armature
	armature = bpy.data.armatures.new('Armature')
	switchArmature = bpy.data.objects.new('armature_' + boneName, armature)
	switchArmature.show_in_front = True
	armature.show_names = True

	bpy.context.scene.collection.objects.link(switchArmature)
	bpy.ops.object.mode_set(mode = 'POSE')
	bpy.ops.object.mode_set(mode = 'OBJECT')
	createBoneGroups(switchArmature)
	bpy.context.view_layer.objects.active = switchArmature
	#switchArmature.matrix_world = mathutils.Matrix.Translation(
	#	finalTransform.to_translation())
	bpy.ops.object.mode_set(mode = 'EDIT')

	# create switch option bone
	bone = switchArmature.data.edit_bones.new(boneName)
	bone.use_connect = False
	bone.head = finalTransform @ mathutils.Vector((0,0,0))
	bone.tail = bone.head + currentTransform.to_quaternion() @ \
		mathutils.Vector((0,1,0)) * 0.2

	boneName = bone.name
	bpy.ops.object.mode_set(mode='OBJECT')
	bone = switchArmature.data.bones[boneName]
	#poseBone = switchArmature.pose.bones[boneName]
	switchBone = armatureObj.data.bones[switchBoneName]

	#rotConstraint = poseBone.constraints.new(type = 'COPY_ROTATION')
	#rotConstraint.target = armatureObj
	#rotConstraint.subtarget = switchBone.name

	bone.geo_cmd = 'SwitchOption'

	#switchOption = switchBone.switch_options.add()
	#switchOption.switchType = 'Mesh'
	#switchOption.optionArmature = switchArmature

	# Create new mesh as well
	mesh = bpy.data.meshes.new('skinnned-mesh')
	obj = bpy.data.objects.new('skinned', mesh)
	bpy.context.scene.collection.objects.link(obj)
	obj.matrix_world = switchArmature.matrix_world
	#material = createF3DMat(obj)
	#material.node_tree.nodes['Case A 1'].inA = '1'
	#material.set_env = False

	bMesh = bmesh.new()
	bMesh.from_mesh(mesh)

	addBoneToGroup(switchArmature, boneName, 'SwitchOption')

	return boneName, (switchArmature, bMesh, obj), finalTransform, \
		finalNextParentTransform

def parseSwitch(romfile, currentAddress, currentTransform,
	armatureObj, parentBoneName, ignoreNode, nodeIndex,
	segmentData):
	print("SWITCH " + hex(currentAddress))

	commandSize = 8

	if not ignoreNode:
		romfile.seek(currentAddress)
		command = romfile.read(commandSize)
		funcParam = int.from_bytes(command[2:4], 'big', signed = True)
		switchFunc = bytesToHexClean(command[4:8])

		boneName = format(nodeIndex, '03') + "-switch"
		if armatureObj is not None:
			boneName = createBone(armatureObj, parentBoneName, boneName,
				currentTransform, 'Switch', False)
			bone = armatureObj.data.bones[boneName]
			bone.geo_func = switchFunc
			bone.func_param = funcParam
	else:
		boneName = None

	currentAddress += commandSize
	return currentAddress, boneName

def parseDL(romfile, currentAddress, currentTransform, bMesh, obj, armatureObj,
	parentBoneName, ignoreNode, currentCmd, nodeIndex, segmentData, vertexBuffer, f3dType, isHWv1):

	drawLayer = bitMask(currentCmd[1], 0, 4)

	romfile.seek(currentAddress)
	commandSize = 8
	command = romfile.read(commandSize)

	if not ignoreNode:
		boneName = handleNodeCommon(romfile, armatureObj, parentBoneName,
			currentTransform, True, command, segmentData, bMesh, obj,
			nodeIndex, 'DisplayList', vertexBuffer,
			f3dType, isHWv1)
		if armatureObj is not None:
			bone = armatureObj.data.bones[boneName]
			bone.draw_layer = str(drawLayer)

	currentAddress += commandSize
	return currentAddress

def parseDLWithOffset(romfile, currentAddress,
	currentTransform, bMesh, obj, armatureObj, parentBoneName, ignoreNode, nodeIndex, currentCmd, segmentData, vertexBuffer,
	f3dType, isHWv1):
	print("DL_OFFSET " + hex(currentAddress))
	romfile.seek(currentAddress)

	command = romfile.read(getGeoLayoutCmdLength(*currentCmd))

	drawLayer = command[1]

	translationVector = readVectorFromShorts(command, 2)
	translation = mathutils.Matrix.Translation(
		mathutils.Vector(translationVector))
	finalTransform = currentTransform @ translation

	boneName = format(nodeIndex, '03') + '-offset'

	# Handle parent object and transformation
	# Note: Since we are storing the world transform for each node,
	# we must set the transforms in preorder traversal.
	segmentedAddr = command[8:12]
	hasMeshData = int.from_bytes(segmentedAddr, 'big') != 0

	if not ignoreNode:
		if armatureObj is not None:
			# Create bone
			boneName = createBone(armatureObj, parentBoneName, boneName, 	finalTransform, None, hasMeshData)
			if bpy.context.mode != 'OBJECT':
				bpy.ops.object.mode_set(mode = 'OBJECT')
			bone = armatureObj.data.bones[boneName]
			bone.draw_layer = str(drawLayer)
			armatureObj.data.bones[boneName].use_deform = hasMeshData
			bpy.ops.object.mode_set(mode = 'EDIT')

		# load mesh data
		if hasMeshData:
			displayListStartAddress = decodeSegmentedAddr(segmentedAddr,
				segmentData = segmentData)
			#print(displayListStartAddress)
			parseF3DBinary(romfile, displayListStartAddress, bpy.context.scene,
			bMesh, obj, finalTransform, boneName, segmentData, vertexBuffer)

	# Handle child objects
	# Validate that next command is 04 (open node)
	currentAddress += getGeoLayoutCmdLength(*currentCmd)
	romfile.seek(currentAddress) # DONT FORGET THIS, FIXES PARENTING BUG
	currentCmd = romfile.read(2)

	return currentAddress, boneName, finalTransform

def parseBranch(romfile, currentCmd, currentAddress, jumps,
	segmentData = None):
	print("BRANCH " + hex(currentAddress))
	romfile.seek(currentAddress)
	postJumpAddr = currentAddress + getGeoLayoutCmdLength(*currentCmd)
	currentCmd = romfile.read(getGeoLayoutCmdLength(*currentCmd))

	if currentCmd[1] == 1:
		jumps.append(postJumpAddr)
	currentAddress = decodeSegmentedAddr(currentCmd[4:8],
		segmentData = segmentData)

	return currentAddress

def parseBranchStore(romfile, currentCmd, currentAddress, jumps,
	segmentData = None):
	print("BRANCH AND STORE " + hex(currentAddress))
	romfile.seek(currentAddress)
	postJumpAddr = currentAddress + getGeoLayoutCmdLength(*currentCmd)
	currentCmd = romfile.read(getGeoLayoutCmdLength(*currentCmd))

	jumps.append(postJumpAddr)
	currentAddress = decodeSegmentedAddr(currentCmd[4:8],
		segmentData = segmentData)

	return currentAddress
=======
    bpy.ops.object.mode_set(mode="EDIT")
    bone = armatureObj.data.edit_bones[boneName]

    # create meta bone, which the actual bone copies the rotation of
    metabone = armatureObj.data.edit_bones.new("meta_" + boneName)
    metabone.use_connect = False
    metabone.head = bone.head
    metabone.tail = bone.tail
    metabone.roll = bone.roll

    # create visual bone, which visually connect parent bone to child
    visualBone = armatureObj.data.edit_bones.new("vis_" + boneName)
    visualBone.use_connect = False
    visualBone.head = bone.head
    visualBone.tail = bone.head + sm64BoneUp * 0.2
    metabone.parent = visualBone

    metaboneName = metabone.name
    visualBoneName = visualBone.name

    if bpy.context.mode != "OBJECT":
        bpy.ops.object.mode_set(mode="OBJECT")
    poseBone = armatureObj.pose.bones[boneName]
    metabonePose = armatureObj.pose.bones[metaboneName]
    visualBonePose = armatureObj.pose.bones[visualBoneName]

    metabone = armatureObj.data.bones[metaboneName]
    visualBone = armatureObj.data.bones[visualBoneName]
    metabone.geo_cmd = "Ignore"
    visualBone.geo_cmd = "Ignore"

    # apply rotation constraint
    constraint = poseBone.constraints.new(type="COPY_ROTATION")
    constraint.target = armatureObj
    constraint.subtarget = metaboneName

    translateConstraint = poseBone.constraints.new(type="COPY_LOCATION")
    translateConstraint.target = armatureObj
    translateConstraint.subtarget = metaboneName

    metabone.layers = createBoneLayerMask([boneLayers["meta"]])
    metabone.use_deform = False
    metabonePose.lock_rotation = (True, True, True)

    visualBone.layers = createBoneLayerMask([boneLayers["visual"]])
    visualBone.use_deform = False

    metabonePose.bone_group_index = getBoneGroupIndex(armatureObj, "Ignore")
    visualBonePose.bone_group_index = getBoneGroupIndex(armatureObj, "Ignore")

    bpy.ops.object.mode_set(mode="EDIT")
    metabone = armatureObj.data.edit_bones[metaboneName]
    visualBone = armatureObj.data.edit_bones[visualBoneName]

    if parentName is not None:
        parentVisualBone = armatureObj.data.edit_bones["vis_" + parentName]
        parentVisualBoneName = parentVisualBone.name
        visualChildren = [child for child in parentVisualBone.children if child.name[:5] != "meta_"]
        print(str(parentVisualBoneName) + " " + str([child.name for child in parentVisualBone.children]))
        if len(visualChildren) == 0:
            print("Zero children: " + str(visualBone.name))
            parentVisualBone.tail = visualBone.head
            if parentVisualBone.length < 0.00001:
                parentVisualBone.tail = parentVisualBone.head + sm64BoneUp * 0.1
            else:
                visualBone.use_connect = True
            visualBone.parent = parentVisualBone

        else:
            print("Some children: " + str(visualBone.name) + " " + str([child.name for child in visualChildren]))
            # If multiple children, make parent bone a "straight upward"
            # bone, then add "connection" bones to connect children to parent
            for child in visualChildren:
                # if parentVisualBone.vector.angle(sm64BoneUp, 1) > 0.0001:
                child.use_connect = False
            parentVisualBone.tail = parentVisualBone.head + sm64BoneUp * 0.2
            # createConnectBone(armatureObj, child.name, parentVisualBoneName)
            visualBone = armatureObj.data.edit_bones[visualBoneName]
            parentVisualBone = armatureObj.data.edit_bones[parentVisualBoneName]
            # createConnectBone(armatureObj, visualBone.name,
            # 	parentVisualBone.name)
            visualBone.use_connect = False
            visualBone.parent = parentVisualBone
    else:
        pass  # connect to root anim bone


def createConnectBone(armatureObj, childName, parentName):
    child = armatureObj.data.edit_bones[childName]
    parent = armatureObj.data.edit_bones[parentName]

    connectBone = armatureObj.data.edit_bones.new("connect_" + child.name)
    connectBoneName = connectBone.name
    connectBone.head = parent.head
    connectBone.use_connect = False
    connectBone.parent = parent
    connectBone.tail = child.head
    child.use_connect = False
    connectBone.use_deform = False
    child.parent = connectBone
    if (connectBone.head - connectBone.tail).length < 0.0001:
        connectBone.tail = connectBone.head + sm64BoneUp * 0.2
    else:
        child.use_connect = True

    if bpy.context.mode != "OBJECT":
        bpy.ops.object.mode_set(mode="OBJECT")
    connectPoseBone = armatureObj.pose.bones[connectBoneName]
    connectBone = armatureObj.data.bones[connectBoneName]
    connectBone.layers = createBoneLayerMask([boneLayers["visual"]])
    connectPoseBone.bone_group_index = getBoneGroupIndex(armatureObj, "Ignore")
    connectPoseBone.lock_rotation = (True, True, True)
    bpy.ops.object.mode_set(mode="EDIT")


def createBone(armatureObj, parentBoneName, boneName, currentTransform, boneGroup, loadDL):
    if bpy.context.mode != "OBJECT":
        bpy.ops.object.mode_set(mode="OBJECT")
    bpy.ops.object.select_all(action="DESELECT")
    bpy.context.view_layer.objects.active = armatureObj
    bpy.ops.object.mode_set(mode="EDIT")
    bone = armatureObj.data.edit_bones.new(boneName)
    bone.use_connect = False
    if parentBoneName is not None:
        bone.parent = armatureObj.data.edit_bones[parentBoneName]
    bone.head = currentTransform @ mathutils.Vector((0, 0, 0))
    bone.tail = bone.head + (
        currentTransform.to_quaternion() @ mathutils.Vector((0, 1, 0)) * (0.2 if boneGroup != "DisplayList" else 0.1)
    )

    # Connect bone to parent if it is possible without changing parent direction.

    if parentBoneName is not None:
        nodeOffsetVector = mathutils.Vector(bone.head - bone.parent.head)
        # set fallback to nonzero to avoid creating zero length bones
        if nodeOffsetVector.angle(bone.parent.tail - bone.parent.head, 1) < 0.0001 and loadDL:
            for child in bone.parent.children:
                if child != bone:
                    child.use_connect = False
            bone.parent.tail = bone.head
            bone.use_connect = True
        elif bone.head == bone.parent.head and bone.tail == bone.parent.tail:
            bone.tail += currentTransform.to_quaternion() @ mathutils.Vector((0, 1, 0)) * 0.02

    boneName = bone.name
    addBoneToGroup(armatureObj, bone.name, boneGroup)
    bone = armatureObj.data.bones[boneName]
    bone.geo_cmd = boneGroup if boneGroup is not None else "DisplayListWithOffset"

    return boneName


def createSwitchOption(
    armatureObj, switchBoneName, boneName, currentTransform, nextParentTransform, switchLevel, switchCount
):
    bpy.ops.object.mode_set(mode="OBJECT")
    bpy.ops.object.select_all(action="DESELECT")
    # bpy.context.view_layer.objects.active = armatureObj
    # bpy.ops.object.mode_set(mode="EDIT")
    # bone = armatureObj.data.edit_bones.new(boneName)
    # bone.use_connect = False

    # calculate transform
    translation = mathutils.Matrix.Translation(mathutils.Vector((0, 3 * (switchCount - switchLevel), 0)))
    translation = mathutils.Matrix.Translation((0, 0, 0))
    finalTransform = translation @ currentTransform
    finalNextParentTransform = translation @ nextParentTransform

    # create armature
    armature = bpy.data.armatures.new("Armature")
    switchArmature = bpy.data.objects.new("armature_" + boneName, armature)
    switchArmature.show_in_front = True
    armature.show_names = True

    bpy.context.scene.collection.objects.link(switchArmature)
    bpy.ops.object.mode_set(mode="POSE")
    bpy.ops.object.mode_set(mode="OBJECT")
    createBoneGroups(switchArmature)
    bpy.context.view_layer.objects.active = switchArmature
    # switchArmature.matrix_world = mathutils.Matrix.Translation(
    # 	finalTransform.to_translation())
    bpy.ops.object.mode_set(mode="EDIT")

    # create switch option bone
    bone = switchArmature.data.edit_bones.new(boneName)
    bone.use_connect = False
    bone.head = finalTransform @ mathutils.Vector((0, 0, 0))
    bone.tail = bone.head + currentTransform.to_quaternion() @ mathutils.Vector((0, 1, 0)) * 0.2

    boneName = bone.name
    bpy.ops.object.mode_set(mode="OBJECT")
    bone = switchArmature.data.bones[boneName]
    # poseBone = switchArmature.pose.bones[boneName]
    switchBone = armatureObj.data.bones[switchBoneName]

    # rotConstraint = poseBone.constraints.new(type = 'COPY_ROTATION')
    # rotConstraint.target = armatureObj
    # rotConstraint.subtarget = switchBone.name

    bone.geo_cmd = "SwitchOption"

    # switchOption = switchBone.switch_options.add()
    # switchOption.switchType = 'Mesh'
    # switchOption.optionArmature = switchArmature

    # Create new mesh as well
    mesh = bpy.data.meshes.new("skinnned-mesh")
    obj = bpy.data.objects.new("skinned", mesh)
    bpy.context.scene.collection.objects.link(obj)
    obj.matrix_world = switchArmature.matrix_world
    # material = createF3DMat(obj)
    # material.node_tree.nodes['Case A 1'].inA = '1'
    # material.set_env = False

    bMesh = bmesh.new()
    bMesh.from_mesh(mesh)

    addBoneToGroup(switchArmature, boneName, "SwitchOption")

    return boneName, (switchArmature, bMesh, obj), finalTransform, finalNextParentTransform


def parseSwitch(
    romfile, currentAddress, currentTransform, armatureObj, parentBoneName, ignoreNode, nodeIndex, segmentData
):
    print("SWITCH " + hex(currentAddress))

    commandSize = 8

    if not ignoreNode:
        romfile.seek(currentAddress)
        command = romfile.read(commandSize)
        funcParam = int.from_bytes(command[2:4], "big", signed=True)
        switchFunc = bytesToHexClean(command[4:8])

        boneName = format(nodeIndex, "03") + "-switch"
        if armatureObj is not None:
            boneName = createBone(armatureObj, parentBoneName, boneName, currentTransform, "Switch", False)
            bone = armatureObj.data.bones[boneName]
            bone.geo_func = switchFunc
            bone.func_param = funcParam
    else:
        boneName = None

    currentAddress += commandSize
    return currentAddress, boneName


def parseDL(
    romfile,
    currentAddress,
    currentTransform,
    bMesh,
    obj,
    armatureObj,
    parentBoneName,
    ignoreNode,
    currentCmd,
    nodeIndex,
    segmentData,
    vertexBuffer,
    f3dType,
    isHWv1,
):

    drawLayer = bitMask(currentCmd[1], 0, 4)

    romfile.seek(currentAddress)
    commandSize = 8
    command = romfile.read(commandSize)

    if not ignoreNode:
        boneName = handleNodeCommon(
            romfile,
            armatureObj,
            parentBoneName,
            currentTransform,
            True,
            command,
            segmentData,
            bMesh,
            obj,
            nodeIndex,
            "DisplayList",
            vertexBuffer,
            f3dType,
            isHWv1,
        )
        if armatureObj is not None:
            bone = armatureObj.data.bones[boneName]
            bone.draw_layer = str(drawLayer)

    currentAddress += commandSize
    return currentAddress


def parseDLWithOffset(
    romfile,
    currentAddress,
    currentTransform,
    bMesh,
    obj,
    armatureObj,
    parentBoneName,
    ignoreNode,
    nodeIndex,
    currentCmd,
    segmentData,
    vertexBuffer,
    f3dType,
    isHWv1,
):
    print("DL_OFFSET " + hex(currentAddress))
    romfile.seek(currentAddress)

    command = romfile.read(getGeoLayoutCmdLength(*currentCmd))

    drawLayer = command[1]

    translationVector = readVectorFromShorts(command, 2)
    translation = mathutils.Matrix.Translation(mathutils.Vector(translationVector))
    finalTransform = currentTransform @ translation

    boneName = format(nodeIndex, "03") + "-offset"

    # Handle parent object and transformation
    # Note: Since we are storing the world transform for each node,
    # we must set the transforms in preorder traversal.
    segmentedAddr = command[8:12]
    hasMeshData = int.from_bytes(segmentedAddr, "big") != 0

    if not ignoreNode:
        if armatureObj is not None:
            # Create bone
            boneName = createBone(armatureObj, parentBoneName, boneName, finalTransform, None, hasMeshData)
            if bpy.context.mode != "OBJECT":
                bpy.ops.object.mode_set(mode="OBJECT")
            bone = armatureObj.data.bones[boneName]
            bone.draw_layer = str(drawLayer)
            armatureObj.data.bones[boneName].use_deform = hasMeshData
            bpy.ops.object.mode_set(mode="EDIT")

        # load mesh data
        if hasMeshData:
            displayListStartAddress = decodeSegmentedAddr(segmentedAddr, segmentData=segmentData)
            # print(displayListStartAddress)
            parseF3DBinary(
                romfile,
                displayListStartAddress,
                bpy.context.scene,
                bMesh,
                obj,
                finalTransform,
                boneName,
                segmentData,
                vertexBuffer,
            )

    # Handle child objects
    # Validate that next command is 04 (open node)
    currentAddress += getGeoLayoutCmdLength(*currentCmd)
    romfile.seek(currentAddress)  # DONT FORGET THIS, FIXES PARENTING BUG
    currentCmd = romfile.read(2)

    return currentAddress, boneName, finalTransform


def parseBranch(romfile, currentCmd, currentAddress, jumps, segmentData=None):
    print("BRANCH " + hex(currentAddress))
    romfile.seek(currentAddress)
    postJumpAddr = currentAddress + getGeoLayoutCmdLength(*currentCmd)
    currentCmd = romfile.read(getGeoLayoutCmdLength(*currentCmd))

    if currentCmd[1] == 1:
        jumps.append(postJumpAddr)
    currentAddress = decodeSegmentedAddr(currentCmd[4:8], segmentData=segmentData)

    return currentAddress


def parseBranchStore(romfile, currentCmd, currentAddress, jumps, segmentData=None):
    print("BRANCH AND STORE " + hex(currentAddress))
    romfile.seek(currentAddress)
    postJumpAddr = currentAddress + getGeoLayoutCmdLength(*currentCmd)
    currentCmd = romfile.read(getGeoLayoutCmdLength(*currentCmd))

    jumps.append(postJumpAddr)
    currentAddress = decodeSegmentedAddr(currentCmd[4:8], segmentData=segmentData)

    return currentAddress

>>>>>>> 31a9680f

def parseReturn(currentCmd, currentAddress, jumps):
    print("RETURN " + hex(currentAddress))
    currentAddress = jumps.pop()
    return currentAddress


# Create bone and load geometry
<<<<<<< HEAD
def handleNodeCommon(romfile, armatureObj, parentBoneName, finalTransform,
	loadDL, command, segmentData, bMesh, obj, nodeIndex,
	boneGroupName, vertexBuffer,
	f3dType, isHWv1):

	boneName = format(nodeIndex, '03') + "-" + boneGroupName.lower()

	if armatureObj is not None:
		# Create bone
		boneName = createBone(armatureObj, parentBoneName, boneName,
			finalTransform, boneGroupName, loadDL)

	if loadDL:
		segmentedAddr = command[-4:]
		hasMeshData = int.from_bytes(segmentedAddr, 'big') != 0
		if hasMeshData:
			startAddress = decodeSegmentedAddr(segmentedAddr, segmentData)
			parseF3DBinary(romfile, startAddress, bpy.context.scene, bMesh, obj,
				finalTransform, boneName, segmentData, vertexBuffer)
	elif armatureObj is not None:
		armatureObj.data.bones[boneName].use_deform = False
	return boneName

def parseScale(romfile, currentAddress, currentCmd, currentTransform,
	bMesh, obj, armatureObj, parentBoneName, ignoreNode, nodeIndex,
	segmentData , vertexBuffer, f3dType, isHWv1):
	print("SCALE " + hex(currentAddress))

	loadDL = bitMask(currentCmd[1], 7, 1)
	drawLayer = bitMask(currentCmd[1], 0, 4)

	romfile.seek(currentAddress)
	commandSize = 8 + (4 if loadDL else 0)
	command = romfile.read(commandSize)

	scale = int.from_bytes(command[4:8], 'big') / 0x10000
	#finalTransform = currentTransform @ mathutils.Matrix.Scale(scale, 4)
	finalTransform = currentTransform # Don't apply to armature

	if not ignoreNode:
		boneName = handleNodeCommon(romfile, armatureObj, parentBoneName,
			finalTransform, loadDL, command, segmentData, bMesh, obj,
			nodeIndex, 'Scale', vertexBuffer,
			f3dType, isHWv1)
		if armatureObj is not None:
			bone = armatureObj.data.bones[boneName]
			bone.draw_layer = str(drawLayer)
			bone.geo_scale = scale
	else:
		boneName = None

	currentAddress += commandSize
	return (currentAddress, boneName, finalTransform)

def parseTranslateRotate(romfile, currentAddress,
	currentCmd, currentTransform, bMesh, obj, armatureObj,
	parentBoneName, ignoreNode, nodeIndex, segmentData , vertexBuffer, f3dType, isHWv1):
	print("TRANSLATE_ROTATE " + hex(currentAddress))

	loadDL = bitMask(currentCmd[1], 7, 1)
	fieldLayout = bitMask(currentCmd[1], 4, 3)
	drawLayer = bitMask(currentCmd[1], 0, 4)

	if fieldLayout == 0:
		commandSize = 16
	elif fieldLayout == 1 or fieldLayout == 2:
		commandSize = 8
	else:
		commandSize = 4
	if loadDL:
		commandSize += 4

	romfile.seek(currentAddress)
	command = romfile.read(commandSize)

	if fieldLayout == 0:
		pos = readVectorFromShorts(command, 4)
		rot = readEulerVectorFromShorts(command, 10)

		rotation = mathutils.Euler(rot, geoNodeRotateOrder).to_matrix().to_4x4()
		translation = mathutils.Matrix.Translation(
			mathutils.Vector(pos))
		finalTransform = currentTransform @ translation @ rotation

	elif fieldLayout == 1:
		pos = readVectorFromShorts(command, 2)
		translation = mathutils.Matrix.Translation(
			mathutils.Vector(pos))
		finalTransform = currentTransform @ translation

	elif fieldLayout == 2:
		rot = readEulerVectorFromShorts(command, 2)
		rotation = mathutils.Euler(rot, geoNodeRotateOrder).to_matrix().to_4x4()
		finalTransform = currentTransform @ rotation

	else:
		yRot = readFloatFromShort(command, 2)
		rotation = mathutils.Euler((0, yRot, 0), geoNodeRotateOrder
			).to_matrix().to_4x4()
		finalTransform = currentTransform @ rotation

	if not ignoreNode:
		boneName = handleNodeCommon(romfile, armatureObj, parentBoneName,
			finalTransform, loadDL, command, segmentData, bMesh, obj,
			nodeIndex, 'TranslateRotate', vertexBuffer,
			f3dType, isHWv1)
		if armatureObj is not None:
			bone = armatureObj.data.bones[boneName]
			bone.draw_layer = str(drawLayer)

			# Rotate Y complicates exporting code, so we treat it as Rotate.
			if fieldLayout == 3:
				fieldLayout = 2
			bone.field_layout = str(fieldLayout)
	else:
		boneName = None

	currentAddress += commandSize

	return (currentAddress, boneName, finalTransform)

def parseTranslate(romfile, currentAddress,
	currentCmd, currentTransform, bMesh, obj, armatureObj, parentBoneName, ignoreNode, nodeIndex,
	segmentData, vertexBuffer, f3dType, isHWv1):
	print("TRANSLATE " + hex(currentAddress))

	loadDL = bitMask(currentCmd[1], 7, 1)
	drawLayer = bitMask(currentCmd[1], 0, 4)

	if loadDL:
		commandSize = 12
	else:
		commandSize = 8

	romfile.seek(currentAddress)
	command = romfile.read(commandSize)

	pos = readVectorFromShorts(command, 2)
	translation = mathutils.Matrix.Translation(
		mathutils.Vector(pos))
	finalTransform = currentTransform @ translation

	if not ignoreNode:
		boneName = handleNodeCommon(romfile, armatureObj, parentBoneName,
			finalTransform, loadDL, command, segmentData, bMesh, obj,
			nodeIndex, 'Translate', vertexBuffer,
			f3dType, isHWv1)
		if armatureObj is not None:
			bone = armatureObj.data.bones[boneName]
			bone.draw_layer = str(drawLayer)
	else:
		boneName = None

	currentAddress += commandSize

	return (currentAddress, boneName, finalTransform)

def parseRotate(romfile, currentAddress,
	currentCmd, currentTransform, bMesh, obj, armatureObj, parentBoneName, ignoreNode, nodeIndex,
	segmentData, vertexBuffer, f3dType, isHWv1):
	print("ROTATE " + hex(currentAddress))

	loadDL = bitMask(currentCmd[1], 7, 1)
	drawLayer = bitMask(currentCmd[1], 0, 4)

	if loadDL:
		commandSize = 12
	else:
		commandSize = 8

	romfile.seek(currentAddress)
	command = romfile.read(commandSize)

	rot = readEulerVectorFromShorts(command, 2)
	rotation = mathutils.Euler(rot, geoNodeRotateOrder).to_matrix().to_4x4()
	finalTransform = currentTransform @ rotation

	if not ignoreNode:
		boneName = handleNodeCommon(romfile, armatureObj, parentBoneName,
			finalTransform, loadDL, command, segmentData, bMesh, obj,
			nodeIndex, 'Rotate', vertexBuffer,
			f3dType, isHWv1)
		if armatureObj is not None:
			bone = armatureObj.data.bones[boneName]
			bone.draw_layer = str(drawLayer)
	else:
		boneName = None

	currentAddress += commandSize
	return (currentAddress, boneName, finalTransform)

def parseBillboard(romfile, currentAddress,
	currentCmd, currentTransform, bMesh, obj, armatureObj, parentBoneName, ignoreNode, nodeIndex, segmentData, vertexBuffer,
	f3dType, isHWv1):
	print("BILLBOARD " + hex(currentAddress))

	loadDL = bitMask(currentCmd[1], 7, 1)
	drawLayer = bitMask(currentCmd[1], 0, 4)

	if loadDL:
		commandSize = 12
	else:
		commandSize = 8

	romfile.seek(currentAddress)
	command = romfile.read(commandSize)

	pos = readVectorFromShorts(command, 2)
	translation = mathutils.Matrix.Translation(
		mathutils.Vector(pos))
	finalTransform = currentTransform @ translation

	if not ignoreNode:
		boneName = handleNodeCommon(romfile, armatureObj, parentBoneName,
			finalTransform, loadDL, command, segmentData, bMesh, obj,
			nodeIndex, 'Billboard', vertexBuffer,
			f3dType, isHWv1)
		if armatureObj is not None:
			bone = armatureObj.data.bones[boneName]
			bone.draw_layer = str(drawLayer)
	else:
		boneName = None

	currentAddress += commandSize

	return (currentAddress, boneName, finalTransform)

def parseShadow(romfile, currentAddress, currentTransform,
	armatureObj, parentBoneName, ignoreNode, nodeIndex,
	segmentData):
	print("SHADOW " + hex(currentAddress))
	commandSize = 8

	romfile.seek(currentAddress)
	command = romfile.read(commandSize)
	shadowType = int.from_bytes(command[2:4], 'big')
	if str(shadowType) not in enumShadowType:
		if shadowType > 12 and shadowType < 50: # Square Shadow
			shadowType = 12
		elif shadowType > 50 and shadowType < 99: # Rectangle Shadow
			shadowType = 50
		else: # Invalid shadow
			shadowType = 0
	shadowSolidity = int.from_bytes(command[4:6], 'big')
	shadowScale = int.from_bytes(command[6:8], 'big')

	if not ignoreNode:
		boneName = format(nodeIndex, '03') + "-shadow"
		if armatureObj is not None:
			boneName = createBone(armatureObj, parentBoneName, boneName,
				currentTransform, 'Shadow', False)
			bone = armatureObj.data.bones[boneName]
			bone.shadow_type = str(shadowType)
			bone.shadow_solidity = shadowSolidity / 0xFF
			bone.shadow_scale = shadowScale
	else:
		boneName = None

	currentAddress += commandSize
	return currentAddress, boneName, copy.deepcopy(currentTransform)

def parseStart(romfile, currentAddress, currentTransform,
	armatureObj, parentBoneName, ignoreNode, nodeIndex,
	segmentData):
	print("START " + hex(currentAddress))

	commandSize = 4
	romfile.seek(currentAddress)

	if not ignoreNode:
		boneName = format(nodeIndex, '03') + "-start"
		if armatureObj is not None:
			boneName = createBone(armatureObj, parentBoneName, boneName,
				currentTransform, 'Start', False)
	else:
		boneName = None

	currentAddress += commandSize
	return currentAddress, boneName, copy.deepcopy(currentTransform)

def parseStartWithRenderArea(romfile, currentAddress, currentTransform,
	armatureObj, parentBoneName, ignoreNode, nodeIndex,
	segmentData):
	print("START W/ RENDER AREA" + hex(currentAddress))

	commandSize = 4
	romfile.seek(currentAddress)
	command = romfile.read(commandSize)
	cullingRadius = int.from_bytes(command[2:4], 'big') / bpy.context.scene.blenderToSM64Scale

	if not ignoreNode:
		boneName = format(nodeIndex, '03') + "-start_render_area"
		if armatureObj is not None:
			boneName = createBone(armatureObj, parentBoneName, boneName,
				currentTransform, 'StartRenderArea', False)
			bone = armatureObj.data.bones[boneName]
			bone.geo_cmd = 'StartRenderArea'
			bone.culling_radius = cullingRadius
	else:
		boneName = None

	currentAddress += commandSize
	return currentAddress, boneName, copy.deepcopy(currentTransform)

def parseFunction(romfile, currentAddress, currentTransform,
	armatureObj, parentBoneName, ignoreNode, nodeIndex,
	segmentData):
	print("Function " + hex(currentAddress))

	commandSize = 8

	romfile.seek(currentAddress)
	command = romfile.read(commandSize)
	asmParam = int.from_bytes(command[2:4], 'big', signed = True)
	asmFunc = bytesToHexClean(command[4:8])

	boneName = format(nodeIndex, '03') + "-asm"
	if armatureObj is not None and not ignoreNode:
		boneName = createBone(armatureObj, parentBoneName, boneName,
			currentTransform, 'Function', False)
		bone = armatureObj.data.bones[boneName]
		bone.geo_func = asmFunc
		bone.func_param = asmParam

	currentAddress += commandSize
	return currentAddress

def parseHeldObject(romfile, currentAddress, currentTransform,
	armatureObj, parentBoneName, ignoreNode, nodeIndex, segmentData):
	print("HELD OBJECT " + hex(currentAddress))
	commandSize = 12
	romfile.seek(currentAddress)
	command = romfile.read(commandSize)

	pos = readVectorFromShorts(command, 2)
	translation = mathutils.Matrix.Translation(
		mathutils.Vector(pos))
	finalTransform = currentTransform @ translation
	asmFunc = bytesToHexClean(command[8:12])

	if not ignoreNode:
		boneName = format(nodeIndex, '03') + "-held_object"
		if armatureObj is not None:
			boneName = createBone(armatureObj, parentBoneName, boneName,
				finalTransform, 'HeldObject', False)
			bone = armatureObj.data.bones[boneName]
			bone.geo_func = asmFunc

	currentAddress += commandSize
	return currentAddress, finalTransform

def getMarioBoneName(startRelativeAddr, armatureData, default = 'sm64_mesh'):
	try:
		boneName = armatureData.findBoneByOffset(startRelativeAddr).name
		return boneName
	except Exception:
		return default

def assignMarioGeoMetadata(obj, commandAddress, geoStartAddress,
	cmdType, armatureData, lastTransRotAddr = None):

	# for geo_pointer reading offsets:
		# cmd 			= 0
		# draw layer 	= 1
		# translation 	= 2 (for 0x13)
		# display lists = 4 (for 0x15) or 8 (for 0x13)
	sm64_geo_meta = {
		'geo_start' 			: geoStartAddress,
		'geo_pointer_relative' 	: commandAddress - geoStartAddress,
		'geo_cmd_type'			: cmdType,
		'geo_has_mesh'			: len(obj.data.loops) > 0,
		'geo_top_overlap_ptr'	: None,
		'geo_other_overlap_ptrs': []
	}

	# actual value doesn't matter, just a flag
	if lastTransRotAddr is not None:
		sm64_geo_meta['geo_trans_ptr'] = lastTransRotAddr

	obj['sm64_geo_meta'] = sm64_geo_meta

	if armatureData is not None:
		obj['sm64_part_names'] = [armatureData.findBoneByOffset(
			commandAddress - geoStartAddress).name]
=======
def handleNodeCommon(
    romfile,
    armatureObj,
    parentBoneName,
    finalTransform,
    loadDL,
    command,
    segmentData,
    bMesh,
    obj,
    nodeIndex,
    boneGroupName,
    vertexBuffer,
    f3dType,
    isHWv1,
):

    boneName = format(nodeIndex, "03") + "-" + boneGroupName.lower()

    if armatureObj is not None:
        # Create bone
        boneName = createBone(armatureObj, parentBoneName, boneName, finalTransform, boneGroupName, loadDL)

    if loadDL:
        segmentedAddr = command[-4:]
        hasMeshData = int.from_bytes(segmentedAddr, "big") != 0
        if hasMeshData:
            startAddress = decodeSegmentedAddr(segmentedAddr, segmentData)
            parseF3DBinary(
                romfile,
                startAddress,
                bpy.context.scene,
                bMesh,
                obj,
                finalTransform,
                boneName,
                segmentData,
                vertexBuffer,
            )
    elif armatureObj is not None:
        armatureObj.data.bones[boneName].use_deform = False
    return boneName


def parseScale(
    romfile,
    currentAddress,
    currentCmd,
    currentTransform,
    bMesh,
    obj,
    armatureObj,
    parentBoneName,
    ignoreNode,
    nodeIndex,
    segmentData,
    vertexBuffer,
    f3dType,
    isHWv1,
):
    print("SCALE " + hex(currentAddress))

    loadDL = bitMask(currentCmd[1], 7, 1)
    drawLayer = bitMask(currentCmd[1], 0, 4)

    romfile.seek(currentAddress)
    commandSize = 8 + (4 if loadDL else 0)
    command = romfile.read(commandSize)

    scale = int.from_bytes(command[4:8], "big") / 0x10000
    # finalTransform = currentTransform @ mathutils.Matrix.Scale(scale, 4)
    finalTransform = currentTransform  # Don't apply to armature

    if not ignoreNode:
        boneName = handleNodeCommon(
            romfile,
            armatureObj,
            parentBoneName,
            finalTransform,
            loadDL,
            command,
            segmentData,
            bMesh,
            obj,
            nodeIndex,
            "Scale",
            vertexBuffer,
            f3dType,
            isHWv1,
        )
        if armatureObj is not None:
            bone = armatureObj.data.bones[boneName]
            bone.draw_layer = str(drawLayer)
            bone.geo_scale = scale
    else:
        boneName = None

    currentAddress += commandSize
    return (currentAddress, boneName, finalTransform)


def parseTranslateRotate(
    romfile,
    currentAddress,
    currentCmd,
    currentTransform,
    bMesh,
    obj,
    armatureObj,
    parentBoneName,
    ignoreNode,
    nodeIndex,
    segmentData,
    vertexBuffer,
    f3dType,
    isHWv1,
):
    print("TRANSLATE_ROTATE " + hex(currentAddress))

    loadDL = bitMask(currentCmd[1], 7, 1)
    fieldLayout = bitMask(currentCmd[1], 4, 3)
    drawLayer = bitMask(currentCmd[1], 0, 4)

    if fieldLayout == 0:
        commandSize = 16
    elif fieldLayout == 1 or fieldLayout == 2:
        commandSize = 8
    else:
        commandSize = 4
    if loadDL:
        commandSize += 4

    romfile.seek(currentAddress)
    command = romfile.read(commandSize)

    if fieldLayout == 0:
        pos = readVectorFromShorts(command, 4)
        rot = readEulerVectorFromShorts(command, 10)

        rotation = mathutils.Euler(rot, geoNodeRotateOrder).to_matrix().to_4x4()
        translation = mathutils.Matrix.Translation(mathutils.Vector(pos))
        finalTransform = currentTransform @ translation @ rotation

    elif fieldLayout == 1:
        pos = readVectorFromShorts(command, 2)
        translation = mathutils.Matrix.Translation(mathutils.Vector(pos))
        finalTransform = currentTransform @ translation

    elif fieldLayout == 2:
        rot = readEulerVectorFromShorts(command, 2)
        rotation = mathutils.Euler(rot, geoNodeRotateOrder).to_matrix().to_4x4()
        finalTransform = currentTransform @ rotation

    else:
        yRot = readFloatFromShort(command, 2)
        rotation = mathutils.Euler((0, yRot, 0), geoNodeRotateOrder).to_matrix().to_4x4()
        finalTransform = currentTransform @ rotation

    if not ignoreNode:
        boneName = handleNodeCommon(
            romfile,
            armatureObj,
            parentBoneName,
            finalTransform,
            loadDL,
            command,
            segmentData,
            bMesh,
            obj,
            nodeIndex,
            "TranslateRotate",
            vertexBuffer,
            f3dType,
            isHWv1,
        )
        if armatureObj is not None:
            bone = armatureObj.data.bones[boneName]
            bone.draw_layer = str(drawLayer)

            # Rotate Y complicates exporting code, so we treat it as Rotate.
            if fieldLayout == 3:
                fieldLayout = 2
            bone.field_layout = str(fieldLayout)
    else:
        boneName = None

    currentAddress += commandSize

    return (currentAddress, boneName, finalTransform)


def parseTranslate(
    romfile,
    currentAddress,
    currentCmd,
    currentTransform,
    bMesh,
    obj,
    armatureObj,
    parentBoneName,
    ignoreNode,
    nodeIndex,
    segmentData,
    vertexBuffer,
    f3dType,
    isHWv1,
):
    print("TRANSLATE " + hex(currentAddress))

    loadDL = bitMask(currentCmd[1], 7, 1)
    drawLayer = bitMask(currentCmd[1], 0, 4)

    if loadDL:
        commandSize = 12
    else:
        commandSize = 8

    romfile.seek(currentAddress)
    command = romfile.read(commandSize)

    pos = readVectorFromShorts(command, 2)
    translation = mathutils.Matrix.Translation(mathutils.Vector(pos))
    finalTransform = currentTransform @ translation

    if not ignoreNode:
        boneName = handleNodeCommon(
            romfile,
            armatureObj,
            parentBoneName,
            finalTransform,
            loadDL,
            command,
            segmentData,
            bMesh,
            obj,
            nodeIndex,
            "Translate",
            vertexBuffer,
            f3dType,
            isHWv1,
        )
        if armatureObj is not None:
            bone = armatureObj.data.bones[boneName]
            bone.draw_layer = str(drawLayer)
    else:
        boneName = None

    currentAddress += commandSize

    return (currentAddress, boneName, finalTransform)


def parseRotate(
    romfile,
    currentAddress,
    currentCmd,
    currentTransform,
    bMesh,
    obj,
    armatureObj,
    parentBoneName,
    ignoreNode,
    nodeIndex,
    segmentData,
    vertexBuffer,
    f3dType,
    isHWv1,
):
    print("ROTATE " + hex(currentAddress))

    loadDL = bitMask(currentCmd[1], 7, 1)
    drawLayer = bitMask(currentCmd[1], 0, 4)

    if loadDL:
        commandSize = 12
    else:
        commandSize = 8

    romfile.seek(currentAddress)
    command = romfile.read(commandSize)

    rot = readEulerVectorFromShorts(command, 2)
    rotation = mathutils.Euler(rot, geoNodeRotateOrder).to_matrix().to_4x4()
    finalTransform = currentTransform @ rotation

    if not ignoreNode:
        boneName = handleNodeCommon(
            romfile,
            armatureObj,
            parentBoneName,
            finalTransform,
            loadDL,
            command,
            segmentData,
            bMesh,
            obj,
            nodeIndex,
            "Rotate",
            vertexBuffer,
            f3dType,
            isHWv1,
        )
        if armatureObj is not None:
            bone = armatureObj.data.bones[boneName]
            bone.draw_layer = str(drawLayer)
    else:
        boneName = None

    currentAddress += commandSize
    return (currentAddress, boneName, finalTransform)


def parseBillboard(
    romfile,
    currentAddress,
    currentCmd,
    currentTransform,
    bMesh,
    obj,
    armatureObj,
    parentBoneName,
    ignoreNode,
    nodeIndex,
    segmentData,
    vertexBuffer,
    f3dType,
    isHWv1,
):
    print("BILLBOARD " + hex(currentAddress))

    loadDL = bitMask(currentCmd[1], 7, 1)
    drawLayer = bitMask(currentCmd[1], 0, 4)

    if loadDL:
        commandSize = 12
    else:
        commandSize = 8

    romfile.seek(currentAddress)
    command = romfile.read(commandSize)

    pos = readVectorFromShorts(command, 2)
    translation = mathutils.Matrix.Translation(mathutils.Vector(pos))
    finalTransform = currentTransform @ translation

    if not ignoreNode:
        boneName = handleNodeCommon(
            romfile,
            armatureObj,
            parentBoneName,
            finalTransform,
            loadDL,
            command,
            segmentData,
            bMesh,
            obj,
            nodeIndex,
            "Billboard",
            vertexBuffer,
            f3dType,
            isHWv1,
        )
        if armatureObj is not None:
            bone = armatureObj.data.bones[boneName]
            bone.draw_layer = str(drawLayer)
    else:
        boneName = None

    currentAddress += commandSize

    return (currentAddress, boneName, finalTransform)


def parseShadow(
    romfile, currentAddress, currentTransform, armatureObj, parentBoneName, ignoreNode, nodeIndex, segmentData
):
    print("SHADOW " + hex(currentAddress))
    commandSize = 8

    romfile.seek(currentAddress)
    command = romfile.read(commandSize)
    shadowType = int.from_bytes(command[2:4], "big")
    if str(shadowType) not in enumShadowType:
        if shadowType > 12 and shadowType < 50:  # Square Shadow
            shadowType = 12
        elif shadowType > 50 and shadowType < 99:  # Rectangle Shadow
            shadowType = 50
        else:  # Invalid shadow
            shadowType = 0
    shadowSolidity = int.from_bytes(command[4:6], "big")
    shadowScale = int.from_bytes(command[6:8], "big")

    if not ignoreNode:
        boneName = format(nodeIndex, "03") + "-shadow"
        if armatureObj is not None:
            boneName = createBone(armatureObj, parentBoneName, boneName, currentTransform, "Shadow", False)
            bone = armatureObj.data.bones[boneName]
            bone.shadow_type = str(shadowType)
            bone.shadow_solidity = shadowSolidity / 0xFF
            bone.shadow_scale = shadowScale
    else:
        boneName = None

    currentAddress += commandSize
    return currentAddress, boneName, copy.deepcopy(currentTransform)


def parseStart(
    romfile, currentAddress, currentTransform, armatureObj, parentBoneName, ignoreNode, nodeIndex, segmentData
):
    print("START " + hex(currentAddress))

    commandSize = 4
    romfile.seek(currentAddress)

    if not ignoreNode:
        boneName = format(nodeIndex, "03") + "-start"
        if armatureObj is not None:
            boneName = createBone(armatureObj, parentBoneName, boneName, currentTransform, "Start", False)
    else:
        boneName = None

    currentAddress += commandSize
    return currentAddress, boneName, copy.deepcopy(currentTransform)


def parseStartWithRenderArea(
    romfile, currentAddress, currentTransform, armatureObj, parentBoneName, ignoreNode, nodeIndex, segmentData
):
    print("START W/ RENDER AREA" + hex(currentAddress))

    commandSize = 4
    romfile.seek(currentAddress)
    command = romfile.read(commandSize)
    cullingRadius = int.from_bytes(command[2:4], "big") / bpy.context.scene.blenderToSM64Scale

    if not ignoreNode:
        boneName = format(nodeIndex, "03") + "-start_render_area"
        if armatureObj is not None:
            boneName = createBone(armatureObj, parentBoneName, boneName, currentTransform, "StartRenderArea", False)
            bone = armatureObj.data.bones[boneName]
            bone.geo_cmd = "StartRenderArea"
            bone.culling_radius = cullingRadius
    else:
        boneName = None

    currentAddress += commandSize
    return currentAddress, boneName, copy.deepcopy(currentTransform)


def parseFunction(
    romfile, currentAddress, currentTransform, armatureObj, parentBoneName, ignoreNode, nodeIndex, segmentData
):
    print("Function " + hex(currentAddress))

    commandSize = 8

    romfile.seek(currentAddress)
    command = romfile.read(commandSize)
    asmParam = int.from_bytes(command[2:4], "big", signed=True)
    asmFunc = bytesToHexClean(command[4:8])

    boneName = format(nodeIndex, "03") + "-asm"
    if armatureObj is not None and not ignoreNode:
        boneName = createBone(armatureObj, parentBoneName, boneName, currentTransform, "Function", False)
        bone = armatureObj.data.bones[boneName]
        bone.geo_func = asmFunc
        bone.func_param = asmParam

    currentAddress += commandSize
    return currentAddress


def parseHeldObject(
    romfile, currentAddress, currentTransform, armatureObj, parentBoneName, ignoreNode, nodeIndex, segmentData
):
    print("HELD OBJECT " + hex(currentAddress))
    commandSize = 12
    romfile.seek(currentAddress)
    command = romfile.read(commandSize)

    pos = readVectorFromShorts(command, 2)
    translation = mathutils.Matrix.Translation(mathutils.Vector(pos))
    finalTransform = currentTransform @ translation
    asmFunc = bytesToHexClean(command[8:12])

    if not ignoreNode:
        boneName = format(nodeIndex, "03") + "-held_object"
        if armatureObj is not None:
            boneName = createBone(armatureObj, parentBoneName, boneName, finalTransform, "HeldObject", False)
            bone = armatureObj.data.bones[boneName]
            bone.geo_func = asmFunc

    currentAddress += commandSize
    return currentAddress, finalTransform


def getMarioBoneName(startRelativeAddr, armatureData, default="sm64_mesh"):
    try:
        boneName = armatureData.findBoneByOffset(startRelativeAddr).name
        return boneName
    except Exception:
        return default


def assignMarioGeoMetadata(obj, commandAddress, geoStartAddress, cmdType, armatureData, lastTransRotAddr=None):

    # for geo_pointer reading offsets:
    # cmd 			= 0
    # draw layer 	= 1
    # translation 	= 2 (for 0x13)
    # display lists = 4 (for 0x15) or 8 (for 0x13)
    sm64_geo_meta = {
        "geo_start": geoStartAddress,
        "geo_pointer_relative": commandAddress - geoStartAddress,
        "geo_cmd_type": cmdType,
        "geo_has_mesh": len(obj.data.loops) > 0,
        "geo_top_overlap_ptr": None,
        "geo_other_overlap_ptrs": [],
    }

    # actual value doesn't matter, just a flag
    if lastTransRotAddr is not None:
        sm64_geo_meta["geo_trans_ptr"] = lastTransRotAddr

    obj["sm64_geo_meta"] = sm64_geo_meta

    if armatureData is not None:
        obj["sm64_part_names"] = [armatureData.findBoneByOffset(commandAddress - geoStartAddress).name]

>>>>>>> 31a9680f

def handleOverlapGeoMetadata(bone):
    parentBone = bone.parent
    if parentBone is not None and "sm64_geo_meta" in parentBone:
        # boneMeta = copyBlenderPropDict(bone['sm64_geo_meta'])
        boneMeta = bone["sm64_geo_meta"]
        parentBoneMeta = parentBone["sm64_geo_meta"]

        if parentBoneMeta["geo_top_overlap_ptr"] is None:
            parentBoneMeta["geo_top_overlap_ptr"] = parentBoneMeta["geo_pointer_relative"]

        else:
            # Done this way since we cannot deepcopy blender ID property arrays
            parentBoneMeta["geo_other_overlap_ptrs"] = [ptr for ptr in parentBoneMeta["geo_other_overlap_ptrs"]] + [
                parentBoneMeta["geo_pointer_relative"]
            ]

        parentBoneMeta["geo_pointer_relative"] = boneMeta["geo_pointer_relative"]
        parentBoneMeta["geo_cmd_type"] = boneMeta["geo_cmd_type"]
        parentBoneMeta["geo_has_mesh"] = boneMeta["geo_has_mesh"]

        bone["sm64_geo_meta"] = parentBoneMeta
        del parentBone["sm64_geo_meta"]


# See SM64GeoLayoutPtrsByLevels.txt by VLTone
class SM64_ImportGeolayout(bpy.types.Operator):
<<<<<<< HEAD
	# set bl_ properties
	bl_idname = 'object.sm64_import_geolayout'
	bl_label = "Import Geolayout"
	bl_options = {'REGISTER', 'UNDO', 'PRESET'}

	# Called on demand (i.e. button press, menu item)
	# Can also be called from operator search menu (Spacebar)
	def execute(self, context):
		romfileSrc = None
		try:
			geoImportAddr = context.scene.geoImportAddr
			generateArmature = context.scene.generateArmature
			levelGeoImport = context.scene.levelGeoImport
			importRom = context.scene.importRom
			ignoreSwitch = context.scene.ignoreSwitch

			#finalTransform = mathutils.Matrix.Rotation(math.radians(-90), 4, 'X')
			finalTransform = mathutils.Matrix.Identity(4)
			if context.mode != 'OBJECT':
				raise PluginError("Operator can only be used in object mode.")
		except Exception as e:
			raisePluginError(self, e)
			return {'CANCELLED'}
		try:
			romfileSrc = open(bpy.path.abspath(importRom), 'rb')
			checkExpanded(bpy.path.abspath(importRom))

			armatureObj = None

			# Get segment data
			levelParsed = parseLevelAtPointer(romfileSrc,
				level_pointers[levelGeoImport])
			segmentData = levelParsed.segmentData
			geoStart = int(geoImportAddr, 16)
			if context.scene.geoIsSegPtr:
				geoStart = decodeSegmentedAddr(
					geoStart.to_bytes(4, 'big'), segmentData)

			# Armature mesh groups includes armatureObj.
			armatureMeshGroups, armatureObj = parseGeoLayout(romfileSrc,
				geoStart,
			 	context.scene, segmentData,
				finalTransform, generateArmature,
				ignoreSwitch, True, context.scene.f3d_type,
				context.scene.isHWv1)
			romfileSrc.close()

			bpy.ops.object.select_all(action = 'DESELECT')
			if armatureObj is not None:
				for armatureMeshGroup in armatureMeshGroups:
					armatureMeshGroup[0].select_set(True)
				doRotation(math.radians(-90), 'X')

				for armatureMeshGroup in armatureMeshGroups:
					bpy.ops.object.select_all(action = 'DESELECT')
					armatureMeshGroup[0].select_set(True)
					bpy.context.view_layer.objects.active = armatureMeshGroup[0]
					bpy.ops.object.make_single_user(obdata = True)
					bpy.ops.object.transform_apply(location = False,
						rotation = True, scale = False, properties =  False)
			else:
				doRotation(math.radians(-90), 'X')
			bpy.ops.object.select_all(action = 'DESELECT')
			#objs[-1].select_set(True)

			self.report({'INFO'}, 'Generic import succeeded.')
			return {'FINISHED'} # must return a set

		except Exception as e:
			if context.mode != 'OBJECT':
				bpy.ops.object.mode_set(mode = 'OBJECT')

			if romfileSrc is not None:
				romfileSrc.close()
			raisePluginError(self, e)
			return {'CANCELLED'} # must return a set
=======
    # set bl_ properties
    bl_idname = "object.sm64_import_geolayout"
    bl_label = "Import Geolayout"
    bl_options = {"REGISTER", "UNDO", "PRESET"}

    # Called on demand (i.e. button press, menu item)
    # Can also be called from operator search menu (Spacebar)
    def execute(self, context):
        romfileSrc = None
        try:
            geoImportAddr = context.scene.geoImportAddr
            generateArmature = context.scene.generateArmature
            levelGeoImport = context.scene.levelGeoImport
            importRom = context.scene.importRom
            ignoreSwitch = context.scene.ignoreSwitch

            # finalTransform = mathutils.Matrix.Rotation(math.radians(-90), 4, 'X')
            finalTransform = mathutils.Matrix.Identity(4)
            if context.mode != "OBJECT":
                raise PluginError("Operator can only be used in object mode.")
        except Exception as e:
            raisePluginError(self, e)
            return {"CANCELLED"}
        try:
            romfileSrc = open(bpy.path.abspath(importRom), "rb")
            checkExpanded(bpy.path.abspath(importRom))

            armatureObj = None

            # Get segment data
            levelParsed = parseLevelAtPointer(romfileSrc, level_pointers[levelGeoImport])
            segmentData = levelParsed.segmentData
            geoStart = int(geoImportAddr, 16)
            if context.scene.geoIsSegPtr:
                geoStart = decodeSegmentedAddr(geoStart.to_bytes(4, "big"), segmentData)

            # Armature mesh groups includes armatureObj.
            armatureMeshGroups, armatureObj = parseGeoLayout(
                romfileSrc,
                geoStart,
                context.scene,
                segmentData,
                finalTransform,
                generateArmature,
                ignoreSwitch,
                True,
                context.scene.f3d_type,
                context.scene.isHWv1,
            )
            romfileSrc.close()

            bpy.ops.object.select_all(action="DESELECT")
            if armatureObj is not None:
                for armatureMeshGroup in armatureMeshGroups:
                    armatureMeshGroup[0].select_set(True)
                doRotation(math.radians(-90), "X")

                for armatureMeshGroup in armatureMeshGroups:
                    bpy.ops.object.select_all(action="DESELECT")
                    armatureMeshGroup[0].select_set(True)
                    bpy.context.view_layer.objects.active = armatureMeshGroup[0]
                    bpy.ops.object.make_single_user(obdata=True)
                    bpy.ops.object.transform_apply(location=False, rotation=True, scale=False, properties=False)
            else:
                doRotation(math.radians(-90), "X")
            bpy.ops.object.select_all(action="DESELECT")
            # objs[-1].select_set(True)

            self.report({"INFO"}, "Generic import succeeded.")
            return {"FINISHED"}  # must return a set

        except Exception as e:
            if context.mode != "OBJECT":
                bpy.ops.object.mode_set(mode="OBJECT")

            if romfileSrc is not None:
                romfileSrc.close()
            raisePluginError(self, e)
            return {"CANCELLED"}  # must return a set

>>>>>>> 31a9680f

class SM64_ImportGeolayoutPanel(SM64_Panel):
    bl_idname = "SM64_PT_import_geolayout"
    bl_label = "SM64 Geolayout Importer"
    goal = sm64GoalImport

    # called every frame
    def draw(self, context):
        col = self.layout.column()
        propsGeoI = col.operator(SM64_ImportGeolayout.bl_idname)

        # col.prop(context.scene, 'rotationOrder')
        # col.prop(context.scene, 'rotationAxis')
        # col.prop(context.scene, 'rotationAngle')
        prop_split(col, context.scene, "geoImportAddr", "Start Address")
        col.prop(context.scene, "geoIsSegPtr")
        col.prop(context.scene, "levelGeoImport")
        col.prop(context.scene, "generateArmature")
        col.prop(context.scene, "ignoreSwitch")
        if not context.scene.ignoreSwitch:
            boxLayout = col.box()
            boxLayout.label(text="WARNING: May take a long time.")
            boxLayout.label(text="Switch nodes won't be setup.")
        col.box().label(text="Only Fast3D mesh importing allowed.")


sm64_geo_parser_classes = (SM64_ImportGeolayout,)

sm64_geo_parser_panel_classes = (SM64_ImportGeolayoutPanel,)


def sm64_geo_parser_panel_register():
    for cls in sm64_geo_parser_panel_classes:
        register_class(cls)


def sm64_geo_parser_panel_unregister():
    for cls in sm64_geo_parser_panel_classes:
        unregister_class(cls)


def sm64_geo_parser_register():
    for cls in sm64_geo_parser_classes:
        register_class(cls)

    bpy.types.Scene.geoImportAddr = bpy.props.StringProperty(name="Start Address", default="1F1D60")
    bpy.types.Scene.generateArmature = bpy.props.BoolProperty(name="Generate Armature?", default=True)
    bpy.types.Scene.levelGeoImport = bpy.props.EnumProperty(items=level_enums, name="Level", default="HMC")
    bpy.types.Scene.ignoreSwitch = bpy.props.BoolProperty(name="Ignore Switch Nodes", default=True)


def sm64_geo_parser_unregister():
    for cls in reversed(sm64_geo_parser_classes):
        unregister_class(cls)

    del bpy.types.Scene.generateArmature
    del bpy.types.Scene.geoImportAddr
    del bpy.types.Scene.levelGeoImport
    del bpy.types.Scene.ignoreSwitch<|MERGE_RESOLUTION|>--- conflicted
+++ resolved
@@ -60,98 +60,6 @@
 # It will only handle transform/mesh related commands.
 # For switch cases, only the first option will be chosen.
 
-<<<<<<< HEAD
-def parseGeoLayout(romfile, startAddress, scene, segmentData,
-	convertTransformMatrix, useArmature, ignoreSwitch, shadeSmooth,
-	f3dType, isHWv1):
-	currentAddress = startAddress
-	romfile.seek(currentAddress)
-
-	# Create new skinned mesh
-	#bpy.ops.object.mode_set(mode = 'OBJECT')
-	mesh = bpy.data.meshes.new('skinnned-mesh')
-	obj = bpy.data.objects.new('skinned', mesh)
-	scene.collection.objects.link(obj)
-	createBlankMaterial(obj)
-
-	bMesh = bmesh.new()
-	bMesh.from_mesh(mesh)
-
-	# Create new armature
-	if useArmature:
-		armature = bpy.data.armatures.new('Armature')
-		armatureObj = bpy.data.objects.new('ArmatureObj', armature)
-		armatureObj.show_in_front = True
-		armature.show_names = True
-
-		bpy.context.scene.collection.objects.link(armatureObj)
-		bpy.context.view_layer.objects.active = armatureObj
-		bpy.ops.object.mode_set(mode = 'EDIT')
-		createBoneGroups(armatureObj)
-	else:
-		armatureObj = None
-
-	# Parse geolayout
-	# Pretend that command starts with an 0x04
-	currentAddress, armatureMeshGroups = parseNode(
-		romfile, startAddress, currentAddress - 4, [0x04, 0x00],
-		[currentAddress], convertTransformMatrix.to_4x4(),
-		bMesh, obj, armatureObj, None, ignoreSwitch, False, 0, 0,
-		[None] * 16 * 16, f3dType, isHWv1,
-		segmentData = segmentData)
-
-	armatureMeshGroups.insert(0, (armatureObj, bMesh, obj))
-
-	for i in range (len(armatureMeshGroups)):
-		listObj = armatureMeshGroups[i][2]
-		listBMesh = armatureMeshGroups[i][1]
-		listBMesh.to_mesh(listObj.data)
-		listBMesh.free()
-		listObj.data.update()
-
-		if shadeSmooth:
-			if bpy.context.mode != 'OBJECT':
-				bpy.ops.object.mode_set(mode = 'OBJECT')
-			bpy.ops.object.select_all(action = 'DESELECT')
-			listObj.select_set(True)
-			bpy.ops.object.shade_smooth()
-
-	# Dont remove doubles here, as importing geolayout all at once results
-	# in some overlapping verts from different display lists.
-	# bmesh.ops.remove_doubles(bMesh, verts = bMesh.verts, dist = 0.000001)
-
-	if useArmature:
-		# Set bone rotation mode.
-		for bone in armatureObj.pose.bones:
-			bone.rotation_mode = 'XYZ'
-
-		for i in range(len(armatureMeshGroups)):
-			obj = armatureMeshGroups[i][2]
-			switchArmatureObj = armatureMeshGroups[i][0]
-			# Apply mesh to armature.
-			if bpy.context.mode != 'OBJECT':
-				bpy.ops.object.mode_set(mode = 'OBJECT')
-			bpy.ops.object.select_all(action = 'DESELECT')
-			obj.select_set(True)
-			switchArmatureObj.select_set(True)
-			bpy.context.view_layer.objects.active = switchArmatureObj
-			bpy.ops.object.parent_set(type = "ARMATURE")
-			switchArmatureObj.matrix_world = switchArmatureObj.matrix_world @ \
-				mathutils.Matrix.Translation(mathutils.Vector((3*i, 0 ,0)))
-
-
-		# Make Mario face forward.
-		#bpy.ops.object.select_all(action = 'DESELECT')
-		#armatureObj.select_set(True)
-		#bpy.ops.transform.rotate(value = math.radians(-90), orient_axis = 'X')
-		#bpy.ops.object.transform_apply()
-
-
-	if useArmature:
-		armatureObj.data.layers[1] = True
-
-	'''
-=======
 
 def parseGeoLayout(
     romfile,
@@ -265,7 +173,6 @@
         armatureObj.data.layers[1] = True
 
     """
->>>>>>> 31a9680f
 	if useMetarig:
 		metaBones = [bone for bone in armatureObj.data.bones if \
 			bone.layers[boneLayers['meta']] or bone.layers[boneLayers['visual']]]
@@ -278,209 +185,6 @@
 # Every node is passed in the address of its OWN command.
 # Every node returns the address AFTER the end of its processing extent.
 # Make sure to NOT create blender objects if the node is being ignored.
-<<<<<<< HEAD
-def parseNode(romfile, geoStartAddress, currentAddress, currentCmd, jumps,
-	currentTransform, bMesh, obj, armatureObj, parentBoneName, ignoreSwitch, ignoreNode, switchLevel, switchCount,
-	vertexBuffer, f3dType, isHWv1, singleChild = False,
-	endCmd = GEO_NODE_CLOSE, segmentData = None):
-	print("NODE " + hex(currentAddress))
-	currentTransform = copy.deepcopy(currentTransform)
-	originalTransform = copy.deepcopy(currentTransform)
-	currentAddress += getGeoLayoutCmdLength(*currentCmd)
-	romfile.seek(currentAddress)
-	currentCmd = romfile.read(2)
-	armatureMeshGroups = []
-
-	# True if at least one complete node processed.
-	# This is used for switch cases.
-	nodeProcessed = False
-
-	# True when a complete node group is processed.
-	# Certain commands like 0x13 will be grouped with a proceeding 0x4 commmand.
-	# However, they will stand individually if this is not the case.
-	# This distinction is important when handling switch cases.
-	completeNodeProcessed = False
-
-	# In the case of branches in switches we must treat the branch as one option,
-	# not just the first node that is being branched to.
-	# We cannot treat a branch as a node because some branches don't return.
-	singleChildStack = [singleChild]
-	switchActive = False
-	localSwitchCount = 0
-
-	# a 0x13 command creates a bone, but we only use it as a parent if
-	# a 0x4 command follows. If another 0x13 command follows, we don't use it.
-	nextParentBoneName = parentBoneName
-	nextParentTransform = copy.deepcopy(currentTransform)
-	nodeIndex = [0]
-	while currentCmd[0] is not endCmd and currentCmd[0] is not GEO_END:
-		isSwitchOption = singleChildStack[-1] and nodeProcessed and \
-			completeNodeProcessed
-
-		# Create a separate sub-armature for switch options.
-		if isSwitchOption:
-			switchCount += 1
-			localSwitchCount += 1
-			if ignoreSwitch:
-				ignoreNode = True
-			if not ignoreNode:
-				parentBoneName, armatureMeshTuple, currentTransform, \
-					nextParentTransform = \
-					createSwitchOption(armatureObj, parentBoneName,
-					format(nodeIndex[-1], '03') + '-switch_option', currentTransform, nextParentTransform,
-					switchLevel, switchCount)
-				armatureMeshGroups.append(armatureMeshTuple)
-				obj = armatureMeshTuple[2]
-				bMesh = armatureMeshTuple[1]
-				nextParentBoneName = parentBoneName
-				armatureObj = armatureMeshTuple[0]
-			switchLevel = switchCount
-
-		if currentCmd[0] == GEO_BRANCH_STORE and not ignoreNode: #0x00
-			currentAddress = parseBranchStore(romfile, currentCmd, currentAddress,
-				jumps, segmentData = segmentData)
-			singleChildStack.append(False)
-			nodeIndex.append(0)
-		elif currentCmd[0] == GEO_BRANCH and not ignoreNode: # 0x02
-			currentAddress = parseBranch(romfile, currentCmd, currentAddress,
-				jumps, segmentData = segmentData)
-			singleChildStack.append(False)
-			nodeIndex.append(0)
-
-		elif currentCmd[0] == GEO_RETURN and not ignoreNode: # 0x03
-			currentAddress = parseReturn(
-				currentCmd, currentAddress, jumps)
-			singleChildStack = singleChildStack[:-1]
-			nodeIndex = nodeIndex[:-1]
-
-		elif currentCmd[0] == GEO_NODE_OPEN: # 0x04
-			#print(str(switchCount) + " - " + str(localSwitchCount) + " - " + \
-			#	str(switchLevel))
-			currentAddress, newArmatureMeshGroups = \
-				parseNode(romfile, geoStartAddress, currentAddress,
-				currentCmd, jumps, nextParentTransform, bMesh, obj,
-				armatureObj, nextParentBoneName, ignoreSwitch, ignoreNode,
-				switchLevel, switchCount,
-				vertexBuffer, f3dType, isHWv1,
-				singleChild = switchActive, segmentData = segmentData)
-			armatureMeshGroups.extend(newArmatureMeshGroups)
-			switchActive = False
-			nextParentTransform = copy.deepcopy(currentTransform)
-
-		elif currentCmd[0] == GEO_START: # 0x0B
-			currentAddress, nextParentBoneName, nextParentTransform = \
-				parseStart(romfile, currentAddress, currentTransform,
-				armatureObj, parentBoneName, ignoreNode, nodeIndex[-1],
-				segmentData)
-
-		elif currentCmd[0] == GEO_SWITCH: # 0x0E
-			currentAddress, nextParentBoneName = \
-				parseSwitch(romfile, currentAddress,
-				currentTransform, armatureObj, parentBoneName, ignoreNode,
-				nodeIndex[-1], segmentData)
-			switchActive = True
-
-		# We skip translate/rotate/scale nodes if before the first 0x13 node.
-		# This allows us to import model animations without having to transform keyframes.
-		elif currentCmd[0] == GEO_TRANSLATE_ROTATE: #0x10
-			currentAddress, nextParentBoneName, nextParentTransform = \
-				parseTranslateRotate(romfile,
-				currentAddress, currentCmd, currentTransform,
-				bMesh, obj, armatureObj, parentBoneName, ignoreNode,
-				nodeIndex[-1], segmentData, vertexBuffer,
-				f3dType, isHWv1)
-
-		elif currentCmd[0] == GEO_TRANSLATE: #0x11
-			currentAddress, nextParentBoneName, nextParentTransform  = \
-				parseTranslate(romfile,
-				currentAddress, currentCmd, currentTransform,
-				bMesh, obj, armatureObj, parentBoneName, ignoreNode,
-				nodeIndex[-1],segmentData, vertexBuffer,
-				f3dType, isHWv1)
-
-		elif currentCmd[0] == GEO_ROTATE: # 0x12
-			currentAddress, nextParentBoneName, nextParentTransform  = \
-				parseRotate(romfile,
-				currentAddress, currentCmd, currentTransform,
-				bMesh, obj, armatureObj, parentBoneName, ignoreNode,
-				nodeIndex[-1],segmentData, vertexBuffer,
-				f3dType, isHWv1)
-
-		elif currentCmd[0] == GEO_LOAD_DL_W_OFFSET: # 0x13
-			currentAddress, nextParentBoneName, nextParentTransform = \
-				parseDLWithOffset(romfile,
-				currentAddress, currentTransform, bMesh, obj, armatureObj,
-				parentBoneName, ignoreNode, nodeIndex[-1],
-				currentCmd, segmentData, vertexBuffer,
-				f3dType, isHWv1)
-
-		elif currentCmd[0] == GEO_BILLBOARD: # 0x14
-			currentAddress, nextParentBoneName, nextParentTransform = \
-				parseBillboard(romfile, currentAddress,
-				currentCmd, currentTransform, bMesh, obj,
-				armatureObj, parentBoneName, ignoreNode, nodeIndex[-1],
-				segmentData, vertexBuffer,
-				f3dType, isHWv1)
-
-		elif currentCmd[0] == GEO_LOAD_DL: # 0x15
-			currentAddress = parseDL(romfile, currentAddress,
-				currentTransform, bMesh, obj, armatureObj,
-				parentBoneName, ignoreNode, currentCmd,
-				nodeIndex[-1], segmentData, vertexBuffer, f3dType, isHWv1)
-
-		elif currentCmd[0] == GEO_START_W_SHADOW: # 0x16
-			currentAddress, nextParentBoneName, nextParentTransform = \
-				parseShadow(romfile, currentAddress,
-				currentTransform, armatureObj, parentBoneName, ignoreNode,
-				nodeIndex[-1], segmentData)
-
-		elif currentCmd[0] == GEO_CALL_ASM: # 0x18
-			currentAddress = parseFunction(romfile, currentAddress,
-				currentTransform, armatureObj, parentBoneName, ignoreNode,
-				nodeIndex[-1], segmentData)
-
-		elif currentCmd[0] == GEO_HELD_OBJECT: # 0x1C
-			currentAddress, nextParentTransform = \
-				parseHeldObject(romfile, currentAddress,
-				currentTransform,  armatureObj, parentBoneName, ignoreNode,
-				nodeIndex[-1], segmentData)
-
-		elif currentCmd[0] == GEO_SCALE: # 0x1D
-			currentAddress, nextParentBoneName, nextParentTransform = \
-				parseScale(romfile,
-				currentAddress, currentCmd, currentTransform,
-				bMesh, obj, armatureObj, parentBoneName, ignoreNode, nodeIndex[-1], segmentData, vertexBuffer,
-				f3dType, isHWv1)
-
-		elif currentCmd[0] == GEO_START_W_RENDERAREA: # 0x20
-			currentAddress, nextParentBoneName, nextParentTransform = \
-				parseStartWithRenderArea(romfile, currentAddress,
-				currentTransform, armatureObj, parentBoneName, ignoreNode,
-				nodeIndex[-1], segmentData)
-
-		else:
-			currentAddress += getGeoLayoutCmdLength(*currentCmd)
-			print("Unhandled command: " + hex(currentCmd[0]))
-
-		nodeIndex[-1] += 1
-
-		romfile.seek(currentAddress)
-		previousCmdType = currentCmd[0]
-		currentCmd = romfile.read(2)
-
-		if previousCmdType not in nodeGroupCmds or \
-			currentCmd[0] != GEO_NODE_OPEN:
-			completeNodeProcessed = True
-			nodeProcessed = True
-		else:
-			completeNodeProcessed = False
-
-	if currentCmd[0] == GEO_END:
-		currentAddress = jumps.pop()
-	else:
-		currentAddress += getGeoLayoutCmdLength(*currentCmd)
-	return currentAddress, armatureMeshGroups
-=======
 def parseNode(
     romfile,
     geoStartAddress,
@@ -824,7 +528,6 @@
         currentAddress += getGeoLayoutCmdLength(*currentCmd)
     return currentAddress, armatureMeshGroups
 
->>>>>>> 31a9680f
 
 def generateMetarig(armatureObj):
     startBones = findStartBones(armatureObj)
@@ -853,359 +556,6 @@
 
 
 def processBoneMeta(armatureObj, boneName, parentName):
-<<<<<<< HEAD
-	bpy.ops.object.mode_set(mode = "EDIT")
-	bone = armatureObj.data.edit_bones[boneName]
-
-	# create meta bone, which the actual bone copies the rotation of
-	metabone = armatureObj.data.edit_bones.new("meta_" + boneName)
-	metabone.use_connect = False
-	metabone.head = bone.head
-	metabone.tail = bone.tail
-	metabone.roll = bone.roll
-
-	# create visual bone, which visually connect parent bone to child
-	visualBone = armatureObj.data.edit_bones.new("vis_" + boneName)
-	visualBone.use_connect = False
-	visualBone.head = bone.head
-	visualBone.tail = bone.head + sm64BoneUp * 0.2
-	metabone.parent = visualBone
-
-	metaboneName = metabone.name
-	visualBoneName = visualBone.name
-
-	if bpy.context.mode != 'OBJECT':
-		bpy.ops.object.mode_set(mode = 'OBJECT')
-	poseBone = armatureObj.pose.bones[boneName]
-	metabonePose = armatureObj.pose.bones[metaboneName]
-	visualBonePose = armatureObj.pose.bones[visualBoneName]
-
-	metabone = armatureObj.data.bones[metaboneName]
-	visualBone = armatureObj.data.bones[visualBoneName]
-	metabone.geo_cmd = 'Ignore'
-	visualBone.geo_cmd = 'Ignore'
-
-	# apply rotation constraint
-	constraint = poseBone.constraints.new(type = "COPY_ROTATION")
-	constraint.target = armatureObj
-	constraint.subtarget = metaboneName
-
-	translateConstraint = poseBone.constraints.new(type = "COPY_LOCATION")
-	translateConstraint.target = armatureObj
-	translateConstraint.subtarget = metaboneName
-
-	metabone.layers = createBoneLayerMask([boneLayers['meta']])
-	metabone.use_deform = False
-	metabonePose.lock_rotation = (True, True, True)
-
-	visualBone.layers = createBoneLayerMask([boneLayers['visual']])
-	visualBone.use_deform = False
-
-	metabonePose.bone_group_index = getBoneGroupIndex(armatureObj, 'Ignore')
-	visualBonePose.bone_group_index = getBoneGroupIndex(armatureObj, 'Ignore')
-
-	bpy.ops.object.mode_set(mode = 'EDIT')
-	metabone = armatureObj.data.edit_bones[metaboneName]
-	visualBone = armatureObj.data.edit_bones[visualBoneName]
-
-	if parentName is not None:
-		parentVisualBone = \
-			armatureObj.data.edit_bones["vis_" + parentName]
-		parentVisualBoneName = parentVisualBone.name
-		visualChildren = [child for child in parentVisualBone.children if\
-			child.name[:5] != 'meta_']
-		print(str(parentVisualBoneName) + " " + str([child.name for child in parentVisualBone.children]))
-		if len(visualChildren) == 0:
-			print("Zero children: " + str(visualBone.name))
-			parentVisualBone.tail = visualBone.head
-			if parentVisualBone.length < 0.00001:
-				parentVisualBone.tail = parentVisualBone.head + sm64BoneUp * 0.1
-			else:
-				visualBone.use_connect = True
-			visualBone.parent  = parentVisualBone
-
-		else:
-			print("Some children: " + str(visualBone.name) + " " + str([child.name for child in visualChildren]))
-			# If multiple children, make parent bone a "straight upward"
-			# bone, then add "connection" bones to connect children to parent
-			for child in visualChildren:
-				#if parentVisualBone.vector.angle(sm64BoneUp, 1) > 0.0001:
-				child.use_connect = False
-			parentVisualBone.tail = parentVisualBone.head + \
-				sm64BoneUp * 0.2
-					#createConnectBone(armatureObj, child.name, parentVisualBoneName)
-			visualBone = armatureObj.data.edit_bones[visualBoneName]
-			parentVisualBone = armatureObj.data.edit_bones[parentVisualBoneName]
-			#createConnectBone(armatureObj, visualBone.name,
-			#	parentVisualBone.name)
-			visualBone.use_connect = False
-			visualBone.parent = parentVisualBone
-	else:
-		pass # connect to root anim bone
-
-def createConnectBone(armatureObj, childName, parentName):
-	child = armatureObj.data.edit_bones[childName]
-	parent = armatureObj.data.edit_bones[parentName]
-
-	connectBone = armatureObj.data.edit_bones.new(
-		"connect_" + child.name)
-	connectBoneName = connectBone.name
-	connectBone.head = parent.head
-	connectBone.use_connect = False
-	connectBone.parent = parent
-	connectBone.tail = child.head
-	child.use_connect = False
-	connectBone.use_deform = False
-	child.parent = connectBone
-	if (connectBone.head - connectBone.tail).length < 0.0001:
-		connectBone.tail = connectBone.head + sm64BoneUp * 0.2
-	else:
-		child.use_connect = True
-
-	if bpy.context.mode != 'OBJECT':
-		bpy.ops.object.mode_set(mode = 'OBJECT')
-	connectPoseBone = armatureObj.pose.bones[connectBoneName]
-	connectBone = armatureObj.data.bones[connectBoneName]
-	connectBone.layers = createBoneLayerMask([boneLayers['visual']])
-	connectPoseBone.bone_group_index = \
-		getBoneGroupIndex(armatureObj, 'Ignore')
-	connectPoseBone.lock_rotation = (True, True, True)
-	bpy.ops.object.mode_set(mode = 'EDIT')
-
-def createBone(armatureObj, parentBoneName, boneName, currentTransform,
-	boneGroup, loadDL):
-	if bpy.context.mode != 'OBJECT':
-		bpy.ops.object.mode_set(mode="OBJECT")
-	bpy.ops.object.select_all(action = 'DESELECT')
-	bpy.context.view_layer.objects.active = armatureObj
-	bpy.ops.object.mode_set(mode="EDIT")
-	bone = armatureObj.data.edit_bones.new(boneName)
-	bone.use_connect = False
-	if parentBoneName is not None:
-		bone.parent = armatureObj.data.edit_bones[parentBoneName]
-	bone.head = currentTransform @ mathutils.Vector((0,0,0))
-	bone.tail = bone.head + (currentTransform.to_quaternion() @ \
-		mathutils.Vector((0,1,0))* \
-		(0.2 if boneGroup != 'DisplayList' else 0.1))
-
-	# Connect bone to parent if it is possible without changing parent direction.
-
-	if parentBoneName is not None:
-		nodeOffsetVector = mathutils.Vector(bone.head - bone.parent.head)
-		# set fallback to nonzero to avoid creating zero length bones
-		if(nodeOffsetVector.angle(bone.parent.tail - bone.parent.head, 1) \
-			< 0.0001 and loadDL):
-			for child in bone.parent.children:
-				if child != bone:
-					child.use_connect = False
-			bone.parent.tail = bone.head
-			bone.use_connect = True
-		elif bone.head == bone.parent.head and bone.tail == bone.parent.tail:
-			bone.tail += currentTransform.to_quaternion() @ mathutils.Vector((0,1,0)) * 0.02
-
-	boneName = bone.name
-	addBoneToGroup(armatureObj, bone.name, boneGroup)
-	bone = armatureObj.data.bones[boneName]
-	bone.geo_cmd = boneGroup if boneGroup is not None else \
-		'DisplayListWithOffset'
-
-	return boneName
-
-def createSwitchOption(armatureObj, switchBoneName, boneName, currentTransform,
-	nextParentTransform, switchLevel, switchCount):
-	bpy.ops.object.mode_set(mode="OBJECT")
-	bpy.ops.object.select_all(action = 'DESELECT')
-	#bpy.context.view_layer.objects.active = armatureObj
-	#bpy.ops.object.mode_set(mode="EDIT")
-	#bone = armatureObj.data.edit_bones.new(boneName)
-	#bone.use_connect = False
-
-	# calculate transform
-	translation = mathutils.Matrix.Translation(
-		mathutils.Vector((0,3 * (switchCount - switchLevel),0)))
-	translation = mathutils.Matrix.Translation((0,0,0))
-	finalTransform = translation @ currentTransform
-	finalNextParentTransform = translation @ nextParentTransform
-
-	# create armature
-	armature = bpy.data.armatures.new('Armature')
-	switchArmature = bpy.data.objects.new('armature_' + boneName, armature)
-	switchArmature.show_in_front = True
-	armature.show_names = True
-
-	bpy.context.scene.collection.objects.link(switchArmature)
-	bpy.ops.object.mode_set(mode = 'POSE')
-	bpy.ops.object.mode_set(mode = 'OBJECT')
-	createBoneGroups(switchArmature)
-	bpy.context.view_layer.objects.active = switchArmature
-	#switchArmature.matrix_world = mathutils.Matrix.Translation(
-	#	finalTransform.to_translation())
-	bpy.ops.object.mode_set(mode = 'EDIT')
-
-	# create switch option bone
-	bone = switchArmature.data.edit_bones.new(boneName)
-	bone.use_connect = False
-	bone.head = finalTransform @ mathutils.Vector((0,0,0))
-	bone.tail = bone.head + currentTransform.to_quaternion() @ \
-		mathutils.Vector((0,1,0)) * 0.2
-
-	boneName = bone.name
-	bpy.ops.object.mode_set(mode='OBJECT')
-	bone = switchArmature.data.bones[boneName]
-	#poseBone = switchArmature.pose.bones[boneName]
-	switchBone = armatureObj.data.bones[switchBoneName]
-
-	#rotConstraint = poseBone.constraints.new(type = 'COPY_ROTATION')
-	#rotConstraint.target = armatureObj
-	#rotConstraint.subtarget = switchBone.name
-
-	bone.geo_cmd = 'SwitchOption'
-
-	#switchOption = switchBone.switch_options.add()
-	#switchOption.switchType = 'Mesh'
-	#switchOption.optionArmature = switchArmature
-
-	# Create new mesh as well
-	mesh = bpy.data.meshes.new('skinnned-mesh')
-	obj = bpy.data.objects.new('skinned', mesh)
-	bpy.context.scene.collection.objects.link(obj)
-	obj.matrix_world = switchArmature.matrix_world
-	#material = createF3DMat(obj)
-	#material.node_tree.nodes['Case A 1'].inA = '1'
-	#material.set_env = False
-
-	bMesh = bmesh.new()
-	bMesh.from_mesh(mesh)
-
-	addBoneToGroup(switchArmature, boneName, 'SwitchOption')
-
-	return boneName, (switchArmature, bMesh, obj), finalTransform, \
-		finalNextParentTransform
-
-def parseSwitch(romfile, currentAddress, currentTransform,
-	armatureObj, parentBoneName, ignoreNode, nodeIndex,
-	segmentData):
-	print("SWITCH " + hex(currentAddress))
-
-	commandSize = 8
-
-	if not ignoreNode:
-		romfile.seek(currentAddress)
-		command = romfile.read(commandSize)
-		funcParam = int.from_bytes(command[2:4], 'big', signed = True)
-		switchFunc = bytesToHexClean(command[4:8])
-
-		boneName = format(nodeIndex, '03') + "-switch"
-		if armatureObj is not None:
-			boneName = createBone(armatureObj, parentBoneName, boneName,
-				currentTransform, 'Switch', False)
-			bone = armatureObj.data.bones[boneName]
-			bone.geo_func = switchFunc
-			bone.func_param = funcParam
-	else:
-		boneName = None
-
-	currentAddress += commandSize
-	return currentAddress, boneName
-
-def parseDL(romfile, currentAddress, currentTransform, bMesh, obj, armatureObj,
-	parentBoneName, ignoreNode, currentCmd, nodeIndex, segmentData, vertexBuffer, f3dType, isHWv1):
-
-	drawLayer = bitMask(currentCmd[1], 0, 4)
-
-	romfile.seek(currentAddress)
-	commandSize = 8
-	command = romfile.read(commandSize)
-
-	if not ignoreNode:
-		boneName = handleNodeCommon(romfile, armatureObj, parentBoneName,
-			currentTransform, True, command, segmentData, bMesh, obj,
-			nodeIndex, 'DisplayList', vertexBuffer,
-			f3dType, isHWv1)
-		if armatureObj is not None:
-			bone = armatureObj.data.bones[boneName]
-			bone.draw_layer = str(drawLayer)
-
-	currentAddress += commandSize
-	return currentAddress
-
-def parseDLWithOffset(romfile, currentAddress,
-	currentTransform, bMesh, obj, armatureObj, parentBoneName, ignoreNode, nodeIndex, currentCmd, segmentData, vertexBuffer,
-	f3dType, isHWv1):
-	print("DL_OFFSET " + hex(currentAddress))
-	romfile.seek(currentAddress)
-
-	command = romfile.read(getGeoLayoutCmdLength(*currentCmd))
-
-	drawLayer = command[1]
-
-	translationVector = readVectorFromShorts(command, 2)
-	translation = mathutils.Matrix.Translation(
-		mathutils.Vector(translationVector))
-	finalTransform = currentTransform @ translation
-
-	boneName = format(nodeIndex, '03') + '-offset'
-
-	# Handle parent object and transformation
-	# Note: Since we are storing the world transform for each node,
-	# we must set the transforms in preorder traversal.
-	segmentedAddr = command[8:12]
-	hasMeshData = int.from_bytes(segmentedAddr, 'big') != 0
-
-	if not ignoreNode:
-		if armatureObj is not None:
-			# Create bone
-			boneName = createBone(armatureObj, parentBoneName, boneName, 	finalTransform, None, hasMeshData)
-			if bpy.context.mode != 'OBJECT':
-				bpy.ops.object.mode_set(mode = 'OBJECT')
-			bone = armatureObj.data.bones[boneName]
-			bone.draw_layer = str(drawLayer)
-			armatureObj.data.bones[boneName].use_deform = hasMeshData
-			bpy.ops.object.mode_set(mode = 'EDIT')
-
-		# load mesh data
-		if hasMeshData:
-			displayListStartAddress = decodeSegmentedAddr(segmentedAddr,
-				segmentData = segmentData)
-			#print(displayListStartAddress)
-			parseF3DBinary(romfile, displayListStartAddress, bpy.context.scene,
-			bMesh, obj, finalTransform, boneName, segmentData, vertexBuffer)
-
-	# Handle child objects
-	# Validate that next command is 04 (open node)
-	currentAddress += getGeoLayoutCmdLength(*currentCmd)
-	romfile.seek(currentAddress) # DONT FORGET THIS, FIXES PARENTING BUG
-	currentCmd = romfile.read(2)
-
-	return currentAddress, boneName, finalTransform
-
-def parseBranch(romfile, currentCmd, currentAddress, jumps,
-	segmentData = None):
-	print("BRANCH " + hex(currentAddress))
-	romfile.seek(currentAddress)
-	postJumpAddr = currentAddress + getGeoLayoutCmdLength(*currentCmd)
-	currentCmd = romfile.read(getGeoLayoutCmdLength(*currentCmd))
-
-	if currentCmd[1] == 1:
-		jumps.append(postJumpAddr)
-	currentAddress = decodeSegmentedAddr(currentCmd[4:8],
-		segmentData = segmentData)
-
-	return currentAddress
-
-def parseBranchStore(romfile, currentCmd, currentAddress, jumps,
-	segmentData = None):
-	print("BRANCH AND STORE " + hex(currentAddress))
-	romfile.seek(currentAddress)
-	postJumpAddr = currentAddress + getGeoLayoutCmdLength(*currentCmd)
-	currentCmd = romfile.read(getGeoLayoutCmdLength(*currentCmd))
-
-	jumps.append(postJumpAddr)
-	currentAddress = decodeSegmentedAddr(currentCmd[4:8],
-		segmentData = segmentData)
-
-	return currentAddress
-=======
     bpy.ops.object.mode_set(mode="EDIT")
     bone = armatureObj.data.edit_bones[boneName]
 
@@ -1597,7 +947,6 @@
 
     return currentAddress
 
->>>>>>> 31a9680f
 
 def parseReturn(currentCmd, currentAddress, jumps):
     print("RETURN " + hex(currentAddress))
@@ -1606,392 +955,6 @@
 
 
 # Create bone and load geometry
-<<<<<<< HEAD
-def handleNodeCommon(romfile, armatureObj, parentBoneName, finalTransform,
-	loadDL, command, segmentData, bMesh, obj, nodeIndex,
-	boneGroupName, vertexBuffer,
-	f3dType, isHWv1):
-
-	boneName = format(nodeIndex, '03') + "-" + boneGroupName.lower()
-
-	if armatureObj is not None:
-		# Create bone
-		boneName = createBone(armatureObj, parentBoneName, boneName,
-			finalTransform, boneGroupName, loadDL)
-
-	if loadDL:
-		segmentedAddr = command[-4:]
-		hasMeshData = int.from_bytes(segmentedAddr, 'big') != 0
-		if hasMeshData:
-			startAddress = decodeSegmentedAddr(segmentedAddr, segmentData)
-			parseF3DBinary(romfile, startAddress, bpy.context.scene, bMesh, obj,
-				finalTransform, boneName, segmentData, vertexBuffer)
-	elif armatureObj is not None:
-		armatureObj.data.bones[boneName].use_deform = False
-	return boneName
-
-def parseScale(romfile, currentAddress, currentCmd, currentTransform,
-	bMesh, obj, armatureObj, parentBoneName, ignoreNode, nodeIndex,
-	segmentData , vertexBuffer, f3dType, isHWv1):
-	print("SCALE " + hex(currentAddress))
-
-	loadDL = bitMask(currentCmd[1], 7, 1)
-	drawLayer = bitMask(currentCmd[1], 0, 4)
-
-	romfile.seek(currentAddress)
-	commandSize = 8 + (4 if loadDL else 0)
-	command = romfile.read(commandSize)
-
-	scale = int.from_bytes(command[4:8], 'big') / 0x10000
-	#finalTransform = currentTransform @ mathutils.Matrix.Scale(scale, 4)
-	finalTransform = currentTransform # Don't apply to armature
-
-	if not ignoreNode:
-		boneName = handleNodeCommon(romfile, armatureObj, parentBoneName,
-			finalTransform, loadDL, command, segmentData, bMesh, obj,
-			nodeIndex, 'Scale', vertexBuffer,
-			f3dType, isHWv1)
-		if armatureObj is not None:
-			bone = armatureObj.data.bones[boneName]
-			bone.draw_layer = str(drawLayer)
-			bone.geo_scale = scale
-	else:
-		boneName = None
-
-	currentAddress += commandSize
-	return (currentAddress, boneName, finalTransform)
-
-def parseTranslateRotate(romfile, currentAddress,
-	currentCmd, currentTransform, bMesh, obj, armatureObj,
-	parentBoneName, ignoreNode, nodeIndex, segmentData , vertexBuffer, f3dType, isHWv1):
-	print("TRANSLATE_ROTATE " + hex(currentAddress))
-
-	loadDL = bitMask(currentCmd[1], 7, 1)
-	fieldLayout = bitMask(currentCmd[1], 4, 3)
-	drawLayer = bitMask(currentCmd[1], 0, 4)
-
-	if fieldLayout == 0:
-		commandSize = 16
-	elif fieldLayout == 1 or fieldLayout == 2:
-		commandSize = 8
-	else:
-		commandSize = 4
-	if loadDL:
-		commandSize += 4
-
-	romfile.seek(currentAddress)
-	command = romfile.read(commandSize)
-
-	if fieldLayout == 0:
-		pos = readVectorFromShorts(command, 4)
-		rot = readEulerVectorFromShorts(command, 10)
-
-		rotation = mathutils.Euler(rot, geoNodeRotateOrder).to_matrix().to_4x4()
-		translation = mathutils.Matrix.Translation(
-			mathutils.Vector(pos))
-		finalTransform = currentTransform @ translation @ rotation
-
-	elif fieldLayout == 1:
-		pos = readVectorFromShorts(command, 2)
-		translation = mathutils.Matrix.Translation(
-			mathutils.Vector(pos))
-		finalTransform = currentTransform @ translation
-
-	elif fieldLayout == 2:
-		rot = readEulerVectorFromShorts(command, 2)
-		rotation = mathutils.Euler(rot, geoNodeRotateOrder).to_matrix().to_4x4()
-		finalTransform = currentTransform @ rotation
-
-	else:
-		yRot = readFloatFromShort(command, 2)
-		rotation = mathutils.Euler((0, yRot, 0), geoNodeRotateOrder
-			).to_matrix().to_4x4()
-		finalTransform = currentTransform @ rotation
-
-	if not ignoreNode:
-		boneName = handleNodeCommon(romfile, armatureObj, parentBoneName,
-			finalTransform, loadDL, command, segmentData, bMesh, obj,
-			nodeIndex, 'TranslateRotate', vertexBuffer,
-			f3dType, isHWv1)
-		if armatureObj is not None:
-			bone = armatureObj.data.bones[boneName]
-			bone.draw_layer = str(drawLayer)
-
-			# Rotate Y complicates exporting code, so we treat it as Rotate.
-			if fieldLayout == 3:
-				fieldLayout = 2
-			bone.field_layout = str(fieldLayout)
-	else:
-		boneName = None
-
-	currentAddress += commandSize
-
-	return (currentAddress, boneName, finalTransform)
-
-def parseTranslate(romfile, currentAddress,
-	currentCmd, currentTransform, bMesh, obj, armatureObj, parentBoneName, ignoreNode, nodeIndex,
-	segmentData, vertexBuffer, f3dType, isHWv1):
-	print("TRANSLATE " + hex(currentAddress))
-
-	loadDL = bitMask(currentCmd[1], 7, 1)
-	drawLayer = bitMask(currentCmd[1], 0, 4)
-
-	if loadDL:
-		commandSize = 12
-	else:
-		commandSize = 8
-
-	romfile.seek(currentAddress)
-	command = romfile.read(commandSize)
-
-	pos = readVectorFromShorts(command, 2)
-	translation = mathutils.Matrix.Translation(
-		mathutils.Vector(pos))
-	finalTransform = currentTransform @ translation
-
-	if not ignoreNode:
-		boneName = handleNodeCommon(romfile, armatureObj, parentBoneName,
-			finalTransform, loadDL, command, segmentData, bMesh, obj,
-			nodeIndex, 'Translate', vertexBuffer,
-			f3dType, isHWv1)
-		if armatureObj is not None:
-			bone = armatureObj.data.bones[boneName]
-			bone.draw_layer = str(drawLayer)
-	else:
-		boneName = None
-
-	currentAddress += commandSize
-
-	return (currentAddress, boneName, finalTransform)
-
-def parseRotate(romfile, currentAddress,
-	currentCmd, currentTransform, bMesh, obj, armatureObj, parentBoneName, ignoreNode, nodeIndex,
-	segmentData, vertexBuffer, f3dType, isHWv1):
-	print("ROTATE " + hex(currentAddress))
-
-	loadDL = bitMask(currentCmd[1], 7, 1)
-	drawLayer = bitMask(currentCmd[1], 0, 4)
-
-	if loadDL:
-		commandSize = 12
-	else:
-		commandSize = 8
-
-	romfile.seek(currentAddress)
-	command = romfile.read(commandSize)
-
-	rot = readEulerVectorFromShorts(command, 2)
-	rotation = mathutils.Euler(rot, geoNodeRotateOrder).to_matrix().to_4x4()
-	finalTransform = currentTransform @ rotation
-
-	if not ignoreNode:
-		boneName = handleNodeCommon(romfile, armatureObj, parentBoneName,
-			finalTransform, loadDL, command, segmentData, bMesh, obj,
-			nodeIndex, 'Rotate', vertexBuffer,
-			f3dType, isHWv1)
-		if armatureObj is not None:
-			bone = armatureObj.data.bones[boneName]
-			bone.draw_layer = str(drawLayer)
-	else:
-		boneName = None
-
-	currentAddress += commandSize
-	return (currentAddress, boneName, finalTransform)
-
-def parseBillboard(romfile, currentAddress,
-	currentCmd, currentTransform, bMesh, obj, armatureObj, parentBoneName, ignoreNode, nodeIndex, segmentData, vertexBuffer,
-	f3dType, isHWv1):
-	print("BILLBOARD " + hex(currentAddress))
-
-	loadDL = bitMask(currentCmd[1], 7, 1)
-	drawLayer = bitMask(currentCmd[1], 0, 4)
-
-	if loadDL:
-		commandSize = 12
-	else:
-		commandSize = 8
-
-	romfile.seek(currentAddress)
-	command = romfile.read(commandSize)
-
-	pos = readVectorFromShorts(command, 2)
-	translation = mathutils.Matrix.Translation(
-		mathutils.Vector(pos))
-	finalTransform = currentTransform @ translation
-
-	if not ignoreNode:
-		boneName = handleNodeCommon(romfile, armatureObj, parentBoneName,
-			finalTransform, loadDL, command, segmentData, bMesh, obj,
-			nodeIndex, 'Billboard', vertexBuffer,
-			f3dType, isHWv1)
-		if armatureObj is not None:
-			bone = armatureObj.data.bones[boneName]
-			bone.draw_layer = str(drawLayer)
-	else:
-		boneName = None
-
-	currentAddress += commandSize
-
-	return (currentAddress, boneName, finalTransform)
-
-def parseShadow(romfile, currentAddress, currentTransform,
-	armatureObj, parentBoneName, ignoreNode, nodeIndex,
-	segmentData):
-	print("SHADOW " + hex(currentAddress))
-	commandSize = 8
-
-	romfile.seek(currentAddress)
-	command = romfile.read(commandSize)
-	shadowType = int.from_bytes(command[2:4], 'big')
-	if str(shadowType) not in enumShadowType:
-		if shadowType > 12 and shadowType < 50: # Square Shadow
-			shadowType = 12
-		elif shadowType > 50 and shadowType < 99: # Rectangle Shadow
-			shadowType = 50
-		else: # Invalid shadow
-			shadowType = 0
-	shadowSolidity = int.from_bytes(command[4:6], 'big')
-	shadowScale = int.from_bytes(command[6:8], 'big')
-
-	if not ignoreNode:
-		boneName = format(nodeIndex, '03') + "-shadow"
-		if armatureObj is not None:
-			boneName = createBone(armatureObj, parentBoneName, boneName,
-				currentTransform, 'Shadow', False)
-			bone = armatureObj.data.bones[boneName]
-			bone.shadow_type = str(shadowType)
-			bone.shadow_solidity = shadowSolidity / 0xFF
-			bone.shadow_scale = shadowScale
-	else:
-		boneName = None
-
-	currentAddress += commandSize
-	return currentAddress, boneName, copy.deepcopy(currentTransform)
-
-def parseStart(romfile, currentAddress, currentTransform,
-	armatureObj, parentBoneName, ignoreNode, nodeIndex,
-	segmentData):
-	print("START " + hex(currentAddress))
-
-	commandSize = 4
-	romfile.seek(currentAddress)
-
-	if not ignoreNode:
-		boneName = format(nodeIndex, '03') + "-start"
-		if armatureObj is not None:
-			boneName = createBone(armatureObj, parentBoneName, boneName,
-				currentTransform, 'Start', False)
-	else:
-		boneName = None
-
-	currentAddress += commandSize
-	return currentAddress, boneName, copy.deepcopy(currentTransform)
-
-def parseStartWithRenderArea(romfile, currentAddress, currentTransform,
-	armatureObj, parentBoneName, ignoreNode, nodeIndex,
-	segmentData):
-	print("START W/ RENDER AREA" + hex(currentAddress))
-
-	commandSize = 4
-	romfile.seek(currentAddress)
-	command = romfile.read(commandSize)
-	cullingRadius = int.from_bytes(command[2:4], 'big') / bpy.context.scene.blenderToSM64Scale
-
-	if not ignoreNode:
-		boneName = format(nodeIndex, '03') + "-start_render_area"
-		if armatureObj is not None:
-			boneName = createBone(armatureObj, parentBoneName, boneName,
-				currentTransform, 'StartRenderArea', False)
-			bone = armatureObj.data.bones[boneName]
-			bone.geo_cmd = 'StartRenderArea'
-			bone.culling_radius = cullingRadius
-	else:
-		boneName = None
-
-	currentAddress += commandSize
-	return currentAddress, boneName, copy.deepcopy(currentTransform)
-
-def parseFunction(romfile, currentAddress, currentTransform,
-	armatureObj, parentBoneName, ignoreNode, nodeIndex,
-	segmentData):
-	print("Function " + hex(currentAddress))
-
-	commandSize = 8
-
-	romfile.seek(currentAddress)
-	command = romfile.read(commandSize)
-	asmParam = int.from_bytes(command[2:4], 'big', signed = True)
-	asmFunc = bytesToHexClean(command[4:8])
-
-	boneName = format(nodeIndex, '03') + "-asm"
-	if armatureObj is not None and not ignoreNode:
-		boneName = createBone(armatureObj, parentBoneName, boneName,
-			currentTransform, 'Function', False)
-		bone = armatureObj.data.bones[boneName]
-		bone.geo_func = asmFunc
-		bone.func_param = asmParam
-
-	currentAddress += commandSize
-	return currentAddress
-
-def parseHeldObject(romfile, currentAddress, currentTransform,
-	armatureObj, parentBoneName, ignoreNode, nodeIndex, segmentData):
-	print("HELD OBJECT " + hex(currentAddress))
-	commandSize = 12
-	romfile.seek(currentAddress)
-	command = romfile.read(commandSize)
-
-	pos = readVectorFromShorts(command, 2)
-	translation = mathutils.Matrix.Translation(
-		mathutils.Vector(pos))
-	finalTransform = currentTransform @ translation
-	asmFunc = bytesToHexClean(command[8:12])
-
-	if not ignoreNode:
-		boneName = format(nodeIndex, '03') + "-held_object"
-		if armatureObj is not None:
-			boneName = createBone(armatureObj, parentBoneName, boneName,
-				finalTransform, 'HeldObject', False)
-			bone = armatureObj.data.bones[boneName]
-			bone.geo_func = asmFunc
-
-	currentAddress += commandSize
-	return currentAddress, finalTransform
-
-def getMarioBoneName(startRelativeAddr, armatureData, default = 'sm64_mesh'):
-	try:
-		boneName = armatureData.findBoneByOffset(startRelativeAddr).name
-		return boneName
-	except Exception:
-		return default
-
-def assignMarioGeoMetadata(obj, commandAddress, geoStartAddress,
-	cmdType, armatureData, lastTransRotAddr = None):
-
-	# for geo_pointer reading offsets:
-		# cmd 			= 0
-		# draw layer 	= 1
-		# translation 	= 2 (for 0x13)
-		# display lists = 4 (for 0x15) or 8 (for 0x13)
-	sm64_geo_meta = {
-		'geo_start' 			: geoStartAddress,
-		'geo_pointer_relative' 	: commandAddress - geoStartAddress,
-		'geo_cmd_type'			: cmdType,
-		'geo_has_mesh'			: len(obj.data.loops) > 0,
-		'geo_top_overlap_ptr'	: None,
-		'geo_other_overlap_ptrs': []
-	}
-
-	# actual value doesn't matter, just a flag
-	if lastTransRotAddr is not None:
-		sm64_geo_meta['geo_trans_ptr'] = lastTransRotAddr
-
-	obj['sm64_geo_meta'] = sm64_geo_meta
-
-	if armatureData is not None:
-		obj['sm64_part_names'] = [armatureData.findBoneByOffset(
-			commandAddress - geoStartAddress).name]
-=======
 def handleNodeCommon(
     romfile,
     armatureObj,
@@ -2522,7 +1485,6 @@
     if armatureData is not None:
         obj["sm64_part_names"] = [armatureData.findBoneByOffset(commandAddress - geoStartAddress).name]
 
->>>>>>> 31a9680f
 
 def handleOverlapGeoMetadata(bone):
     parentBone = bone.parent
@@ -2550,84 +1512,6 @@
 
 # See SM64GeoLayoutPtrsByLevels.txt by VLTone
 class SM64_ImportGeolayout(bpy.types.Operator):
-<<<<<<< HEAD
-	# set bl_ properties
-	bl_idname = 'object.sm64_import_geolayout'
-	bl_label = "Import Geolayout"
-	bl_options = {'REGISTER', 'UNDO', 'PRESET'}
-
-	# Called on demand (i.e. button press, menu item)
-	# Can also be called from operator search menu (Spacebar)
-	def execute(self, context):
-		romfileSrc = None
-		try:
-			geoImportAddr = context.scene.geoImportAddr
-			generateArmature = context.scene.generateArmature
-			levelGeoImport = context.scene.levelGeoImport
-			importRom = context.scene.importRom
-			ignoreSwitch = context.scene.ignoreSwitch
-
-			#finalTransform = mathutils.Matrix.Rotation(math.radians(-90), 4, 'X')
-			finalTransform = mathutils.Matrix.Identity(4)
-			if context.mode != 'OBJECT':
-				raise PluginError("Operator can only be used in object mode.")
-		except Exception as e:
-			raisePluginError(self, e)
-			return {'CANCELLED'}
-		try:
-			romfileSrc = open(bpy.path.abspath(importRom), 'rb')
-			checkExpanded(bpy.path.abspath(importRom))
-
-			armatureObj = None
-
-			# Get segment data
-			levelParsed = parseLevelAtPointer(romfileSrc,
-				level_pointers[levelGeoImport])
-			segmentData = levelParsed.segmentData
-			geoStart = int(geoImportAddr, 16)
-			if context.scene.geoIsSegPtr:
-				geoStart = decodeSegmentedAddr(
-					geoStart.to_bytes(4, 'big'), segmentData)
-
-			# Armature mesh groups includes armatureObj.
-			armatureMeshGroups, armatureObj = parseGeoLayout(romfileSrc,
-				geoStart,
-			 	context.scene, segmentData,
-				finalTransform, generateArmature,
-				ignoreSwitch, True, context.scene.f3d_type,
-				context.scene.isHWv1)
-			romfileSrc.close()
-
-			bpy.ops.object.select_all(action = 'DESELECT')
-			if armatureObj is not None:
-				for armatureMeshGroup in armatureMeshGroups:
-					armatureMeshGroup[0].select_set(True)
-				doRotation(math.radians(-90), 'X')
-
-				for armatureMeshGroup in armatureMeshGroups:
-					bpy.ops.object.select_all(action = 'DESELECT')
-					armatureMeshGroup[0].select_set(True)
-					bpy.context.view_layer.objects.active = armatureMeshGroup[0]
-					bpy.ops.object.make_single_user(obdata = True)
-					bpy.ops.object.transform_apply(location = False,
-						rotation = True, scale = False, properties =  False)
-			else:
-				doRotation(math.radians(-90), 'X')
-			bpy.ops.object.select_all(action = 'DESELECT')
-			#objs[-1].select_set(True)
-
-			self.report({'INFO'}, 'Generic import succeeded.')
-			return {'FINISHED'} # must return a set
-
-		except Exception as e:
-			if context.mode != 'OBJECT':
-				bpy.ops.object.mode_set(mode = 'OBJECT')
-
-			if romfileSrc is not None:
-				romfileSrc.close()
-			raisePluginError(self, e)
-			return {'CANCELLED'} # must return a set
-=======
     # set bl_ properties
     bl_idname = "object.sm64_import_geolayout"
     bl_label = "Import Geolayout"
@@ -2708,7 +1592,6 @@
             raisePluginError(self, e)
             return {"CANCELLED"}  # must return a set
 
->>>>>>> 31a9680f
 
 class SM64_ImportGeolayoutPanel(SM64_Panel):
     bl_idname = "SM64_PT_import_geolayout"
