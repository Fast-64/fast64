import bpy, mathutils, math, copy, os, shutil
from bpy.utils import register_class, unregister_class

from os.path import basename
from io import BytesIO

from .sm64_objects import InlineGeolayoutObjConfig, inlineGeoLayoutObjects
from .sm64_geolayout_bone import getSwitchOptionBone, animatableBoneTypes
from .sm64_geolayout_constants import *
from .sm64_geolayout_utility import *
from .sm64_constants import *
from .sm64_camera import saveCameraSettingsToGeolayout
from .sm64_geolayout_classes import *
from .sm64_f3d_writer import *
from .sm64_texscroll import *
from .sm64_utility import *

from ..utility import *
from ..operators import ObjectDataExporter
from ..panels import SM64_Panel


def appendSecondaryGeolayout(geoDirPath, geoName1, geoName2, additionalNode=""):
    geoPath = os.path.join(geoDirPath, "geo.inc.c")
    geoFile = open(geoPath, "a", newline="\n")
    geoFile.write(
        "\n\nconst GeoLayout "
        + geoName2
        + "_geo[] = {\n"
        + (("\t" + additionalNode + ",\n") if additionalNode is not None else "")
        + "\tGEO_BRANCH(1, "
        + geoName1
        + "_geo),\n"
        + "\tGEO_END(),\n};\n"
    )
    geoFile.close()


def replaceStarReferences(basePath):
    kleptoPattern = (
        "GEO\_SCALE\(0x00\, 16384\)\,\s*"
        + "GEO\_OPEN\_NODE\(\)\,\s*"
        + "GEO\_ASM\([^\)]*?\)\,\s*"
        + "GEO\_TRANSLATE\_ROTATE\_WITH\_DL\([^\)]*? star\_seg3.*?GEO\_CLOSE\_NODE\(\)\,"
    )

    unagiPattern = (
        "GEO\_SCALE\(0x00\, 16384\)\,\s*"
        + "GEO\_OPEN\_NODE\(\)\,\s*"
        + "GEO\_TRANSLATE\_ROTATE\_WITH\_DL\([^\)]*? star\_seg3.*?GEO\_CLOSE\_NODE\(\)\,"
    )

    unagiReplacement = (
        "GEO_TRANSLATE_ROTATE(LAYER_OPAQUE, 500, 0, 0, 0, 0, 0),\n"
        + "\t" * 10
        + "GEO_OPEN_NODE(),\n"
        + "\t" * 10
        + "\tGEO_BRANCH_AND_LINK(star_geo),\n"
        + "\t" * 10
        + "GEO_CLOSE_NODE(),"
    )

    kleptoReplacement = (
        "GEO_TRANSLATE_ROTATE(LAYER_OPAQUE, 75, 75, 0, 180, 270, 0),\n"
        + "\t" * 10
        + "GEO_OPEN_NODE(),\n"
        + "\t" * 10
        + "\tGEO_BRANCH_AND_LINK(star_geo),\n"
        + "\t" * 10
        + "GEO_CLOSE_NODE(),"
    )

    unagiPath = os.path.join(basePath, "actors/unagi/geo.inc.c")
    replaceDLReferenceInGeo(unagiPath, unagiPattern, unagiReplacement)

    kleptoPath = os.path.join(basePath, "actors/klepto/geo.inc.c")
    replaceDLReferenceInGeo(kleptoPath, kleptoPattern, kleptoReplacement)


def replaceTransparentStarReferences(basePath):
    pattern = (
        "GEO\_SCALE\(0x00\, 16384\)\,\s*"
        + "GEO\_OPEN\_NODE\(\)\,\s*"
        + "GEO\_ASM\([^\)]*?\)\,\s*"
        + "GEO\_TRANSLATE\_ROTATE\_WITH\_DL\([^\)]*? transparent_star\_seg3.*?GEO\_CLOSE\_NODE\(\)\,"
    )

    kleptoReplacement = (
        "GEO_TRANSLATE_ROTATE(LAYER_OPAQUE, 75, 75, 0, 180, 270, 0),\n"
        + "\t" * 10
        + "GEO_OPEN_NODE(),\n"
        + "\t" * 10
        + "\tGEO_BRANCH_AND_LINK(transparent_star_geo),\n"
        + "\t" * 10
        + "GEO_CLOSE_NODE(),"
    )

    kleptoPath = os.path.join(basePath, "actors/klepto/geo.inc.c")
    replaceDLReferenceInGeo(kleptoPath, pattern, kleptoReplacement)


def replaceCapReferences(basePath):
    pattern = "GEO\_TRANSLATE\_ROTATE\_WITH\_DL\([^\)]*?mario\_cap\_seg3.*?\)\,"
    kleptoPattern = (
        "GEO\_SCALE\(0x00\, 16384\)\,\s*"
        + "GEO\_OPEN\_NODE\(\)\,\s*"
        + "GEO\_ASM\([^\)]*?\)\,\s*"
        + "GEO\_TRANSLATE\_ROTATE\_WITH\_DL\([^\)]*? mario\_cap\_seg3.*?GEO\_CLOSE\_NODE\(\)\,"
    )

    kleptoReplacement = (
        "GEO_TRANSLATE_ROTATE(LAYER_OPAQUE, 75, 75, 0, 180, 270, 0),\n"
        + "\t" * 10
        + "GEO_OPEN_NODE(),\n"
        + "\t" * 10
        + "\tGEO_BRANCH_AND_LINK(marios_cap_geo),\n"
        + "\t" * 10
        + "GEO_CLOSE_NODE(),"
    )

    ukikiReplacement = (
        "GEO_TRANSLATE_ROTATE(LAYER_OPAQUE, 100, 0, 0, -90, -90, 0),\n"
        + "\t" * 8
        + "GEO_OPEN_NODE(),\n"
        + "\t" * 8
        + "GEO_SCALE(0x00, 0x40000),\n"
        + "\t" * 8
        + "\tGEO_OPEN_NODE(),\n"
        + "\t" * 8
        + "\t\tGEO_BRANCH_AND_LINK(marios_cap_geo),\n"
        + "\t" * 8
        + "\tGEO_CLOSE_NODE(),"
        + "\t" * 8
        + "GEO_CLOSE_NODE(),"
    )

    snowmanReplacement = (
        "GEO_TRANSLATE_ROTATE(LAYER_OPAQUE, 490, 14, 43, 305, 0, 248),\n"
        + "\t" * 7
        + "GEO_OPEN_NODE(),\n"
        + "\t" * 7
        + "GEO_SCALE(0x00, 0x40000),\n"
        + "\t" * 7
        + "\tGEO_OPEN_NODE(),\n"
        + "\t" * 7
        + "\t\tGEO_BRANCH_AND_LINK(marios_cap_geo),\n"
        + "\t" * 7
        + "\tGEO_CLOSE_NODE(),"
        + "\t" * 7
        + "GEO_CLOSE_NODE(),"
    )

    ukikiPath = os.path.join(basePath, "actors/ukiki/geo.inc.c")
    replaceDLReferenceInGeo(ukikiPath, pattern, ukikiReplacement)

    snowmanPath = os.path.join(basePath, "actors/snowman/geo.inc.c")
    replaceDLReferenceInGeo(snowmanPath, pattern, snowmanReplacement)

    kleptoPath = os.path.join(basePath, "actors/klepto/geo.inc.c")
    replaceDLReferenceInGeo(kleptoPath, kleptoPattern, kleptoReplacement)


def replaceDLReferenceInGeo(geoPath, pattern, replacement):
    if not os.path.exists(geoPath):
        return
    geoFile = open(geoPath, "r", newline="\n")
    geoData = geoFile.read()
    geoFile.close()

    newData = re.sub(pattern, replacement, geoData, flags=re.DOTALL)
    if newData != geoData:
        geoFile = open(geoPath, "w", newline="\n")
        geoFile.write(newData)
        geoFile.close()


def prepareGeolayoutExport(armatureObj, obj):
    # Make object and armature space the same.
    setOrigin(armatureObj, obj)

    # Apply armature scale.
    bpy.ops.object.select_all(action="DESELECT")
    armatureObj.select_set(True)
    bpy.context.view_layer.objects.active = armatureObj
    bpy.ops.object.transform_apply(location=False, rotation=False, scale=True, properties=False)


def getAllArmatures(armatureObj, currentArmatures):
    linkedArmatures = []
    for bone in armatureObj.data.bones:
        if bone.geo_cmd == "Switch":
            for switchOption in bone.switch_options:
                if switchOption.switchType == "Mesh":
                    if switchOption.optionArmature is None:
                        raise PluginError(
                            '"'
                            + bone.name
                            + '" in armature "'
                            + armatureObj.name
                            + '" has a mesh switch option '
                            + "with no defined mesh."
                        )
                    elif (
                        switchOption.optionArmature not in linkedArmatures
                        and switchOption.optionArmature not in currentArmatures
                    ):
                        linkedArmatures.append(switchOption.optionArmature)

    currentArmatures.extend(linkedArmatures)
    for linkedArmature in linkedArmatures:
        getAllArmatures(linkedArmature, currentArmatures)


def getCameraObj(camera):
    for obj in bpy.data.objects:
        if obj.data == camera:
            return obj
    raise PluginError("The level camera " + camera.name + " is no longer in the scene.")


def appendRevertToGeolayout(geolayoutGraph, fModel):
    fModel.materialRevert = GfxList(
        fModel.name + "_" + "material_revert_render_settings", GfxListTag.MaterialRevert, fModel.DLFormat
    )
    revertMatAndEndDraw(fModel.materialRevert, [DPSetEnvColor(0xFF, 0xFF, 0xFF, 0xFF), DPSetAlphaCompare("G_AC_NONE")])

    # Get all draw layers, turn layers into strings (some are ints), deduplicate using a set
    drawLayers = set(str(layer) for layer in geolayoutGraph.getDrawLayers())

    # Revert settings in each draw layer
    for layer in sorted(drawLayers):  # Must be sorted, otherwise ordering is random due to `set` behavior
        dlNode = DisplayListNode(layer)
        dlNode.DLmicrocode = fModel.materialRevert

        # Assume first node is start render area
        # This is important, since a render area groups things separately.
        # If we added these nodes outside the render area, they would not happen
        # right after the nodes inside.
        geolayoutGraph.startGeolayout.nodes[0].children.append(TransformNode(dlNode))


# Convert to Geolayout
def convertArmatureToGeolayout(
    armatureObj, obj, convertTransformMatrix, f3dType, isHWv1, camera, name, DLFormat, convertTextureData
):

    fModel = SM64Model(f3dType, isHWv1, name, DLFormat)

    if len(armatureObj.children) == 0:
        raise PluginError("No mesh parented to armature.")

    infoDict = getInfoDict(obj)

    # Find start bone, which is not root. Root is the start for animation.
    startBoneNames = findStartBones(armatureObj)

    convertTransformMatrix = convertTransformMatrix @ mathutils.Matrix.Diagonal(armatureObj.scale).to_4x4()

    # Start geolayout
    if camera is not None:
        geolayoutGraph = GeolayoutGraph(name)
        cameraObj = getCameraObj(camera)
        meshGeolayout = saveCameraSettingsToGeolayout(geolayoutGraph, cameraObj, armatureObj, name + "_geo")
    else:
        geolayoutGraph = GeolayoutGraph(name + "_geo")
        if armatureObj.use_render_area:
            rootNode = TransformNode(StartRenderAreaNode(armatureObj.culling_radius))
        else:
            rootNode = TransformNode(StartNode())
        geolayoutGraph.startGeolayout.nodes.append(rootNode)
        meshGeolayout = geolayoutGraph.startGeolayout

    for i in range(len(startBoneNames)):
        startBoneName = startBoneNames[i]
        if i > 0:
            meshGeolayout.nodes.append(TransformNode(StartNode()))
        processBone(
            fModel,
            startBoneName,
            obj,
            armatureObj,
            convertTransformMatrix,
            None,
            None,
            None,
            meshGeolayout.nodes[i],
            [],
            name,
            meshGeolayout,
            geolayoutGraph,
            infoDict,
            convertTextureData,
        )
    generateSwitchOptions(meshGeolayout.nodes[0], meshGeolayout, geolayoutGraph, name)
    appendRevertToGeolayout(geolayoutGraph, fModel)
    geolayoutGraph.generateSortedList()
    # if DLFormat == DLFormat.GameSpecific:
    # 	geolayoutGraph.convertToDynamic()
    return geolayoutGraph, fModel


# Camera is unused here
def convertObjectToGeolayout(
    obj, convertTransformMatrix, f3dType, isHWv1, camera, name, fModel: FModel, areaObj, DLFormat, convertTextureData
):

    if fModel is None:
        fModel = SM64Model(f3dType, isHWv1, name, DLFormat)

    # convertTransformMatrix = convertTransformMatrix @ \
    # 	mathutils.Matrix.Diagonal(obj.scale).to_4x4()

    # Start geolayout
    if areaObj is not None:
        geolayoutGraph = GeolayoutGraph(name)
        # cameraObj = getCameraObj(camera)
        meshGeolayout = saveCameraSettingsToGeolayout(geolayoutGraph, areaObj, obj, name + "_geo")
        rootObj = areaObj
        fModel.global_data.addAreaData(
            areaObj.areaIndex, FAreaData(FFogData(areaObj.area_fog_position, areaObj.area_fog_color))
        )

    else:
        geolayoutGraph = GeolayoutGraph(name + "_geo")
        if isinstance(obj.data, bpy.types.Mesh) and obj.use_render_area:
            rootNode = TransformNode(StartRenderAreaNode(obj.culling_radius))
        else:
            rootNode = TransformNode(StartNode())
        geolayoutGraph.startGeolayout.nodes.append(rootNode)
        meshGeolayout = geolayoutGraph.startGeolayout
        rootObj = obj

    # Duplicate objects to apply scale / modifiers / linked data
    tempObj, allObjs = duplicateHierarchy(
        rootObj, "ignore_render", True, None if areaObj is None else areaObj.areaIndex
    )
    try:
        processMesh(
            fModel,
            tempObj,
            convertTransformMatrix,
            meshGeolayout.nodes[0],
            geolayoutGraph.startGeolayout,
            geolayoutGraph,
            True,
            convertTextureData,
        )
        cleanupDuplicatedObjects(allObjs)
        rootObj.select_set(True)
        bpy.context.view_layer.objects.active = rootObj
    except Exception as e:
        cleanupDuplicatedObjects(allObjs)
        rootObj.select_set(True)
        bpy.context.view_layer.objects.active = rootObj
        raise Exception(str(e))

    appendRevertToGeolayout(geolayoutGraph, fModel)
    geolayoutGraph.generateSortedList()
    # if DLFormat == DLFormat.GameSpecific:
    # 	geolayoutGraph.convertToDynamic()
    return geolayoutGraph, fModel


# C Export
def exportGeolayoutArmatureC(
    armatureObj,
    obj,
    convertTransformMatrix,
    f3dType,
    isHWv1,
    dirPath,
    texDir,
    savePNG,
    texSeparate,
    camera,
    groupName,
    headerType,
    dirName,
    geoName,
    levelName,
    customExport,
    DLFormat,
):
    geolayoutGraph, fModel = convertArmatureToGeolayout(
        armatureObj, obj, convertTransformMatrix, f3dType, isHWv1, camera, dirName, DLFormat, not savePNG
    )

    return saveGeolayoutC(
        geoName,
        dirName,
        geolayoutGraph,
        fModel,
        dirPath,
        texDir,
        savePNG,
        texSeparate,
        groupName,
        headerType,
        levelName,
        customExport,
        DLFormat,
    )


def exportGeolayoutObjectC(
    obj,
    convertTransformMatrix,
    f3dType,
    isHWv1,
    dirPath,
    texDir,
    savePNG,
    texSeparate,
    camera,
    groupName,
    headerType,
    dirName,
    geoName,
    levelName,
    customExport,
    DLFormat,
):
    geolayoutGraph, fModel = convertObjectToGeolayout(
        obj, convertTransformMatrix, f3dType, isHWv1, camera, dirName, None, None, DLFormat, not savePNG
    )

    return saveGeolayoutC(
        geoName,
        dirName,
        geolayoutGraph,
        fModel,
        dirPath,
        texDir,
        savePNG,
        texSeparate,
        groupName,
        headerType,
        levelName,
        customExport,
        DLFormat,
    )


def saveGeolayoutC(
    geoName,
    dirName,
    geolayoutGraph: GeolayoutGraph,
    fModel: FModel,
    exportDir,
    texDir,
    savePNG,
    texSeparate,
    groupName,
    headerType,
    levelName,
    customExport,
    DLFormat,
):
    dirPath, texDir = getExportDir(customExport, exportDir, headerType, levelName, texDir, dirName)

    dirName = toAlnum(dirName)
    groupName = toAlnum(groupName)
    geoDirPath = os.path.join(dirPath, toAlnum(dirName))

    if not os.path.exists(geoDirPath):
        os.mkdir(geoDirPath)

    if headerType == "Actor":
        scrollName = "actor_geo_" + dirName
    elif headerType == "Level":
        scrollName = levelName + "_level_geo_" + dirName

    gfxFormatter = SM64GfxFormatter(ScrollMethod.Vertex)
    if not customExport and headerType == "Level":
        texExportPath = dirPath
    else:
        texExportPath = geoDirPath
    exportData = fModel.to_c(TextureExportSettings(texSeparate, savePNG, texDir, texExportPath), gfxFormatter)
    staticData = exportData.staticData
    dynamicData = exportData.dynamicData
    texC = exportData.textureData

    scrollData, hasScrolling = fModel.to_c_vertex_scroll(scrollName, gfxFormatter)
    scroll_data = scrollData.source
    cDefineScroll = scrollData.header
    geolayoutGraph.startGeolayout.name = geoName

    # Handle cases where geolayout name != folder name + _geo
    # if dirName == 'blue_fish':
    # 	geolayoutGraph.startGeolayout.name = 'fish_geo'
    # if dirName == 'bomb':
    # 	geolayoutGraph.startGeolayout.name = 'bowser_bomb_geo'
    # if dirName == 'book':
    # 	geolayoutGraph.startGeolayout.name = 'bookend_geo'
    # if dirName == 'bookend':
    # 	geolayoutGraph.startGeolayout.name = 'bookend_part_geo'
    # if dirName == 'bowser_flame':
    # 	geolayoutGraph.startGeolayout.name = 'bowser_flames_geo'
    # if dirName == 'capswitch':
    # 	geolayoutGraph.startGeolayout.name = 'cap_switch_geo'
    geoData = geolayoutGraph.to_c()

    if headerType == "Actor":
        matCInclude = '#include "actors/' + dirName + '/material.inc.c"'
        matHInclude = '#include "actors/' + dirName + '/material.inc.h"'
        headerInclude = '#include "actors/' + dirName + '/geo_header.h"'

        if not customExport:
            # Group name checking, before anything is exported to prevent invalid state on error.
            if groupName == "" or groupName is None:
                raise PluginError("Actor header type chosen but group name not provided.")

            groupPathC = os.path.join(dirPath, groupName + ".c")
            groupPathGeoC = os.path.join(dirPath, groupName + "_geo.c")
            groupPathH = os.path.join(dirPath, groupName + ".h")

            if not os.path.exists(groupPathC):
                raise PluginError(
                    groupPathC + ' not found.\n Most likely issue is that "' + groupName + '" is an invalid group name.'
                )
            elif not os.path.exists(groupPathGeoC):
                raise PluginError(
                    groupPathGeoC
                    + ' not found.\n Most likely issue is that "'
                    + groupName
                    + '" is an invalid group name.'
                )
            elif not os.path.exists(groupPathH):
                raise PluginError(
                    groupPathH + ' not found.\n Most likely issue is that "' + groupName + '" is an invalid group name.'
                )

    else:
        matCInclude = '#include "levels/' + levelName + "/" + dirName + '/material.inc.c"'
        matHInclude = '#include "levels/' + levelName + "/" + dirName + '/material.inc.h"'
        headerInclude = '#include "levels/' + levelName + "/" + dirName + '/geo_header.h"'

    modifyTexScrollFiles(exportDir, geoDirPath, cDefineScroll, scroll_data, hasScrolling)

    if DLFormat == DLFormat.Static:
        staticData.source += "\n" + dynamicData.source
        staticData.header = geoData.header + staticData.header + dynamicData.header
    else:
        geoData.source = writeMaterialFiles(
            exportDir,
            geoDirPath,
            headerInclude,
            matHInclude,
            dynamicData.header,
            dynamicData.source,
            geoData.source,
            customExport,
        )

    modelPath = os.path.join(geoDirPath, "model.inc.c")
    modelFile = open(modelPath, "w", newline="\n")
    modelFile.write(staticData.source)
    modelFile.close()

    if texSeparate:
        texPath = os.path.join(geoDirPath, "texture.inc.c")
        texFile = open(texPath, "w", newline="\n")
        texFile.write(texC.source)
        texFile.close()

    fModel.freePalettes()

    # save geolayout
    geoPath = os.path.join(geoDirPath, "geo.inc.c")
    geoFile = open(geoPath, "w", newline="\n")
    geoFile.write(geoData.source)
    geoFile.close()

    # save header
    headerPath = os.path.join(geoDirPath, "geo_header.h")
    cDefFile = open(headerPath, "w", newline="\n")
    cDefFile.write(staticData.header)
    cDefFile.close()

    fileStatus = None
    if not customExport:
        if headerType == "Actor":
            if dirName == "star" and bpy.context.scene.replaceStarRefs:
                replaceStarReferences(exportDir)
            if dirName == "transparent_star" and bpy.context.scene.replaceTransparentStarRefs:
                replaceTransparentStarReferences(exportDir)
            if dirName == "marios_cap" and bpy.context.scene.replaceCapRefs:
                replaceCapReferences(exportDir)

            """
			capPath = os.path.join(exportDir, 'actors/mario_cap/geo.inc.c')
			if dirName == 'marios_cap' and bpy.context.scene.modifyOldGeo:
				replaceDLReferenceInGeo(capPath, 'marios\_cap\_geo\[\]', 'marios_cap_geo_old[]')
			if dirName == 'marios_metal_cap' and bpy.context.scene.modifyOldGeo:
				replaceDLReferenceInGeo(capPath, 'marios\_metal\_cap\_geo\[\]', 'marios_metal_cap_geo_old[]')
			if dirName == 'marios_wing_cap' and bpy.context.scene.modifyOldGeo:
				replaceDLReferenceInGeo(capPath, 'marios\_wing\_cap\_geo\[\]', 'marios_wing_cap_geo_old[]')
			if dirName == 'marios_winged_metal_cap' and bpy.context.scene.modifyOldGeo:
				replaceDLReferenceInGeo(capPath, 'marios\_winged\_metal\_cap\_geo\[\]', 'marios_winged_metal_cap_geo_old[]')

			koopaPath = os.path.join(exportDir, 'actors/koopa/geo.inc.c')
			if dirName == 'koopa_with_shell' and bpy.context.scene.modifyOldGeo:
				replaceDLReferenceInGeo(koopaPath, 'koopa\_with\_shell\_geo\[\]', 'koopa_with_shell_old[]')
			if dirName == 'koopa_without_shell' and bpy.context.scene.modifyOldGeo:
				replaceDLReferenceInGeo(koopaPath, 'koopa\_without\_shell\_geo\[\]', 'koopa_without_shell_old[]')

			bobombPath = os.path.join(exportDir, 'actors/bobomb/geo.inc.c')
			if dirName == 'black_bobomb' and bpy.context.scene.modifyOldGeo:
				replaceDLReferenceInGeo(bobombPath, 'black\_bobomb\_geo\[\]', 'black\_bobomb\_geo\_old\[\]')
			if dirName == 'bobomb_buddy' and bpy.context.scene.modifyOldGeo:
				replaceDLReferenceInGeo(bobombPath, 'bobomb\_buddy\_geo\[\]', 'bobomb\_buddy\_geo\_old\[\]')

			bubblePath = os.path.join(exportDir, 'actors/bubble/geo.inc.c')
			if dirName == 'purple_marble' and bpy.context.scene.modifyOldGeo:
				replaceDLReferenceInGeo(bubblePath, 'purple\_marble\_geo\[\]', 'purple\_marble\_geo\_old\[\]')

			# Instances where a geo file has multiple similar geolayouts
			if dirName == 'bowser':
				appendSecondaryGeolayout(geoDirPath, 'bowser', 'bowser2')
			if dirName == 'bowling_ball':
				appendSecondaryGeolayout(geoDirPath, 'bowling_ball', 'bowling_ball_track')
			if dirName == 'blue_fish':
				appendSecondaryGeolayout(geoDirPath, 'fish', 'fish_shadow', 'GEO_SHADOW(SHADOW_CIRCLE_4_VERTS, 0x9B, 50)')
			if dirName == 'bowser_key':
				appendSecondaryGeolayout(geoDirPath, 'bowser_key', 'bowser_key_cutscene')
			if dirName == 'breakable_box':
				appendSecondaryGeolayout(geoDirPath, 'breakable_box', 'breakable_box_small')
			if dirName == 'bully':
				appendSecondaryGeolayout(geoDirPath, 'bully', 'bully_boss', 'GEO_SCALE(0x00, 0x2000), GEO_NODE_OPEN(),')
			"""

            # Write to group files
            groupPathC = os.path.join(dirPath, groupName + ".c")
            groupPathGeoC = os.path.join(dirPath, groupName + "_geo.c")
            groupPathH = os.path.join(dirPath, groupName + ".h")

            writeIfNotFound(groupPathC, '\n#include "' + dirName + '/model.inc.c"', "")
            writeIfNotFound(groupPathGeoC, '\n#include "' + dirName + '/geo.inc.c"', "")
            writeIfNotFound(groupPathH, '\n#include "' + dirName + '/geo_header.h"', "\n#endif")

            texscrollIncludeC = '#include "actors/' + dirName + '/texscroll.inc.c"'
            texscrollIncludeH = '#include "actors/' + dirName + '/texscroll.inc.h"'
            texscrollGroup = groupName
            texscrollGroupInclude = '#include "actors/' + groupName + '.h"'

        elif headerType == "Level":
            groupPathC = os.path.join(dirPath, "leveldata.c")
            groupPathGeoC = os.path.join(dirPath, "geo.c")
            groupPathH = os.path.join(dirPath, "header.h")

            writeIfNotFound(groupPathC, '\n#include "levels/' + levelName + "/" + dirName + '/model.inc.c"', "")
            writeIfNotFound(groupPathGeoC, '\n#include "levels/' + levelName + "/" + dirName + '/geo.inc.c"', "")
            writeIfNotFound(
                groupPathH, '\n#include "levels/' + levelName + "/" + dirName + '/geo_header.h"', "\n#endif"
            )

            texscrollIncludeC = '#include "levels/' + levelName + "/" + dirName + '/texscroll.inc.c"'
            texscrollIncludeH = '#include "levels/' + levelName + "/" + dirName + '/texscroll.inc.h"'
            texscrollGroup = levelName
            texscrollGroupInclude = '#include "levels/' + levelName + '/header.h"'

        fileStatus = modifyTexScrollHeadersGroup(
            exportDir,
            texscrollIncludeC,
            texscrollIncludeH,
            texscrollGroup,
            cDefineScroll,
            texscrollGroupInclude,
            hasScrolling,
        )

        if DLFormat != DLFormat.Static:  # Change this
            writeMaterialHeaders(exportDir, matCInclude, matHInclude)

    return staticData.header, fileStatus


# Insertable Binary
def exportGeolayoutArmatureInsertableBinary(
    armatureObj, obj, convertTransformMatrix, f3dType, isHWv1, filepath, camera
):
    geolayoutGraph, fModel = convertArmatureToGeolayout(
        armatureObj, obj, convertTransformMatrix, f3dType, isHWv1, camera, armatureObj.name, DLFormat.Static, True
    )

    saveGeolayoutInsertableBinary(geolayoutGraph, fModel, filepath, f3dType)


def exportGeolayoutObjectInsertableBinary(obj, convertTransformMatrix, f3dType, isHWv1, filepath, camera):
    geolayoutGraph, fModel = convertObjectToGeolayout(
        obj, convertTransformMatrix, f3dType, isHWv1, camera, obj.name, None, None, DLFormat.Static, True
    )

    saveGeolayoutInsertableBinary(geolayoutGraph, fModel, filepath, f3dType)


def saveGeolayoutInsertableBinary(geolayoutGraph, fModel, filepath, f3d):
    data, startRAM = getBinaryBank0GeolayoutData(fModel, geolayoutGraph, 0, [0, 0xFFFFFF])

    address_ptrs = geolayoutGraph.get_ptr_addresses()
    address_ptrs.extend(fModel.get_ptr_addresses(f3d))

    writeInsertableFile(
        filepath, insertableBinaryTypes["Geolayout"], address_ptrs, geolayoutGraph.startGeolayout.startAddress, data
    )


# Binary Bank 0 Export
def exportGeolayoutArmatureBinaryBank0(
    romfile,
    armatureObj,
    obj,
    exportRange,
    convertTransformMatrix,
    levelCommandPos,
    modelID,
    textDumpFilePath,
    f3dType,
    isHWv1,
    RAMAddr,
    camera,
):

    geolayoutGraph, fModel = convertArmatureToGeolayout(
        armatureObj, obj, convertTransformMatrix, f3dType, isHWv1, camera, armatureObj.name, DLFormat.Static, True
    )

    return saveGeolayoutBinaryBank0(
        romfile, fModel, geolayoutGraph, exportRange, levelCommandPos, modelID, textDumpFilePath, RAMAddr
    )


def exportGeolayoutObjectBinaryBank0(
    romfile,
    obj,
    exportRange,
    convertTransformMatrix,
    levelCommandPos,
    modelID,
    textDumpFilePath,
    f3dType,
    isHWv1,
    RAMAddr,
    camera,
):

    geolayoutGraph, fModel = convertObjectToGeolayout(
        obj, convertTransformMatrix, f3dType, isHWv1, camera, obj.name, None, None, DLFormat.Static, True
    )

    return saveGeolayoutBinaryBank0(
        romfile, fModel, geolayoutGraph, exportRange, levelCommandPos, modelID, textDumpFilePath, RAMAddr
    )


def saveGeolayoutBinaryBank0(
    romfile, fModel, geolayoutGraph, exportRange, levelCommandPos, modelID, textDumpFilePath, RAMAddr
):
    data, startRAM = getBinaryBank0GeolayoutData(fModel, geolayoutGraph, RAMAddr, exportRange)
    segmentData = copy.copy(bank0Segment)

    startAddress = get64bitAlignedAddr(exportRange[0])
    romfile.seek(startAddress)
    romfile.write(data)

    geoStart = geolayoutGraph.startGeolayout.startAddress
    segPointerData = encodeSegmentedAddr(geoStart, segmentData)
    geoWriteLevelCommand(romfile, segPointerData, levelCommandPos, modelID)
    geoWriteTextDump(textDumpFilePath, geolayoutGraph, segmentData)

    return ((startAddress, startAddress + len(data)), startRAM + 0x80000000, geoStart + 0x80000000)


def getBinaryBank0GeolayoutData(fModel, geolayoutGraph, RAMAddr, exportRange):
    fModel.freePalettes()
    segmentData = copy.copy(bank0Segment)
    startRAM = get64bitAlignedAddr(RAMAddr)
    nonGeoStartAddr = startRAM + geolayoutGraph.size()

    geolayoutGraph.set_addr(startRAM)
    addrRange = fModel.set_addr(nonGeoStartAddr)
    addrEndInROM = addrRange[1] - startRAM + exportRange[0]
    if addrEndInROM > exportRange[1]:
        raise PluginError(
            "Size too big: Data ends at " + hex(addrEndInROM) + ", which is larger than the specified range."
        )
    bytesIO = BytesIO()
    # actualRAMAddr = get64bitAlignedAddr(RAMAddr)
    geolayoutGraph.save_binary(bytesIO, segmentData)
    fModel.save_binary(bytesIO, segmentData)

    data = bytesIO.getvalue()[startRAM:]
    bytesIO.close()
    return data, startRAM


# Binary Export
def exportGeolayoutArmatureBinary(
    romfile,
    armatureObj,
    obj,
    exportRange,
    convertTransformMatrix,
    levelData,
    levelCommandPos,
    modelID,
    textDumpFilePath,
    f3dType,
    isHWv1,
    camera,
):

    geolayoutGraph, fModel = convertArmatureToGeolayout(
        armatureObj, obj, convertTransformMatrix, f3dType, isHWv1, camera, armatureObj.name, DLFormat.Static, True
    )

    return saveGeolayoutBinary(
        romfile, geolayoutGraph, fModel, exportRange, levelData, levelCommandPos, modelID, textDumpFilePath
    )


def exportGeolayoutObjectBinary(
    romfile,
    obj,
    exportRange,
    convertTransformMatrix,
    levelData,
    levelCommandPos,
    modelID,
    textDumpFilePath,
    f3dType,
    isHWv1,
    camera,
):

    geolayoutGraph, fModel = convertObjectToGeolayout(
        obj, convertTransformMatrix, f3dType, isHWv1, camera, obj.name, None, None, DLFormat.Static, True
    )

    return saveGeolayoutBinary(
        romfile, geolayoutGraph, fModel, exportRange, levelData, levelCommandPos, modelID, textDumpFilePath
    )


def saveGeolayoutBinary(
    romfile, geolayoutGraph, fModel, exportRange, levelData, levelCommandPos, modelID, textDumpFilePath
):
    fModel.freePalettes()

    # Get length of data, then actually write it after relative addresses
    # are found.
    startAddress = get64bitAlignedAddr(exportRange[0])
    nonGeoStartAddr = startAddress + geolayoutGraph.size()

    geolayoutGraph.set_addr(startAddress)
    addrRange = fModel.set_addr(nonGeoStartAddr)
    if addrRange[1] > exportRange[1]:
        raise PluginError(
            "Size too big: Data ends at " + hex(addrRange[1]) + ", which is larger than the specified range."
        )
    geolayoutGraph.save_binary(romfile, levelData)
    fModel.save_binary(romfile, levelData)

    geoStart = geolayoutGraph.startGeolayout.startAddress
    segPointerData = encodeSegmentedAddr(geoStart, levelData)
    geoWriteLevelCommand(romfile, segPointerData, levelCommandPos, modelID)
    geoWriteTextDump(textDumpFilePath, geolayoutGraph, levelData)

    return (startAddress, addrRange[1]), bytesToHex(segPointerData)


def geoWriteLevelCommand(romfile, segPointerData, levelCommandPos, modelID):
    if levelCommandPos is not None and modelID is not None:
        romfile.seek(levelCommandPos + 3)
        romfile.write(modelID.to_bytes(1, byteorder="big"))
        romfile.seek(levelCommandPos + 4)
        romfile.write(segPointerData)


def geoWriteTextDump(textDumpFilePath, geolayoutGraph, levelData):
    if textDumpFilePath is not None:
        openfile = open(textDumpFilePath, "w", newline="\n")
        openfile.write(geolayoutGraph.toTextDump(levelData))
        openfile.close()


# Switch Handling Process
# When convert armature to geolayout node hierarchy, mesh switch options
# are converted to switch node children, but material/draw layer options
# are converted to SwitchOverrideNodes. During this process, any material
# override geometry will be generated as well.

# Afterward, the node hierarchy is traversed again, and any SwitchOverride
# nodes are converted to actual geolayout node hierarchies.
def generateSwitchOptions(transformNode, geolayout, geolayoutGraph, prefix):
    if isinstance(transformNode.node, JumpNode):
        for node in transformNode.node.geolayout.nodes:
            generateSwitchOptions(node, transformNode.node.geolayout, geolayoutGraph, prefix)
    overrideNodes = []
    if isinstance(transformNode.node, SwitchNode):
        switchName = transformNode.node.name
        prefix += "_" + switchName
        # prefix = switchName

        materialOverrideTexDimensions = None

        i = 0
        while i < len(transformNode.children):
            prefixName = prefix + "_opt" + str(i)
            childNode = transformNode.children[i]
            if isinstance(childNode.node, SwitchOverrideNode):
                drawLayer = childNode.node.drawLayer
                material = childNode.node.material
                specificMat = childNode.node.specificMat
                overrideType = childNode.node.overrideType
                texDimensions = childNode.node.texDimensions
                if (
                    texDimensions is not None
                    and materialOverrideTexDimensions is not None
                    and materialOverrideTexDimensions != tuple(texDimensions)
                ):
                    raise PluginError(
                        'In switch bone "'
                        + switchName
                        + '", some material '
                        + "overrides \nhave textures with dimensions differing from the original material.\n"
                        + "UV coordinates are in pixel units, so there will be UV errors in those overrides.\n "
                        + "Make sure that all overrides have the same texture dimensions as the original material.\n"
                        + "Note that materials with no textures default to dimensions of 32x32."
                    )

                if texDimensions is not None:
                    materialOverrideTexDimensions = tuple(texDimensions)

                # This should be a 0xB node
                # copyNode = duplicateNode(transformNode.children[0],
                # 	transformNode, transformNode.children.index(childNode))
                index = transformNode.children.index(childNode)
                transformNode.children.remove(childNode)

                # Switch option bones should have unique names across all
                # armatures.
                optionGeolayout = geolayoutGraph.addGeolayout(childNode, prefixName)
                geolayoutGraph.addJumpNode(transformNode, geolayout, optionGeolayout, index)
                optionGeolayout.nodes.append(TransformNode(StartNode()))
                copyNode = optionGeolayout.nodes[0]

                # i -= 1
                # Assumes first child is a start node, where option 0 is
                # assumes overrideChild starts with a Start node
                option0Nodes = [transformNode.children[0]]
                if len(option0Nodes) == 1 and isinstance(option0Nodes[0].node, StartNode):
                    for startChild in option0Nodes[0].children:
                        generateOverrideHierarchy(
                            copyNode,
                            startChild,
                            material,
                            specificMat,
                            overrideType,
                            drawLayer,
                            option0Nodes[0].children.index(startChild),
                            optionGeolayout,
                            geolayoutGraph,
                            optionGeolayout.name,
                        )
                else:
                    for overrideChild in option0Nodes:
                        generateOverrideHierarchy(
                            copyNode,
                            overrideChild,
                            material,
                            specificMat,
                            overrideType,
                            drawLayer,
                            option0Nodes.index(overrideChild),
                            optionGeolayout,
                            geolayoutGraph,
                            optionGeolayout.name,
                        )
                if material is not None:
                    overrideNodes.append(copyNode)
            i += 1
    for i in range(len(transformNode.children)):
        childNode = transformNode.children[i]
        if isinstance(transformNode.node, SwitchNode):
            prefixName = prefix + "_opt" + str(i)
        else:
            prefixName = prefix

        if childNode not in overrideNodes:
            generateSwitchOptions(childNode, geolayout, geolayoutGraph, prefixName)


def generateOverrideHierarchy(
    parentCopyNode,
    transformNode,
    material,
    specificMat,
    overrideType,
    drawLayer,
    index,
    geolayout,
    geolayoutGraph,
    switchOptionName,
):
    # print(transformNode.node)
    if isinstance(transformNode.node, SwitchOverrideNode) and material is not None:
        return

    copyNode = TransformNode(copy.copy(transformNode.node))
    copyNode.parent = parentCopyNode
    parentCopyNode.children.insert(index, copyNode)
    if isinstance(transformNode.node, JumpNode):
        jumpName = switchOptionName + "_jump_" + transformNode.node.geolayout.name
        jumpGeolayout = geolayoutGraph.addGeolayout(transformNode, jumpName)
        oldGeolayout = copyNode.node.geolayout
        copyNode.node.geolayout = jumpGeolayout
        geolayoutGraph.addGeolayoutCall(geolayout, jumpGeolayout)
        startNode = TransformNode(StartNode())
        jumpGeolayout.nodes.append(startNode)
        if len(oldGeolayout.nodes) == 1 and isinstance(oldGeolayout.nodes[0].node, StartNode):
            for node in oldGeolayout.nodes[0].children:
                generateOverrideHierarchy(
                    startNode,
                    node,
                    material,
                    specificMat,
                    overrideType,
                    drawLayer,
                    oldGeolayout.nodes[0].children.index(node),
                    jumpGeolayout,
                    geolayoutGraph,
                    jumpName,
                )
        else:
            for node in oldGeolayout.nodes:
                generateOverrideHierarchy(
                    startNode,
                    node,
                    material,
                    specificMat,
                    overrideType,
                    drawLayer,
                    oldGeolayout.nodes.index(node),
                    jumpGeolayout,
                    geolayoutGraph,
                    jumpName,
                )

    elif not isinstance(copyNode.node, SwitchOverrideNode) and copyNode.node.hasDL:
        if material is not None:
            copyNode.node.DLmicrocode = copyNode.node.fMesh.drawMatOverrides[(material, specificMat, overrideType)]
        if drawLayer is not None:
            copyNode.node.drawLayer = drawLayer

    for child in transformNode.children:
        generateOverrideHierarchy(
            copyNode,
            child,
            material,
            specificMat,
            overrideType,
            drawLayer,
            transformNode.children.index(child),
            geolayout,
            geolayoutGraph,
            switchOptionName,
        )


def addParentNode(parentTransformNode: TransformNode, geoNode):
    transformNode = TransformNode(geoNode)
    transformNode.parent = parentTransformNode
    parentTransformNode.children.append(transformNode)
    return transformNode


def duplicateNode(transformNode, parentNode, index):
    optionNode = TransformNode(copy.copy(transformNode.node))
    optionNode.parent = parentNode
    parentNode.children.insert(index, optionNode)
    return optionNode


def partOfGeolayout(obj):
    useGeoEmpty = obj.data is None and checkSM64EmptyUsesGeoLayout(obj.sm64_obj_type)

    return isinstance(obj.data, bpy.types.Mesh) or useGeoEmpty


def getSwitchChildren(areaRoot):
    geoChildren = [child for child in areaRoot.children if partOfGeolayout(child)]
    alphabeticalChildren = sorted(geoChildren, key=lambda childObj: childObj.original_name.lower())
    return alphabeticalChildren


def setRooms(obj, roomIndex=None):
    # Child objects
    if roomIndex is not None:
        obj.room_num = roomIndex
        for childObj in obj.children:
            setRooms(childObj, roomIndex)

    # Area root object
    else:
        alphabeticalChildren = getSwitchChildren(obj)
        for i in range(len(alphabeticalChildren)):
            setRooms(alphabeticalChildren[i], i)  # index starts at 1, but 0 is reserved for no room.


def isZeroRotation(rotate: mathutils.Quaternion):
    eulerRot = rotate.to_euler(geoNodeRotateOrder)
    return (
        convertEulerFloatToShort(eulerRot[0]) == 0
        and convertEulerFloatToShort(eulerRot[1]) == 0
        and convertEulerFloatToShort(eulerRot[2]) == 0
    )


def isZeroTranslation(translate: mathutils.Vector):
    return (
        convertFloatToShort(translate[0]) == 0
        and convertFloatToShort(translate[1]) == 0
        and convertFloatToShort(translate[2]) == 0
    )


def isZeroScaleChange(scale: mathutils.Vector):
    return (
        int(round(scale[0] * 0x10000)) == 0x10000
        and int(round(scale[1] * 0x10000)) == 0x10000
        and int(round(scale[2] * 0x10000)) == 0x10000
    )


def getOptimalNode(translate, rotate, drawLayer, hasDL, zeroTranslation, zeroRotation):
    if zeroRotation and zeroTranslation:
        node = DisplayListNode(drawLayer)
    elif zeroRotation:
        node = TranslateNode(drawLayer, hasDL, translate)
    elif zeroTranslation:
        node = RotateNode(drawLayer, hasDL, rotate)
    else:
        node = TranslateRotateNode(drawLayer, 0, hasDL, translate, rotate)
    return node


def processPreInlineGeo(
    inlineGeoConfig: InlineGeolayoutObjConfig, obj: bpy.types.Object, parentTransformNode: TransformNode
):
    if inlineGeoConfig.name == "Geo ASM":
        node = FunctionNode(obj.fast64.sm64.geo_asm.func, obj.fast64.sm64.geo_asm.param)
    elif inlineGeoConfig.name == "Geo Branch":
        node = JumpNode(True, None, obj.geoReference)
    elif inlineGeoConfig.name == "Geo Displaylist":
        node = DisplayListNode(int(obj.draw_layer_static), obj.dlReference)
    elif inlineGeoConfig.name == "Custom Geo Command":
        node = CustomNode(obj.customGeoCommand, obj.customGeoCommandArgs)
    addParentNode(parentTransformNode, node)  # Allow this node to be translated/rotated


def processInlineGeoNode(
    inlineGeoConfig: InlineGeolayoutObjConfig,
    obj: bpy.types.Object,
    parentTransformNode: TransformNode,
    translate: mathutils.Vector,
    rotate: mathutils.Quaternion,
    scale: mathutils.Vector,
):
    node = None
    if inlineGeoConfig.name == "Geo Translate/Rotate":
        node = TranslateRotateNode(obj.draw_layer_static, 0, obj.useDLReference, translate, rotate, obj.dlReference)
    elif inlineGeoConfig.name == "Geo Billboard":
        node = BillboardNode(obj.draw_layer_static, obj.useDLReference, translate, obj.dlReference)
    elif inlineGeoConfig.name == "Geo Translate Node":
        node = TranslateNode(obj.draw_layer_static, obj.useDLReference, translate, obj.dlReference)
    elif inlineGeoConfig.name == "Geo Rotation Node":
        node = RotateNode(obj.draw_layer_static, obj.useDLReference, rotate, obj.dlReference)
    elif inlineGeoConfig.name == "Geo Scale":
        node = ScaleNode(obj.draw_layer_static, scale, obj.useDLReference, obj.dlReference)
    else:
        raise PluginError(f"Ooops! Didnt implement inline geo exporting for {inlineGeoConfig.name}")

    return node, parentTransformNode


# This function should be called on a copy of an object
# The copy will have modifiers / scale applied and will be made single user
def processMesh(
    fModel: FModel,
    obj: bpy.types.Object,
    transformMatrix: mathutils.Matrix,
    parentTransformNode: TransformNode,
    geolayout: Geolayout,
    geolayoutGraph: GeolayoutGraph,
    isRoot: bool,
    convertTextureData: bool,
):
    # finalTransform = copy.deepcopy(transformMatrix)

    useGeoEmpty = obj.data is None and checkSM64EmptyUsesGeoLayout(obj.sm64_obj_type)

    useSwitchNode = obj.data is None and obj.sm64_obj_type == "Switch"

    useInlineGeo = obj.data is None and checkIsSM64InlineGeoLayout(obj.sm64_obj_type)

    addRooms = isRoot and obj.data is None and obj.sm64_obj_type == "Area Root" and obj.enableRoomSwitch

    # if useAreaEmpty and areaIndex is not None and obj.areaIndex != areaIndex:
    # 	return

    inlineGeoConfig: InlineGeolayoutObjConfig = inlineGeoLayoutObjects.get(obj.sm64_obj_type)
    processed_inline_geo = False

    isPreInlineGeoLayout = checkIsSM64PreInlineGeoLayout(obj.sm64_obj_type)
    if useInlineGeo and isPreInlineGeoLayout:
        processed_inline_geo = True
        processPreInlineGeo(inlineGeoConfig, obj, parentTransformNode)

    # Its okay to return if ignore_render, because when we duplicated obj hierarchy we stripped all
    # ignore_renders from geolayout.
    if not partOfGeolayout(obj) or obj.ignore_render:
        return

    if isRoot:
        translate = mathutils.Vector((0, 0, 0))
        rotate = mathutils.Quaternion()
        scale = mathutils.Vector((1, 1, 1))
    elif obj.get("original_mtx"):  # object is instanced or a transformation
        orig_mtx = mathutils.Matrix(obj["original_mtx"])
        translate, rotate, scale = orig_mtx.decompose()
        translate = translate_blender_to_n64(translate)
        rotate = rotate_quat_blender_to_n64(rotate)
    else:  # object is NOT instanced
        translate, rotate, scale = obj.matrix_local.decompose()

    zeroRotation = isZeroRotation(rotate)
    zeroTranslation = isZeroTranslation(translate)
    zeroScaleChange = isZeroScaleChange(scale)

    if useSwitchNode or addRooms:  # Specific empty types
        if useSwitchNode:
            switchFunc = obj.switchFunc
            switchParam = obj.switchParam
        elif addRooms:
            switchFunc = "geo_switch_area"
            switchParam = len(obj.children)

        # Rooms are not set here (since this is just a copy of the original hierarchy)
        # They should be set previously, using setRooms()
        preRoomSwitchParentNode = parentTransformNode
        parentTransformNode = addParentNode(parentTransformNode, SwitchNode(switchFunc, switchParam, obj.original_name))
        alphabeticalChildren = getSwitchChildren(obj)
        for i in range(len(alphabeticalChildren)):
            childObj = alphabeticalChildren[i]
            if i == 0:  # Outside room system
                # TODO: Allow users to specify whether this should be rendered before or after rooms (currently, it is after)
                processMesh(
                    fModel,
                    childObj,
                    transformMatrix,
                    preRoomSwitchParentNode,
                    geolayout,
                    geolayoutGraph,
                    False,
                    convertTextureData,
                )
            else:
                optionGeolayout = geolayoutGraph.addGeolayout(
                    childObj, fModel.name + "_" + childObj.original_name + "_geo"
                )
                geolayoutGraph.addJumpNode(parentTransformNode, geolayout, optionGeolayout)
                if not zeroRotation or not zeroTranslation:
                    startNode = TransformNode(
                        getOptimalNode(translate, rotate, 1, False, zeroTranslation, zeroRotation)
                    )
                else:
                    startNode = TransformNode(StartNode())
                optionGeolayout.nodes.append(startNode)
                processMesh(
                    fModel,
                    childObj,
                    transformMatrix,
                    startNode,
                    optionGeolayout,
                    geolayoutGraph,
                    False,
                    convertTextureData,
                )

    else:
        if useInlineGeo and not processed_inline_geo:
            node, parentTransformNode = processInlineGeoNode(
                inlineGeoConfig, obj, parentTransformNode, translate, rotate, scale[0]
            )
            processed_inline_geo = True

        elif obj.geo_cmd_static == "Optimal" or useGeoEmpty:
            if not zeroScaleChange:
                # - first translate/rotate without a DL
                # - then child -> scale with DL
                if not zeroTranslation or not zeroRotation:
                    pNode = getOptimalNode(
                        translate, rotate, int(obj.draw_layer_static), False, zeroTranslation, zeroRotation
                    )
                    parentTransformNode = addParentNode(parentTransformNode, pNode)
                node = ScaleNode(int(obj.draw_layer_static), scale[0], True)
            else:
                node = getOptimalNode(
                    translate, rotate, int(obj.draw_layer_static), True, zeroTranslation, zeroRotation
                )

        elif obj.geo_cmd_static == "DisplayListWithOffset":
            if not zeroRotation or not zeroScaleChange:
                # translate/rotate -> scale -> DisplayListWithOffset
                node = DisplayListWithOffsetNode(int(obj.draw_layer_static), True, mathutils.Vector((0, 0, 0)))

                parentTransformNode = addParentNode(
                    parentTransformNode, TranslateRotateNode(1, 0, False, translate, rotate)
                )

                if not zeroScaleChange:
                    parentTransformNode = addParentNode(
                        parentTransformNode, ScaleNode(int(obj.draw_layer_static), scale[0], False)
                    )
            else:
                node = DisplayListWithOffsetNode(int(obj.draw_layer_static), True, translate)

        else:  # Billboard
            if not zeroRotation or not zeroScaleChange:  # If rotated or scaled
                # Order here MUST be billboard with translation -> rotation -> scale -> displaylist
                node = DisplayListNode(int(obj.draw_layer_static))

                # Add billboard to top layer with translation
                parentTransformNode = addParentNode(
                    parentTransformNode, BillboardNode(int(obj.draw_layer_static), False, translate)
                )

                if not zeroRotation:
                    # Add rotation to top layer
                    parentTransformNode = addParentNode(
                        parentTransformNode, RotateNode(int(obj.draw_layer_static), False, rotate)
                    )

                if not zeroScaleChange:
                    # Add scale node after billboard
                    parentTransformNode = addParentNode(
                        parentTransformNode, ScaleNode(int(obj.draw_layer_static), scale[0], False)
                    )
            else:  # Use basic billboard node
                node = BillboardNode(int(obj.draw_layer_static), True, translate)

        transformNode = TransformNode(node)

        if obj.data is not None and (obj.use_render_range or obj.add_shadow or obj.add_func):

            parentTransformNode.children.append(transformNode)
            transformNode.parent = parentTransformNode
            transformNode.node.hasDL = False
            parentTransformNode = transformNode

            node = DisplayListNode(int(obj.draw_layer_static))
            transformNode = TransformNode(node)

            if obj.use_render_range:
                parentTransformNode = addParentNode(
                    parentTransformNode, RenderRangeNode(obj.render_range[0], obj.render_range[1])
                )

            if obj.add_shadow:
                parentTransformNode = addParentNode(
                    parentTransformNode, ShadowNode(obj.shadow_type, obj.shadow_solidity, obj.shadow_scale)
                )

            if obj.add_func:
                geo_asm = obj.fast64.sm64.geo_asm
                addParentNode(parentTransformNode, FunctionNode(geo_asm.func, geo_asm.param))

            # Make sure to add additional cases to if statement above

        if obj.data is None:
            fMeshes = {}
        elif obj.get("instanced_mesh_name"):
            temp_obj = get_obj_temp_mesh(obj)
            if temp_obj is None:
                raise ValueError(
                    "The source of an instanced mesh could not be found. Please contact a Fast64 maintainer for support."
                )

            src_meshes = temp_obj.get("src_meshes", [])

            if len(src_meshes):
                fMeshes = {}
                node.dlRef = src_meshes[0]["name"]
                node.drawLayer = src_meshes[0]["layer"]
                processed_inline_geo = True

                for src_mesh in src_meshes[1:]:
                    additionalNode = (
                        DisplayListNode(src_mesh["layer"], src_mesh["name"])
                        if not isinstance(node, BillboardNode)
                        else BillboardNode(src_mesh["layer"], True, [0, 0, 0], src_mesh["name"])
                    )
                    additionalTransformNode = TransformNode(additionalNode)
                    transformNode.children.append(additionalTransformNode)
                    additionalTransformNode.parent = transformNode

            else:
                triConverterInfo = TriangleConverterInfo(
                    temp_obj, None, fModel.f3d, transformMatrix, getInfoDict(temp_obj)
                )
                fMeshes = saveStaticModel(
                    triConverterInfo, fModel, temp_obj, transformMatrix, fModel.name, convertTextureData, False, "sm64"
                )
                if fMeshes:
                    temp_obj["src_meshes"] = [
                        ({"name": fMesh.draw.name, "layer": drawLayer}) for drawLayer, fMesh in fMeshes.items()
                    ]
                    node.dlRef = temp_obj["src_meshes"][0]["name"]
                else:
                    # TODO: Display warning to the user that there is an object that doesn't have polygons
                    print("Object", obj.original_name, "does not have any polygons.")

        else:
            triConverterInfo = TriangleConverterInfo(obj, None, fModel.f3d, transformMatrix, getInfoDict(obj))
            fMeshes = saveStaticModel(
                triConverterInfo, fModel, obj, transformMatrix, fModel.name, convertTextureData, False, "sm64"
            )

        if fMeshes is None or len(fMeshes) == 0:
            if not processed_inline_geo or isPreInlineGeoLayout:
                node.hasDL = False
        else:
            firstNodeProcessed = False
            for drawLayer, fMesh in fMeshes.items():
                if not firstNodeProcessed:
                    node.DLmicrocode = fMesh.draw
                    node.fMesh = fMesh
                    node.drawLayer = drawLayer  # previous drawLayer assigments useless?
                    firstNodeProcessed = True
                else:
                    additionalNode = (
                        DisplayListNode(drawLayer)
                        if not isinstance(node, BillboardNode)
                        else BillboardNode(drawLayer, True, [0, 0, 0])
                    )
                    additionalNode.DLmicrocode = fMesh.draw
                    additionalNode.fMesh = fMesh
                    additionalTransformNode = TransformNode(additionalNode)
                    transformNode.children.append(additionalTransformNode)
                    additionalTransformNode.parent = transformNode

        parentTransformNode.children.append(transformNode)
        transformNode.parent = parentTransformNode

        alphabeticalChildren = sorted(obj.children, key=lambda childObj: childObj.original_name.lower())
        for childObj in alphabeticalChildren:
            processMesh(
                fModel, childObj, transformMatrix, transformNode, geolayout, geolayoutGraph, False, convertTextureData
            )


# need to remember last geometry holding parent bone.
# to do skinning, add the 0x15 command before any non-geometry bone groups.
#

# transformMatrix is a constant matrix to apply to verts,
# not related to heirarchy.

# lastTransformParentName: last parent with mesh data.
# lastDeformParentName: last parent in transform node category.
# this may or may not include mesh data.

# If an armature is rotated, its bones' local_matrix will remember original
# rotation. Thus we don't want a bone's matrix relative to armature, but
# relative to the root bone of the armature.


def processBone(
    fModel,
    boneName,
    obj,
    armatureObj,
    transformMatrix,
    lastTranslateName,
    lastRotateName,
    lastDeformName,
    parentTransformNode,
    materialOverrides,
    namePrefix,
    geolayout,
    geolayoutGraph,
    infoDict,
    convertTextureData,
):
    bone = armatureObj.data.bones[boneName]
    poseBone = armatureObj.pose.bones[boneName]
    boneGroup = poseBone.bone_group
    finalTransform = copy.deepcopy(transformMatrix)
    materialOverrides = copy.copy(materialOverrides)

    if bone.geo_cmd == "Ignore":
        return

    # Get translate
    if lastTranslateName is not None:
        translateParent = armatureObj.data.bones[lastTranslateName]
        translate = (translateParent.matrix_local.inverted() @ bone.matrix_local).decompose()[0]
    else:
        translateParent = None
        translate = bone.matrix_local.decompose()[0]

    # Get rotate
    if lastRotateName is not None:
        rotateParent = armatureObj.data.bones[lastRotateName]
        rotate = (rotateParent.matrix_local.inverted() @ bone.matrix_local).decompose()[1]
    else:
        rotateParent = None
        rotate = bone.matrix_local.decompose()[1]

    translation = mathutils.Matrix.Translation(translate)
    rotation = rotate.to_matrix().to_4x4()
    zeroTranslation = isZeroTranslation(translate)
    zeroRotation = isZeroRotation(rotate)

    # hasDL = bone.use_deform
    hasDL = True
    if bone.geo_cmd in animatableBoneTypes:
        if bone.geo_cmd == "CustomAnimated":
            if not bone.fast64.sm64.custom_geo_cmd_macro:
                raise PluginError(f'Bone "{boneName}" on armature "{armatureObj.name}" needs a geo command macro.')
            node = CustomAnimatedNode(bone.fast64.sm64.custom_geo_cmd_macro, int(bone.draw_layer), translate, rotate)
            lastTranslateName = boneName
            lastRotateName = boneName
        else:  # DisplayListWithOffset
            if not zeroRotation:
                node = DisplayListWithOffsetNode(int(bone.draw_layer), hasDL, mathutils.Vector((0, 0, 0)))

                parentTransformNode = addParentNode(
                    parentTransformNode, TranslateRotateNode(1, 0, False, translate, rotate)
                )

                lastTranslateName = boneName
                lastRotateName = boneName
            else:
                node = DisplayListWithOffsetNode(int(bone.draw_layer), hasDL, translate)
                lastTranslateName = boneName

        finalTransform = transformMatrix @ translation

    elif bone.geo_cmd == "CustomNonAnimated":
        if bone.fast64.sm64.custom_geo_cmd_macro == "":
            raise PluginError(f'Bone "{boneName}" on armature "{armatureObj.name}" needs a geo command macro.')
        node = CustomNode(bone.fast64.sm64.custom_geo_cmd_macro, bone.fast64.sm64.custom_geo_cmd_args)
    elif bone.geo_cmd == "Function":
        if bone.geo_func == "":
            raise PluginError("Function bone " + boneName + " function value is empty.")
        node = FunctionNode(bone.geo_func, bone.func_param)
    elif bone.geo_cmd == "HeldObject":
        if bone.geo_func == "":
            raise PluginError("Held object bone " + boneName + " function value is empty.")
        node = HeldObjectNode(bone.geo_func, translate)
    else:
        if bone.geo_cmd == "Switch":
            # This is done so we can easily calculate transforms
            # of switch options.

            if bone.geo_func == "":
                raise PluginError("Switch bone " + boneName + " function value is empty.")
            node = SwitchNode(bone.geo_func, bone.func_param, boneName)
            processSwitchBoneMatOverrides(materialOverrides, bone)

        elif bone.geo_cmd == "Start":
            node = StartNode()
        elif bone.geo_cmd == "TranslateRotate":
            drawLayer = int(bone.draw_layer)
            fieldLayout = int(bone.field_layout)

            node = TranslateRotateNode(drawLayer, fieldLayout, hasDL, translate, rotate)

            if node.fieldLayout == 0:
                finalTransform = transformMatrix @ translation @ rotation
                lastTranslateName = boneName
                lastRotateName = boneName
            elif node.fieldLayout == 1:
                finalTransform = transformMatrix @ translation
                lastTranslateName = boneName
            elif node.fieldLayout == 2:
                finalTransform = transformMatrix @ rotation
                lastRotateName = boneName
            else:
                yRot = rotate.to_euler().y
                rotation = mathutils.Euler((0, yRot, 0)).to_matrix().to_4x4()
                finalTransform = transformMatrix @ rotation
                lastRotateName = boneName

        elif bone.geo_cmd == "Translate":
            node = TranslateNode(int(bone.draw_layer), hasDL, translate)
            finalTransform = transformMatrix @ translation
            lastTranslateName = boneName
        elif bone.geo_cmd == "Rotate":
            node = RotateNode(int(bone.draw_layer), hasDL, rotate)
            finalTransform = transformMatrix @ rotation
            lastRotateName = boneName
        elif bone.geo_cmd == "Billboard":
            node = BillboardNode(int(bone.draw_layer), hasDL, translate)
            finalTransform = transformMatrix @ translation
            lastTranslateName = boneName
        elif bone.geo_cmd == "DisplayList":
            node = DisplayListNode(int(bone.draw_layer))
            if not armatureObj.data.bones[boneName].use_deform:
                raise PluginError(
                    "Display List (0x15) "
                    + boneName
                    + " must be a deform bone. Make sure deform is checked in bone properties."
                )
        elif bone.geo_cmd == "Shadow":
            shadowType = int(bone.shadow_type)
            shadowSolidity = bone.shadow_solidity
            shadowScale = bone.shadow_scale
            node = ShadowNode(shadowType, shadowSolidity, shadowScale)
        elif bone.geo_cmd == "Scale":
            node = ScaleNode(int(bone.draw_layer), bone.geo_scale, hasDL)
            finalTransform = transformMatrix @ mathutils.Matrix.Scale(node.scaleValue, 4)
        elif bone.geo_cmd == "StartRenderArea":
            node = StartRenderAreaNode(bone.culling_radius)
        else:
            raise PluginError("Invalid geometry command: " + bone.geo_cmd)

    transformNode = TransformNode(node)
    additionalNodes = []

    if node.hasDL:
        triConverterInfo = TriangleConverterInfo(
            obj,
            armatureObj.data,
            fModel.f3d,
            mathutils.Matrix.Scale(bpy.context.scene.blenderToSM64Scale, 4) @ bone.matrix_local.inverted(),
            infoDict,
        )
        fMeshes, fSkinnedMeshes, usedDrawLayers = saveModelGivenVertexGroup(
            fModel,
            obj,
            bone.name,
            lastDeformName,
            armatureObj,
            materialOverrides,
            namePrefix,
            infoDict,
            convertTextureData,
            triConverterInfo,
            "sm64",
            int(bone.draw_layer),
        )

        if (fMeshes is None or len(fMeshes) == 0) and (fSkinnedMeshes is None or len(fSkinnedMeshes) == 0):
            # print("No mesh data.")
            node.hasDL = False
            transformNode.skinnedWithoutDL = usedDrawLayers is not None
            # bone.use_deform = False
            if usedDrawLayers is not None:
                lastDeformName = boneName
            parentTransformNode.children.append(transformNode)
            transformNode.parent = parentTransformNode
        else:
            lastDeformName = boneName
            if not bone.use_deform:
                raise PluginError(
                    bone.name
                    + " has vertices in its vertex group but is not set to deformable. Make sure to enable deform on this bone."
                )
            for drawLayer, fMesh in fMeshes.items():
                drawLayer = int(drawLayer)  # IMPORTANT, otherwise 1 and '1' will be considered separate keys
                if node.DLmicrocode is not None:
                    print("Adding additional node from layer " + str(drawLayer))
                    additionalNode = (
                        DisplayListNode(drawLayer)
                        if not isinstance(node, BillboardNode)
                        else BillboardNode(drawLayer, True, [0, 0, 0])
                    )
                    additionalNode.DLmicrocode = fMesh.draw
                    additionalNode.fMesh = fMesh
                    additionalTransformNode = TransformNode(additionalNode)
                    additionalNodes.append(additionalTransformNode)
                else:
                    print("Adding node from layer " + str(drawLayer))
                    # Setting drawLayer on construction is useless?
                    node.drawLayer = drawLayer
                    node.DLmicrocode = fMesh.draw
                    node.fMesh = fMesh  # Used for material override switches

                    parentTransformNode.children.append(transformNode)
                    transformNode.parent = parentTransformNode

            if (
                lastDeformName is not None
                and armatureObj.data.bones[lastDeformName].geo_cmd == "SwitchOption"
                and len(fSkinnedMeshes) > 0
            ):
                raise PluginError(
                    "Cannot skin geometry to a Switch Option " + "bone. Skinning cannot occur across a switch node."
                )

            for drawLayer, fSkinnedMesh in fSkinnedMeshes.items():
                print("Adding skinned mesh node.")
                transformNode = addSkinnedMeshNode(
                    armatureObj, boneName, fSkinnedMesh, transformNode, parentTransformNode, int(drawLayer)
                )

            for additionalTransformNode in additionalNodes:
                transformNode.children.append(additionalTransformNode)
                additionalTransformNode.parent = transformNode
            # print(boneName)
    else:
        parentTransformNode.children.append(transformNode)
        transformNode.parent = parentTransformNode

    if not isinstance(transformNode.node, SwitchNode):
        # print(boneGroup.name if boneGroup is not None else "Offset")
        if len(bone.children) > 0:
            # print("\tHas Children")
            if bone.geo_cmd == "Function":
                raise PluginError(
                    "Function bones cannot have children. They instead affect the next sibling bone in alphabetical order."
                )

            # Handle child nodes
            # nonDeformTransformData should be modified to be sent to children,
            # otherwise it should not be modified for parent.
            # This is so it can be used for siblings.
            childrenNames = sorted([bone.name for bone in bone.children])
            for name in childrenNames:
                processBone(
                    fModel,
                    name,
                    obj,
                    armatureObj,
                    finalTransform,
                    lastTranslateName,
                    lastRotateName,
                    lastDeformName,
                    transformNode,
                    materialOverrides,
                    namePrefix,
                    geolayout,
                    geolayoutGraph,
                    infoDict,
                    convertTextureData,
                )
                # transformNode.children.append(childNode)
                # childNode.parent = transformNode

    # see generateSwitchOptions() for explanation.
    else:
        # print(boneGroup.name if boneGroup is not None else "Offset")
        if len(bone.children) > 0:
            # optionGeolayout = \
            # 	geolayoutGraph.addGeolayout(
            # 		transformNode, boneName + '_opt0')
            # geolayoutGraph.addJumpNode(transformNode, geolayout,
            # 	optionGeolayout)
            # optionGeolayout.nodes.append(TransformNode(StartNode()))
            nextStartNode = TransformNode(StartNode())
            transformNode.children.append(nextStartNode)
            nextStartNode.parent = transformNode

            childrenNames = sorted([bone.name for bone in bone.children])
            for name in childrenNames:
                processBone(
                    fModel,
                    name,
                    obj,
                    armatureObj,
                    finalTransform,
                    lastTranslateName,
                    lastRotateName,
                    lastDeformName,
                    nextStartNode,
                    materialOverrides,
                    namePrefix,
                    geolayout,
                    geolayoutGraph,
                    infoDict,
                    convertTextureData,
                )
                # transformNode.children.append(childNode)
                # childNode.parent = transformNode
        else:
            raise PluginError('Switch bone "' + bone.name + '" must have child bones with geometry attached.')

        bone = armatureObj.data.bones[boneName]
        for switchIndex in range(len(bone.switch_options)):
            switchOption = bone.switch_options[switchIndex]
            if switchOption.switchType == "Mesh":
                optionArmature = switchOption.optionArmature
                if optionArmature is None:
                    raise PluginError(
                        "Error: In switch bone "
                        + boneName
                        + " for option "
                        + str(switchIndex)
                        + ", the switch option armature is None."
                    )
                elif not isinstance(optionArmature.data, bpy.types.Armature):
                    raise PluginError(
                        "Error: In switch bone "
                        + boneName
                        + " for option "
                        + str(switchIndex)
                        + ", the object provided is not an armature."
                    )
                elif optionArmature in geolayoutGraph.secondaryGeolayouts:
                    optionGeolayout = geolayoutGraph.secondaryGeolayouts[optionArmature]
                    geolayoutGraph.addJumpNode(transformNode, geolayout, optionGeolayout)
                    continue

                # optionNode = addParentNode(switchTransformNode, StartNode())

                optionBoneName = getSwitchOptionBone(optionArmature)
                optionBone = optionArmature.data.bones[optionBoneName]

                # Armature doesn't matter here since node is not based off bone
                optionGeolayout = geolayoutGraph.addGeolayout(optionArmature, namePrefix + "_" + optionArmature.name)
                geolayoutGraph.addJumpNode(transformNode, geolayout, optionGeolayout)

                if not zeroRotation or not zeroTranslation:
                    startNode = TransformNode(TranslateRotateNode(1, 0, False, translate, rotate))
                else:
                    startNode = TransformNode(StartNode())
                optionGeolayout.nodes.append(startNode)

                childrenNames = sorted([bone.name for bone in optionBone.children])
                for name in childrenNames:
                    # We can use optionBone as the last translate/rotate
                    # since we added a TranslateRotate node before
                    # the switch node.
                    optionObjs = []
                    for childObj in optionArmature.children:
                        if isinstance(childObj.data, bpy.types.Mesh):
                            optionObjs.append(childObj)
                    if len(optionObjs) > 1:
                        raise PluginError(
                            "Error: In switch bone "
                            + boneName
                            + " for option "
                            + str(switchIndex)
                            + ", the switch option armature has more than one mesh child."
                        )
                    elif len(optionObjs) < 1:
                        raise PluginError(
                            "Error: In switch bone "
                            + boneName
                            + " for option "
                            + str(switchIndex)
                            + ", the switch option armature has no mesh children."
                        )
                    optionObj = optionObjs[0]
                    optionInfoDict = getInfoDict(optionObj)
                    processBone(
                        fModel,
                        name,
                        optionObj,
                        optionArmature,
                        finalTransform,
                        optionBone.name,
                        optionBone.name,
                        optionBone.name,
                        startNode,
                        materialOverrides,
                        namePrefix + "_" + optionBone.name,
                        optionGeolayout,
                        geolayoutGraph,
                        optionInfoDict,
                        convertTextureData,
                    )
            else:
                if switchOption.switchType == "Material":
                    material = switchOption.materialOverride
                    if switchOption.overrideDrawLayer:
                        drawLayer = int(switchOption.drawLayer)
                    else:
                        drawLayer = None
                    if switchOption.materialOverrideType == "Specific":
                        specificMat = tuple([matPtr.material for matPtr in switchOption.specificOverrideArray])
                    else:
                        specificMat = tuple([matPtr.material for matPtr in switchOption.specificIgnoreArray])
                else:
                    material = None
                    specificMat = None
                    drawLayer = int(switchOption.drawLayer)

                texDimensions = getTexDimensions(material) if material is not None else None
                overrideNode = TransformNode(
                    SwitchOverrideNode(
                        material, specificMat, drawLayer, switchOption.materialOverrideType, texDimensions
                    )
                )
                overrideNode.parent = transformNode
                transformNode.children.append(overrideNode)


def processSwitchBoneMatOverrides(materialOverrides, switchBone):
    for switchOption in switchBone.switch_options:
        if switchOption.switchType == "Material":
            if switchOption.materialOverride is None:
                raise PluginError(
                    "Error: On switch bone "
                    + switchBone.name
                    + ", a switch option"
                    + " is a Material Override, but no material is provided."
                )
            if switchOption.materialOverrideType == "Specific":
                for mat in switchOption.specificOverrideArray:
                    if mat is None:
                        raise PluginError(
                            "Error: On switch bone "
                            + switchBone.name
                            + ", a switch option"
                            + " has a material override field that is None."
                        )
                specificMat = tuple([matPtr.material for matPtr in switchOption.specificOverrideArray])
            else:
                for mat in switchOption.specificIgnoreArray:
                    if mat is None:
                        raise PluginError(
                            "Error: On switch bone "
                            + switchBone.name
                            + ", a switch option"
                            + " has a material ignore field that is None."
                        )
                specificMat = tuple([matPtr.material for matPtr in switchOption.specificIgnoreArray])

            materialOverrides.append((switchOption.materialOverride, specificMat, switchOption.materialOverrideType))


def getGroupIndex(vert, armatureObj, obj):
    actualGroups = []
    belowLimitGroups = []
    nonBoneGroups = []
    for group in vert.groups:
        groupName = getGroupNameFromIndex(obj, group.group)
        if groupName is not None:
            if groupName in armatureObj.data.bones:
                if group.weight > 0.4:
                    actualGroups.append(group)
                else:
                    belowLimitGroups.append(groupName)
            else:
                nonBoneGroups.append(groupName)

    if len(actualGroups) == 0:
        highlightWeightErrors(obj, [vert], "VERT")
        raise VertexWeightError(
            "All vertices must be part of a vertex group, be non-trivially weighted (> 0.4), and the vertex group must correspond to a bone in the armature.\n"
            + "Groups of the bad vert that don't correspond to a bone: "
            + str(nonBoneGroups)
            + ". If a vert is supposed to belong to this group then either a bone is missing or you have the wrong group.\n"
            + "Groups of the bad vert below weight limit: "
            + str(belowLimitGroups)
            + ". If a vert is supposed to belong to one of these groups then make sure to increase its weight."
        )
    vertGroup = actualGroups[0]
    significantWeightGroup = None
    for group in actualGroups:
        if group.weight > 0.5:
            if significantWeightGroup is None:
                significantWeightGroup = group
            else:
                highlightWeightErrors(obj, [vert], "VERT")
                raise VertexWeightError(
                    "A vertex was found that was significantly weighted to multiple groups. Make sure each vertex only belongs to one group whose weight is greater than 0.5. ("
                    + getGroupNameFromIndex(obj, group.group)
                    + ", "
                    + getGroupNameFromIndex(obj, significantWeightGroup.group)
                    + ")"
                )
        if group.weight > vertGroup.weight:
            vertGroup = group
    # if vertGroup not in actualGroups:
    # raise VertexWeightError("A vertex was found that was primarily weighted to a group that does not correspond to a bone in #the armature. (" + getGroupNameFromIndex(obj, vertGroup.group) + ') Either decrease the weights of this vertex group or remove it. If you think this group should correspond to a bone, make sure to check your spelling.')
    return vertGroup.group


class SimpleSkinnedFace:
    def __init__(self, bFace, loopsInGroup, loopsNotInGroup):
        self.bFace = bFace
        self.loopsInGroup = loopsInGroup
        self.loopsNotInGroup = loopsNotInGroup


def checkIfFirstNonASMNode(childNode):
    index = childNode.parent.children.index(childNode)
    if index == 0:
        return True
    while index > 0 and (
        isinstance(childNode.parent.children[index - 1].node, FunctionNode)
        or not childNode.parent.children[index - 1].skinned
    ):
        index -= 1
    return index == 0


# parent connects child node to itself
# skinned node handled by child

# A skinned mesh node should be before a mesh node.
# However, other transform nodes may exist in between two mesh nodes,
# So the skinned mesh node must be inserted before any of those transforms.
# Sibling mesh nodes thus cannot share the same transform nodes before it
# If they are both deform.
# Additionally, ASM nodes should count as modifiers for other nodes if
# they precede them
def addSkinnedMeshNode(armatureObj, boneName, skinnedMesh, transformNode, parentNode, drawLayer):
    # Add node to its immediate parent
    # print(str(type(parentNode.node)) + str(type(transformNode.node)))

    transformNode.skinned = True
    # print("Skinned mesh exists.")

    # Get skinned node
    bone = armatureObj.data.bones[boneName]
    skinnedNode = DisplayListNode(drawLayer)
    skinnedNode.fMesh = skinnedMesh
    skinnedNode.DLmicrocode = skinnedMesh.draw
    skinnedTransformNode = TransformNode(skinnedNode)

    # Ascend heirarchy until reaching first node before a deform parent.
    # We duplicate the hierarchy along the way to possibly use later.
    highestChildNode = transformNode
    transformNodeCopy = TransformNode(copy.copy(transformNode.node))
    transformNodeCopy.parent = parentNode
    highestChildCopy = transformNodeCopy
    isFirstChild = True
    hasNonDeform0x13Command = False
    acrossSwitchNode = False
    while highestChildNode.parent is not None and not (
        highestChildNode.parent.node.hasDL or highestChildNode.parent.skinnedWithoutDL
    ):  # empty 0x13 command?
        isFirstChild &= checkIfFirstNonASMNode(highestChildNode)
        hasNonDeform0x13Command |= isinstance(highestChildNode.parent.node, DisplayListWithOffsetNode)

        acrossSwitchNode |= isinstance(highestChildNode.parent.node, SwitchNode)

        highestChildNode = highestChildNode.parent
        highestChildCopyParent = TransformNode(copy.copy(highestChildNode.node))
        highestChildCopyParent.children = [highestChildCopy]
        highestChildCopy.parent = highestChildCopyParent
        # print(str(highestChildCopy.node) + " " + str(isFirstChild))
        highestChildCopy = highestChildCopyParent
    # isFirstChild &= checkIfFirstNonASMNode(highestChildNode)
    if highestChildNode.parent is None:
        raise PluginError('Issue with "' + boneName + '": Deform parent bone not found for skinning.')
        # raise PluginError("There shouldn't be a skinned mesh section if there is no deform parent. This error may have ocurred if a switch option node is trying to skin to a parent but no deform parent exists.")

    # Otherwise, remove the transformNode from the parent and
    # duplicate the node heirarchy up to the last deform parent.
    # Add the skinned node first to the last deform parent,
    # then add the duplicated node hierarchy afterward.
    if highestChildNode != transformNode:
        if not isFirstChild:
            # print("Hierarchy but not first child.")
            if hasNonDeform0x13Command:
                raise PluginError(
                    "Error with "
                    + boneName
                    + ": You cannot have more that one child skinned mesh connected to a parent skinned mesh with a non deform 0x13 bone in between. Try removing any unnecessary non-deform bones."
                )

            if acrossSwitchNode:
                raise PluginError(
                    "Error with " + boneName + ": You can not" + " skin across a switch node with more than one child."
                )

            # Remove transformNode
            parentNode.children.remove(transformNode)
            transformNode.parent = None

            # copy hierarchy, along with any preceding Function commands
            highestChildIndex = highestChildNode.parent.children.index(highestChildNode)
            precedingFunctionCmds = []
            while (
                highestChildIndex > 0
                and type(highestChildNode.parent.children[highestChildIndex - 1].node) is FunctionNode
            ):

                precedingFunctionCmds.insert(0, copy.deepcopy(highestChildNode.parent.children[highestChildIndex - 1]))
                highestChildIndex -= 1
            # _____________
            # add skinned mesh node
            highestChildCopy.parent = highestChildNode.parent
            highestChildCopy.parent.children.append(skinnedTransformNode)
            skinnedTransformNode.parent = highestChildCopy.parent

            # add Function cmd nodes
            for asmCmdNode in precedingFunctionCmds:
                highestChildCopy.parent.children.append(asmCmdNode)

            # add heirarchy to parent
            highestChildCopy.parent.children.append(highestChildCopy)

            transformNode = transformNodeCopy
        else:
            # print("Hierarchy with first child.")
            nodeIndex = highestChildNode.parent.children.index(highestChildNode)
            while nodeIndex > 0 and type(highestChildNode.parent.children[nodeIndex - 1].node) is FunctionNode:
                nodeIndex -= 1
            highestChildNode.parent.children.insert(nodeIndex, skinnedTransformNode)
            skinnedTransformNode.parent = highestChildNode.parent
    else:
        # print("Immediate child.")
        nodeIndex = parentNode.children.index(transformNode)
        parentNode.children.insert(nodeIndex, skinnedTransformNode)
        skinnedTransformNode.parent = parentNode

    return transformNode


def getAncestorGroups(parentGroup, vertexGroup, armatureObj, obj):
    if parentGroup is None:
        return []
    ancestorBones = []
    processingBones = [armatureObj.data.bones[vertexGroup]]
    while len(processingBones) > 0:
        currentBone = processingBones[0]
        processingBones = processingBones[1:]

        ancestorBones.append(currentBone)
        processingBones.extend(currentBone.children)

    currentBone = armatureObj.data.bones[vertexGroup].parent
    while currentBone is not None and currentBone.name != parentGroup:
        ancestorBones.append(currentBone)
        currentBone = currentBone.parent
    ancestorBones.append(armatureObj.data.bones[parentGroup])

    # print(vertexGroup + ", " + parentGroup)
    # print([bone.name for bone in ancestorBones])
    return [getGroupIndexFromname(obj, bone.name) for bone in armatureObj.data.bones if bone not in ancestorBones]


# returns fMeshes, fSkinnedMeshes, makeLastDeformBone
def saveModelGivenVertexGroup(
    fModel,
    obj,
    vertexGroup,
    parentGroup,
    armatureObj,
    materialOverrides,
    namePrefix,
    infoDict,
    convertTextureData,
    triConverterInfo,
    drawLayerField,
    drawLayerV3,
):
    # checkForF3DMaterial(obj)

    # print("GROUP " + vertexGroup)

    # TODO: Implement lastMaterialName optimization
    lastMaterialName = None

    mesh = obj.data
    currentGroupIndex = getGroupIndexFromname(obj, vertexGroup)
    vertIndices = [
        vert.index for vert in obj.data.vertices if getGroupIndex(vert, armatureObj, obj) == currentGroupIndex
    ]
    parentGroupIndex = getGroupIndexFromname(obj, parentGroup) if parentGroup is not None else -1

    if len(vertIndices) == 0:
        print("No vert indices in " + vertexGroup)
        return None, None, None

    transformMatrix = mathutils.Matrix.Scale(bpy.context.scene.blenderToSM64Scale, 4)
    if parentGroup is None:
        parentMatrix = transformMatrix
    else:
        parentBone = armatureObj.data.bones[parentGroup]
        parentMatrix = transformMatrix @ parentBone.matrix_local.inverted()

    groupFaces = {}  # draw layer : {material_index : [faces]}
    skinnedFaces = {}  # draw layer : {material_index : [skinned faces]}
    handledFaces = []
    usedDrawLayers = set()
    ancestorGroups = {}  # vertexGroup : ancestor list

    for vertIndex in vertIndices:
        if vertIndex not in infoDict.vert:
            continue
        for face in infoDict.vert[vertIndex]:
            material = obj.material_slots[face.material_index].material
            if material.mat_ver > 3:
                drawLayer = int(getattr(material.f3d_mat.draw_layer, drawLayerField))
            else:
                drawLayer = drawLayerV3

            # Ignore repeat faces
            if face in handledFaces:
                continue
            else:
                handledFaces.append(face)

            loopsInGroup = []
            loopsNotInGroup = []
            isChildSkinnedFace = False

            # loop is interpreted as face + loop index
            for i in range(3):
                vertGroupIndex = getGroupIndex(mesh.vertices[face.vertices[i]], armatureObj, obj)
                if vertGroupIndex not in ancestorGroups:
                    ancestorGroups[vertGroupIndex] = getAncestorGroups(parentGroup, vertexGroup, armatureObj, obj)

                if vertGroupIndex == currentGroupIndex:
                    loopsInGroup.append((face, mesh.loops[face.loops[i]]))
                elif vertGroupIndex == parentGroupIndex:
                    loopsNotInGroup.append((face, mesh.loops[face.loops[i]]))
                elif vertGroupIndex not in ancestorGroups[vertGroupIndex]:
                    # Only want to handle skinned faces connected to parent
                    isChildSkinnedFace = True
                    break
                else:
                    highlightWeightErrors(obj, [face], "FACE")
                    raise VertexWeightError(
                        "Error with "
                        + vertexGroup
                        + ": Verts attached to one bone can not be attached to any of its ancestor or sibling bones besides its first immediate deformable parent bone. For example, a foot vertex can be connected to a leg vertex, but a foot vertex cannot be connected to a thigh vertex."
                    )
            if isChildSkinnedFace:
                usedDrawLayers.add(drawLayer)
                continue

            if len(loopsNotInGroup) == 0:
                if drawLayer not in groupFaces:
                    groupFaces[drawLayer] = {}
                drawLayerFaces = groupFaces[drawLayer]
                if face.material_index not in drawLayerFaces:
                    drawLayerFaces[face.material_index] = []
                drawLayerFaces[face.material_index].append(face)
            else:
                if drawLayer not in skinnedFaces:
                    skinnedFaces[drawLayer] = {}
                drawLayerSkinnedFaces = skinnedFaces[drawLayer]
                if face.material_index not in drawLayerSkinnedFaces:
                    drawLayerSkinnedFaces[face.material_index] = []
                drawLayerSkinnedFaces[face.material_index].append(
                    SimpleSkinnedFace(face, loopsInGroup, loopsNotInGroup)
                )

    if len(groupFaces) == 0 and len(skinnedFaces) == 0:
        print("No faces in " + vertexGroup)
        return None, None, usedDrawLayers

    # Save skinned mesh
    fMeshes = {}
    fSkinnedMeshes = {}
    for drawLayer, materialFaces in skinnedFaces.items():

        meshName = getFMeshName(vertexGroup, namePrefix, drawLayer, False)
        checkUniqueBoneNames(fModel, meshName, vertexGroup)
        skinnedMeshName = getFMeshName(vertexGroup, namePrefix, drawLayer, True)
        checkUniqueBoneNames(fModel, skinnedMeshName, vertexGroup)

        fMesh, fSkinnedMesh = saveSkinnedMeshByMaterial(
            materialFaces,
            fModel,
            meshName,
            skinnedMeshName,
            obj,
            parentMatrix,
            namePrefix,
            vertexGroup,
            drawLayer,
            convertTextureData,
            triConverterInfo,
        )

        fSkinnedMeshes[drawLayer] = fSkinnedMesh
        fMeshes[drawLayer] = fMesh

        fModel.meshes[skinnedMeshName] = fSkinnedMeshes[drawLayer]
        fModel.meshes[meshName] = fMeshes[drawLayer]

        if drawLayer not in groupFaces:
            fMeshes[drawLayer].draw.commands.extend(
                [
                    SPEndDisplayList(),
                ]
            )

    # Save unskinned mesh
    for drawLayer, materialFaces in groupFaces.items():
        if drawLayer not in fMeshes:
            fMesh = fModel.addMesh(vertexGroup, namePrefix, drawLayer, False, None)
            fMeshes[drawLayer] = fMesh

        for material_index, bFaces in materialFaces.items():
            material = obj.material_slots[material_index].material
            checkForF3dMaterialInFaces(obj, material)
            fMaterial, texDimensions = saveOrGetF3DMaterial(material, fModel, obj, drawLayer, convertTextureData)
            if fMaterial.useLargeTextures:
                currentGroupIndex = saveMeshWithLargeTexturesByFaces(
                    material,
                    bFaces,
                    fModel,
                    fMeshes[drawLayer],
                    obj,
                    drawLayer,
                    convertTextureData,
                    None,
                    triConverterInfo,
                    None,
                    None,
                    lastMaterialName,
                )
            else:
                saveMeshByFaces(
                    material,
                    bFaces,
                    fModel,
                    fMeshes[drawLayer],
                    obj,
                    drawLayer,
                    convertTextureData,
                    None,
                    triConverterInfo,
                    None,
                    None,
                    lastMaterialName,
                )

        fMeshes[drawLayer].draw.commands.extend(
            [
                SPEndDisplayList(),
            ]
        )

    # Must be done after all geometry saved
    for (material, specificMat, overrideType) in materialOverrides:
        for drawLayer, fMesh in fMeshes.items():
            saveOverrideDraw(obj, fModel, material, specificMat, overrideType, fMesh, drawLayer, convertTextureData)
        for drawLayer, fMesh in fSkinnedMeshes.items():
            saveOverrideDraw(obj, fModel, material, specificMat, overrideType, fMesh, drawLayer, convertTextureData)

    return fMeshes, fSkinnedMeshes, usedDrawLayers


def saveOverrideDraw(obj, fModel, material, specificMat, overrideType, fMesh, drawLayer, convertTextureData):
    fOverrideMat, texDimensions = saveOrGetF3DMaterial(material, fModel, obj, drawLayer, convertTextureData)
    overrideIndex = str(len(fMesh.drawMatOverrides))
    if (material, specificMat, overrideType) in fMesh.drawMatOverrides:
        overrideIndex = fMesh.drawMatOverrides[(material, specificMat, overrideType)].name[-1]
    meshMatOverride = GfxList(
        fMesh.name + "_mat_override_" + toAlnum(material.name) + "_" + overrideIndex, GfxListTag.Draw, fModel.DLFormat
    )
    fMesh.drawMatOverrides[(material, specificMat, overrideType)] = meshMatOverride
    # Copy the DL from the original mesh into the material override mesh
    for command in fMesh.draw.commands:
        meshMatOverride.commands.append(copy.copy(command))
    # Keep track of a set of commands to remove
    removeCommands = set()
    # Keep track of the reverts that were added during scanning
    addedReverts = set()
    # Keep track of the previous material for removing unnecessary material loads and reverts
    prevMaterial = None
    # Keep track of the previous command, so we can remove if it becomes an unnecessary revert
    prevCommand = None
    # Scan the displaylist to look for material loads and reverts
    # Use a while instead of a for to be able to insert into the list during iteration
    commandIdx = 0
    while commandIdx < len(meshMatOverride.commands):
        # Get the command at the current index
        command = meshMatOverride.commands[commandIdx]
        if isinstance(command, SPDisplayList):
            # Check every material in the model
            for (modelMaterial, modelDrawLayer, modelAreaIndex), (
                fMaterial,
                texDimensions,
            ) in fModel.getAllMaterials().items():
                # Determine if the currently checked material should be overriden
                shouldModify = (overrideType == "Specific" and modelMaterial in specificMat) or (
                    overrideType == "All" and modelMaterial not in specificMat
                )
                # Check if this is a DL to load the checked material
                if command.displayList == fMaterial.material:
                    curMaterial = fMaterial
                    # If it is, check if this material should be replaced and replace it if so
                    if shouldModify:
                        # Replace the current material with the override
                        curMaterial = fOverrideMat
                        command.displayList = fOverrideMat.material
                    # Check if this material is the same as the prevous loaded material in the DL
                    if prevMaterial == curMaterial:
                        # If so, tag this material load for removal
                        removeCommands.add(command)
                        # Scan backwards for any reverts
                        prevIndex = commandIdx - 1
                        while prevIndex >= 0:
                            prevCommand = meshMatOverride.commands[prevIndex]
                            # If the previous command is a revert for this material, remove that revert as well
                            if isinstance(prevCommand, SPDisplayList) and prevCommand.displayList == curMaterial.revert:
                                removeCommands.add(prevCommand)
                                prevIndex -= 1
                            else:
                                break
                    # Record the current material as the next command's previous material
                    prevMaterial = curMaterial
                    # We found what this current command is, so we can skip checking other materials
                    break
                # Check if this is a DL to revert for checked material
                if command.displayList == fMaterial.revert:
                    # If it is, check if this material should be replaced and replace the revert if so
                    if shouldModify:
                        # Check if the override material has a revert
                        if fOverrideMat.revert is not None:
                            # If it does, then replace the displaylist for this revert
                            command.displayList = fOverrideMat.revert
                        else:
                            # Otherwise, tag this revert for removal
                            removeCommands.add(command)
                    # We found what this current command is, so we can skip checking other materials
                    break
                # At this point, the current command is confirmed to be neither a material load nor a material revert.
                # If the override material has a revert and the original material didn't, insert a revert after this command.
                # This is needed to ensure that override materials that need a revert get them.
                # Improperly added reverts will get removed later.
                # Don't add reverts after added reverts, or we get stuck in an infinite loop.
                if command not in addedReverts:
                    if fMaterial.revert is None and fOverrideMat.revert is not None:
                        newCommand = SPDisplayList(fOverrideMat.revert)
                        # Add this revert to the set of reverts that were inserted for checking later on
                        addedReverts.add(newCommand)
                        # Insert the new command
                        meshMatOverride.commands.insert(commandIdx + 1, newCommand)
                # Check if the previous command was a revert we added, as a revert must be followed by a load for it to
                # be valid. This command is confirmed to not be a material load, so remove the previous command if it is
                # an added revert.
                prevIndex = commandIdx - 1
                if prevIndex > 0:
                    prevCommand = meshMatOverride.commands[prevIndex]
                    if prevCommand in addedReverts:
                        # Remove this added revert
                        removeCommands.add(prevCommand)

        commandIdx += 1
    # Remove all commands tagged for removal
    for command in removeCommands:
        meshMatOverride.commands.remove(command)


def findVertIndexInBuffer(loop, buffer, loopDict):
    i = 0
    for material_index, vertData in buffer:
        for f3dVert in vertData:
            if f3dVert == loopDict[loop]:
                return i
            i += 1
    # print("Can't find " + str(loop))
    return -1


def convertVertDictToArray(vertDict):
    data = []
    matRegions = {}
    for material_index, vertData in vertDict:
        start = len(data)
        data.extend(vertData)
        end = len(data)
        matRegions[material_index] = (start, end)
    return data, matRegions


# This collapses similar loops together IF they are in the same material.
def splitSkinnedFacesIntoTwoGroups(skinnedFaces, fModel, obj, uv_data, drawLayer, convertTextureData):
    inGroupVertArray = []
    notInGroupVertArray = []

    # For selecting on error
    notInGroupBlenderVerts = []
    loopDict = {}
    for material_index, skinnedFaceArray in skinnedFaces.items():
        # These MUST be arrays (not dicts) as order is important
        inGroupVerts = []
        inGroupVertArray.append([material_index, inGroupVerts])

        notInGroupVerts = []
        notInGroupVertArray.append([material_index, notInGroupVerts])

        material = obj.material_slots[material_index].material
        fMaterial, texDimensions = saveOrGetF3DMaterial(material, fModel, obj, drawLayer, convertTextureData)

        exportVertexColors = isLightingDisabled(material)
        convertInfo = LoopConvertInfo(uv_data, obj, exportVertexColors)
        for skinnedFace in skinnedFaceArray:
            for (face, loop) in skinnedFace.loopsInGroup:
                f3dVert = getF3DVert(loop, face, convertInfo, obj.data)
                bufferVert = BufferVertex(f3dVert, None, material_index)
                if bufferVert not in inGroupVerts:
                    inGroupVerts.append(bufferVert)
                loopDict[loop] = f3dVert
            for (face, loop) in skinnedFace.loopsNotInGroup:
                vert = obj.data.vertices[loop.vertex_index]
                if vert not in notInGroupBlenderVerts:
                    notInGroupBlenderVerts.append(vert)
                f3dVert = getF3DVert(loop, face, convertInfo, obj.data)
                bufferVert = BufferVertex(f3dVert, None, material_index)
                if bufferVert not in notInGroupVerts:
                    notInGroupVerts.append(bufferVert)
                loopDict[loop] = f3dVert

    return inGroupVertArray, notInGroupVertArray, loopDict, notInGroupBlenderVerts


def getGroupVertCount(group):
<<<<<<< HEAD
	count = 0
	for material_index, vertData in group:
		count += len(vertData)
	return count

def saveSkinnedMeshByMaterial(skinnedFaces, fModel, meshName, skinnedMeshName, obj,
	parentMatrix, namePrefix, vertexGroup, drawLayer, convertTextureData, triConverterInfo):
	# We choose one or more loops per vert to represent a material from which
	# texDimensions can be found, since it is required for UVs.
	uv_data = obj.data.uv_layers['UVMap'].data
	inGroupVertArray, notInGroupVertArray, loopDict, notInGroupBlenderVerts = \
		splitSkinnedFacesIntoTwoGroups(skinnedFaces, fModel, obj, uv_data, drawLayer, convertTextureData)

	notInGroupCount = getGroupVertCount(notInGroupVertArray)
	if notInGroupCount > fModel.f3d.vert_load_size - 2:
		highlightWeightErrors(obj, notInGroupBlenderVerts, 'VERT')
		raise VertexWeightError("Too many connecting vertices in skinned " +\
			"triangles for bone '" + vertexGroup + "'. Max is " + str(fModel.f3d.vert_load_size - 2) + \
			" on parent bone, currently at " + str(notInGroupCount) +\
			". Note that a vertex with different UVs/normals/materials in " +\
			"connected faces will count more than once. Try " +\
			"keeping UVs contiguous, and avoid using " +\
			"split normals.")
	
	# TODO: Implement lastMaterialName optimization
	lastMaterialName = None

	# Load parent group vertices
	fSkinnedMesh = FMesh(skinnedMeshName, fModel.DLFormat)

	# Load verts into buffer by material.
	# It seems like material setup must be done BEFORE triangles are drawn.
	# Because of this we cannot share verts between materials (?)
	curIndex = 0
	for material_index, vertData in notInGroupVertArray:
		material = obj.material_slots[material_index].material
		checkForF3dMaterialInFaces(obj, material)
		f3dMat = material.f3d_mat if material.mat_ver > 3 else material
		if f3dMat.rdp_settings.set_rendermode:
			drawLayerKey = drawLayer
		else:
			drawLayerKey = None

		materialKey = (material, drawLayerKey, fModel.global_data.getCurrentAreaKey(material))
		fMaterial, texDimensions = fModel.getMaterialAndHandleShared(materialKey)
		isPointSampled = isTexturePointSampled(material)
		exportVertexColors = isLightingDisabled(material)

		skinnedTriGroup = fSkinnedMesh.tri_group_new(fMaterial)
		fSkinnedMesh.draw.commands.append(SPDisplayList(fMaterial.material))
		fSkinnedMesh.draw.commands.append(SPDisplayList(skinnedTriGroup.triList))
		skinnedTriGroup.triList.commands.append(
			SPVertex(skinnedTriGroup.vertexList,
				len(skinnedTriGroup.vertexList.vertices),
				len(vertData), curIndex))
		curIndex += len(vertData)

		for bufferVert in vertData:
			skinnedTriGroup.vertexList.vertices.append(convertVertexData(obj.data,
				bufferVert.f3dVert[0], bufferVert.f3dVert[1], bufferVert.f3dVert[2], texDimensions,
				parentMatrix, isPointSampled, exportVertexColors))

		skinnedTriGroup.triList.commands.append(SPEndDisplayList())
		if fMaterial.revert is not None:
			fSkinnedMesh.draw.commands.append(SPDisplayList(fMaterial.revert))

	# End skinned mesh vertices.
	fSkinnedMesh.draw.commands.append(SPEndDisplayList())

	fMesh = FMesh(meshName, fModel.DLFormat)

	# Load current group vertices, then draw commands by material
	existingVertData, matRegionDict = \
		convertVertDictToArray(notInGroupVertArray)

	for material_index, skinnedFaceArray in skinnedFaces.items():
		material = obj.material_slots[material_index].material
		faces = [skinnedFace.bFace for skinnedFace in skinnedFaceArray]
		fMaterial, texDimensions = \
			saveOrGetF3DMaterial(material, fModel, obj, drawLayer, convertTextureData)
		if fMaterial.useLargeTextures:
			saveMeshWithLargeTexturesByFaces(material, faces, fModel, fMesh, obj,
				drawLayer, convertTextureData, None, triConverterInfo,
				copy.deepcopy(existingVertData), copy.deepcopy(matRegionDict),
    			lastMaterialName)
		else:
			saveMeshByFaces(material, faces,
				fModel, fMesh, obj, drawLayer,
				convertTextureData, None, triConverterInfo,
				copy.deepcopy(existingVertData), copy.deepcopy(matRegionDict),
				lastMaterialName)

	return fMesh, fSkinnedMesh
	#for material_index, skinnedFaceArray in skinnedFaces.items():
#
	#	# We've already saved all materials, this just returns the existing ones.
	#	material = obj.material_slots[material_index].material
	#	fMaterial, texDimensions = \
	#		saveOrGetF3DMaterial(material, fModel, obj, drawLayer, convertTextureData)
	#	isPointSampled = isTexturePointSampled(material)
	#	exportVertexColors = isLightingDisabled(material)
#
	#	triGroup = fMesh.tri_group_new(fMaterial)
	#	fMesh.draw.commands.append(SPDisplayList(fMaterial.material))
	#	fMesh.draw.commands.append(SPDisplayList(triGroup.triList))
	#	if fMaterial.revert is not None:
	#		fMesh.draw.commands.append(SPDisplayList(fMaterial.revert))
#
	#	convertInfo = LoopConvertInfo(uv_data, obj, exportVertexColors)
	#	triConverter = TriangleConverter(triConverterInfo, texDimensions, material,
	#		None, triGroup, copy.deepcopy(existingVertData), copy.deepcopy(matRegionDict), None)
	#	saveTriangleStrip(triConverter, [skinnedFace.bFace for skinnedFace in skinnedFaceArray], obj.data, True)
	#	saveTriangleStrip(triConverterClass,
	#		[skinnedFace.bFace for skinnedFace in skinnedFaceArray],
	#		convertInfo, triGroup.triList, triGroup.vertexList, fModel.f3d,
	#		texDimensions, currentMatrix, isPointSampled, exportVertexColors,
	#		copy.deepcopy(existingVertData), copy.deepcopy(matRegionDict),
	#		infoDict, obj.data, None, True)

	return fMesh, fSkinnedMesh
=======
    count = 0
    for material_index, vertData in group:
        count += len(vertData)
    return count


def saveSkinnedMeshByMaterial(
    skinnedFaces,
    fModel,
    meshName,
    skinnedMeshName,
    obj,
    parentMatrix,
    namePrefix,
    vertexGroup,
    drawLayer,
    convertTextureData,
    triConverterInfo,
):
    # We choose one or more loops per vert to represent a material from which
    # texDimensions can be found, since it is required for UVs.
    uv_data = obj.data.uv_layers["UVMap"].data
    inGroupVertArray, notInGroupVertArray, loopDict, notInGroupBlenderVerts = splitSkinnedFacesIntoTwoGroups(
        skinnedFaces, fModel, obj, uv_data, drawLayer, convertTextureData
    )

    notInGroupCount = getGroupVertCount(notInGroupVertArray)
    if notInGroupCount > fModel.f3d.vert_load_size - 2:
        highlightWeightErrors(obj, notInGroupBlenderVerts, "VERT")
        raise VertexWeightError(
            "Too many connecting vertices in skinned "
            + "triangles for bone '"
            + vertexGroup
            + "'. Max is "
            + str(fModel.f3d.vert_load_size - 2)
            + " on parent bone, currently at "
            + str(notInGroupCount)
            + ". Note that a vertex with different UVs/normals/materials in "
            + "connected faces will count more than once. Try "
            + "keeping UVs contiguous, and avoid using "
            + "split normals."
        )

    # TODO: Implement lastMaterialName optimization
    lastMaterialName = None

    # Load parent group vertices
    fSkinnedMesh = FMesh(skinnedMeshName, fModel.DLFormat)

    # Load verts into buffer by material.
    # It seems like material setup must be done BEFORE triangles are drawn.
    # Because of this we cannot share verts between materials (?)
    curIndex = 0
    for material_index, vertData in notInGroupVertArray:
        material = obj.material_slots[material_index].material
        checkForF3dMaterialInFaces(obj, material)
        f3dMat = material.f3d_mat if material.mat_ver > 3 else material
        if f3dMat.rdp_settings.set_rendermode:
            drawLayerKey = drawLayer
        else:
            drawLayerKey = None

        materialKey = (material, drawLayerKey, fModel.global_data.getCurrentAreaKey(material))
        fMaterial, texDimensions = fModel.getMaterialAndHandleShared(materialKey)
        isPointSampled = isTexturePointSampled(material)
        exportVertexColors = isLightingDisabled(material)

        skinnedTriGroup = fSkinnedMesh.tri_group_new(fMaterial)
        fSkinnedMesh.draw.commands.append(SPDisplayList(fMaterial.material))
        fSkinnedMesh.draw.commands.append(SPDisplayList(skinnedTriGroup.triList))
        skinnedTriGroup.triList.commands.append(
            SPVertex(skinnedTriGroup.vertexList, len(skinnedTriGroup.vertexList.vertices), len(vertData), curIndex)
        )
        curIndex += len(vertData)

        for bufferVert in vertData:
            skinnedTriGroup.vertexList.vertices.append(
                convertVertexData(
                    obj.data,
                    bufferVert.f3dVert[0],
                    bufferVert.f3dVert[1],
                    bufferVert.f3dVert[2],
                    texDimensions,
                    parentMatrix,
                    isPointSampled,
                    exportVertexColors,
                )
            )

        skinnedTriGroup.triList.commands.append(SPEndDisplayList())
        if fMaterial.revert is not None:
            fSkinnedMesh.draw.commands.append(SPDisplayList(fMaterial.revert))

    # End skinned mesh vertices.
    fSkinnedMesh.draw.commands.append(SPEndDisplayList())

    fMesh = FMesh(meshName, fModel.DLFormat)

    # Load current group vertices, then draw commands by material
    existingVertData, matRegionDict = convertVertDictToArray(notInGroupVertArray)

    for material_index, skinnedFaceArray in skinnedFaces.items():
        material = obj.material_slots[material_index].material
        faces = [skinnedFace.bFace for skinnedFace in skinnedFaceArray]
        fMaterial, texDimensions = saveOrGetF3DMaterial(material, fModel, obj, drawLayer, convertTextureData)
        if fMaterial.useLargeTextures:
            saveMeshWithLargeTexturesByFaces(
                material,
                faces,
                fModel,
                fMesh,
                obj,
                drawLayer,
                convertTextureData,
                None,
                triConverterInfo,
                copy.deepcopy(existingVertData),
                copy.deepcopy(matRegionDict),
                lastMaterialName,
            )
        else:
            saveMeshByFaces(
                material,
                faces,
                fModel,
                fMesh,
                obj,
                drawLayer,
                convertTextureData,
                None,
                triConverterInfo,
                copy.deepcopy(existingVertData),
                copy.deepcopy(matRegionDict),
                lastMaterialName,
            )

    return fMesh, fSkinnedMesh
    # for material_index, skinnedFaceArray in skinnedFaces.items():
    #
    # 	# We've already saved all materials, this just returns the existing ones.
    # 	material = obj.material_slots[material_index].material
    # 	fMaterial, texDimensions = \
    # 		saveOrGetF3DMaterial(material, fModel, obj, drawLayer, convertTextureData)
    # 	isPointSampled = isTexturePointSampled(material)
    # 	exportVertexColors = isLightingDisabled(material)
    #
    # 	triGroup = fMesh.tri_group_new(fMaterial)
    # 	fMesh.draw.commands.append(SPDisplayList(fMaterial.material))
    # 	fMesh.draw.commands.append(SPDisplayList(triGroup.triList))
    # 	if fMaterial.revert is not None:
    # 		fMesh.draw.commands.append(SPDisplayList(fMaterial.revert))
    #
    # 	convertInfo = LoopConvertInfo(uv_data, obj, exportVertexColors)
    # 	triConverter = TriangleConverter(triConverterInfo, texDimensions, material,
    # 		None, triGroup.triList, triGroup.vertexList, copy.deepcopy(existingVertData), copy.deepcopy(matRegionDict))
    # 	saveTriangleStrip(triConverter, [skinnedFace.bFace for skinnedFace in skinnedFaceArray], obj.data, True)
    # 	saveTriangleStrip(triConverterClass,
    # 		[skinnedFace.bFace for skinnedFace in skinnedFaceArray],
    # 		convertInfo, triGroup.triList, triGroup.vertexList, fModel.f3d,
    # 		texDimensions, currentMatrix, isPointSampled, exportVertexColors,
    # 		copy.deepcopy(existingVertData), copy.deepcopy(matRegionDict),
    # 		infoDict, obj.data, None, True)

    return fMesh, fSkinnedMesh

>>>>>>> 88a63ded

def writeDynamicMeshFunction(name, displayList):
    data = """Gfx *{}(s32 callContext, struct GraphNode *node, UNUSED Mat4 *c) {
	struct GraphNodeGenerated *asmNode = (struct GraphNodeGenerated *) node;
    Gfx *displayListStart = NULL;
    if (callContext == GEO_CONTEXT_RENDER) {
        displayListStart = alloc_display_list({} * sizeof(*displayListStart));
        Gfx* glistp = displayListStart;
		{}
    }
    return displayListStart;
}""".format(
        name, str(len(displayList.commands)), displayList.to_c(False)
    )

    return data


class SM64_ExportGeolayoutObject(ObjectDataExporter):
    # set bl_ properties
    bl_idname = "object.sm64_export_geolayout_object"
    bl_label = "Export Object Geolayout"
    bl_options = {"REGISTER", "UNDO", "PRESET"}

    # Called on demand (i.e. button press, menu item)
    # Can also be called from operator search menu (Spacebar)
    def execute(self, context):
        romfileOutput = None
        tempROM = None
        try:
            obj = None
            if context.mode != "OBJECT":
                raise PluginError("Operator can only be used in object mode.")
            if len(context.selected_objects) == 0:
                raise PluginError("Object not selected.")
            obj = context.active_object
            if type(obj.data) is not bpy.types.Mesh and not (
                obj.data is None and (obj.sm64_obj_type == "None" or obj.sm64_obj_type == "Switch")
            ):
                raise PluginError('Selected object must be a mesh or an empty with the "None" or "Switch" type.')
            # if context.scene.saveCameraSettings and \
            # 	context.scene.levelCamera is None:
            # 	raise PluginError("Cannot save camera settings with no camera provided.")
            # levelCamera = context.scene.levelCamera if \
            # 	context.scene.saveCameraSettings else None

            finalTransform = mathutils.Matrix.Identity(4)
            scaleValue = bpy.context.scene.blenderToSM64Scale
            finalTransform = mathutils.Matrix.Diagonal(mathutils.Vector((scaleValue, scaleValue, scaleValue))).to_4x4()
        except Exception as e:
            raisePluginError(self, e)
            return {"CANCELLED"}

        try:
            self.store_object_data()

            # Rotate all armatures 90 degrees
            applyRotation([obj], math.radians(90), "X")

            saveTextures = bpy.context.scene.saveTextures or bpy.context.scene.ignoreTextureRestrictions

            if context.scene.fast64.sm64.exportType == "C":
                exportPath, levelName = getPathAndLevel(
                    context.scene.geoCustomExport,
                    context.scene.geoExportPath,
                    context.scene.geoLevelName,
                    context.scene.geoLevelOption,
                )
                if not context.scene.geoCustomExport:
                    applyBasicTweaks(exportPath)
                exportGeolayoutObjectC(
                    obj,
                    finalTransform,
                    context.scene.f3d_type,
                    context.scene.isHWv1,
                    exportPath,
                    bpy.context.scene.geoTexDir,
                    saveTextures,
                    saveTextures and bpy.context.scene.geoSeparateTextureDef,
                    None,
                    bpy.context.scene.geoGroupName,
                    context.scene.geoExportHeaderType,
                    context.scene.geoName,
                    context.scene.geoStructName,
                    levelName,
                    context.scene.geoCustomExport,
                    DLFormat.Static,
                )
                self.report({"INFO"}, "Success!")
            elif context.scene.fast64.sm64.exportType == "Insertable Binary":
                exportGeolayoutObjectInsertableBinary(
                    obj,
                    finalTransform,
                    context.scene.f3d_type,
                    context.scene.isHWv1,
                    bpy.path.abspath(bpy.context.scene.geoInsertableBinaryPath),
                    None,
                )
                self.report({"INFO"}, "Success! Data at " + context.scene.geoInsertableBinaryPath)
            else:
                tempROM = tempName(context.scene.outputRom)
                checkExpanded(bpy.path.abspath(context.scene.exportRom))
                romfileExport = open(bpy.path.abspath(context.scene.exportRom), "rb")
                shutil.copy(bpy.path.abspath(context.scene.exportRom), bpy.path.abspath(tempROM))
                romfileExport.close()
                romfileOutput = open(bpy.path.abspath(tempROM), "rb+")

                levelParsed = parseLevelAtPointer(romfileOutput, level_pointers[context.scene.levelGeoExport])
                segmentData = levelParsed.segmentData

                if context.scene.extendBank4:
                    ExtendBank0x04(romfileOutput, segmentData, defaultExtendSegment4)

                exportRange = [int(context.scene.geoExportStart, 16), int(context.scene.geoExportEnd, 16)]
                textDumpFilePath = (
                    bpy.path.abspath(context.scene.textDumpGeoPath) if context.scene.textDumpGeo else None
                )
                if context.scene.overwriteModelLoad:
                    modelLoadInfo = (int(context.scene.modelLoadLevelScriptCmd, 16), int(context.scene.modelID, 16))
                else:
                    modelLoadInfo = (None, None)

                if context.scene.geoUseBank0:
                    addrRange, startRAM, geoStart = exportGeolayoutObjectBinaryBank0(
                        romfileOutput,
                        obj,
                        exportRange,
                        finalTransform,
                        *modelLoadInfo,
                        textDumpFilePath,
                        context.scene.f3d_type,
                        context.scene.isHWv1,
                        getAddressFromRAMAddress(int(context.scene.geoRAMAddr, 16)),
                        None,
                    )
                else:
                    addrRange, segPointer = exportGeolayoutObjectBinary(
                        romfileOutput,
                        obj,
                        exportRange,
                        finalTransform,
                        segmentData,
                        *modelLoadInfo,
                        textDumpFilePath,
                        context.scene.f3d_type,
                        context.scene.isHWv1,
                        None,
                    )

                romfileOutput.close()
                bpy.ops.object.select_all(action="DESELECT")
                obj.select_set(True)
                context.view_layer.objects.active = obj

                if os.path.exists(bpy.path.abspath(context.scene.outputRom)):
                    os.remove(bpy.path.abspath(context.scene.outputRom))
                os.rename(bpy.path.abspath(tempROM), bpy.path.abspath(context.scene.outputRom))

                if context.scene.geoUseBank0:
                    self.report(
                        {"INFO"},
                        "Success! Geolayout at ("
                        + hex(addrRange[0])
                        + ", "
                        + hex(addrRange[1])
                        + "), to write to RAM Address "
                        + hex(startRAM)
                        + ", with geolayout starting at "
                        + hex(geoStart),
                    )
                else:
                    self.report(
                        {"INFO"},
                        "Success! Geolayout at ("
                        + hex(addrRange[0])
                        + ", "
                        + hex(addrRange[1])
                        + ") (Seg. "
                        + segPointer
                        + ").",
                    )

            self.cleanup_temp_object_data()
            applyRotation([obj], math.radians(-90), "X")
            self.show_warnings()
            return {"FINISHED"}  # must return a set

        except Exception as e:
            if context.mode != "OBJECT":
                bpy.ops.object.mode_set(mode="OBJECT")

            self.cleanup_temp_object_data()
            applyRotation([obj], math.radians(-90), "X")

            if context.scene.fast64.sm64.exportType == "Binary":
                if romfileOutput is not None:
                    romfileOutput.close()
                if tempROM is not None and os.path.exists(bpy.path.abspath(tempROM)):
                    os.remove(bpy.path.abspath(tempROM))
            raisePluginError(self, e)
            return {"CANCELLED"}  # must return a set


class SM64_ExportGeolayoutArmature(bpy.types.Operator):
    # set bl_ properties
    bl_idname = "object.sm64_export_geolayout_armature"
    bl_label = "Export Armature Geolayout"
    bl_options = {"REGISTER", "UNDO", "PRESET"}

    # Called on demand (i.e. button press, menu item)
    # Can also be called from operator search menu (Spacebar)
    def execute(self, context):
        romfileOutput = None
        tempROM = None
        try:
            armatureObj = None
            if context.mode != "OBJECT":
                raise PluginError("Operator can only be used in object mode.")
            if len(context.selected_objects) == 0:
                raise PluginError("Armature not selected.")
            armatureObj = context.active_object
            if type(armatureObj.data) is not bpy.types.Armature:
                raise PluginError("Armature not selected.")

            if len(armatureObj.children) == 0 or not isinstance(armatureObj.children[0].data, bpy.types.Mesh):
                raise PluginError("Armature does not have any mesh children, or " + "has a non-mesh child.")
            # if context.scene.saveCameraSettings and \
            # 	context.scene.levelCamera is None:
            # 	raise PluginError("Cannot save camera settings with no camera provided.")
            # levelCamera = context.scene.levelCamera if \
            # 	context.scene.saveCameraSettings else None

            obj = armatureObj.children[0]
            finalTransform = mathutils.Matrix.Identity(4)

            # get all switch option armatures as well
            linkedArmatures = [armatureObj]
            getAllArmatures(armatureObj, linkedArmatures)

            linkedArmatureDict = {}

            for linkedArmature in linkedArmatures:
                # IMPORTANT: Do this BEFORE rotation
                optionObjs = []
                for childObj in linkedArmature.children:
                    if isinstance(childObj.data, bpy.types.Mesh):
                        optionObjs.append(childObj)
                if len(optionObjs) > 1:
                    raise PluginError("Error: " + linkedArmature.name + " has more than one mesh child.")
                elif len(optionObjs) < 1:
                    raise PluginError("Error: " + linkedArmature.name + " has no mesh children.")
                linkedMesh = optionObjs[0]
                prepareGeolayoutExport(linkedArmature, linkedMesh)
                linkedArmatureDict[linkedArmature] = linkedMesh
        except Exception as e:
            raisePluginError(self, e)
            return {"CANCELLED"}

        try:
            # Rotate all armatures 90 degrees
            applyRotation([armatureObj] + linkedArmatures, math.radians(90), "X")

            # You must ALSO apply object rotation after armature rotation.
            bpy.ops.object.select_all(action="DESELECT")
            for linkedArmature, linkedMesh in linkedArmatureDict.items():
                linkedMesh.select_set(True)
            obj.select_set(True)
            bpy.context.view_layer.objects.active = obj
            bpy.ops.object.transform_apply(location=False, rotation=True, scale=True, properties=False)
            if context.scene.fast64.sm64.exportType == "C":
                exportPath, levelName = getPathAndLevel(
                    context.scene.geoCustomExport,
                    context.scene.geoExportPath,
                    context.scene.geoLevelName,
                    context.scene.geoLevelOption,
                )

                saveTextures = bpy.context.scene.saveTextures or bpy.context.scene.ignoreTextureRestrictions
                if not context.scene.geoCustomExport:
                    applyBasicTweaks(exportPath)
                header, fileStatus = exportGeolayoutArmatureC(
                    armatureObj,
                    obj,
                    finalTransform,
                    context.scene.f3d_type,
                    context.scene.isHWv1,
                    exportPath,
                    bpy.context.scene.geoTexDir,
                    saveTextures,
                    saveTextures and bpy.context.scene.geoSeparateTextureDef,
                    None,
                    bpy.context.scene.geoGroupName,
                    context.scene.geoExportHeaderType,
                    context.scene.geoName,
                    context.scene.geoStructName,
                    levelName,
                    context.scene.geoCustomExport,
                    DLFormat.Static,
                )
                starSelectWarning(self, fileStatus)
                self.report({"INFO"}, "Success!")
            elif context.scene.fast64.sm64.exportType == "Insertable Binary":
                exportGeolayoutArmatureInsertableBinary(
                    armatureObj,
                    obj,
                    finalTransform,
                    context.scene.f3d_type,
                    context.scene.isHWv1,
                    bpy.path.abspath(bpy.context.scene.geoInsertableBinaryPath),
                    None,
                )
                self.report({"INFO"}, "Success! Data at " + context.scene.geoInsertableBinaryPath)
            else:
                tempROM = tempName(context.scene.outputRom)
                checkExpanded(bpy.path.abspath(context.scene.exportRom))
                romfileExport = open(bpy.path.abspath(context.scene.exportRom), "rb")
                shutil.copy(bpy.path.abspath(context.scene.exportRom), bpy.path.abspath(tempROM))
                romfileExport.close()
                romfileOutput = open(bpy.path.abspath(tempROM), "rb+")

                levelParsed = parseLevelAtPointer(romfileOutput, level_pointers[context.scene.levelGeoExport])
                segmentData = levelParsed.segmentData

                if context.scene.extendBank4:
                    ExtendBank0x04(romfileOutput, segmentData, defaultExtendSegment4)

                exportRange = [int(context.scene.geoExportStart, 16), int(context.scene.geoExportEnd, 16)]
                textDumpFilePath = (
                    bpy.path.abspath(context.scene.textDumpGeoPath) if context.scene.textDumpGeo else None
                )
                if context.scene.overwriteModelLoad:
                    modelLoadInfo = (int(context.scene.modelLoadLevelScriptCmd, 16), int(context.scene.modelID, 16))
                else:
                    modelLoadInfo = (None, None)

                if context.scene.geoUseBank0:
                    addrRange, startRAM, geoStart = exportGeolayoutArmatureBinaryBank0(
                        romfileOutput,
                        armatureObj,
                        obj,
                        exportRange,
                        finalTransform,
                        *modelLoadInfo,
                        textDumpFilePath,
                        context.scene.f3d_type,
                        context.scene.isHWv1,
                        getAddressFromRAMAddress(int(context.scene.geoRAMAddr, 16)),
                        None,
                    )
                else:
                    addrRange, segPointer = exportGeolayoutArmatureBinary(
                        romfileOutput,
                        armatureObj,
                        obj,
                        exportRange,
                        finalTransform,
                        segmentData,
                        *modelLoadInfo,
                        textDumpFilePath,
                        context.scene.f3d_type,
                        context.scene.isHWv1,
                        None,
                    )

                romfileOutput.close()
                bpy.ops.object.select_all(action="DESELECT")
                armatureObj.select_set(True)
                context.view_layer.objects.active = armatureObj

                if os.path.exists(bpy.path.abspath(context.scene.outputRom)):
                    os.remove(bpy.path.abspath(context.scene.outputRom))
                os.rename(bpy.path.abspath(tempROM), bpy.path.abspath(context.scene.outputRom))

                if context.scene.geoUseBank0:
                    self.report(
                        {"INFO"},
                        "Success! Geolayout at ("
                        + hex(addrRange[0])
                        + ", "
                        + hex(addrRange[1])
                        + "), to write to RAM Address "
                        + hex(startRAM)
                        + ", with geolayout starting at "
                        + hex(geoStart),
                    )
                else:
                    self.report(
                        {"INFO"},
                        "Success! Geolayout at ("
                        + hex(addrRange[0])
                        + ", "
                        + hex(addrRange[1])
                        + ") (Seg. "
                        + segPointer
                        + ").",
                    )

            applyRotation([armatureObj] + linkedArmatures, math.radians(-90), "X")

            return {"FINISHED"}  # must return a set

        except Exception as e:
            if context.mode != "OBJECT":
                bpy.ops.object.mode_set(mode="OBJECT")

            applyRotation([armatureObj] + linkedArmatures, math.radians(-90), "X")

            if context.scene.fast64.sm64.exportType == "Binary":
                if romfileOutput is not None:
                    romfileOutput.close()
                if tempROM is not None and os.path.exists(bpy.path.abspath(tempROM)):
                    os.remove(bpy.path.abspath(tempROM))
            if armatureObj is not None:
                armatureObj.select_set(True)
                context.view_layer.objects.active = armatureObj
            raisePluginError(self, e)
            return {"CANCELLED"}  # must return a set


class SM64_ExportGeolayoutPanel(SM64_Panel):
    bl_idname = "SM64_PT_export_geolayout"
    bl_label = "SM64 Geolayout Exporter"
    goal = "Export Object/Actor/Anim"

    # called every frame
    def draw(self, context):
        col = self.layout.column()
        propsGeoE = col.operator(SM64_ExportGeolayoutArmature.bl_idname)
        propsGeoE = col.operator(SM64_ExportGeolayoutObject.bl_idname)

        if context.scene.fast64.sm64.exportType == "C":
            if not bpy.context.scene.ignoreTextureRestrictions and context.scene.saveTextures:
                if context.scene.geoCustomExport:
                    prop_split(col, context.scene, "geoTexDir", "Texture Include Path")
                col.prop(context.scene, "geoSeparateTextureDef")

            col.prop(context.scene, "geoCustomExport")
            if context.scene.geoCustomExport:
                col.prop(context.scene, "geoExportPath")
                prop_split(col, context.scene, "geoName", "Folder Name")
                prop_split(col, context.scene, "geoStructName", "Geolayout Name")
                customExportWarning(col)
            else:
                prop_split(col, context.scene, "geoExportHeaderType", "Export Type")
                if context.scene.geoExportHeaderType == "Actor":
                    prop_split(col, context.scene, "geoGroupName", "Group Name")

                    """
					if context.scene.geoName == 'marios_cap' or\
						context.scene.geoName == 'marios_metal_cap' or\
						context.scene.geoName == 'marios_wing_cap' or\
						context.scene.geoName == 'marios_winged_metal_cap':
						col.prop(context.scene, 'modifyOldGeo')
					elif context.scene.geoName == 'mario_cap':
						warningBox = col.box()
						warningBox.label(text = 'WARNING: DO NOT REPLACE THIS ACTOR.', icon = "QUESTION")
						warningBox.label(text = 'This contains geolayouts for all cap types.')
						warningBox.label(text = 'Use one of these geolayout names instead:')
						warningBox.label(text = ' - marios_cap')
						warningBox.label(text = ' - marios_metal_cap')
						warningBox.label(text = ' - marios_wing_cap')
						warningBox.label(text = ' - marios_winged_metal_cap')

					if context.scene.geoName == 'koopa_with_shell' or\
						context.scene.geoName == 'koopa_without_shell':
						col.prop(context.scene, 'modifyOldGeo')
					elif context.scene.geoName == 'koopa':
						warningBox = col.box()
						warningBox.label(text = 'WARNING: DO NOT REPLACE THIS ACTOR.', icon = "QUESTION")
						warningBox.label(text = 'This contains geolayouts for both koopa with and without shell.')
						warningBox.label(text = 'Use one of these geolayout names instead:')
						warningBox.label(text = ' - koopa_with_shell')
						warningBox.label(text = ' - koopa_without_shell')

					if context.scene.geoName == 'black_bobomb' or\
						context.scene.geoName == 'bobomb_buddy':
						col.prop(context.scene, 'modifyOldGeo')
					elif context.scene.geoName == 'bobomb':
						warningBox = col.box()
						warningBox.label(text = 'WARNING: DO NOT REPLACE THIS ACTOR.', icon = "QUESTION")
						warningBox.label(text = 'This contains geolayouts for both red and black bobombs.')
						warningBox.label(text = 'Also note that this contains a display list used in bowling_ball.')
						warningBox.label(text = 'Use one of these geolayout names instead:')
						warningBox.label(text = ' - black_bobomb')
						warningBox.label(text = ' - bobomb_buddy')

					if context.scene.geoName == 'purple_marble':
						col.prop(context.scene, 'modifyOldGeo')
					elif context.scene.geoName == 'bubble':
						warningBox = col.box()
						warningBox.label(text = 'WARNING: SECONDARY GEOLAYOUTS.', icon = "QUESTION")
						warningBox.label(text = 'If you replace this you must also replace purple_marble.')
						warningBox.label(text = 'Otherwise you will get a compilation error.')
					"""

                elif context.scene.geoExportHeaderType == "Level":
                    prop_split(col, context.scene, "geoLevelOption", "Level")
                    if context.scene.geoLevelOption == "custom":
                        prop_split(col, context.scene, "geoLevelName", "Level Name")
                prop_split(col, context.scene, "geoName", "Folder Name")
                prop_split(col, context.scene, "geoStructName", "Geolayout Name")
                if context.scene.geoExportHeaderType == "Actor":
                    if context.scene.geoName == "star":
                        col.prop(context.scene, "replaceStarRefs")
                    if context.scene.geoName == "transparent_star":
                        col.prop(context.scene, "replaceTransparentStarRefs")
                    if context.scene.geoName == "marios_cap":
                        col.prop(context.scene, "replaceCapRefs")
                infoBox = col.box()
                infoBox.label(text="If a geolayout file contains multiple actors,")
                infoBox.label(text="all other actors must also be replaced (with unique folder names)")
                infoBox.label(text="to prevent compilation errors.")
                decompFolderMessage(col)
                writeBox = makeWriteInfoBox(col)
                writeBoxExportType(
                    writeBox,
                    context.scene.geoExportHeaderType,
                    context.scene.geoName,
                    context.scene.geoLevelName,
                    context.scene.geoLevelOption,
                )

            # extendedRAMLabel(col)
        elif context.scene.fast64.sm64.exportType == "Insertable Binary":
            col.prop(context.scene, "geoInsertableBinaryPath")
        else:
            prop_split(col, context.scene, "geoExportStart", "Start Address")
            prop_split(col, context.scene, "geoExportEnd", "End Address")

            col.prop(context.scene, "geoUseBank0")
            if context.scene.geoUseBank0:
                prop_split(col, context.scene, "geoRAMAddr", "RAM Address")
            else:
                col.prop(context.scene, "levelGeoExport")

            col.prop(context.scene, "overwriteModelLoad")
            if context.scene.overwriteModelLoad:
                prop_split(col, context.scene, "modelLoadLevelScriptCmd", "Model Load Command")
                prop_split(col, context.scene, "modelID", "Model ID")
            col.prop(context.scene, "textDumpGeo")
            if context.scene.textDumpGeo:
                col.prop(context.scene, "textDumpGeoPath")


sm64_geo_writer_classes = (
    SM64_ExportGeolayoutObject,
    SM64_ExportGeolayoutArmature,
)

sm64_geo_writer_panel_classes = (SM64_ExportGeolayoutPanel,)


def sm64_geo_writer_panel_register():
    for cls in sm64_geo_writer_panel_classes:
        register_class(cls)


def sm64_geo_writer_panel_unregister():
    for cls in sm64_geo_writer_panel_classes:
        unregister_class(cls)


def sm64_geo_writer_register():
    for cls in sm64_geo_writer_classes:
        register_class(cls)

    bpy.types.Scene.levelGeoExport = bpy.props.EnumProperty(items=level_enums, name="Level", default="HMC")
    bpy.types.Scene.geoExportStart = bpy.props.StringProperty(name="Start", default="11D8930")
    bpy.types.Scene.geoExportEnd = bpy.props.StringProperty(name="End", default="11FFF00")

    bpy.types.Scene.overwriteModelLoad = bpy.props.BoolProperty(name="Modify level script", default=True)
    bpy.types.Scene.modelLoadLevelScriptCmd = bpy.props.StringProperty(
        name="Level script model load command", default="2ABCE0"
    )
    bpy.types.Scene.modelID = bpy.props.StringProperty(name="Model ID", default="1")

    bpy.types.Scene.textDumpGeo = bpy.props.BoolProperty(name="Dump geolayout as text", default=False)
    bpy.types.Scene.textDumpGeoPath = bpy.props.StringProperty(name="Text Dump Path", subtype="FILE_PATH")
    bpy.types.Scene.geoExportPath = bpy.props.StringProperty(name="Directory", subtype="FILE_PATH")
    bpy.types.Scene.geoUseBank0 = bpy.props.BoolProperty(name="Use Bank 0")
    bpy.types.Scene.geoRAMAddr = bpy.props.StringProperty(name="RAM Address", default="80000000")
    bpy.types.Scene.geoTexDir = bpy.props.StringProperty(name="Include Path", default="actors/mario/")
    bpy.types.Scene.geoSeparateTextureDef = bpy.props.BoolProperty(name="Save texture.inc.c separately")
    bpy.types.Scene.geoInsertableBinaryPath = bpy.props.StringProperty(name="Filepath", subtype="FILE_PATH")
    bpy.types.Scene.geoIsSegPtr = bpy.props.BoolProperty(name="Is Segmented Address")
    bpy.types.Scene.geoName = bpy.props.StringProperty(name="Directory Name", default="mario")
    bpy.types.Scene.geoGroupName = bpy.props.StringProperty(name="Name", default="group0")
    bpy.types.Scene.geoExportHeaderType = bpy.props.EnumProperty(
        name="Header Export", items=enumExportHeaderType, default="Actor"
    )
    bpy.types.Scene.geoCustomExport = bpy.props.BoolProperty(name="Custom Export Path")
    bpy.types.Scene.geoLevelName = bpy.props.StringProperty(name="Level", default="bob")
    bpy.types.Scene.geoLevelOption = bpy.props.EnumProperty(items=enumLevelNames, name="Level", default="bob")
    bpy.types.Scene.replaceStarRefs = bpy.props.BoolProperty(
        name="Replace old DL references in other actors", default=True
    )
    bpy.types.Scene.replaceTransparentStarRefs = bpy.props.BoolProperty(
        name="Replace old DL references in other actors", default=True
    )
    bpy.types.Scene.replaceCapRefs = bpy.props.BoolProperty(
        name="Replace old DL references in other actors", default=True
    )
    bpy.types.Scene.modifyOldGeo = bpy.props.BoolProperty(name="Rename old geolayout to avoid conflicts", default=True)
    bpy.types.Scene.geoStructName = bpy.props.StringProperty(name="Geolayout Name", default="mario_geo")


def sm64_geo_writer_unregister():
    for cls in reversed(sm64_geo_writer_classes):
        unregister_class(cls)

    del bpy.types.Scene.levelGeoExport
    del bpy.types.Scene.geoExportStart
    del bpy.types.Scene.geoExportEnd
    del bpy.types.Scene.overwriteModelLoad
    del bpy.types.Scene.modelLoadLevelScriptCmd
    del bpy.types.Scene.modelID
    del bpy.types.Scene.textDumpGeo
    del bpy.types.Scene.textDumpGeoPath
    del bpy.types.Scene.geoExportPath
    del bpy.types.Scene.geoUseBank0
    del bpy.types.Scene.geoRAMAddr
    del bpy.types.Scene.geoTexDir
    del bpy.types.Scene.geoSeparateTextureDef
    del bpy.types.Scene.geoInsertableBinaryPath
    del bpy.types.Scene.geoIsSegPtr
    del bpy.types.Scene.geoName
    del bpy.types.Scene.geoGroupName
    del bpy.types.Scene.geoExportHeaderType
    del bpy.types.Scene.geoCustomExport
    del bpy.types.Scene.geoLevelName
    del bpy.types.Scene.geoLevelOption
    del bpy.types.Scene.replaceStarRefs
    del bpy.types.Scene.replaceTransparentStarRefs
    del bpy.types.Scene.replaceCapRefs
    del bpy.types.Scene.modifyOldGeo
    del bpy.types.Scene.geoStructName<|MERGE_RESOLUTION|>--- conflicted
+++ resolved
@@ -2511,128 +2511,6 @@
 
 
 def getGroupVertCount(group):
-<<<<<<< HEAD
-	count = 0
-	for material_index, vertData in group:
-		count += len(vertData)
-	return count
-
-def saveSkinnedMeshByMaterial(skinnedFaces, fModel, meshName, skinnedMeshName, obj,
-	parentMatrix, namePrefix, vertexGroup, drawLayer, convertTextureData, triConverterInfo):
-	# We choose one or more loops per vert to represent a material from which
-	# texDimensions can be found, since it is required for UVs.
-	uv_data = obj.data.uv_layers['UVMap'].data
-	inGroupVertArray, notInGroupVertArray, loopDict, notInGroupBlenderVerts = \
-		splitSkinnedFacesIntoTwoGroups(skinnedFaces, fModel, obj, uv_data, drawLayer, convertTextureData)
-
-	notInGroupCount = getGroupVertCount(notInGroupVertArray)
-	if notInGroupCount > fModel.f3d.vert_load_size - 2:
-		highlightWeightErrors(obj, notInGroupBlenderVerts, 'VERT')
-		raise VertexWeightError("Too many connecting vertices in skinned " +\
-			"triangles for bone '" + vertexGroup + "'. Max is " + str(fModel.f3d.vert_load_size - 2) + \
-			" on parent bone, currently at " + str(notInGroupCount) +\
-			". Note that a vertex with different UVs/normals/materials in " +\
-			"connected faces will count more than once. Try " +\
-			"keeping UVs contiguous, and avoid using " +\
-			"split normals.")
-	
-	# TODO: Implement lastMaterialName optimization
-	lastMaterialName = None
-
-	# Load parent group vertices
-	fSkinnedMesh = FMesh(skinnedMeshName, fModel.DLFormat)
-
-	# Load verts into buffer by material.
-	# It seems like material setup must be done BEFORE triangles are drawn.
-	# Because of this we cannot share verts between materials (?)
-	curIndex = 0
-	for material_index, vertData in notInGroupVertArray:
-		material = obj.material_slots[material_index].material
-		checkForF3dMaterialInFaces(obj, material)
-		f3dMat = material.f3d_mat if material.mat_ver > 3 else material
-		if f3dMat.rdp_settings.set_rendermode:
-			drawLayerKey = drawLayer
-		else:
-			drawLayerKey = None
-
-		materialKey = (material, drawLayerKey, fModel.global_data.getCurrentAreaKey(material))
-		fMaterial, texDimensions = fModel.getMaterialAndHandleShared(materialKey)
-		isPointSampled = isTexturePointSampled(material)
-		exportVertexColors = isLightingDisabled(material)
-
-		skinnedTriGroup = fSkinnedMesh.tri_group_new(fMaterial)
-		fSkinnedMesh.draw.commands.append(SPDisplayList(fMaterial.material))
-		fSkinnedMesh.draw.commands.append(SPDisplayList(skinnedTriGroup.triList))
-		skinnedTriGroup.triList.commands.append(
-			SPVertex(skinnedTriGroup.vertexList,
-				len(skinnedTriGroup.vertexList.vertices),
-				len(vertData), curIndex))
-		curIndex += len(vertData)
-
-		for bufferVert in vertData:
-			skinnedTriGroup.vertexList.vertices.append(convertVertexData(obj.data,
-				bufferVert.f3dVert[0], bufferVert.f3dVert[1], bufferVert.f3dVert[2], texDimensions,
-				parentMatrix, isPointSampled, exportVertexColors))
-
-		skinnedTriGroup.triList.commands.append(SPEndDisplayList())
-		if fMaterial.revert is not None:
-			fSkinnedMesh.draw.commands.append(SPDisplayList(fMaterial.revert))
-
-	# End skinned mesh vertices.
-	fSkinnedMesh.draw.commands.append(SPEndDisplayList())
-
-	fMesh = FMesh(meshName, fModel.DLFormat)
-
-	# Load current group vertices, then draw commands by material
-	existingVertData, matRegionDict = \
-		convertVertDictToArray(notInGroupVertArray)
-
-	for material_index, skinnedFaceArray in skinnedFaces.items():
-		material = obj.material_slots[material_index].material
-		faces = [skinnedFace.bFace for skinnedFace in skinnedFaceArray]
-		fMaterial, texDimensions = \
-			saveOrGetF3DMaterial(material, fModel, obj, drawLayer, convertTextureData)
-		if fMaterial.useLargeTextures:
-			saveMeshWithLargeTexturesByFaces(material, faces, fModel, fMesh, obj,
-				drawLayer, convertTextureData, None, triConverterInfo,
-				copy.deepcopy(existingVertData), copy.deepcopy(matRegionDict),
-    			lastMaterialName)
-		else:
-			saveMeshByFaces(material, faces,
-				fModel, fMesh, obj, drawLayer,
-				convertTextureData, None, triConverterInfo,
-				copy.deepcopy(existingVertData), copy.deepcopy(matRegionDict),
-				lastMaterialName)
-
-	return fMesh, fSkinnedMesh
-	#for material_index, skinnedFaceArray in skinnedFaces.items():
-#
-	#	# We've already saved all materials, this just returns the existing ones.
-	#	material = obj.material_slots[material_index].material
-	#	fMaterial, texDimensions = \
-	#		saveOrGetF3DMaterial(material, fModel, obj, drawLayer, convertTextureData)
-	#	isPointSampled = isTexturePointSampled(material)
-	#	exportVertexColors = isLightingDisabled(material)
-#
-	#	triGroup = fMesh.tri_group_new(fMaterial)
-	#	fMesh.draw.commands.append(SPDisplayList(fMaterial.material))
-	#	fMesh.draw.commands.append(SPDisplayList(triGroup.triList))
-	#	if fMaterial.revert is not None:
-	#		fMesh.draw.commands.append(SPDisplayList(fMaterial.revert))
-#
-	#	convertInfo = LoopConvertInfo(uv_data, obj, exportVertexColors)
-	#	triConverter = TriangleConverter(triConverterInfo, texDimensions, material,
-	#		None, triGroup, copy.deepcopy(existingVertData), copy.deepcopy(matRegionDict), None)
-	#	saveTriangleStrip(triConverter, [skinnedFace.bFace for skinnedFace in skinnedFaceArray], obj.data, True)
-	#	saveTriangleStrip(triConverterClass,
-	#		[skinnedFace.bFace for skinnedFace in skinnedFaceArray],
-	#		convertInfo, triGroup.triList, triGroup.vertexList, fModel.f3d,
-	#		texDimensions, currentMatrix, isPointSampled, exportVertexColors,
-	#		copy.deepcopy(existingVertData), copy.deepcopy(matRegionDict),
-	#		infoDict, obj.data, None, True)
-
-	return fMesh, fSkinnedMesh
-=======
     count = 0
     for material_index, vertData in group:
         count += len(vertData)
@@ -2787,7 +2665,7 @@
     #
     # 	convertInfo = LoopConvertInfo(uv_data, obj, exportVertexColors)
     # 	triConverter = TriangleConverter(triConverterInfo, texDimensions, material,
-    # 		None, triGroup.triList, triGroup.vertexList, copy.deepcopy(existingVertData), copy.deepcopy(matRegionDict))
+    # 		None, triGroup, copy.deepcopy(existingVertData), copy.deepcopy(matRegionDict), None)
     # 	saveTriangleStrip(triConverter, [skinnedFace.bFace for skinnedFace in skinnedFaceArray], obj.data, True)
     # 	saveTriangleStrip(triConverterClass,
     # 		[skinnedFace.bFace for skinnedFace in skinnedFaceArray],
@@ -2798,7 +2676,6 @@
 
     return fMesh, fSkinnedMesh
 
->>>>>>> 88a63ded
 
 def writeDynamicMeshFunction(name, displayList):
     data = """Gfx *{}(s32 callContext, struct GraphNode *node, UNUSED Mat4 *c) {
