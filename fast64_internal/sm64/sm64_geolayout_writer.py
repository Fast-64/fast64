--- conflicted
+++ resolved
@@ -1,9 +1,6 @@
 from __future__ import annotations
-<<<<<<< HEAD
 from pathlib import Path
-=======
 import typing
->>>>>>> c6b67825
 
 import bpy, mathutils, math, copy, os, shutil, re
 from bpy.utils import register_class, unregister_class
