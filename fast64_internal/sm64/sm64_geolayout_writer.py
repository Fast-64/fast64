from __future__ import annotations
from pathlib import Path
import typing

import bpy, mathutils, math, copy, os, shutil, re
from bpy.utils import register_class, unregister_class
from io import BytesIO

from ..operators import ObjectDataExporter
from ..panels import SM64_Panel
from .sm64_objects import InlineGeolayoutObjConfig, inlineGeoLayoutObjects
from .sm64_geolayout_bone import getSwitchOptionBone
from .sm64_camera import saveCameraSettingsToGeolayout
from .sm64_f3d_writer import SM64Model, SM64GfxFormatter
from .sm64_texscroll import modifyTexScrollFiles, modifyTexScrollHeadersGroup
from .sm64_level_parser import parse_level_binary
from .sm64_rom_tweaks import ExtendBank0x04
from .sm64_utility import export_rom_checks, starSelectWarning, update_actor_includes, write_material_headers

from ..utility import (
    PluginError,
    VertexWeightError,
    z_up_to_y_up_matrix,
    setOrigin,
    raisePluginError,
    findStartBones,
    duplicateHierarchy,
    cleanupDuplicatedObjects,
    getExportDir,
    toAlnum,
    writeMaterialFiles,
    get64bitAlignedAddr,
    encodeSegmentedAddr,
    writeInsertableFile,
    bytesToHex,
    checkSM64EmptyUsesGeoLayout,
    convertEulerFloatToShort,
    convertFloatToShort,
    checkIsSM64InlineGeoLayout,
    checkIsSM64PreInlineGeoLayout,
    translate_blender_to_n64,
    rotate_quat_blender_to_n64,
    get_obj_temp_mesh,
    getGroupNameFromIndex,
    highlightWeightErrors,
    getGroupIndexFromname,
    getFMeshName,
    checkUniqueBoneNames,
    applyRotation,
    getPathAndLevel,
    applyBasicTweaks,
    tempName,
    getAddressFromRAMAddress,
    prop_split,
    geoNodeRotateOrder,
    deselectAllObjects,
    selectSingleObject,
)

from ..f3d.f3d_bleed import (
    find_material_from_jump_cmd,
)

from ..f3d.f3d_material import (
    isTexturePointSampled,
)

from ..f3d.f3d_writer import (
    TriangleConverterInfo,
    LoopConvertInfo,
    BufferVertex,
    revertMatAndEndDraw,
    getInfoDict,
    saveStaticModel,
    getTexDimensions,
    checkForF3dMaterialInFaces,
    saveOrGetF3DMaterial,
    saveMeshWithLargeTexturesByFaces,
    saveMeshByFaces,
    getF3DVert,
)

from ..f3d.f3d_gbi import (
    get_F3D_GBI,
    GfxList,
    GfxListTag,
    GfxMatWriteMethod,
    DPSetAlphaCompare,
    FModel,
    FMesh,
    SPVertex,
    DPSetEnvColor,
    FAreaData,
    FFogData,
    ScrollMethod,
    TextureExportSettings,
    DLFormat,
    SPEndDisplayList,
    SPDisplayList,
)

from .sm64_geolayout_classes import (
    BaseDisplayListNode,
    DisplayListNode,
    TransformNode,
    StartNode,
    StartRenderAreaNode,
    GeolayoutGraph,
    GeoLayoutBleed,
    JumpNode,
    SwitchOverrideNode,
    SwitchNode,
    TranslateNode,
    RotateNode,
    TranslateRotateNode,
    FunctionNode,
    BillboardNode,
    ScaleNode,
    RenderRangeNode,
    ShadowNode,
    DisplayListWithOffsetNode,
    HeldObjectNode,
    Geolayout,
)
<<<<<<< HEAD
from .custom_cmd.exporting import CustomCmd
from .sm64_constants import (
    insertableBinaryTypes,
    bank0Segment,
    level_pointers,
    defaultExtendSegment4,
    level_enums,
    enumLevelNames,
)
=======

from .sm64_constants import insertableBinaryTypes, bank0Segment, defaultExtendSegment4
>>>>>>> 5877a949

if typing.TYPE_CHECKING:
    from .sm64_geolayout_bone import SM64_BoneProperties


def appendSecondaryGeolayout(geoDirPath, geoName1, geoName2, additionalNode=""):
    geoPath = os.path.join(geoDirPath, "geo.inc.c")
    geoFile = open(geoPath, "a", newline="\n")
    geoFile.write(
        "\n\nconst GeoLayout "
        + geoName2
        + "_geo[] = {\n"
        + (("\t" + additionalNode + ",\n") if additionalNode is not None else "")
        + "\tGEO_BRANCH(1, "
        + geoName1
        + "_geo),\n"
        + "\tGEO_END(),\n};\n"
    )
    geoFile.close()


def replaceStarReferences(basePath):
    kleptoPattern = (
        "GEO\_SCALE\(0x00\, 16384\)\,\s*"
        + "GEO\_OPEN\_NODE\(\)\,\s*"
        + "GEO\_ASM\([^\)]*?\)\,\s*"
        + "GEO\_TRANSLATE\_ROTATE\_WITH\_DL\([^\)]*? star\_seg3.*?GEO\_CLOSE\_NODE\(\)\,"
    )

    unagiPattern = (
        "GEO\_SCALE\(0x00\, 16384\)\,\s*"
        + "GEO\_OPEN\_NODE\(\)\,\s*"
        + "GEO\_TRANSLATE\_ROTATE\_WITH\_DL\([^\)]*? star\_seg3.*?GEO\_CLOSE\_NODE\(\)\,"
    )

    unagiReplacement = (
        "GEO_TRANSLATE_ROTATE(LAYER_OPAQUE, 500, 0, 0, 0, 0, 0),\n"
        + "\t" * 10
        + "GEO_OPEN_NODE(),\n"
        + "\t" * 10
        + "\tGEO_BRANCH_AND_LINK(star_geo),\n"
        + "\t" * 10
        + "GEO_CLOSE_NODE(),"
    )

    kleptoReplacement = (
        "GEO_TRANSLATE_ROTATE(LAYER_OPAQUE, 75, 75, 0, 180, 270, 0),\n"
        + "\t" * 10
        + "GEO_OPEN_NODE(),\n"
        + "\t" * 10
        + "\tGEO_BRANCH_AND_LINK(star_geo),\n"
        + "\t" * 10
        + "GEO_CLOSE_NODE(),"
    )

    unagiPath = os.path.join(basePath, "actors/unagi/geo.inc.c")
    replaceDLReferenceInGeo(unagiPath, unagiPattern, unagiReplacement)

    kleptoPath = os.path.join(basePath, "actors/klepto/geo.inc.c")
    replaceDLReferenceInGeo(kleptoPath, kleptoPattern, kleptoReplacement)


def replaceTransparentStarReferences(basePath):
    pattern = (
        "GEO\_SCALE\(0x00\, 16384\)\,\s*"
        + "GEO\_OPEN\_NODE\(\)\,\s*"
        + "GEO\_ASM\([^\)]*?\)\,\s*"
        + "GEO\_TRANSLATE\_ROTATE\_WITH\_DL\([^\)]*? transparent_star\_seg3.*?GEO\_CLOSE\_NODE\(\)\,"
    )

    kleptoReplacement = (
        "GEO_TRANSLATE_ROTATE(LAYER_OPAQUE, 75, 75, 0, 180, 270, 0),\n"
        + "\t" * 10
        + "GEO_OPEN_NODE(),\n"
        + "\t" * 10
        + "\tGEO_BRANCH_AND_LINK(transparent_star_geo),\n"
        + "\t" * 10
        + "GEO_CLOSE_NODE(),"
    )

    kleptoPath = os.path.join(basePath, "actors/klepto/geo.inc.c")
    replaceDLReferenceInGeo(kleptoPath, pattern, kleptoReplacement)


def replaceCapReferences(basePath):
    pattern = "GEO\_TRANSLATE\_ROTATE\_WITH\_DL\([^\)]*?mario\_cap\_seg3.*?\)\,"
    kleptoPattern = (
        "GEO\_SCALE\(0x00\, 16384\)\,\s*"
        + "GEO\_OPEN\_NODE\(\)\,\s*"
        + "GEO\_ASM\([^\)]*?\)\,\s*"
        + "GEO\_TRANSLATE\_ROTATE\_WITH\_DL\([^\)]*? mario\_cap\_seg3.*?GEO\_CLOSE\_NODE\(\)\,"
    )

    kleptoReplacement = (
        "GEO_TRANSLATE_ROTATE(LAYER_OPAQUE, 75, 75, 0, 180, 270, 0),\n"
        + "\t" * 10
        + "GEO_OPEN_NODE(),\n"
        + "\t" * 10
        + "\tGEO_BRANCH_AND_LINK(marios_cap_geo),\n"
        + "\t" * 10
        + "GEO_CLOSE_NODE(),"
    )

    ukikiReplacement = (
        "GEO_TRANSLATE_ROTATE(LAYER_OPAQUE, 100, 0, 0, -90, -90, 0),\n"
        + "\t" * 8
        + "GEO_OPEN_NODE(),\n"
        + "\t" * 8
        + "GEO_SCALE(0x00, 0x40000),\n"
        + "\t" * 8
        + "\tGEO_OPEN_NODE(),\n"
        + "\t" * 8
        + "\t\tGEO_BRANCH_AND_LINK(marios_cap_geo),\n"
        + "\t" * 8
        + "\tGEO_CLOSE_NODE(),"
        + "\t" * 8
        + "GEO_CLOSE_NODE(),"
    )

    snowmanReplacement = (
        "GEO_TRANSLATE_ROTATE(LAYER_OPAQUE, 490, 14, 43, 305, 0, 248),\n"
        + "\t" * 7
        + "GEO_OPEN_NODE(),\n"
        + "\t" * 7
        + "GEO_SCALE(0x00, 0x40000),\n"
        + "\t" * 7
        + "\tGEO_OPEN_NODE(),\n"
        + "\t" * 7
        + "\t\tGEO_BRANCH_AND_LINK(marios_cap_geo),\n"
        + "\t" * 7
        + "\tGEO_CLOSE_NODE(),"
        + "\t" * 7
        + "GEO_CLOSE_NODE(),"
    )

    ukikiPath = os.path.join(basePath, "actors/ukiki/geo.inc.c")
    replaceDLReferenceInGeo(ukikiPath, pattern, ukikiReplacement)

    snowmanPath = os.path.join(basePath, "actors/snowman/geo.inc.c")
    replaceDLReferenceInGeo(snowmanPath, pattern, snowmanReplacement)

    kleptoPath = os.path.join(basePath, "actors/klepto/geo.inc.c")
    replaceDLReferenceInGeo(kleptoPath, kleptoPattern, kleptoReplacement)


def replaceDLReferenceInGeo(geoPath, pattern, replacement):
    if not os.path.exists(geoPath):
        return
    geoFile = open(geoPath, "r", newline="\n")
    geoData = geoFile.read()
    geoFile.close()

    newData = re.sub(pattern, replacement, geoData, flags=re.DOTALL)
    if newData != geoData:
        geoFile = open(geoPath, "w", newline="\n")
        geoFile.write(newData)
        geoFile.close()


def prepareGeolayoutExport(armatureObj, obj):
    # Make object and armature space the same.
    setOrigin(obj, armatureObj.location)

    # Apply armature scale.
    selectSingleObject(armatureObj)
    bpy.ops.object.transform_apply(location=False, rotation=False, scale=True, properties=False)


def getAllArmatures(armatureObj, currentArmatures):
    linkedArmatures = []
    for bone in armatureObj.data.bones:
        if bone.geo_cmd == "Switch":
            for switchOption in bone.switch_options:
                if switchOption.switchType == "Mesh":
                    if switchOption.optionArmature is None:
                        raise PluginError(
                            '"'
                            + bone.name
                            + '" in armature "'
                            + armatureObj.name
                            + '" has a mesh switch option '
                            + "with no defined mesh."
                        )
                    elif (
                        switchOption.optionArmature not in linkedArmatures
                        and switchOption.optionArmature not in currentArmatures
                    ):
                        linkedArmatures.append(switchOption.optionArmature)

    currentArmatures.extend(linkedArmatures)
    for linkedArmature in linkedArmatures:
        getAllArmatures(linkedArmature, currentArmatures)


def getCameraObj(camera):
    for obj in bpy.data.objects:
        if obj.data == camera:
            return obj
    raise PluginError("The level camera " + camera.name + " is no longer in the scene.")


DrawLayerDict = dict[int, list[TransformNode]]


def append_revert_to_geolayout(graph: GeolayoutGraph, f_model: SM64Model):
    material_revert = GfxList(
        f_model.name + "_" + "material_revert_render_settings", GfxListTag.MaterialRevert, f_model.DLFormat
    )
    revertMatAndEndDraw(material_revert, [DPSetEnvColor(0xFF, 0xFF, 0xFF, 0xFF), DPSetAlphaCompare("G_AC_NONE")])

    # walk the geo layout graph to find the last used DL for each layer
    # each switch child will be considered a last used DL, unless subsequent
    # DL is drawn outside switch root
    def walk(node, draw_layer_dict: DrawLayerDict) -> DrawLayerDict:
        base_node = node.node
        if type(base_node) == JumpNode:
            if base_node.geolayout:
                for node in base_node.geolayout.nodes:
                    draw_layer_dict = walk(node, draw_layer_dict.copy())
        fMesh = getattr(base_node, "fMesh", None)
        if fMesh:
            draw_layer_dict[base_node.drawLayer] = [node]

        start_draw_layer_dict = draw_layer_dict.copy()
        for child in node.children:
            if type(base_node) == SwitchNode:
                option_resets = walk(child, {})
                for (
                    draw_layer,
                    nodes,
                ) in option_resets.items():  # add draw layers that are not already in draw_layer_dict
                    if draw_layer not in start_draw_layer_dict:
                        if draw_layer not in draw_layer_dict:
                            draw_layer_dict[draw_layer] = []
                        draw_layer_dict[draw_layer].extend(nodes)
                for draw_layer, nodes in start_draw_layer_dict.items():
                    if draw_layer in option_resets:  # option overrides a previous draw layer
                        nodes.clear()
                        nodes.extend(option_resets[draw_layer])
            else:
                draw_layer_dict = walk(child, draw_layer_dict.copy())
        return draw_layer_dict

    draw_layer_dict: DrawLayerDict = {}
    for node in graph.startGeolayout.nodes:
        draw_layer_dict = walk(node, draw_layer_dict.copy())

    def create_revert_node(draw_layer, node: DisplayListNode | None = None):
        f_mesh = f_model.addMesh("final_revert", f_model.name, draw_layer, False, None, dedup=True)
        f_mesh.draw = gfx_list = GfxList(f_mesh.name, GfxListTag.Draw, f_model.DLFormat)
        gfx_list.commands.extend(material_revert.commands)
        revert_node = DisplayListNode(draw_layer)
        revert_node.DLmicrocode = gfx_list
        revert_node.fMesh = f_mesh
        if node is None:
            graph.startGeolayout.nodes.append(TransformNode(revert_node))
        else:
            addParentNode(node, revert_node)

    # Revert settings in each unique draw layer
    for draw_layer, nodes in draw_layer_dict.items():
        if len(nodes) == 0:
            create_revert_node(draw_layer)
        for transform_node in nodes:
            node = transform_node.node
            f_mesh: FMesh = node.fMesh
            cmd_list: GfxList = node.DLmicrocode
            if f_mesh.cullVertexList:
                create_revert_node(draw_layer, transform_node)
            else:
                if (hasattr(f_mesh, "override_layer") and f_mesh.override_layer) or node.override_hash:
                    draw_overrides = f_model.draw_overrides.setdefault(f_mesh, {})
                    if node.override_hash is None:
                        node.override_hash = (5, node.drawLayer)
                    else:
                        node.override_hash = (5, *node.override_hash)
                    existing_cmd_list, existing_nodes = draw_overrides.get(node.override_hash, (None, []))
                    if existing_cmd_list is not None:
                        node.DLmicrocode = existing_cmd_list
                        existing_nodes.append(node)
                        continue
                    else:
                        node.DLmicrocode = cmd_list = copy.copy(cmd_list)
                        if node.override_hash not in draw_overrides:
                            cmd_list.name += f"_with_layer_{node.drawLayer}_revert"
                        else:
                            cmd_list.name += "_with_revert"
                        cmd_list.commands = cmd_list.commands.copy()
                        draw_overrides[node.override_hash] = (cmd_list, [node])
                # remove SPEndDisplayList from gfx_list, material_revert has its own SPEndDisplayList cmd
                while SPEndDisplayList() in cmd_list.commands:
                    cmd_list.commands.remove(SPEndDisplayList())
                cmd_list.commands.extend(material_revert.commands)


def add_overrides_to_fmodel(f_model: SM64Model):
    for f_mesh, draw_overrides in f_model.draw_overrides.items():
        nodes = [node for _, nodes in draw_overrides.items() for node in nodes]
        if all(node.override_hash is not None for _, (_, nodes) in draw_overrides.items() for node in nodes):
            # all nodes use an override, make the first override the main draw
            override_hash, cmd_list, nodes = next(
                (override_hash, cmd_list, nodes)
                for override_hash, (cmd_list, nodes) in draw_overrides.items()
                if override_hash is not None and any(node.override_hash == override_hash for node in nodes)
            )
            for node in nodes:
                if node.override_hash == override_hash:
                    node.DLmicrocode = cmd_list
                    node.override_hash = None
            f_mesh.draw = cmd_list
            draw_overrides.pop(override_hash)
        for override_hash, (cmd_list, nodes) in draw_overrides.items():
            # remove no longer used overrides
            if all(node.override_hash is None or node.override_hash != override_hash for node in nodes):
                continue
            if cmd_list not in f_mesh.draw_overrides:
                f_mesh.draw_overrides.append(cmd_list)


# Convert to Geolayout
def convertArmatureToGeolayout(armatureObj, obj, convertTransformMatrix, camera, name, DLFormat, convertTextureData):
    inline = bpy.context.scene.exportInlineF3D
    fModel = SM64Model(
        name,
        DLFormat,
        bpy.context.scene.fast64.sm64.gfx_write_method,
    )

    if len(armatureObj.children) == 0:
        raise PluginError("No mesh parented to armature.")

    infoDict = getInfoDict(obj)

    # Find start bone, which is not root. Root is the start for animation.
    startBoneNames = findStartBones(armatureObj)

    convertTransformMatrix = convertTransformMatrix @ mathutils.Matrix.Diagonal(armatureObj.scale).to_4x4()

    # Start geolayout
    if camera is not None:
        geolayoutGraph = GeolayoutGraph(name)
        cameraObj = getCameraObj(camera)
        meshGeolayout = saveCameraSettingsToGeolayout(geolayoutGraph, cameraObj, armatureObj, name + "_geo")
    else:
        geolayoutGraph = GeolayoutGraph(name + "_geo")
        if armatureObj.use_render_area:
            rootNode = TransformNode(StartRenderAreaNode(armatureObj.culling_radius))
        else:
            rootNode = TransformNode(StartNode())
        geolayoutGraph.startGeolayout.nodes.append(rootNode)
        meshGeolayout = geolayoutGraph.startGeolayout

    for i in range(len(startBoneNames)):
        startBoneName = startBoneNames[i]
        if i > 0:
            meshGeolayout.nodes.append(TransformNode(StartNode()))
        processBone(
            fModel,
            startBoneName,
            obj,
            armatureObj,
            convertTransformMatrix,
            None,
            None,
            None,
            None,
            meshGeolayout.nodes[i],
            [],
            name,
            meshGeolayout,
            geolayoutGraph,
            infoDict,
            convertTextureData,
        )

    children = meshGeolayout.nodes
    meshGeolayout.nodes = []
    for node in children:
        node = copy.copy(node)
        node.node = copy.copy(node.node)
        meshGeolayout.nodes.append(generate_overrides(fModel, node, [], meshGeolayout, geolayoutGraph))

    append_revert_to_geolayout(geolayoutGraph, fModel)
    add_overrides_to_fmodel(fModel)
    geolayoutGraph.generateSortedList()
    if inline:
        bleed_gfx = GeoLayoutBleed()
        bleed_gfx.bleed_geo_layout_graph(fModel, geolayoutGraph)
    # if DLFormat == DLFormat.GameSpecific:
    # 	geolayoutGraph.convertToDynamic()
    return geolayoutGraph, fModel


def convertObjectToGeolayout(
    obj, convertTransformMatrix, is_actor: bool, name, fModel: FModel, areaObj, DLFormat, convertTextureData
):
    inline = bpy.context.scene.exportInlineF3D
    if fModel is None:
        fModel = SM64Model(
            name,
            DLFormat,
            bpy.context.scene.fast64.sm64.gfx_write_method,
        )

    # convertTransformMatrix = convertTransformMatrix @ \
    # 	mathutils.Matrix.Diagonal(obj.scale).to_4x4()

    # Start geolayout
    if areaObj is not None:
        geolayoutGraph = GeolayoutGraph(name)
        # cameraObj = getCameraObj(camera)
        meshGeolayout = saveCameraSettingsToGeolayout(geolayoutGraph, areaObj, obj, name + "_geo")
        rootObj = areaObj
        if areaObj.fast64.sm64.area.set_fog:
            fog_data = FFogData(areaObj.area_fog_position, areaObj.area_fog_color)
        else:
            fog_data = None
        fModel.global_data.addAreaData(areaObj.areaIndex, FAreaData(fog_data))

    else:
        geolayoutGraph = GeolayoutGraph(name + "_geo")
        if obj.type == "MESH" and obj.use_render_area:
            rootNode = TransformNode(StartRenderAreaNode(obj.culling_radius))
        else:
            rootNode = TransformNode(StartNode())
        geolayoutGraph.startGeolayout.nodes.append(rootNode)
        meshGeolayout = geolayoutGraph.startGeolayout
        rootObj = obj

    # Duplicate objects to apply scale / modifiers / linked data
    tempObj, allObjs = duplicateHierarchy(
        rootObj, "ignore_render", True, None if areaObj is None else areaObj.areaIndex
    )
    try:
        processMesh(
            fModel,
            tempObj,
            convertTransformMatrix,
            meshGeolayout.nodes[0],
            geolayoutGraph.startGeolayout,
            geolayoutGraph,
            True,
            convertTextureData,
        )
        if is_actor and not meshGeolayout.has_data():
            raise PluginError("No gfx data to export, gfx export cancelled", PluginError.exc_warn)
    except Exception as e:
        raise Exception(str(e))
    finally:
        cleanupDuplicatedObjects(allObjs)
        rootObj.select_set(True)
        bpy.context.view_layer.objects.active = rootObj

    append_revert_to_geolayout(geolayoutGraph, fModel)
    add_overrides_to_fmodel(fModel)
    geolayoutGraph.generateSortedList()
    if inline:
        bleed_gfx = GeoLayoutBleed()
        bleed_gfx.bleed_geo_layout_graph(
            fModel, geolayoutGraph, use_rooms=None if areaObj is None else areaObj.enableRoomSwitch
        )
    # if DLFormat == DLFormat.GameSpecific:
    # 	geolayoutGraph.convertToDynamic()
    return geolayoutGraph, fModel


# C Export
def exportGeolayoutArmatureC(
    armatureObj,
    obj,
    convertTransformMatrix,
    dirPath,
    texDir,
    savePNG,
    texSeparate,
    camera,
    groupName,
    headerType,
    dirName,
    geoName,
    levelName,
    customExport,
    DLFormat,
):
    geolayoutGraph, fModel = convertArmatureToGeolayout(
        armatureObj, obj, convertTransformMatrix, camera, dirName, DLFormat, not savePNG
    )

    return saveGeolayoutC(
        geoName,
        dirName,
        geolayoutGraph,
        fModel,
        dirPath,
        texDir,
        savePNG,
        texSeparate,
        groupName,
        headerType,
        levelName,
        customExport,
        DLFormat,
    )


def exportGeolayoutObjectC(
    obj,
    convertTransformMatrix,
    dirPath,
    texDir,
    savePNG,
    texSeparate,
    groupName,
    headerType,
    dirName,
    geoName,
    levelName,
    customExport,
    DLFormat,
):
    geolayoutGraph, fModel = convertObjectToGeolayout(
        obj, convertTransformMatrix, True, dirName, None, None, DLFormat, not savePNG
    )

    return saveGeolayoutC(
        geoName,
        dirName,
        geolayoutGraph,
        fModel,
        dirPath,
        texDir,
        savePNG,
        texSeparate,
        groupName,
        headerType,
        levelName,
        customExport,
        DLFormat,
    )


def saveGeolayoutC(
    geoName,
    dirName,
    geolayoutGraph: GeolayoutGraph,
    fModel: FModel,
    exportDir,
    texDir,
    savePNG,
    texSeparate,
    groupName,
    headerType,
    levelName,
    customExport,
    DLFormat,
):
    dirPath, texDir = getExportDir(customExport, exportDir, headerType, levelName, texDir, dirName)

    dirName = toAlnum(dirName)
    groupName = toAlnum(groupName)
    geoDirPath = os.path.join(dirPath, toAlnum(dirName))

    if not os.path.exists(geoDirPath):
        os.mkdir(geoDirPath)

    if headerType == "Actor":
        scrollName = "actor_geo_" + dirName
    elif headerType == "Level":
        scrollName = levelName + "_level_geo_" + dirName
    elif headerType == "Custom":
        scrollName = "geo_" + dirName

    gfxFormatter = SM64GfxFormatter(ScrollMethod.Vertex)
    if not customExport and headerType == "Level":
        texExportPath = dirPath
    else:
        texExportPath = geoDirPath
    exportData = fModel.to_c(TextureExportSettings(texSeparate, savePNG, texDir, texExportPath), gfxFormatter)
    staticData = exportData.staticData
    dynamicData = exportData.dynamicData
    texC = exportData.textureData

    scrollData = fModel.to_c_scroll(scrollName, gfxFormatter)
    geolayoutGraph.startGeolayout.name = geoName

    # Handle cases where geolayout name != folder name + _geo
    # if dirName == 'blue_fish':
    # 	geolayoutGraph.startGeolayout.name = 'fish_geo'
    # if dirName == 'bomb':
    # 	geolayoutGraph.startGeolayout.name = 'bowser_bomb_geo'
    # if dirName == 'book':
    # 	geolayoutGraph.startGeolayout.name = 'bookend_geo'
    # if dirName == 'bookend':
    # 	geolayoutGraph.startGeolayout.name = 'bookend_part_geo'
    # if dirName == 'bowser_flame':
    # 	geolayoutGraph.startGeolayout.name = 'bowser_flames_geo'
    # if dirName == 'capswitch':
    # 	geolayoutGraph.startGeolayout.name = 'cap_switch_geo'
    geoData = geolayoutGraph.to_c()

    if headerType == "Actor":
        matCInclude = Path("actors", dirName, "material.inc.c")
        matHInclude = Path("actors", dirName, "material.inc.h")
        headerInclude = '#include "actors/' + dirName + '/geo_header.h"'
    else:
        matCInclude = Path("levels", levelName, dirName, "material.inc.c")
        matHInclude = Path("levels", levelName, dirName, "material.inc.h")
        headerInclude = '#include "levels/' + levelName + "/" + dirName + '/geo_header.h"'

    modifyTexScrollFiles(exportDir, geoDirPath, scrollData)

    if DLFormat == DLFormat.Static:
        staticData.source += "\n" + dynamicData.source
        staticData.header = geoData.header + staticData.header + dynamicData.header
    else:
        geoData.source = writeMaterialFiles(
            exportDir,
            geoDirPath,
            headerInclude,
            matHInclude,
            dynamicData.header,
            dynamicData.source,
            geoData.source,
            customExport,
        )

    modelPath = os.path.join(geoDirPath, "model.inc.c")
    modelFile = open(modelPath, "w", newline="\n")
    modelFile.write(staticData.source)
    modelFile.close()

    if texSeparate:
        texPath = os.path.join(geoDirPath, "texture.inc.c")
        texFile = open(texPath, "w", newline="\n")
        texFile.write(texC.source)
        texFile.close()

    fModel.freePalettes()

    # save geolayout
    geoPath = os.path.join(geoDirPath, "geo.inc.c")
    geoFile = open(geoPath, "w", newline="\n")
    geoFile.write(geoData.source)
    geoFile.close()

    # save header
    headerPath = os.path.join(geoDirPath, "geo_header.h")
    cDefFile = open(headerPath, "w", newline="\n")
    cDefFile.write(staticData.header)
    cDefFile.close()

    fileStatus = None
    update_actor_includes(
        headerType,
        groupName,
        Path(dirPath),
        dirName,
        levelName,
        [Path("model.inc.c")],
        [Path("geo_header.h")],
        [Path("geo.inc.c")],
    )
    if not customExport:
        if headerType == "Actor":
            if dirName == "star" and bpy.context.scene.replaceStarRefs:
                replaceStarReferences(exportDir)
            if dirName == "transparent_star" and bpy.context.scene.replaceTransparentStarRefs:
                replaceTransparentStarReferences(exportDir)
            if dirName == "marios_cap" and bpy.context.scene.replaceCapRefs:
                replaceCapReferences(exportDir)

            """
			capPath = os.path.join(exportDir, 'actors/mario_cap/geo.inc.c')
			if dirName == 'marios_cap' and bpy.context.scene.modifyOldGeo:
				replaceDLReferenceInGeo(capPath, 'marios\_cap\_geo\[\]', 'marios_cap_geo_old[]')
			if dirName == 'marios_metal_cap' and bpy.context.scene.modifyOldGeo:
				replaceDLReferenceInGeo(capPath, 'marios\_metal\_cap\_geo\[\]', 'marios_metal_cap_geo_old[]')
			if dirName == 'marios_wing_cap' and bpy.context.scene.modifyOldGeo:
				replaceDLReferenceInGeo(capPath, 'marios\_wing\_cap\_geo\[\]', 'marios_wing_cap_geo_old[]')
			if dirName == 'marios_winged_metal_cap' and bpy.context.scene.modifyOldGeo:
				replaceDLReferenceInGeo(capPath, 'marios\_winged\_metal\_cap\_geo\[\]', 'marios_winged_metal_cap_geo_old[]')

			koopaPath = os.path.join(exportDir, 'actors/koopa/geo.inc.c')
			if dirName == 'koopa_with_shell' and bpy.context.scene.modifyOldGeo:
				replaceDLReferenceInGeo(koopaPath, 'koopa\_with\_shell\_geo\[\]', 'koopa_with_shell_old[]')
			if dirName == 'koopa_without_shell' and bpy.context.scene.modifyOldGeo:
				replaceDLReferenceInGeo(koopaPath, 'koopa\_without\_shell\_geo\[\]', 'koopa_without_shell_old[]')

			bobombPath = os.path.join(exportDir, 'actors/bobomb/geo.inc.c')
			if dirName == 'black_bobomb' and bpy.context.scene.modifyOldGeo:
				replaceDLReferenceInGeo(bobombPath, 'black\_bobomb\_geo\[\]', 'black\_bobomb\_geo\_old\[\]')
			if dirName == 'bobomb_buddy' and bpy.context.scene.modifyOldGeo:
				replaceDLReferenceInGeo(bobombPath, 'bobomb\_buddy\_geo\[\]', 'bobomb\_buddy\_geo\_old\[\]')

			bubblePath = os.path.join(exportDir, 'actors/bubble/geo.inc.c')
			if dirName == 'purple_marble' and bpy.context.scene.modifyOldGeo:
				replaceDLReferenceInGeo(bubblePath, 'purple\_marble\_geo\[\]', 'purple\_marble\_geo\_old\[\]')

			# Instances where a geo file has multiple similar geolayouts
			if dirName == 'bowser':
				appendSecondaryGeolayout(geoDirPath, 'bowser', 'bowser2')
			if dirName == 'bowling_ball':
				appendSecondaryGeolayout(geoDirPath, 'bowling_ball', 'bowling_ball_track')
			if dirName == 'blue_fish':
				appendSecondaryGeolayout(geoDirPath, 'fish', 'fish_shadow', 'GEO_SHADOW(SHADOW_CIRCLE_4_VERTS, 0x9B, 50)')
			if dirName == 'bowser_key':
				appendSecondaryGeolayout(geoDirPath, 'bowser_key', 'bowser_key_cutscene')
			if dirName == 'breakable_box':
				appendSecondaryGeolayout(geoDirPath, 'breakable_box', 'breakable_box_small')
			if dirName == 'bully':
				appendSecondaryGeolayout(geoDirPath, 'bully', 'bully_boss', 'GEO_SCALE(0x00, 0x2000), GEO_NODE_OPEN(),')
			"""

            texscrollIncludeC = '#include "actors/' + dirName + '/texscroll.inc.c"'
            texscrollIncludeH = '#include "actors/' + dirName + '/texscroll.inc.h"'
            texscrollGroup = groupName
            texscrollGroupInclude = '#include "actors/' + groupName + '.h"'

        elif headerType == "Level":
            texscrollIncludeC = '#include "levels/' + levelName + "/" + dirName + '/texscroll.inc.c"'
            texscrollIncludeH = '#include "levels/' + levelName + "/" + dirName + '/texscroll.inc.h"'
            texscrollGroup = levelName
            texscrollGroupInclude = '#include "levels/' + levelName + '/header.h"'

        fileStatus = modifyTexScrollHeadersGroup(
            exportDir,
            texscrollIncludeC,
            texscrollIncludeH,
            texscrollGroup,
            scrollData.topLevelScrollFunc,
            texscrollGroupInclude,
            scrollData.hasScrolling(),
        )

        if DLFormat != DLFormat.Static:  # Change this
            write_material_headers(Path(exportDir), matCInclude, matHInclude)

    return staticData.header, fileStatus


# Insertable Binary
def exportGeolayoutArmatureInsertableBinary(armatureObj, obj, convertTransformMatrix, filepath, camera):
    geolayoutGraph, fModel = convertArmatureToGeolayout(
        armatureObj, obj, convertTransformMatrix, camera, armatureObj.name, DLFormat.Static, True
    )

    saveGeolayoutInsertableBinary(geolayoutGraph, fModel, filepath)


def exportGeolayoutObjectInsertableBinary(obj, convertTransformMatrix, filepath):
    geolayoutGraph, fModel = convertObjectToGeolayout(
        obj, convertTransformMatrix, True, obj.name, None, None, DLFormat.Static, True
    )

    saveGeolayoutInsertableBinary(geolayoutGraph, fModel, filepath)


def saveGeolayoutInsertableBinary(geolayoutGraph, fModel, filepath):
    data, startRAM = getBinaryBank0GeolayoutData(fModel, geolayoutGraph, 0, [0, 0xFFFFFF])

    address_ptrs = geolayoutGraph.get_ptr_addresses()
    address_ptrs.extend(fModel.get_ptr_addresses(get_F3D_GBI()))

    writeInsertableFile(
        filepath, insertableBinaryTypes["Geolayout"], address_ptrs, geolayoutGraph.startGeolayout.startAddress, data
    )


# Binary Bank 0 Export
def exportGeolayoutArmatureBinaryBank0(
    romfile,
    armatureObj,
    obj,
    exportRange,
    convertTransformMatrix,
    levelCommandPos,
    modelID,
    textDumpFilePath,
    RAMAddr,
    camera,
):
    geolayoutGraph, fModel = convertArmatureToGeolayout(
        armatureObj, obj, convertTransformMatrix, camera, armatureObj.name, DLFormat.Static, True
    )

    return saveGeolayoutBinaryBank0(
        romfile, fModel, geolayoutGraph, exportRange, levelCommandPos, modelID, textDumpFilePath, RAMAddr
    )


def exportGeolayoutObjectBinaryBank0(
    romfile,
    obj,
    exportRange,
    convertTransformMatrix,
    levelCommandPos,
    modelID,
    textDumpFilePath,
    RAMAddr,
):
    geolayoutGraph, fModel = convertObjectToGeolayout(
        obj, convertTransformMatrix, True, obj.name, None, None, DLFormat.Static, True
    )

    return saveGeolayoutBinaryBank0(
        romfile, fModel, geolayoutGraph, exportRange, levelCommandPos, modelID, textDumpFilePath, RAMAddr
    )


def saveGeolayoutBinaryBank0(
    romfile, fModel, geolayoutGraph, exportRange, levelCommandPos, modelID, textDumpFilePath, RAMAddr
):
    data, startRAM = getBinaryBank0GeolayoutData(fModel, geolayoutGraph, RAMAddr, exportRange)
    segmentData = copy.copy(bank0Segment)

    startAddress = get64bitAlignedAddr(exportRange[0])
    romfile.seek(startAddress)
    romfile.write(data)

    geoStart = geolayoutGraph.startGeolayout.startAddress
    segPointerData = encodeSegmentedAddr(geoStart, segmentData)
    geoWriteLevelCommand(romfile, segPointerData, levelCommandPos, modelID)
    geoWriteTextDump(textDumpFilePath, geolayoutGraph, segmentData)

    return ((startAddress, startAddress + len(data)), startRAM + 0x80000000, geoStart + 0x80000000)


def getBinaryBank0GeolayoutData(fModel, geolayoutGraph, RAMAddr, exportRange):
    fModel.freePalettes()
    segmentData = copy.copy(bank0Segment)
    startRAM = get64bitAlignedAddr(RAMAddr)
    nonGeoStartAddr = startRAM + geolayoutGraph.size()

    geolayoutGraph.set_addr(startRAM)
    addrRange = fModel.set_addr(nonGeoStartAddr)
    addrEndInROM = addrRange[1] - startRAM + exportRange[0]
    if addrEndInROM > exportRange[1]:
        raise PluginError(
            "Size too big: Data ends at " + hex(addrEndInROM) + ", which is larger than the specified range."
        )
    bytesIO = BytesIO()
    # actualRAMAddr = get64bitAlignedAddr(RAMAddr)
    geolayoutGraph.save_binary(bytesIO, segmentData)
    fModel.save_binary(bytesIO, segmentData)

    data = bytesIO.getvalue()[startRAM:]
    bytesIO.close()
    return data, startRAM


# Binary Export
def exportGeolayoutArmatureBinary(
    romfile,
    armatureObj,
    obj,
    exportRange,
    convertTransformMatrix,
    levelData,
    levelCommandPos,
    modelID,
    textDumpFilePath,
    camera,
):
    geolayoutGraph, fModel = convertArmatureToGeolayout(
        armatureObj, obj, convertTransformMatrix, camera, armatureObj.name, DLFormat.Static, True
    )

    return saveGeolayoutBinary(
        romfile, geolayoutGraph, fModel, exportRange, levelData, levelCommandPos, modelID, textDumpFilePath
    )


def exportGeolayoutObjectBinary(
    romfile,
    obj,
    exportRange,
    convertTransformMatrix,
    levelData,
    levelCommandPos,
    modelID,
    textDumpFilePath,
):
    geolayoutGraph, fModel = convertObjectToGeolayout(
        obj, convertTransformMatrix, True, obj.name, None, None, DLFormat.Static, True
    )

    return saveGeolayoutBinary(
        romfile, geolayoutGraph, fModel, exportRange, levelData, levelCommandPos, modelID, textDumpFilePath
    )


def saveGeolayoutBinary(
    romfile, geolayoutGraph, fModel, exportRange, levelData, levelCommandPos, modelID, textDumpFilePath
):
    fModel.freePalettes()

    # Get length of data, then actually write it after relative addresses
    # are found.
    startAddress = get64bitAlignedAddr(exportRange[0])
    nonGeoStartAddr = startAddress + geolayoutGraph.size()

    geolayoutGraph.set_addr(startAddress)
    addrRange = fModel.set_addr(nonGeoStartAddr)
    if addrRange[1] > exportRange[1]:
        raise PluginError(
            "Size too big: Data ends at " + hex(addrRange[1]) + ", which is larger than the specified range."
        )
    geolayoutGraph.save_binary(romfile, levelData)
    fModel.save_binary(romfile, levelData)

    geoStart = geolayoutGraph.startGeolayout.startAddress
    segPointerData = encodeSegmentedAddr(geoStart, levelData)
    geoWriteLevelCommand(romfile, segPointerData, levelCommandPos, modelID)
    geoWriteTextDump(textDumpFilePath, geolayoutGraph, levelData)

    return (startAddress, addrRange[1]), bytesToHex(segPointerData)


def geoWriteLevelCommand(romfile, segPointerData, levelCommandPos, modelID):
    if levelCommandPos is not None and modelID is not None:
        romfile.seek(levelCommandPos + 3)
        romfile.write(modelID.to_bytes(1, byteorder="big"))
        romfile.seek(levelCommandPos + 4)
        romfile.write(segPointerData)


def geoWriteTextDump(textDumpFilePath, geolayoutGraph, levelData):
    if textDumpFilePath is not None:
        openfile = open(textDumpFilePath, "w", newline="\n")
        openfile.write(geolayoutGraph.toTextDump(levelData))
        openfile.close()


def generate_overrides(
    fModel: SM64Model,
    transform_node: TransformNode,
    switch_stack: list[SwitchOverrideNode],
    geolayout: Geolayout,
    graph: GeolayoutGraph,
    name: str = "",
):
    node = transform_node.node
    children = transform_node.children
    transform_node.children = []
    if isinstance(node, JumpNode):
        start_nodes, new_name = node.geolayout.nodes, name
        if switch_stack:
            new_name = f"{node.geolayout.name}{name}"
            new_geolayout = graph.addGeolayout(transform_node, new_name)
            node.geolayout = new_geolayout
            graph.addGeolayoutCall(geolayout, new_geolayout)
        else:
            node.geolayout.nodes = []
        for child in start_nodes:
            child = copy.copy(child)
            child.node = copy.copy(child.node)
            node.geolayout.nodes.append(generate_overrides(fModel, child, switch_stack.copy(), geolayout, graph, name))
    elif node.hasDL or hasattr(node, "drawLayer"):
        for i, override_node in enumerate(switch_stack):
            if node.hasDL:
                dl, override_hash = save_override_draw(
                    fModel,
                    node.DLmicrocode,
                    name,
                    node.override_hash,
                    override_node.material,
                    override_node.specificMat,
                    override_node.drawLayer,
                    override_node.overrideType,
                    node.fMesh,
                    node,
                    node.drawLayer,
                    True,
                )
                if dl is not None and override_hash is not None:
                    node.DLmicrocode = dl
                    node.override_hash = override_hash
            if override_node.drawLayer is not None and node.drawLayer != override_node.drawLayer:
                node.drawLayer = override_node.drawLayer
                if node.fMesh is not None:
                    node.fMesh.override_layer = True
        if node.hasDL:
            draw_overrides = fModel.draw_overrides.setdefault(node.fMesh, {})
            _, nodes = draw_overrides.setdefault(node.override_hash, (node.DLmicrocode, []))
            nodes.append(node)
    for i, child in enumerate(children):
        child = copy.copy(child)
        child_node = child.node = copy.copy(child.node)
        if isinstance(child_node, SwitchOverrideNode):
            child.parent = None
            assert i != 0, "Switch override must not be the first child of its parent"
            override_switch_stack = [*switch_stack, child_node]
            option0 = copy.copy(children[0])
            new_name = toAlnum(f"{name}_opt_{i}")
            new_geolayout = graph.addGeolayout(transform_node, geolayout.name + new_name)
            graph.addGeolayoutCall(geolayout, new_geolayout)
            new_geolayout.nodes.append(
                generate_overrides(fModel, option0, override_switch_stack.copy(), new_geolayout, graph, new_name)
            )
            option_child = TransformNode(JumpNode(True, new_geolayout))
            transform_node.children.append(option_child)
            option_child.parent = transform_node
        else:
            child = generate_overrides(fModel, child, switch_stack.copy(), geolayout, graph, name)
            transform_node.children.append(child)
            child.parent = transform_node
    return transform_node


def addParentNode(parentTransformNode: TransformNode, geoNode):
    transformNode = TransformNode(geoNode)
    transformNode.parent = parentTransformNode
    parentTransformNode.children.append(transformNode)
    return transformNode


def duplicateNode(transformNode, parentNode, index):
    optionNode = TransformNode(copy.copy(transformNode.node))
    optionNode.parent = parentNode
    parentNode.children.insert(index, optionNode)
    return optionNode


def partOfGeolayout(obj):
    useGeoEmpty = obj.type == "EMPTY" and checkSM64EmptyUsesGeoLayout(obj)

    return obj.type == "MESH" or useGeoEmpty


def getSwitchChildren(areaRoot):
    geoChildren = [child for child in areaRoot.children if partOfGeolayout(child)]
    alphabeticalChildren = sorted(geoChildren, key=lambda childObj: childObj.original_name.lower())
    return alphabeticalChildren


def setRooms(obj, roomIndex=None):
    # Child objects
    if roomIndex is not None:
        obj.room_num = roomIndex
        for childObj in obj.children:
            setRooms(childObj, roomIndex)

    # Area root object
    else:
        alphabeticalChildren = getSwitchChildren(obj)
        for i in range(len(alphabeticalChildren)):
            setRooms(alphabeticalChildren[i], i)  # index starts at 1, but 0 is reserved for no room.


def isZeroRotation(rotate: mathutils.Quaternion):
    eulerRot = rotate.to_euler(geoNodeRotateOrder)
    return (
        convertEulerFloatToShort(eulerRot[0]) == 0
        and convertEulerFloatToShort(eulerRot[1]) == 0
        and convertEulerFloatToShort(eulerRot[2]) == 0
    )


def isZeroTranslation(translate: mathutils.Vector):
    return (
        convertFloatToShort(translate[0]) == 0
        and convertFloatToShort(translate[1]) == 0
        and convertFloatToShort(translate[2]) == 0
    )


def isZeroScaleChange(scale: mathutils.Vector):
    return (
        int(round(scale[0] * 0x10000)) == 0x10000
        and int(round(scale[1] * 0x10000)) == 0x10000
        and int(round(scale[2] * 0x10000)) == 0x10000
    )


def getOptimalNode(translate, rotate, drawLayer, hasDL, zeroTranslation, zeroRotation):
    if zeroRotation and zeroTranslation:
        node = DisplayListNode(drawLayer)
    elif zeroRotation:
        node = TranslateNode(drawLayer, hasDL, translate)
    elif zeroTranslation:
        node = RotateNode(drawLayer, hasDL, rotate)
    else:
        node = TranslateRotateNode(drawLayer, 0, hasDL, translate, rotate)
    return node


def processPreInlineGeo(
    inlineGeoConfig: InlineGeolayoutObjConfig, obj: bpy.types.Object, parentTransformNode: TransformNode
):
    if inlineGeoConfig.name == "Geo ASM":
        node = FunctionNode(obj.fast64.sm64.geo_asm.func, obj.fast64.sm64.geo_asm.param)
    elif inlineGeoConfig.name == "Geo Branch":
        node = JumpNode(True, None, obj.geoReference)
    elif inlineGeoConfig.name == "Geo Displaylist":
        node = DisplayListNode(int(obj.draw_layer_static), obj.dlReference)
    addParentNode(parentTransformNode, node)  # Allow this node to be translated/rotated


def processInlineGeoNode(
    inlineGeoConfig: InlineGeolayoutObjConfig,
    obj: bpy.types.Object,
    parentTransformNode: TransformNode,
    translate: mathutils.Vector,
    rotate: mathutils.Quaternion,
    scale: mathutils.Vector,
):
    node = None
    if inlineGeoConfig.name == "Geo Translate/Rotate":
        node = TranslateRotateNode(obj.draw_layer_static, 0, obj.useDLReference, translate, rotate, obj.dlReference)
    elif inlineGeoConfig.name == "Geo Billboard":
        node = BillboardNode(obj.draw_layer_static, obj.useDLReference, translate, obj.dlReference)
    elif inlineGeoConfig.name == "Geo Translate Node":
        node = TranslateNode(obj.draw_layer_static, obj.useDLReference, translate, obj.dlReference)
    elif inlineGeoConfig.name == "Geo Rotation Node":
        node = RotateNode(obj.draw_layer_static, obj.useDLReference, rotate, obj.dlReference)
    elif inlineGeoConfig.name == "Geo Scale":
        node = ScaleNode(obj.draw_layer_static, scale[0], obj.useDLReference, obj.dlReference)
    elif inlineGeoConfig.name == "Custom":
        local_matrix = (
            mathutils.Matrix.Translation(translate)
            @ rotate.to_matrix().to_4x4()
            @ mathutils.Matrix.Diagonal(scale).to_4x4()
        )
        node = obj.fast64.sm64.custom.get_final_cmd(
            obj,
            bpy.context.scene.fast64.sm64.blender_to_sm64_scale,
            z_up_to_y_up_matrix @ mathutils.Matrix(obj.get("original_mtx_world")) @ z_up_to_y_up_matrix.inverted(),
            local_matrix,
            obj.draw_layer_static,
            obj.useDLReference,
            obj.dlReference,
        )
    else:
        raise PluginError(f"Ooops! Didnt implement inline geo exporting for {inlineGeoConfig.name}")

    return node, parentTransformNode


# This function should be called on a copy of an object
# The copy will have modifiers / scale applied and will be made single user
def processMesh(
    fModel: FModel,
    obj: bpy.types.Object,
    transformMatrix: mathutils.Matrix,
    parentTransformNode: TransformNode,
    geolayout: Geolayout,
    geolayoutGraph: GeolayoutGraph,
    isRoot: bool,
    convertTextureData: bool,
):
    # final_transform = copy.deepcopy(transformMatrix)

    useGeoEmpty = obj.type == "EMPTY" and checkSM64EmptyUsesGeoLayout(obj)

    useSwitchNode = obj.type == "EMPTY" and obj.sm64_obj_type == "Switch"

    useInlineGeo = obj.type == "EMPTY" and checkIsSM64InlineGeoLayout(obj)

    addRooms = isRoot and obj.type == "EMPTY" and obj.sm64_obj_type == "Area Root" and obj.enableRoomSwitch

    # if useAreaEmpty and areaIndex is not None and obj.areaIndex != areaIndex:
    # 	return

    inlineGeoConfig: InlineGeolayoutObjConfig = inlineGeoLayoutObjects.get(obj.sm64_obj_type)
    processed_inline_geo = False

    isPreInlineGeoLayout = checkIsSM64PreInlineGeoLayout(obj)
    if useInlineGeo and isPreInlineGeoLayout:
        processed_inline_geo = True
        processPreInlineGeo(inlineGeoConfig, obj, parentTransformNode)

    # Its okay to return if ignore_render, because when we duplicated obj hierarchy we stripped all
    # ignore_renders from geolayout.
    if not partOfGeolayout(obj) or obj.ignore_render:
        return

    if isRoot:
        translate = mathutils.Vector((0, 0, 0))
        rotate = mathutils.Quaternion()
        scale = mathutils.Vector((1, 1, 1))
    elif obj.get("original_mtx"):  # object is instanced or a transformation
        orig_mtx = mathutils.Matrix(obj["original_mtx"])
        translate, rotate, scale = orig_mtx.decompose()
        translate = translate_blender_to_n64(translate)
        rotate = rotate_quat_blender_to_n64(rotate)
    else:  # object is NOT instanced
        translate, rotate, scale = obj.matrix_local.decompose()

    zeroRotation = isZeroRotation(rotate)
    zeroTranslation = isZeroTranslation(translate)
    zeroScaleChange = isZeroScaleChange(scale)

    if useSwitchNode or addRooms:  # Specific empty types
        if useSwitchNode:
            switchFunc = obj.switchFunc
            switchParam = obj.switchParam
        elif addRooms:
            switchFunc = "geo_switch_area"
            switchParam = len(obj.children)

        # Rooms are not set here (since this is just a copy of the original hierarchy)
        # They should be set previously, using setRooms()
        preRoomSwitchParentNode = parentTransformNode
        parentTransformNode = addParentNode(parentTransformNode, SwitchNode(switchFunc, switchParam, obj.original_name))
        alphabeticalChildren = getSwitchChildren(obj)
        for i in range(len(alphabeticalChildren)):
            childObj = alphabeticalChildren[i]
            if i == 0:  # Outside room system
                # TODO: Allow users to specify whether this should be rendered before or after rooms (currently, it is after)
                processMesh(
                    fModel,
                    childObj,
                    transformMatrix,
                    preRoomSwitchParentNode,
                    geolayout,
                    geolayoutGraph,
                    False,
                    convertTextureData,
                )
            else:
                optionGeolayout = geolayoutGraph.addGeolayout(
                    childObj, fModel.name + "_" + childObj.original_name + "_geo"
                )
                geolayoutGraph.addJumpNode(parentTransformNode, geolayout, optionGeolayout)
                if not zeroRotation or not zeroTranslation:
                    startNode = TransformNode(
                        getOptimalNode(translate, rotate, 1, False, zeroTranslation, zeroRotation)
                    )
                else:
                    startNode = TransformNode(StartNode())
                optionGeolayout.nodes.append(startNode)
                processMesh(
                    fModel,
                    childObj,
                    transformMatrix,
                    startNode,
                    optionGeolayout,
                    geolayoutGraph,
                    False,
                    convertTextureData,
                )

    else:
        if useInlineGeo and not processed_inline_geo:
            node, parentTransformNode = processInlineGeoNode(
                inlineGeoConfig, obj, parentTransformNode, translate, rotate, scale
            )
            processed_inline_geo = True

        elif obj.geo_cmd_static == "Optimal" or useGeoEmpty:
            if not zeroScaleChange:
                # - first translate/rotate without a DL
                # - then child -> scale with DL
                if not zeroTranslation or not zeroRotation:
                    pNode = getOptimalNode(
                        translate, rotate, int(obj.draw_layer_static), False, zeroTranslation, zeroRotation
                    )
                    parentTransformNode = addParentNode(parentTransformNode, pNode)
                node = ScaleNode(int(obj.draw_layer_static), scale[0], True)
            else:
                node = getOptimalNode(
                    translate, rotate, int(obj.draw_layer_static), True, zeroTranslation, zeroRotation
                )

        elif obj.geo_cmd_static == "DisplayListWithOffset":
            if not zeroRotation or not zeroScaleChange:
                # translate/rotate -> scale -> DisplayListWithOffset
                node = DisplayListWithOffsetNode(int(obj.draw_layer_static), True, mathutils.Vector((0, 0, 0)))

                parentTransformNode = addParentNode(
                    parentTransformNode, TranslateRotateNode(1, 0, False, translate, rotate)
                )

                if not zeroScaleChange:
                    parentTransformNode = addParentNode(
                        parentTransformNode, ScaleNode(int(obj.draw_layer_static), scale[0], False)
                    )
            else:
                node = DisplayListWithOffsetNode(int(obj.draw_layer_static), True, translate)

        else:  # Billboard
            if not zeroRotation or not zeroScaleChange:  # If rotated or scaled
                # Order here MUST be billboard with translation -> rotation -> scale -> displaylist
                node = DisplayListNode(int(obj.draw_layer_static))

                # Add billboard to top layer with translation
                parentTransformNode = addParentNode(
                    parentTransformNode, BillboardNode(int(obj.draw_layer_static), False, translate)
                )

                if not zeroRotation:
                    # Add rotation to top layer
                    parentTransformNode = addParentNode(
                        parentTransformNode, RotateNode(int(obj.draw_layer_static), False, rotate)
                    )

                if not zeroScaleChange:
                    # Add scale node after billboard
                    parentTransformNode = addParentNode(
                        parentTransformNode, ScaleNode(int(obj.draw_layer_static), scale[0], False)
                    )
            else:  # Use basic billboard node
                node = BillboardNode(int(obj.draw_layer_static), True, translate)

        transformNode = TransformNode(node)

        if obj.type != "EMPTY" and (obj.use_render_range or obj.add_shadow or obj.add_func):
            parentTransformNode.children.append(transformNode)
            transformNode.parent = parentTransformNode
            transformNode.node.hasDL = False
            parentTransformNode = transformNode

            node = DisplayListNode(int(obj.draw_layer_static))
            transformNode = TransformNode(node)

            if obj.use_render_range:
                parentTransformNode = addParentNode(
                    parentTransformNode, RenderRangeNode(obj.render_range[0], obj.render_range[1])
                )

            if obj.add_shadow:
                parentTransformNode = addParentNode(
                    parentTransformNode, ShadowNode(obj.shadow_type, obj.shadow_solidity, obj.shadow_scale)
                )

            if obj.add_func:
                geo_asm = obj.fast64.sm64.geo_asm
                addParentNode(parentTransformNode, FunctionNode(geo_asm.func, geo_asm.param))

            # Make sure to add additional cases to if statement above

        if obj.type == "EMPTY":
            fMeshes = {}
        elif obj.get("instanced_mesh_name"):
            temp_obj = get_obj_temp_mesh(obj)
            if temp_obj is None:
                raise ValueError(
                    "The source of an instanced mesh could not be found. Please contact a Fast64 maintainer for support."
                )

            src_meshes = temp_obj.get("src_meshes", [])

            if len(src_meshes):
                fMeshes = {}
                # find dl
                draw, name = None, src_meshes[0]["dl_name"]
                for fmesh in fModel.meshes.values():
                    for fmesh_draw in [fmesh.draw] + fmesh.draw_overrides:
                        if fmesh_draw.name == name:
                            draw = fmesh_draw
                            break
                node.dlRef = draw
                node.drawLayer = src_meshes[0]["layer"]
                processed_inline_geo = True

                for src_mesh in src_meshes[1:]:
                    additionalNode = (
                        DisplayListNode(src_mesh["layer"], src_mesh["dl_name"])
                        if not isinstance(node, BillboardNode)
                        else BillboardNode(src_mesh["layer"], True, [0, 0, 0], src_mesh["dl_name"])
                    )
                    additionalTransformNode = TransformNode(additionalNode)
                    transformNode.children.append(additionalTransformNode)
                    additionalTransformNode.parent = transformNode
                    additionalTransformNode.revert_previous_mat = (
                        additionalTransformNode.revert_after_mat
                    ) = obj.bleed_independently

            else:
                triConverterInfo = TriangleConverterInfo(
                    temp_obj, None, fModel.f3d, transformMatrix, getInfoDict(temp_obj)
                )
                fMeshes = saveStaticModel(
                    triConverterInfo, fModel, temp_obj, transformMatrix, fModel.name, convertTextureData, False, "sm64"
                )
                if fMeshes:
                    temp_obj["src_meshes"] = [
                        ({"dl_name": fMesh.draw.name, "layer": drawLayer}) for drawLayer, fMesh in fMeshes.items()
                    ]
                    node.dlRef = temp_obj["src_meshes"][0]["dl_name"]
                else:
                    # TODO: Display warning to the user that there is an object that doesn't have polygons
                    print("Object", obj.original_name, "does not have any polygons.")

        else:
            triConverterInfo = TriangleConverterInfo(obj, None, fModel.f3d, transformMatrix, getInfoDict(obj))
            fMeshes = saveStaticModel(
                triConverterInfo, fModel, obj, transformMatrix, fModel.name, convertTextureData, False, "sm64"
            )

        if fMeshes is None or len(fMeshes) == 0:
            if not processed_inline_geo or isPreInlineGeoLayout:
                node.hasDL = False
        else:
            firstNodeProcessed = False
            node: BaseDisplayListNode
            for drawLayer, fMesh in fMeshes.items():
                if not firstNodeProcessed:
                    node.DLmicrocode = fMesh.draw
                    node.fMesh = fMesh
                    node.drawLayer = drawLayer  # previous drawLayer assigments useless?
                    firstNodeProcessed = True
                else:
                    additionalNode = (
                        DisplayListNode(drawLayer)
                        if not isinstance(node, BillboardNode)
                        else BillboardNode(drawLayer, True, [0, 0, 0])
                    )
                    additionalNode.DLmicrocode = fMesh.draw
                    additionalNode.fMesh = fMesh
                    additionalTransformNode = TransformNode(additionalNode)
                    additionalTransformNode.revert_previous_mat = (
                        additionalTransformNode.revert_after_mat
                    ) = obj.bleed_independently
                    transformNode.children.append(additionalTransformNode)
                    additionalTransformNode.parent = transformNode

        parentTransformNode.children.append(transformNode)
        transformNode.parent = parentTransformNode
        transformNode.revert_previous_mat = transformNode.revert_after_mat = obj.bleed_independently

        alphabeticalChildren = sorted(obj.children, key=lambda childObj: childObj.original_name.lower())
        for childObj in alphabeticalChildren:
            processMesh(
                fModel, childObj, transformMatrix, transformNode, geolayout, geolayoutGraph, False, convertTextureData
            )


# need to remember last geometry holding parent bone.
# to do skinning, add the 0x15 command before any non-geometry bone groups.
#

# transformMatrix is a constant matrix to apply to verts,
# not related to heirarchy.

# lastTransformParentName: last parent with mesh data.
# lastDeformParentName: last parent in transform node category.
# this may or may not include mesh data.

# If an armature is rotated, its bones' local_matrix will remember original
# rotation. Thus we don't want a bone's matrix relative to armature, but
# relative to the root bone of the armature.


def processBone(
    fModel,
    boneName,
    obj,
    armatureObj,
    transformMatrix,
    lastTranslateName,
    lastRotateName,
    last_scale_name,
    lastDeformName,
    parentTransformNode,
    materialOverrides,
    namePrefix,
    geolayout,
    geolayoutGraph,
    infoDict,
    convertTextureData,
):
    bone = armatureObj.data.bones[boneName]
    bone_props: "SM64_BoneProperties" = bone.fast64.sm64

    poseBone = armatureObj.pose.bones[boneName]
    final_transform = copy.deepcopy(transformMatrix)
    materialOverrides = copy.copy(materialOverrides)

    if bone.geo_cmd == "Ignore":
        return

    # Get translate
    if lastTranslateName is not None:
        translateParent = armatureObj.data.bones[lastTranslateName]
        translate = (translateParent.matrix_local.inverted() @ bone.matrix_local).decompose()[0]
    else:
        translateParent = None
        translate = bone.matrix_local.decompose()[0]

    # Get rotate
    if lastRotateName is not None:
        rotateParent = armatureObj.data.bones[lastRotateName]
        rotate = (rotateParent.matrix_local.inverted() @ bone.matrix_local).decompose()[1]
    else:
        rotateParent = None
        rotate = bone.matrix_local.decompose()[1]

    # Get scale
    if last_scale_name is not None:
        scaleParent = armatureObj.data.bones[last_scale_name]
        scale = (scaleParent.matrix_local.inverted() @ bone.matrix_local).decompose()[2]
    else:
        scaleParent = None
        scale = bone.matrix_local.decompose()[2]

    translation = mathutils.Matrix.Translation(translate)
    rotation = rotate.to_matrix().to_4x4()
    zeroTranslation = isZeroTranslation(translate)
    zeroRotation = isZeroRotation(rotate)
    zero_scale = isZeroScaleChange(scale)

    # hasDL = bone.use_deform
    hasDL = True
    if bone.geo_cmd == "DisplayListWithOffset":
        if not zeroRotation:
            node = DisplayListWithOffsetNode(int(bone.draw_layer), hasDL, mathutils.Vector((0, 0, 0)))

            parentTransformNode = addParentNode(
                parentTransformNode, TranslateRotateNode(1, 0, False, translate, rotate)
            )

            lastTranslateName = boneName
            lastRotateName = boneName
        else:
            node = DisplayListWithOffsetNode(int(bone.draw_layer), hasDL, translate)
            lastTranslateName = boneName

        final_transform = transformMatrix @ translation

    elif bone.geo_cmd == "Function":
        if bone.geo_func == "":
            raise PluginError("Function bone " + boneName + " function value is empty.")
        node = FunctionNode(bone.geo_func, bone.func_param)
    elif bone.geo_cmd == "HeldObject":
        if bone.geo_func == "":
            raise PluginError("Held object bone " + boneName + " function value is empty.")
        node = HeldObjectNode(bone.geo_func, translate)
    else:
        if bone.geo_cmd == "Switch":
            # This is done so we can easily calculate transforms
            # of switch options.

            if bone.geo_func == "":
                raise PluginError("Switch bone " + boneName + " function value is empty.")
            node = SwitchNode(bone.geo_func, bone.func_param, boneName)
            processSwitchBoneMatOverrides(materialOverrides, bone)

        elif bone.geo_cmd == "Start":
            node = StartNode()
        elif bone.geo_cmd == "TranslateRotate":
            drawLayer = int(bone.draw_layer)
            fieldLayout = int(bone.field_layout)

            node = TranslateRotateNode(drawLayer, fieldLayout, hasDL, translate, rotate)

            if node.fieldLayout == 0:
                final_transform = transformMatrix @ translation @ rotation
                lastTranslateName = boneName
                lastRotateName = boneName
            elif node.fieldLayout == 1:
                final_transform = transformMatrix @ translation
                lastTranslateName = boneName
            elif node.fieldLayout == 2:
                final_transform = transformMatrix @ rotation
                lastRotateName = boneName
            else:
                yRot = rotate.to_euler().y
                rotation = mathutils.Euler((0, yRot, 0)).to_matrix().to_4x4()
                final_transform = transformMatrix @ rotation
                lastRotateName = boneName

        elif bone.geo_cmd == "Translate":
            node = TranslateNode(int(bone.draw_layer), hasDL, translate)
            final_transform = transformMatrix @ translation
            lastTranslateName = boneName
        elif bone.geo_cmd == "Rotate":
            node = RotateNode(int(bone.draw_layer), hasDL, rotate)
            final_transform = transformMatrix @ rotation
            lastRotateName = boneName
        elif bone.geo_cmd == "Billboard":
            node = BillboardNode(int(bone.draw_layer), hasDL, translate)
            final_transform = transformMatrix @ translation
            lastTranslateName = boneName
        elif bone.geo_cmd == "DisplayList":
            node = DisplayListNode(int(bone.draw_layer))
            if not armatureObj.data.bones[boneName].use_deform:
                raise PluginError(
                    "Display List (0x15) "
                    + boneName
                    + " must be a deform bone. Make sure deform is checked in bone properties."
                )
        elif bone.geo_cmd == "Shadow":
            shadowType = int(bone.shadow_type)
            shadowSolidity = bone.shadow_solidity
            shadowScale = bone.shadow_scale
            node = ShadowNode(shadowType, shadowSolidity, shadowScale)
        elif bone.geo_cmd == "Scale":
            node = ScaleNode(int(bone.draw_layer), bone.geo_scale, hasDL)
            final_transform = transformMatrix @ mathutils.Matrix.Scale(node.scaleValue, 4)
        elif bone.geo_cmd == "StartRenderArea":
            node = StartRenderAreaNode(bone.culling_radius)
        elif bone.geo_cmd == "Custom":
            local_matrix = mathutils.Matrix.LocRotScale(translate, rotate, scale)
            world_matrix = z_up_to_y_up_matrix @ bone.matrix_local @ z_up_to_y_up_matrix.inverted()
            node = bone_props.custom.get_final_cmd(
                bone, bpy.context.scene.fast64.sm64.blender_to_sm64_scale, world_matrix, local_matrix, None, hasDL
            )
            types = {a["arg_type"] for a in node.data["args"]}
            has_translation, has_rotation, has_scale = "TRANSLATION" in types, "ROTATION" in types, "SCALE" in types
            if (not has_translation and not zeroTranslation) or (not has_rotation and not zeroRotation):
                field = 0 if not (has_translation or has_rotation) else (1 if has_translation else 2)
                parentTransformNode = addParentNode(
                    parentTransformNode, TranslateRotateNode(node.drawLayer, field, False, translate, rotate)
                )
            if not has_scale and not zero_scale:
                parentTransformNode = addParentNode(parentTransformNode, ScaleNode(node.drawLayer, scale[0], False))
            if has_translation:
                lastTranslateName = boneName
            elif has_rotation:
                lastRotateName = boneName
            elif has_scale:
                last_scale_name = boneName
        else:
            raise PluginError("Invalid geometry command: " + bone.geo_cmd)

    transformNode = TransformNode(node)
    additionalNodes = []

    if node.hasDL:
        triConverterInfo = TriangleConverterInfo(
            obj,
            armatureObj.data,
            fModel.f3d,
            mathutils.Matrix.Scale(bpy.context.scene.fast64.sm64.blender_to_sm64_scale, 4)
            @ bone.matrix_local.inverted(),
            infoDict,
        )
        fMeshes, fSkinnedMeshes, usedDrawLayers = saveModelGivenVertexGroup(
            fModel,
            obj,
            bone.name,
            lastDeformName,
            armatureObj,
            materialOverrides,
            namePrefix,
            infoDict,
            convertTextureData,
            triConverterInfo,
            "sm64",
            int(bone.draw_layer),
        )

        if (fMeshes is None or len(fMeshes) == 0) and (fSkinnedMeshes is None or len(fSkinnedMeshes) == 0):
            # print("No mesh data.")
            node.hasDL = False
            transformNode.skinnedWithoutDL = usedDrawLayers is not None
            # bone.use_deform = False
            if usedDrawLayers is not None:
                lastDeformName = boneName
            parentTransformNode.children.append(transformNode)
            transformNode.parent = parentTransformNode
        else:
            lastDeformName = boneName
            if not bone.use_deform:
                raise PluginError(
                    bone.name
                    + " has vertices in its vertex group but is not set to deformable. Make sure to enable deform on this bone."
                )
            for drawLayer, fMesh in fMeshes.items():
                drawLayer = int(drawLayer)  # IMPORTANT, otherwise 1 and '1' will be considered separate keys
                if node.DLmicrocode is not None:
                    print("Adding additional node from layer " + str(drawLayer))
                    additionalNode = (
                        DisplayListNode(drawLayer)
                        if not isinstance(node, BillboardNode)
                        else BillboardNode(drawLayer, True, [0, 0, 0])
                    )
                    additionalNode.DLmicrocode = fMesh.draw
                    additionalNode.fMesh = fMesh
                    additionalTransformNode = TransformNode(additionalNode)
                    additionalNodes.append(additionalTransformNode)
                else:
                    print("Adding node from layer " + str(drawLayer))
                    # Setting drawLayer on construction is useless?
                    node.drawLayer = drawLayer
                    node.DLmicrocode = fMesh.draw
                    node.fMesh = fMesh  # Used for material override switches

                    parentTransformNode.children.append(transformNode)
                    transformNode.parent = parentTransformNode

            if (
                lastDeformName is not None
                and armatureObj.data.bones[lastDeformName].geo_cmd == "SwitchOption"
                and len(fSkinnedMeshes) > 0
            ):
                raise PluginError(
                    "Cannot skin geometry to a Switch Option " + "bone. Skinning cannot occur across a switch node."
                )

            for drawLayer, fSkinnedMesh in fSkinnedMeshes.items():
                print("Adding skinned mesh node.")
                transformNode = addSkinnedMeshNode(
                    armatureObj, boneName, fSkinnedMesh, transformNode, parentTransformNode, int(drawLayer)
                )

            for additionalTransformNode in additionalNodes:
                transformNode.children.append(additionalTransformNode)
                additionalTransformNode.parent = transformNode
            # print(boneName)
    else:
        parentTransformNode.children.append(transformNode)
        transformNode.parent = parentTransformNode

    new_node: TransformNode
    for new_node in additionalNodes + [transformNode]:
        new_node.revert_previous_mat = (
            bone_props.revert_before_func
            if bone.geo_cmd in {"Function", "HeldObject"}
            else bone_props.revert_previous_mat
        )
        if isinstance(new_node.node, BaseDisplayListNode):
            new_node.revert_after_mat = bone_props.revert_after_mat

    if not isinstance(transformNode.node, SwitchNode):
        # print(boneGroup.name if boneGroup is not None else "Offset")
        if len(bone.children) > 0:
            # Handle child nodes
            # nonDeformTransformData should be modified to be sent to children,
            # otherwise it should not be modified for parent.
            # This is so it can be used for siblings.
            childrenNames = sorted([bone.name for bone in bone.children])
            for name in childrenNames:
                processBone(
                    fModel,
                    name,
                    obj,
                    armatureObj,
                    final_transform,
                    lastTranslateName,
                    lastRotateName,
                    last_scale_name,
                    lastDeformName,
                    transformNode,
                    materialOverrides,
                    namePrefix,
                    geolayout,
                    geolayoutGraph,
                    infoDict,
                    convertTextureData,
                )
                # transformNode.children.append(childNode)
                # childNode.parent = transformNode

    else:
        # print(boneGroup.name if boneGroup is not None else "Offset")
        if len(bone.children) > 0:
            # optionGeolayout = \
            # 	geolayoutGraph.addGeolayout(
            # 		transformNode, boneName + '_opt0')
            # geolayoutGraph.addJumpNode(transformNode, geolayout,
            # 	optionGeolayout)
            # optionGeolayout.nodes.append(TransformNode(StartNode()))
            nextStartNode = TransformNode(StartNode())
            transformNode.children.append(nextStartNode)
            nextStartNode.parent = transformNode

            childrenNames = sorted([bone.name for bone in bone.children])
            for name in childrenNames:
                processBone(
                    fModel,
                    name,
                    obj,
                    armatureObj,
                    final_transform,
                    lastTranslateName,
                    lastRotateName,
                    last_scale_name,
                    lastDeformName,
                    nextStartNode,
                    materialOverrides,
                    namePrefix,
                    geolayout,
                    geolayoutGraph,
                    infoDict,
                    convertTextureData,
                )
                # transformNode.children.append(childNode)
                # childNode.parent = transformNode
        else:
            raise PluginError('Switch bone "' + bone.name + '" must have child bones with geometry attached.')

        bone = armatureObj.data.bones[boneName]
        for switchIndex in range(len(bone.switch_options)):
            switchOption = bone.switch_options[switchIndex]
            if switchOption.switchType == "Mesh":
                optionArmature = switchOption.optionArmature
                if optionArmature is None:
                    raise PluginError(
                        "Error: In switch bone "
                        + boneName
                        + " for option "
                        + str(switchIndex)
                        + ", the switch option armature is None."
                    )
                elif optionArmature.type != "ARMATURE":
                    raise PluginError(
                        "Error: In switch bone "
                        + boneName
                        + " for option "
                        + str(switchIndex)
                        + ", the object provided is not an armature."
                    )
                elif optionArmature in geolayoutGraph.secondary_geolayouts_dict:
                    optionGeolayout = geolayoutGraph.secondary_geolayouts_dict[optionArmature]
                    geolayoutGraph.addJumpNode(transformNode, geolayout, optionGeolayout)
                    continue

                # optionNode = addParentNode(switchTransformNode, StartNode())

                optionBoneName = getSwitchOptionBone(optionArmature)
                optionBone = optionArmature.data.bones[optionBoneName]

                # Armature doesn't matter here since node is not based off bone
                optionGeolayout = geolayoutGraph.addGeolayout(optionArmature, namePrefix + "_" + optionArmature.name)
                geolayoutGraph.addJumpNode(transformNode, geolayout, optionGeolayout)

                if not zeroRotation or not zeroTranslation:
                    startNode = TransformNode(TranslateRotateNode(1, 0, False, translate, rotate))
                else:
                    startNode = TransformNode(StartNode())
                optionGeolayout.nodes.append(startNode)

                childrenNames = sorted([bone.name for bone in optionBone.children])
                for name in childrenNames:
                    # We can use optionBone as the last translate/rotate
                    # since we added a TranslateRotate node before
                    # the switch node.
                    optionObjs = []
                    for childObj in optionArmature.children:
                        if childObj.type == "MESH":
                            optionObjs.append(childObj)
                    if len(optionObjs) > 1:
                        raise PluginError(
                            "Error: In switch bone "
                            + boneName
                            + " for option "
                            + str(switchIndex)
                            + ", the switch option armature has more than one mesh child."
                        )
                    elif len(optionObjs) < 1:
                        raise PluginError(
                            "Error: In switch bone "
                            + boneName
                            + " for option "
                            + str(switchIndex)
                            + ", the switch option armature has no mesh children."
                        )
                    optionObj = optionObjs[0]
                    optionInfoDict = getInfoDict(optionObj)
                    processBone(
                        fModel,
                        name,
                        optionObj,
                        optionArmature,
                        final_transform,
                        optionBone.name,
                        optionBone.name,
                        optionBone.name,
                        optionBone.name,
                        startNode,
                        materialOverrides,
                        namePrefix + "_" + optionBone.name,
                        optionGeolayout,
                        geolayoutGraph,
                        optionInfoDict,
                        convertTextureData,
                    )
            else:
                if switchOption.switchType == "Material":
                    material = switchOption.materialOverride
                    if switchOption.overrideDrawLayer:
                        drawLayer = int(switchOption.drawLayer)
                    else:
                        drawLayer = None
                    if switchOption.materialOverrideType == "Specific":
                        specificMat = tuple([matPtr.material for matPtr in switchOption.specificOverrideArray])
                    else:
                        specificMat = tuple([matPtr.material for matPtr in switchOption.specificIgnoreArray])
                else:
                    material = None
                    specificMat = tuple()
                    drawLayer = int(switchOption.drawLayer)

                texDimensions = getTexDimensions(material) if material is not None else None
                overrideNode = TransformNode(
                    SwitchOverrideNode(
                        material, specificMat, drawLayer, switchOption.materialOverrideType, texDimensions
                    )
                )
                overrideNode.parent = transformNode
                transformNode.children.append(overrideNode)


def processSwitchBoneMatOverrides(materialOverrides, switchBone):
    for switchOption in switchBone.switch_options:
        if switchOption.switchType == "Material":
            if switchOption.materialOverride is None:
                raise PluginError(
                    "Error: On switch bone "
                    + switchBone.name
                    + ", a switch option"
                    + " is a Material Override, but no material is provided."
                )
            if switchOption.materialOverrideType == "Specific":
                for mat in switchOption.specificOverrideArray:
                    if mat is None:
                        raise PluginError(
                            "Error: On switch bone "
                            + switchBone.name
                            + ", a switch option"
                            + " has a material override field that is None."
                        )
                specificMat = tuple([matPtr.material for matPtr in switchOption.specificOverrideArray])
            else:
                for mat in switchOption.specificIgnoreArray:
                    if mat is None:
                        raise PluginError(
                            "Error: On switch bone "
                            + switchBone.name
                            + ", a switch option"
                            + " has a material ignore field that is None."
                        )
                specificMat = tuple([matPtr.material for matPtr in switchOption.specificIgnoreArray])
            materialOverrides.append(
                (switchOption.materialOverride, specificMat, None, switchOption.materialOverrideType)
            )
        elif switchOption.switchType == "Draw Layer":
            materialOverrides.append((None, (), int(switchOption.drawLayer), "All"))


def getGroupIndex(vert, armatureObj, obj):
    actualGroups = []
    belowLimitGroups = []
    nonBoneGroups = []
    for group in vert.groups:
        groupName = getGroupNameFromIndex(obj, group.group)
        if groupName is not None:
            if groupName in armatureObj.data.bones:
                if group.weight > 0.4:
                    actualGroups.append(group)
                else:
                    belowLimitGroups.append(groupName)
            else:
                nonBoneGroups.append(groupName)

    if len(actualGroups) == 0:
        highlightWeightErrors(obj, [vert], "VERT")
        raise VertexWeightError(
            "All vertices must be part of a vertex group, be non-trivially weighted (> 0.4), and the vertex group must correspond to a bone in the armature.\n"
            + "Groups of the bad vert that don't correspond to a bone: "
            + str(nonBoneGroups)
            + ". If a vert is supposed to belong to this group then either a bone is missing or you have the wrong group.\n"
            + "Groups of the bad vert below weight limit: "
            + str(belowLimitGroups)
            + ". If a vert is supposed to belong to one of these groups then make sure to increase its weight."
        )
    vertGroup = actualGroups[0]
    significantWeightGroup = None
    for group in actualGroups:
        if group.weight > 0.5:
            if significantWeightGroup is None:
                significantWeightGroup = group
            else:
                highlightWeightErrors(obj, [vert], "VERT")
                raise VertexWeightError(
                    "A vertex was found that was significantly weighted to multiple groups. Make sure each vertex only belongs to one group whose weight is greater than 0.5. ("
                    + getGroupNameFromIndex(obj, group.group)
                    + ", "
                    + getGroupNameFromIndex(obj, significantWeightGroup.group)
                    + ")"
                )
        if group.weight > vertGroup.weight:
            vertGroup = group
    # if vertGroup not in actualGroups:
    # raise VertexWeightError("A vertex was found that was primarily weighted to a group that does not correspond to a bone in #the armature. (" + getGroupNameFromIndex(obj, vertGroup.group) + ') Either decrease the weights of this vertex group or remove it. If you think this group should correspond to a bone, make sure to check your spelling.')
    return vertGroup.group


class SimpleSkinnedFace:
    def __init__(self, bFace, loopsInGroup, loopsNotInGroup):
        self.bFace = bFace
        self.loopsInGroup = loopsInGroup
        self.loopsNotInGroup = loopsNotInGroup


def checkIfFirstNonASMNode(childNode):
    index = childNode.parent.children.index(childNode)
    if index == 0:
        return True
    while index > 0 and (
        isinstance(childNode.parent.children[index - 1].node, FunctionNode)
        or not childNode.parent.children[index - 1].skinned
    ):
        index -= 1
    return index == 0


# parent connects child node to itself
# skinned node handled by child


# A skinned mesh node should be before a mesh node.
# However, other transform nodes may exist in between two mesh nodes,
# So the skinned mesh node must be inserted before any of those transforms.
# Sibling mesh nodes thus cannot share the same transform nodes before it
# If they are both deform.
# Additionally, ASM nodes should count as modifiers for other nodes if
# they precede them
def addSkinnedMeshNode(armatureObj, boneName, skinnedMesh, transformNode, parentNode, drawLayer):
    # Add node to its immediate parent
    # print(str(type(parentNode.node)) + str(type(transformNode.node)))

    transformNode.skinned = True
    # print("Skinned mesh exists.")

    # Get skinned node
    bone = armatureObj.data.bones[boneName]
    bone_props: "SM64_BoneProperties" = bone.fast64.sm64
    skinnedNode = DisplayListNode(drawLayer)
    skinnedNode.fMesh = skinnedMesh
    skinnedNode.DLmicrocode = skinnedMesh.draw
    skinnedTransformNode = TransformNode(skinnedNode)
    skinnedTransformNode.revert_previous_mat, skinnedTransformNode.revert_after_mat = (
        bone_props.revert_previous_mat,
        bone_props.revert_after_mat,
    )

    # Ascend heirarchy until reaching first node before a deform parent.
    # We duplicate the hierarchy along the way to possibly use later.
    highestChildNode = transformNode
    transformNodeCopy = TransformNode(copy.copy(transformNode.node))
    transformNodeCopy.parent = parentNode
    highestChildCopy = transformNodeCopy
    isFirstChild = True
    hasNonDeform0x13Command = False
    acrossSwitchNode = False
    while highestChildNode.parent is not None and not (
        highestChildNode.parent.node.hasDL or highestChildNode.parent.skinnedWithoutDL
    ):  # empty 0x13 command?
        isFirstChild &= checkIfFirstNonASMNode(highestChildNode)
        hasNonDeform0x13Command |= isinstance(highestChildNode.parent.node, DisplayListWithOffsetNode)

        acrossSwitchNode |= isinstance(highestChildNode.parent.node, SwitchNode)

        highestChildNode = highestChildNode.parent
        highestChildCopyParent = TransformNode(copy.copy(highestChildNode.node))
        highestChildCopyParent.children = [highestChildCopy]
        highestChildCopy.parent = highestChildCopyParent
        # print(str(highestChildCopy.node) + " " + str(isFirstChild))
        highestChildCopy = highestChildCopyParent
    # isFirstChild &= checkIfFirstNonASMNode(highestChildNode)
    if highestChildNode.parent is None:
        raise PluginError('Issue with "' + boneName + '": Deform parent bone not found for skinning.')
        # raise PluginError("There shouldn't be a skinned mesh section if there is no deform parent. This error may have ocurred if a switch option node is trying to skin to a parent but no deform parent exists.")

    # Otherwise, remove the transformNode from the parent and
    # duplicate the node heirarchy up to the last deform parent.
    # Add the skinned node first to the last deform parent,
    # then add the duplicated node hierarchy afterward.
    if highestChildNode != transformNode:
        if not isFirstChild:
            # print("Hierarchy but not first child.")
            if hasNonDeform0x13Command:
                raise PluginError(
                    "Error with "
                    + boneName
                    + ": You cannot have more that one child skinned mesh connected to a parent skinned mesh with a non deform 0x13 bone in between. Try removing any unnecessary non-deform bones."
                )

            if acrossSwitchNode:
                raise PluginError(
                    "Error with " + boneName + ": You can not" + " skin across a switch node with more than one child."
                )

            # Remove transformNode
            parentNode.children.remove(transformNode)
            transformNode.parent = None

            # copy hierarchy, along with any preceding Function commands
            highestChildIndex = highestChildNode.parent.children.index(highestChildNode)
            precedingFunctionCmds = []
            while (
                highestChildIndex > 0
                and type(highestChildNode.parent.children[highestChildIndex - 1].node) is FunctionNode
            ):
                precedingFunctionCmds.insert(0, copy.deepcopy(highestChildNode.parent.children[highestChildIndex - 1]))
                highestChildIndex -= 1
            # _____________
            # add skinned mesh node
            highestChildCopy.parent = highestChildNode.parent
            highestChildCopy.parent.children.append(skinnedTransformNode)
            skinnedTransformNode.parent = highestChildCopy.parent

            # add Function cmd nodes
            for asmCmdNode in precedingFunctionCmds:
                highestChildCopy.parent.children.append(asmCmdNode)

            # add heirarchy to parent
            highestChildCopy.parent.children.append(highestChildCopy)

            transformNode = transformNodeCopy
        else:
            # print("Hierarchy with first child.")
            nodeIndex = highestChildNode.parent.children.index(highestChildNode)
            while nodeIndex > 0 and type(highestChildNode.parent.children[nodeIndex - 1].node) is FunctionNode:
                nodeIndex -= 1
            highestChildNode.parent.children.insert(nodeIndex, skinnedTransformNode)
            skinnedTransformNode.parent = highestChildNode.parent
    else:
        # print("Immediate child.")
        nodeIndex = parentNode.children.index(transformNode)
        parentNode.children.insert(nodeIndex, skinnedTransformNode)
        skinnedTransformNode.parent = parentNode

    return transformNode


def getAncestorGroups(parentGroup, vertexGroup, armatureObj, obj):
    if parentGroup is None:
        return []
    ancestorBones = []
    processingBones = [armatureObj.data.bones[vertexGroup]]
    while len(processingBones) > 0:
        currentBone = processingBones[0]
        processingBones = processingBones[1:]

        ancestorBones.append(currentBone)
        processingBones.extend(currentBone.children)

    currentBone = armatureObj.data.bones[vertexGroup].parent
    while currentBone is not None and currentBone.name != parentGroup:
        ancestorBones.append(currentBone)
        currentBone = currentBone.parent
    ancestorBones.append(armatureObj.data.bones[parentGroup])

    # print(vertexGroup + ", " + parentGroup)
    # print([bone.name for bone in ancestorBones])
    return [getGroupIndexFromname(obj, bone.name) for bone in armatureObj.data.bones if bone not in ancestorBones]


# returns fMeshes, fSkinnedMeshes, makeLastDeformBone
def saveModelGivenVertexGroup(
    fModel,
    obj,
    vertexGroup,
    parentGroup,
    armatureObj,
    materialOverrides,
    namePrefix,
    infoDict,
    convertTextureData,
    triConverterInfo,
    drawLayerField,
    drawLayerV3,
):
    # checkForF3DMaterial(obj)

    # print("GROUP " + vertexGroup)

    # TODO: Implement lastMaterialName optimization
    lastMaterialName = None

    mesh = obj.data
    currentGroupIndex = getGroupIndexFromname(obj, vertexGroup)
    vertIndices = [
        vert.index for vert in obj.data.vertices if getGroupIndex(vert, armatureObj, obj) == currentGroupIndex
    ]
    parentGroupIndex = getGroupIndexFromname(obj, parentGroup) if parentGroup is not None else -1

    if len(vertIndices) == 0:
        print("No vert indices in " + vertexGroup)
        return None, None, None

    transformMatrix = mathutils.Matrix.Scale(bpy.context.scene.fast64.sm64.blender_to_sm64_scale, 4)
    if parentGroup is None:
        parentMatrix = transformMatrix
    else:
        parentBone = armatureObj.data.bones[parentGroup]
        parentMatrix = transformMatrix @ parentBone.matrix_local.inverted()

    groupFaces = {}  # draw layer : {material_index : [faces]}
    skinnedFaces = {}  # draw layer : {material_index : [skinned faces]}
    handledFaces = []
    usedDrawLayers = set()
    ancestorGroups = {}  # vertexGroup : ancestor list

    for vertIndex in vertIndices:
        if vertIndex not in infoDict.vert:
            continue
        for face in infoDict.vert[vertIndex]:
            material = obj.material_slots[face.material_index].material
            if material.mat_ver > 3:
                drawLayer = int(getattr(material.f3d_mat.draw_layer, drawLayerField))
            else:
                drawLayer = drawLayerV3

            # Ignore repeat faces
            if face in handledFaces:
                continue
            else:
                handledFaces.append(face)

            loopsInGroup = []
            loopsNotInGroup = []
            isChildSkinnedFace = False

            # loop is interpreted as face + loop index
            for i in range(3):
                vertGroupIndex = getGroupIndex(mesh.vertices[face.vertices[i]], armatureObj, obj)
                if vertGroupIndex not in ancestorGroups:
                    ancestorGroups[vertGroupIndex] = getAncestorGroups(parentGroup, vertexGroup, armatureObj, obj)

                if vertGroupIndex == currentGroupIndex:
                    loopsInGroup.append((face, mesh.loops[face.loops[i]]))
                elif vertGroupIndex == parentGroupIndex:
                    loopsNotInGroup.append((face, mesh.loops[face.loops[i]]))
                elif vertGroupIndex not in ancestorGroups[vertGroupIndex]:
                    # Only want to handle skinned faces connected to parent
                    isChildSkinnedFace = True
                    break
                else:
                    highlightWeightErrors(obj, [face], "FACE")
                    raise VertexWeightError(
                        "Error with "
                        + vertexGroup
                        + ": Verts attached to one bone can not be attached to any of its ancestor or sibling bones besides its first immediate deformable parent bone. For example, a foot vertex can be connected to a leg vertex, but a foot vertex cannot be connected to a thigh vertex."
                    )
            if isChildSkinnedFace:
                usedDrawLayers.add(drawLayer)
                continue

            if len(loopsNotInGroup) == 0:
                if drawLayer not in groupFaces:
                    groupFaces[drawLayer] = {}
                drawLayerFaces = groupFaces[drawLayer]
                if face.material_index not in drawLayerFaces:
                    drawLayerFaces[face.material_index] = []
                drawLayerFaces[face.material_index].append(face)
            else:
                if drawLayer not in skinnedFaces:
                    skinnedFaces[drawLayer] = {}
                drawLayerSkinnedFaces = skinnedFaces[drawLayer]
                if face.material_index not in drawLayerSkinnedFaces:
                    drawLayerSkinnedFaces[face.material_index] = []
                drawLayerSkinnedFaces[face.material_index].append(
                    SimpleSkinnedFace(face, loopsInGroup, loopsNotInGroup)
                )

    if len(groupFaces) == 0 and len(skinnedFaces) == 0:
        print("No faces in " + vertexGroup)
        return None, None, usedDrawLayers

    # Save skinned mesh
    fMeshes = {}
    fSkinnedMeshes = {}
    for drawLayer, materialFaces in skinnedFaces.items():
        meshName = getFMeshName(vertexGroup, namePrefix, drawLayer, False)
        checkUniqueBoneNames(fModel, meshName, vertexGroup)
        skinnedMeshName = getFMeshName(vertexGroup, namePrefix, drawLayer, True)
        checkUniqueBoneNames(fModel, skinnedMeshName, vertexGroup)

        fMesh, fSkinnedMesh = saveSkinnedMeshByMaterial(
            materialFaces,
            fModel,
            meshName,
            skinnedMeshName,
            obj,
            parentMatrix,
            namePrefix,
            vertexGroup,
            drawLayer,
            convertTextureData,
            triConverterInfo,
        )

        fSkinnedMeshes[drawLayer] = fSkinnedMesh
        fMeshes[drawLayer] = fMesh

        fModel.meshes[skinnedMeshName] = fSkinnedMeshes[drawLayer]
        fModel.meshes[meshName] = fMeshes[drawLayer]

        if drawLayer not in groupFaces:
            fMeshes[drawLayer].draw.commands.extend(
                [
                    SPEndDisplayList(),
                ]
            )

    # Save unskinned mesh
    for drawLayer, materialFaces in groupFaces.items():
        if drawLayer not in fMeshes:
            fMesh = fModel.addMesh(vertexGroup, namePrefix, drawLayer, False, None)
            fMeshes[drawLayer] = fMesh

        for material_index, bFaces in sorted(materialFaces.items()):
            material = obj.material_slots[material_index].material
            checkForF3dMaterialInFaces(obj, material)
            fMaterial, texDimensions = saveOrGetF3DMaterial(material, fModel, obj, drawLayer, convertTextureData)
            if fMaterial.isTexLarge[0] or fMaterial.isTexLarge[1]:
                currentGroupIndex = saveMeshWithLargeTexturesByFaces(
                    material,
                    bFaces,
                    fModel,
                    fMeshes[drawLayer],
                    obj,
                    drawLayer,
                    convertTextureData,
                    None,
                    triConverterInfo,
                    None,
                    None,
                    lastMaterialName,
                )
            else:
                saveMeshByFaces(
                    material,
                    bFaces,
                    fModel,
                    fMeshes[drawLayer],
                    obj,
                    drawLayer,
                    convertTextureData,
                    None,
                    triConverterInfo,
                    None,
                    None,
                    lastMaterialName,
                )

        fMeshes[drawLayer].draw.commands.extend(
            [
                SPEndDisplayList(),
            ]
        )

    return fMeshes, fSkinnedMeshes, usedDrawLayers


def save_override_draw(
    f_model: SM64Model,
    draw: GfxList,
    prefix: str,
    existing_hash,
    override_mat: bpy.types.Material | None,
    specific_mats: tuple[bpy.types.Material] | None,
    override_layer: int | None,
    override_type: str,
    fMesh: FMesh,
    obj: object,
    draw_layer: int,
    convert_texture_data: bool,
):
    draw_overrides = f_model.draw_overrides.setdefault(fMesh, {})
    specific_mats = specific_mats or tuple()
    f_override_mat = override_tex_dimensions = None
    new_layer = draw_layer if override_layer is None else override_layer
    material_hash = override_mat, new_layer, convert_texture_data
    g_tex_gen = False

    if override_mat is not None:
        f_override_mat, override_tex_dimensions = saveOrGetF3DMaterial(
            override_mat, f_model, None, new_layer, convert_texture_data
        )
        g_tex_gen = override_mat.f3d_mat.rdp_settings.g_tex_gen

    name = f"{fMesh.name}{prefix}"
    new_name = name
    override_index = -1
    while new_name in [x.name for x, _ in draw_overrides.values()]:
        override_index += 1
        new_name = f"{name}_{override_index}"
    name = new_name

    new_dl_override = GfxList(name, GfxListTag.Draw, f_model.DLFormat)
    new_dl_override.commands = [copy.copy(cmd) for cmd in draw.commands]
    save_mesh_override = False
    prev_material = None
    last_replaced = None
    command_index = 0

    new_hash = [] if existing_hash is None else [*existing_hash]
    while command_index < len(new_dl_override.commands):
        command = new_dl_override.commands[command_index]
        if not isinstance(command, SPDisplayList):
            command_index += 1
            continue
        # get the material referenced, and then check if it should be overriden
        # a material override will either have a list of mats it overrides, or a mask of mats it doesn't based on type
        bpy_material, fmaterial = find_material_from_jump_cmd(f_model.getAllMaterials().items(), command)
        should_modify = override_mat is not None and (
            (override_type == "Specific" and bpy_material in specific_mats)
            or (override_type == "All" and bpy_material not in specific_mats)
        )

        if should_modify and bpy_material is not None and override_tex_dimensions is not None and not g_tex_gen:
            _, tex_dimensions = saveOrGetF3DMaterial(bpy_material, f_model, None, new_layer, convert_texture_data)
            if tex_dimensions != override_tex_dimensions:
                raise PluginError(
                    f'Material "{bpy_material.name}" has a texture with dimensions of {tex_dimensions}\n'
                    f'but is being overriden by material "{override_mat.name}" with dimensions of {override_tex_dimensions}.\n'
                    + "UV coordinates are in pixel units, so there will be UV errors in those overrides.\n "
                    + "Make sure that all overrides have the same texture dimensions as the original material.\n"
                    + "Note that materials with no textures default to dimensions of 32x32."
                )

        new_mat: FMaterial = f_override_mat if should_modify else None
        cur_bpy_material = override_mat if should_modify else bpy_material
        if cur_bpy_material is not None:
            material_hash = (cur_bpy_material, new_layer, convert_texture_data)
            # generate a new material for the specific layer if rendermode is set
            if material_hash not in f_model.layer_adapted_fmats:
                f_model.layer_adapted_fmats[material_hash] = None
                rdp = cur_bpy_material.f3d_mat.rdp_settings
                preset = (rdp.rendermode_preset_cycle_1, rdp.rendermode_preset_cycle_2)
                cur_preset = f_model.getRenderMode(new_layer)
                if rdp.set_rendermode and (rdp.rendermode_advanced_enabled or preset != cur_preset):
                    new_mat: FMaterial = saveOrGetF3DMaterial(
                        cur_bpy_material, f_model, None, new_layer, convert_texture_data
                    )[0]
                    if override_mat is None:
                        new_mat.material = copy.copy(new_mat.material)  # so we can change the tag
                        new_mat.material.tag |= GfxListTag.NoExport
                    f_model.layer_adapted_fmats[material_hash] = new_mat
            new_mat = f_model.layer_adapted_fmats.get(material_hash) or new_mat

        # replace the material load if necessary
        # if we replaced the previous load with the same override, then remove the cmd to optimize DL
        if command.displayList.tag & GfxListTag.Material:
            curMaterial = fmaterial
            # if layer ever changes the main material use new_mat here
            if should_modify:
                save_mesh_override = True
                new_hash.append((0, f_override_mat))
                last_replaced = fmaterial
                curMaterial = f_override_mat
                command.displayList = f_override_mat.material
            # remove cmd if it is a repeat load
            if prev_material is not None and prev_material == curMaterial:
                save_mesh_override = True
                new_hash.append((1, curMaterial))
                new_dl_override.commands.pop(command_index)
                command_index -= 1
                # if we added a revert for our material redundant load, remove that as well
                prevIndex = command_index - 1
                prev_command = new_dl_override.commands[prevIndex]
                if (
                    prevIndex > 0
                    and isinstance(prev_command, SPDisplayList)
                    and prev_command.displayList == curMaterial.revert
                ):
                    new_dl_override.commands.pop(prevIndex)
                    command_index -= 1
            # update the last loaded material
            prev_material = curMaterial

        # replace the revert if the override has a revert, otherwise remove the command
        if command.displayList.tag & GfxListTag.MaterialRevert and new_mat is not None:
            new_hash.append((2, new_mat))
            save_mesh_override = True
            if new_mat.revert is not None:
                command.displayList = new_mat.revert
            else:
                new_dl_override.commands.pop(command_index)
                command_index -= 1

        if not command.displayList.tag & GfxListTag.Geometry:
            command_index += 1
            continue
        # If the previous command was a revert we added, remove it. All reverts must be followed by a load
        prev_index = command_index - 1
        prev_command = new_dl_override.commands[prev_index]
        if (
            prev_index > 0
            and isinstance(prev_command, SPDisplayList)
            and (new_mat is not None and prev_command.displayList == new_mat.revert)
        ):
            new_hash.append((3, new_mat))
            save_mesh_override = True
            new_dl_override.commands.pop(prev_index)
            command_index -= 1
        # If the override material has a revert and the original material didn't, insert a revert after this command.
        # This is needed to ensure that override materials that need a revert get them.
        # Reverts are only needed if the next command is a different material load
        if (
            last_replaced
            and last_replaced.revert is None
            and new_mat is not None
            and new_mat.revert is not None
            and prev_material == new_mat
        ):
            next_command = new_dl_override.commands[command_index + 1]
            if (
                isinstance(next_command, SPDisplayList)
                and next_command.displayList.tag & GfxListTag.Material
                and next_command.displayList != prev_material.material
            ) or (isinstance(next_command, SPEndDisplayList)):
                new_hash.append((4, new_mat))
                save_mesh_override = True
                new_dl_override.commands.insert(command_index + 1, SPDisplayList(new_mat.revert))
                command_index += 1
        # iterate to the next cmd
        command_index += 1

    new_hash = tuple(new_hash)
    if save_mesh_override:
        new_dl_override, nodes = draw_overrides.setdefault(new_hash, (new_dl_override, []))
        nodes.append(obj)
        return new_dl_override, new_hash
    return None, None


def findVertIndexInBuffer(loop, buffer, loopDict):
    i = 0
    for material_index, vertData in buffer:
        for f3dVert in vertData:
            if f3dVert == loopDict[loop]:
                return i
            i += 1
    # print("Can't find " + str(loop))
    return -1


def convertVertDictToArray(vertDict):
    data = []
    matRegions = {}
    for material_index, vertData in vertDict:
        start = len(data)
        data.extend(vertData)
        end = len(data)
        matRegions[material_index] = (start, end)
    return data, matRegions


# This collapses similar loops together IF they are in the same material.
def splitSkinnedFacesIntoTwoGroups(skinnedFaces, fModel, obj, uv_data, drawLayer, convertTextureData):
    inGroupVertArray = []
    notInGroupVertArray = []

    # For selecting on error
    notInGroupBlenderVerts = []
    loopDict = {}
    for material_index, skinnedFaceArray in sorted(skinnedFaces.items()):
        # These MUST be arrays (not dicts) as order is important
        inGroupVerts = []
        inGroupVertArray.append([material_index, inGroupVerts])

        notInGroupVerts = []
        notInGroupVertArray.append([material_index, notInGroupVerts])

        material = obj.material_slots[material_index].material
        fMaterial, texDimensions = saveOrGetF3DMaterial(material, fModel, obj, drawLayer, convertTextureData)

        convertInfo = LoopConvertInfo(uv_data, obj, material)
        for skinnedFace in skinnedFaceArray:
            for face, loop in skinnedFace.loopsInGroup:
                f3dVert = getF3DVert(loop, face, convertInfo, obj.data)
                bufferVert = BufferVertex(f3dVert, None, material_index)
                if bufferVert not in inGroupVerts:
                    inGroupVerts.append(bufferVert)
                loopDict[loop] = f3dVert
            for face, loop in skinnedFace.loopsNotInGroup:
                vert = obj.data.vertices[loop.vertex_index]
                if vert not in notInGroupBlenderVerts:
                    notInGroupBlenderVerts.append(vert)
                f3dVert = getF3DVert(loop, face, convertInfo, obj.data)
                bufferVert = BufferVertex(f3dVert, None, material_index)
                if bufferVert not in notInGroupVerts:
                    notInGroupVerts.append(bufferVert)
                loopDict[loop] = f3dVert

    return inGroupVertArray, notInGroupVertArray, loopDict, notInGroupBlenderVerts


def getGroupVertCount(group):
    count = 0
    for material_index, vertData in group:
        count += len(vertData)
    return count


def saveSkinnedMeshByMaterial(
    skinnedFaces,
    fModel,
    meshName,
    skinnedMeshName,
    obj,
    parentMatrix,
    namePrefix,
    vertexGroup,
    drawLayer,
    convertTextureData,
    triConverterInfo,
):
    # We choose one or more loops per vert to represent a material from which
    # texDimensions can be found, since it is required for UVs.
    uv_data = obj.data.uv_layers["UVMap"].data
    inGroupVertArray, notInGroupVertArray, loopDict, notInGroupBlenderVerts = splitSkinnedFacesIntoTwoGroups(
        skinnedFaces, fModel, obj, uv_data, drawLayer, convertTextureData
    )

    notInGroupCount = getGroupVertCount(notInGroupVertArray)
    if notInGroupCount > fModel.f3d.vert_load_size - 2:
        highlightWeightErrors(obj, notInGroupBlenderVerts, "VERT")
        raise VertexWeightError(
            "Too many connecting vertices in skinned "
            + "triangles for bone '"
            + vertexGroup
            + "'. Max is "
            + str(fModel.f3d.vert_load_size - 2)
            + " on parent bone, currently at "
            + str(notInGroupCount)
            + ". Note that a vertex with different UVs/normals/materials in "
            + "connected faces will count more than once. Try "
            + "keeping UVs contiguous, and avoid using "
            + "split normals."
        )

    # TODO: Implement lastMaterialName optimization
    lastMaterialName = None

    # Load parent group vertices
    fSkinnedMesh = FMesh(skinnedMeshName, fModel.DLFormat)

    # Load verts into buffer by material.
    # It seems like material setup must be done BEFORE triangles are drawn.
    # Because of this we cannot share verts between materials (?)
    curIndex = 0
    for material_index, vertData in sorted(notInGroupVertArray, key=lambda x: x[0]):
        material = obj.material_slots[material_index].material
        checkForF3dMaterialInFaces(obj, material)
        f3dMat = material.f3d_mat if material.mat_ver > 3 else material
        if f3dMat.rdp_settings.set_rendermode:
            drawLayerKey = drawLayer
        else:
            drawLayerKey = None

        materialKey = (material, drawLayerKey, fModel.global_data.getCurrentAreaKey(f3dMat))
        fMaterial, texDimensions = fModel.getMaterialAndHandleShared(materialKey)
        isPointSampled = isTexturePointSampled(material)

        skinnedTriGroup = fSkinnedMesh.tri_group_new(fMaterial)
        fSkinnedMesh.draw.commands.append(SPDisplayList(fMaterial.material))
        fSkinnedMesh.draw.commands.append(SPDisplayList(skinnedTriGroup.triList))
        skinnedTriGroup.triList.commands.append(
            SPVertex(skinnedTriGroup.vertexList, len(skinnedTriGroup.vertexList.vertices), len(vertData), curIndex)
        )
        curIndex += len(vertData)

        for bufferVert in vertData:
            skinnedTriGroup.vertexList.vertices.append(
                bufferVert.f3dVert.toVtx(
                    obj.data,
                    texDimensions,
                    parentMatrix,
                    isPointSampled,
                )
            )

        skinnedTriGroup.triList.commands.append(SPEndDisplayList())
        if fMaterial.revert is not None:
            fSkinnedMesh.draw.commands.append(SPDisplayList(fMaterial.revert))

    # End skinned mesh vertices.
    fSkinnedMesh.draw.commands.append(SPEndDisplayList())

    fMesh = FMesh(meshName, fModel.DLFormat)

    # Load current group vertices, then draw commands by material
    existingVertData, matRegionDict = convertVertDictToArray(notInGroupVertArray)

    for material_index, skinnedFaceArray in sorted(skinnedFaces.items()):
        material = obj.material_slots[material_index].material
        faces = [skinnedFace.bFace for skinnedFace in skinnedFaceArray]
        fMaterial, texDimensions = saveOrGetF3DMaterial(material, fModel, obj, drawLayer, convertTextureData)
        if fMaterial.isTexLarge[0] or fMaterial.isTexLarge[1]:
            saveMeshWithLargeTexturesByFaces(
                material,
                faces,
                fModel,
                fMesh,
                obj,
                drawLayer,
                convertTextureData,
                None,
                triConverterInfo,
                copy.deepcopy(existingVertData),
                copy.deepcopy(matRegionDict),
                lastMaterialName,
            )
        else:
            saveMeshByFaces(
                material,
                faces,
                fModel,
                fMesh,
                obj,
                drawLayer,
                convertTextureData,
                None,
                triConverterInfo,
                copy.deepcopy(existingVertData),
                copy.deepcopy(matRegionDict),
                lastMaterialName,
            )

    return fMesh, fSkinnedMesh


def writeDynamicMeshFunction(name, displayList):
    data = """Gfx *{}(s32 callContext, struct GraphNode *node, UNUSED Mat4 *c) {
	struct GraphNodeGenerated *asmNode = (struct GraphNodeGenerated *) node;
    Gfx *displayListStart = NULL;
    if (callContext == GEO_CONTEXT_RENDER) {
        displayListStart = alloc_display_list({} * sizeof(*displayListStart));
        Gfx* glistp = displayListStart;
		{}
    }
    return displayListStart;
}""".format(
        name, str(len(displayList.commands)), displayList.to_c(False)
    )

    return data


class SM64_ExportGeolayoutObject(ObjectDataExporter):
    # set bl_ properties
    bl_idname = "object.sm64_export_geolayout_object"
    bl_label = "Export Object Geolayout"
    bl_options = {"REGISTER", "UNDO", "PRESET"}

    export_obj: bpy.props.StringProperty()

    # Called on demand (i.e. button press, menu item)
    # Can also be called from operator search menu (Spacebar)
    def execute(self, context):
        romfileOutput = None
        tempROM = None
        props = context.scene.fast64.sm64.combined_export
        try:
            obj = None
            if context.mode != "OBJECT":
                raise PluginError("Operator can only be used in object mode.")
            obj = bpy.data.objects.get(self.export_obj, None) or context.active_object
            self.export_obj = ""
            if obj.type != "MESH" and not (
                obj.type == "EMPTY" and (obj.sm64_obj_type == "None" or obj.sm64_obj_type == "Switch")
            ):
                raise PluginError('Selected object must be a mesh or an empty with the "None" or "Switch" type.')

            final_transform = mathutils.Matrix.Identity(4)
            scaleValue = context.scene.fast64.sm64.blender_to_sm64_scale
            final_transform = mathutils.Matrix.Diagonal(mathutils.Vector((scaleValue, scaleValue, scaleValue))).to_4x4()
        except Exception as e:
            raisePluginError(self, e)
            return {"CANCELLED"}

        try:
            self.store_object_data()

            # Rotate all armatures 90 degrees
            applyRotation([obj], math.radians(90), "X")
            save_textures = bpy.context.scene.saveTextures

            if context.scene.fast64.sm64.export_type == "C":
                export_path, level_name = getPathAndLevel(
                    props.is_actor_custom_export,
                    props.actor_custom_path,
                    props.export_level_name,
                    props.level_name,
                )
                if not props.is_actor_custom_export:
                    applyBasicTweaks(export_path)
                exportGeolayoutObjectC(
                    obj,
                    final_transform,
                    export_path,
                    props.custom_include_directory,
                    save_textures,
                    save_textures and bpy.context.scene.geoSeparateTextureDef,
                    props.actor_group_name,
                    props.export_header_type,
                    props.obj_name_gfx,
                    props.geo_name,
                    level_name,
                    props.is_actor_custom_export,
                    DLFormat.Static,
                )
                self.report({"INFO"}, "Success!")
            elif context.scene.fast64.sm64.export_type == "Insertable Binary":
                exportGeolayoutObjectInsertableBinary(
                    obj,
                    final_transform,
                    bpy.path.abspath(bpy.context.scene.geoInsertableBinaryPath),
                )
                self.report({"INFO"}, "Success! Data at " + context.scene.geoInsertableBinaryPath)
            else:
                tempROM = tempName(context.scene.fast64.sm64.output_rom)
                export_rom_checks(bpy.path.abspath(context.scene.fast64.sm64.export_rom))
                romfileExport = open(bpy.path.abspath(context.scene.fast64.sm64.export_rom), "rb")
                shutil.copy(bpy.path.abspath(context.scene.fast64.sm64.export_rom), bpy.path.abspath(tempROM))
                romfileExport.close()
                romfileOutput = open(bpy.path.abspath(tempROM), "rb+")

                levelParsed = parse_level_binary(romfileOutput, props.level_name)
                segmentData = levelParsed.segmentData

                if context.scene.fast64.sm64.extend_bank_4:
                    ExtendBank0x04(romfileOutput, segmentData, defaultExtendSegment4)

                exportRange = [int(context.scene.geoExportStart, 16), int(context.scene.geoExportEnd, 16)]
                textDumpFilePath = (
                    bpy.path.abspath(context.scene.textDumpGeoPath) if context.scene.textDumpGeo else None
                )
                if context.scene.overwriteModelLoad:
                    modelLoadInfo = (int(context.scene.modelLoadLevelScriptCmd, 16), int(context.scene.modelID, 16))
                else:
                    modelLoadInfo = (None, None)

                if context.scene.geoUseBank0:
                    addrRange, startRAM, geoStart = exportGeolayoutObjectBinaryBank0(
                        romfileOutput,
                        obj,
                        exportRange,
                        final_transform,
                        *modelLoadInfo,
                        textDumpFilePath,
                        getAddressFromRAMAddress(int(context.scene.geoRAMAddr, 16)),
                    )
                else:
                    addrRange, segPointer = exportGeolayoutObjectBinary(
                        romfileOutput,
                        obj,
                        exportRange,
                        final_transform,
                        segmentData,
                        *modelLoadInfo,
                        textDumpFilePath,
                    )

                romfileOutput.close()
                selectSingleObject(obj)

                if os.path.exists(bpy.path.abspath(context.scene.fast64.sm64.output_rom)):
                    os.remove(bpy.path.abspath(context.scene.fast64.sm64.output_rom))
                os.rename(bpy.path.abspath(tempROM), bpy.path.abspath(context.scene.fast64.sm64.output_rom))

                if context.scene.geoUseBank0:
                    self.report(
                        {"INFO"},
                        "Success! Geolayout at ("
                        + hex(addrRange[0])
                        + ", "
                        + hex(addrRange[1])
                        + "), to write to RAM Address "
                        + hex(startRAM)
                        + ", with geolayout starting at "
                        + hex(geoStart),
                    )
                else:
                    self.report(
                        {"INFO"},
                        "Success! Geolayout at ("
                        + hex(addrRange[0])
                        + ", "
                        + hex(addrRange[1])
                        + ") (Seg. "
                        + segPointer
                        + ").",
                    )

            self.cleanup_temp_object_data()
            applyRotation([obj], math.radians(-90), "X")
            self.show_warnings()
            return {"FINISHED"}  # must return a set

        except Exception as e:
            if context.mode != "OBJECT":
                bpy.ops.object.mode_set(mode="OBJECT")

            self.cleanup_temp_object_data()
            applyRotation([obj], math.radians(-90), "X")

            if context.scene.fast64.sm64.export_type == "Binary":
                if romfileOutput is not None:
                    romfileOutput.close()
                if tempROM is not None and os.path.exists(bpy.path.abspath(tempROM)):
                    os.remove(bpy.path.abspath(tempROM))
            raisePluginError(self, e)
            return {"CANCELLED"}  # must return a set


class SM64_ExportGeolayoutArmature(bpy.types.Operator):
    # set bl_ properties
    bl_idname = "object.sm64_export_geolayout_armature"
    bl_label = "Export Armature Geolayout"
    bl_options = {"REGISTER", "UNDO", "PRESET"}

    export_obj: bpy.props.StringProperty()

    # Called on demand (i.e. button press, menu item)
    # Can also be called from operator search menu (Spacebar)
    def execute(self, context):
        romfileOutput = None
        tempROM = None
        props = context.scene.fast64.sm64.combined_export
        try:
            armatureObj = None
            if context.mode != "OBJECT":
                raise PluginError("Operator can only be used in object mode.")
            armatureObj = bpy.data.objects.get(self.export_obj, None) or context.active_object
            self.export_obj = ""
            if armatureObj.type != "ARMATURE":
                raise PluginError("Armature not selected.")

            if len(armatureObj.children) == 0 or not isinstance(armatureObj.children[0].data, bpy.types.Mesh):
                raise PluginError("Armature does not have any mesh children, or has a non-mesh child.")

            obj = armatureObj.children[0]
            final_transform = mathutils.Matrix.Identity(4)

            # get all switch option armatures as well
            linkedArmatures = [armatureObj]
            getAllArmatures(armatureObj, linkedArmatures)

            linkedArmatureDict = {}

            for linkedArmature in linkedArmatures:
                # IMPORTANT: Do this BEFORE rotation
                optionObjs = []
                for childObj in linkedArmature.children:
                    if childObj.type == "MESH":
                        optionObjs.append(childObj)
                if len(optionObjs) > 1:
                    raise PluginError("Error: " + linkedArmature.name + " has more than one mesh child.")
                elif len(optionObjs) < 1:
                    raise PluginError("Error: " + linkedArmature.name + " has no mesh children.")
                linkedMesh = optionObjs[0]
                prepareGeolayoutExport(linkedArmature, linkedMesh)
                linkedArmatureDict[linkedArmature] = linkedMesh
        except Exception as e:
            raisePluginError(self, e)
            return {"CANCELLED"}

        try:
            # Rotate all armatures 90 degrees
            applyRotation([armatureObj] + linkedArmatures, math.radians(90), "X")

            # You must ALSO apply object rotation after armature rotation.
            deselectAllObjects()
            for linkedArmature, linkedMesh in linkedArmatureDict.items():
                linkedMesh.select_set(True)
            obj.select_set(True)
            bpy.context.view_layer.objects.active = obj
            bpy.ops.object.transform_apply(location=False, rotation=True, scale=True, properties=False)
            if context.scene.fast64.sm64.export_type == "C":
                export_path, level_name = getPathAndLevel(
                    props.is_actor_custom_export,
                    props.actor_custom_path,
                    props.export_level_name,
                    props.level_name,
                )

                save_textures = bpy.context.scene.saveTextures
                if not props.is_actor_custom_export:
                    applyBasicTweaks(export_path)
                header, fileStatus = exportGeolayoutArmatureC(
                    armatureObj,
                    obj,
                    final_transform,
                    export_path,
                    props.custom_include_directory,
                    save_textures,
                    save_textures and bpy.context.scene.geoSeparateTextureDef,
                    None,
                    props.actor_group_name,
                    props.export_header_type,
                    props.obj_name_gfx,
                    props.geo_name,
                    level_name,
                    props.is_actor_custom_export,
                    DLFormat.Static,
                )
                starSelectWarning(self, fileStatus)
                self.report({"INFO"}, "Success!")
            elif context.scene.fast64.sm64.export_type == "Insertable Binary":
                exportGeolayoutArmatureInsertableBinary(
                    armatureObj,
                    obj,
                    final_transform,
                    bpy.path.abspath(bpy.context.scene.geoInsertableBinaryPath),
                    None,
                )
                self.report({"INFO"}, "Success! Data at " + context.scene.geoInsertableBinaryPath)
            else:
                tempROM = tempName(context.scene.fast64.sm64.output_rom)
                export_rom_checks(bpy.path.abspath(context.scene.fast64.sm64.export_rom))
                romfileExport = open(bpy.path.abspath(context.scene.fast64.sm64.export_rom), "rb")
                shutil.copy(bpy.path.abspath(context.scene.fast64.sm64.export_rom), bpy.path.abspath(tempROM))
                romfileExport.close()
                romfileOutput = open(bpy.path.abspath(tempROM), "rb+")

                levelParsed = parse_level_binary(romfileOutput, props.level_name)
                segmentData = levelParsed.segmentData

                if context.scene.fast64.sm64.extend_bank_4:
                    ExtendBank0x04(romfileOutput, segmentData, defaultExtendSegment4)

                exportRange = [int(context.scene.geoExportStart, 16), int(context.scene.geoExportEnd, 16)]
                textDumpFilePath = (
                    bpy.path.abspath(context.scene.textDumpGeoPath) if context.scene.textDumpGeo else None
                )
                if context.scene.overwriteModelLoad:
                    modelLoadInfo = (int(context.scene.modelLoadLevelScriptCmd, 16), int(context.scene.modelID, 16))
                else:
                    modelLoadInfo = (None, None)

                if context.scene.geoUseBank0:
                    addrRange, startRAM, geoStart = exportGeolayoutArmatureBinaryBank0(
                        romfileOutput,
                        armatureObj,
                        obj,
                        exportRange,
                        final_transform,
                        *modelLoadInfo,
                        textDumpFilePath,
                        getAddressFromRAMAddress(int(context.scene.geoRAMAddr, 16)),
                        None,
                    )
                else:
                    addrRange, segPointer = exportGeolayoutArmatureBinary(
                        romfileOutput,
                        armatureObj,
                        obj,
                        exportRange,
                        final_transform,
                        segmentData,
                        *modelLoadInfo,
                        textDumpFilePath,
                        None,
                    )

                romfileOutput.close()
                selectSingleObject(armatureObj)

                if os.path.exists(bpy.path.abspath(context.scene.fast64.sm64.output_rom)):
                    os.remove(bpy.path.abspath(context.scene.fast64.sm64.output_rom))
                os.rename(bpy.path.abspath(tempROM), bpy.path.abspath(context.scene.fast64.sm64.output_rom))

                if context.scene.geoUseBank0:
                    self.report(
                        {"INFO"},
                        "Success! Geolayout at ("
                        + hex(addrRange[0])
                        + ", "
                        + hex(addrRange[1])
                        + "), to write to RAM Address "
                        + hex(startRAM)
                        + ", with geolayout starting at "
                        + hex(geoStart),
                    )
                else:
                    self.report(
                        {"INFO"},
                        "Success! Geolayout at ("
                        + hex(addrRange[0])
                        + ", "
                        + hex(addrRange[1])
                        + ") (Seg. "
                        + segPointer
                        + ").",
                    )

            applyRotation([armatureObj] + linkedArmatures, math.radians(-90), "X")

            return {"FINISHED"}  # must return a set

        except Exception as e:
            if context.mode != "OBJECT":
                bpy.ops.object.mode_set(mode="OBJECT")

            applyRotation([armatureObj] + linkedArmatures, math.radians(-90), "X")

            if context.scene.fast64.sm64.export_type == "Binary":
                if romfileOutput is not None:
                    romfileOutput.close()
                if tempROM is not None and os.path.exists(bpy.path.abspath(tempROM)):
                    os.remove(bpy.path.abspath(tempROM))
            if armatureObj is not None:
                armatureObj.select_set(True)
                context.view_layer.objects.active = armatureObj
            raisePluginError(self, e)
            return {"CANCELLED"}  # must return a set


class SM64_ExportGeolayoutPanel(SM64_Panel):
    bl_idname = "SM64_PT_export_geolayout"
    bl_label = "SM64 Geolayout Exporter"
    goal = "Object/Actor/Anim"
    binary_only = True

    # called every frame
    def draw(self, context):
        col = self.layout.column()
        propsGeoE = col.operator(SM64_ExportGeolayoutArmature.bl_idname)
        propsGeoE = col.operator(SM64_ExportGeolayoutObject.bl_idname)
        props = context.scene.fast64.sm64.combined_export
        if context.scene.fast64.sm64.export_type == "Insertable Binary":
            col.prop(context.scene, "geoInsertableBinaryPath")
        else:
            prop_split(col, context.scene, "geoExportStart", "Start Address")
            prop_split(col, context.scene, "geoExportEnd", "End Address")

            col.prop(context.scene, "geoUseBank0")
            if context.scene.geoUseBank0:
                prop_split(col, context.scene, "geoRAMAddr", "RAM Address")
            else:
                prop_split(col, props, "level_name", "Level")

            col.prop(context.scene, "overwriteModelLoad")
            if context.scene.overwriteModelLoad:
                prop_split(col, context.scene, "modelLoadLevelScriptCmd", "Model Load Command")
                prop_split(col, context.scene, "modelID", "Model ID")
            col.prop(context.scene, "textDumpGeo")
            if context.scene.textDumpGeo:
                col.prop(context.scene, "textDumpGeoPath")


sm64_geo_writer_classes = (
    SM64_ExportGeolayoutObject,
    SM64_ExportGeolayoutArmature,
)

sm64_geo_writer_panel_classes = (SM64_ExportGeolayoutPanel,)


def sm64_geo_writer_panel_register():
    for cls in sm64_geo_writer_panel_classes:
        register_class(cls)


def sm64_geo_writer_panel_unregister():
    for cls in sm64_geo_writer_panel_classes:
        unregister_class(cls)


def sm64_geo_writer_register():
    for cls in sm64_geo_writer_classes:
        register_class(cls)

    bpy.types.Scene.geoExportStart = bpy.props.StringProperty(name="Start", default="11D8930")
    bpy.types.Scene.geoExportEnd = bpy.props.StringProperty(name="End", default="11FFF00")

    bpy.types.Scene.overwriteModelLoad = bpy.props.BoolProperty(name="Modify level script", default=True)
    bpy.types.Scene.modelLoadLevelScriptCmd = bpy.props.StringProperty(
        name="Level script model load command", default="2ABCE0"
    )
    bpy.types.Scene.modelID = bpy.props.StringProperty(name="Model ID", default="1")

    bpy.types.Scene.textDumpGeo = bpy.props.BoolProperty(name="Dump geolayout as text", default=False)
    bpy.types.Scene.textDumpGeoPath = bpy.props.StringProperty(name="Text Dump Path", subtype="FILE_PATH")
    bpy.types.Scene.geoUseBank0 = bpy.props.BoolProperty(name="Use Bank 0")
    bpy.types.Scene.geoRAMAddr = bpy.props.StringProperty(name="RAM Address", default="80000000")
    bpy.types.Scene.geoSeparateTextureDef = bpy.props.BoolProperty(name="Save texture.inc.c separately")
    bpy.types.Scene.geoInsertableBinaryPath = bpy.props.StringProperty(name="Filepath", subtype="FILE_PATH")
    bpy.types.Scene.geoIsSegPtr = bpy.props.BoolProperty(name="Is Segmented Address")
    bpy.types.Scene.replaceStarRefs = bpy.props.BoolProperty(
        name="Replace old DL references in other actors", default=True
    )
    bpy.types.Scene.replaceTransparentStarRefs = bpy.props.BoolProperty(
        name="Replace old DL references in other actors", default=True
    )
    bpy.types.Scene.replaceCapRefs = bpy.props.BoolProperty(
        name="Replace old DL references in other actors", default=True
    )
    bpy.types.Scene.modifyOldGeo = bpy.props.BoolProperty(name="Rename old geolayout to avoid conflicts", default=True)


def sm64_geo_writer_unregister():
    for cls in reversed(sm64_geo_writer_classes):
        unregister_class(cls)

    del bpy.types.Scene.geoExportStart
    del bpy.types.Scene.geoExportEnd
    del bpy.types.Scene.overwriteModelLoad
    del bpy.types.Scene.modelLoadLevelScriptCmd
    del bpy.types.Scene.modelID
    del bpy.types.Scene.textDumpGeo
    del bpy.types.Scene.textDumpGeoPath
    del bpy.types.Scene.geoUseBank0
    del bpy.types.Scene.geoRAMAddr
    del bpy.types.Scene.geoSeparateTextureDef
    del bpy.types.Scene.geoInsertableBinaryPath
    del bpy.types.Scene.geoIsSegPtr
    del bpy.types.Scene.replaceStarRefs
    del bpy.types.Scene.replaceTransparentStarRefs
    del bpy.types.Scene.replaceCapRefs
    del bpy.types.Scene.modifyOldGeo<|MERGE_RESOLUTION|>--- conflicted
+++ resolved
@@ -122,20 +122,8 @@
     HeldObjectNode,
     Geolayout,
 )
-<<<<<<< HEAD
-from .custom_cmd.exporting import CustomCmd
-from .sm64_constants import (
-    insertableBinaryTypes,
-    bank0Segment,
-    level_pointers,
-    defaultExtendSegment4,
-    level_enums,
-    enumLevelNames,
-)
-=======
 
 from .sm64_constants import insertableBinaryTypes, bank0Segment, defaultExtendSegment4
->>>>>>> 5877a949
 
 if typing.TYPE_CHECKING:
     from .sm64_geolayout_bone import SM64_BoneProperties
