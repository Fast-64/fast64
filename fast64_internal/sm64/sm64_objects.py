import math, bpy, mathutils
<<<<<<< HEAD
=======
import os
import traceback
from bpy.utils import register_class, unregister_class
from bpy.types import UILayout
>>>>>>> 8853a484
from re import findall, sub
from pathlib import Path

from bpy.utils import register_class, unregister_class

from ..panels import SM64_Panel
from ..operators import ObjectDataExporter

from ..utility import (
    PluginError,
    CData,
    Vector,
    yUpToZUp,
    y_up_to_z_up,
    directory_ui_warnings,
    filepath_ui_warnings,
    toAlnum,
    convertRadiansToS16,
    checkIdentityRotation,
    obj_scale_is_unified,
    all_values_equal_x,
    checkIsSM64PreInlineGeoLayout,
    prop_split,
    multilineLabel,
    raisePluginError,
    enumExportHeaderType,
    selectSingleObject,
)

from ..f3d.f3d_gbi import (
    DLFormat,
    upgrade_old_prop,
)

from .sm64_constants import (
    levelIDNames,
    enumLevelNames,
    enumModelIDs,
    enumMacrosNames,
    enumSpecialsNames,
    enumBehaviourPresets,
    enumBehaviorMacros,
    enumPresetBehaviors,
    behaviorMacroArguments,
    behaviorPresetContents,
    obj_field_enums,
    obj_group_enums,
    groupsSeg5,
    groupsSeg6,
    groups_seg8,
    groups_obj_export,
)
from .sm64_utility import convert_addr_to_func

from .sm64_spline import (
    assertCurveValid,
    convertSplineObject,
)

from .sm64_geolayout_classes import (
    DisplayListNode,
    JumpNode,
    TranslateNode,
    RotateNode,
    TranslateRotateNode,
    FunctionNode,
    BillboardNode,
    ScaleNode,
)

<<<<<<< HEAD
from .custom_cmd.properties import SM64_CustomCmdProperties

=======
from .animation import (
    export_animation,
    export_animation_table,
    get_anim_obj,
    is_obj_animatable,
    SM64_ArmatureAnimProperties,
)
>>>>>>> 8853a484

enumTerrain = [
    ("Custom", "Custom", "Custom"),
    ("TERRAIN_GRASS", "Grass", "Grass"),
    ("TERRAIN_STONE", "Stone", "Stone"),
    ("TERRAIN_SNOW", "Snow", "Snow"),
    ("TERRAIN_SAND", "Sand", "Sand"),
    ("TERRAIN_SPOOKY", "Spooky", "Spooky"),
    ("TERRAIN_WATER", "Water", "Water"),
    ("TERRAIN_SLIDE", "Slide", "Slide"),
]

enumMusicSeq = [
    ("Custom", "Custom", "Custom"),
    ("SEQ_LEVEL_BOSS_KOOPA", "Boss Koopa", "Boss Koopa"),
    ("SEQ_LEVEL_BOSS_KOOPA_FINAL", "Boss Koopa Final", "Boss Koopa Final"),
    ("SEQ_LEVEL_GRASS", "Grass Level", "Grass Level"),
    ("SEQ_LEVEL_HOT", "Hot Level", "Hot Level"),
    ("SEQ_LEVEL_INSIDE_CASTLE", "Inside Castle", "Inside Castle"),
    ("SEQ_LEVEL_KOOPA_ROAD", "Koopa Road", "Koopa Road"),
    ("SEQ_LEVEL_SLIDE", "Slide Level", "Slide Level"),
    ("SEQ_LEVEL_SNOW", "Snow Level", "Snow Level"),
    ("SEQ_LEVEL_SPOOKY", "Spooky Level", "Spooky Level"),
    ("SEQ_LEVEL_UNDERGROUND", "Underground Level", "Underground Level"),
    ("SEQ_LEVEL_WATER", "Water Level", "Water Level"),
    ("SEQ_MENU_FILE_SELECT", "File Select", "File Select"),
    ("SEQ_MENU_STAR_SELECT", "Star Select Menu", "Star Select Menu"),
    ("SEQ_MENU_TITLE_SCREEN", "Title Screen", "Title Screen"),
    ("SEQ_EVENT_BOSS", "Boss", "Boss"),
    ("SEQ_EVENT_CUTSCENE_COLLECT_KEY", "Collect Key", "Collect Key"),
    ("SEQ_EVENT_CUTSCENE_COLLECT_STAR", "Collect Star", "Collect Star"),
    ("SEQ_EVENT_CUTSCENE_CREDITS", "Credits", "Credits"),
    ("SEQ_EVENT_CUTSCENE_ENDING", "Ending Cutscene", "Ending Cutscene"),
    ("SEQ_EVENT_CUTSCENE_INTRO", "Intro Cutscene", "Intro Cutscene"),
    ("SEQ_EVENT_CUTSCENE_LAKITU", "Lakitu Cutscene", "Lakitu Cutscene"),
    ("SEQ_EVENT_CUTSCENE_STAR_SPAWN", "Star Spawn", "Star Spawn"),
    ("SEQ_EVENT_CUTSCENE_VICTORY", "Victory Cutscene", "Victory Cutscene"),
    ("SEQ_EVENT_ENDLESS_STAIRS", "Endless Stairs", "Endless Stairs"),
    ("SEQ_EVENT_HIGH_SCORE", "High Score", "High Score"),
    ("SEQ_EVENT_KOOPA_MESSAGE", "Koopa Message", "Koopa Message"),
    ("SEQ_EVENT_MERRY_GO_ROUND", "Merry Go Round", "Merry Go Round"),
    ("SEQ_EVENT_METAL_CAP", "Metal Cap", "Metal Cap"),
    ("SEQ_EVENT_PEACH_MESSAGE", "Peach Message", "Peach Message"),
    ("SEQ_EVENT_PIRANHA_PLANT", "Piranha Lullaby", "Piranha Lullaby"),
    ("SEQ_EVENT_POWERUP", "Powerup", "Powerup"),
    ("SEQ_EVENT_RACE", "Race", "Race"),
    ("SEQ_EVENT_SOLVE_PUZZLE", "Solve Puzzle", "Solve Puzzle"),
    ("SEQ_SOUND_PLAYER", "Sound Player", "Sound Player"),
    ("SEQ_EVENT_TOAD_MESSAGE", "Toad Message", "Toad Message"),
]

enumWarpType = [
    ("Warp", "Warp", "Warp"),
    ("Painting", "Painting", "Painting"),
    ("Instant", "Instant", "Instant"),
]

enumWarpFlag = [
    ("Custom", "Custom", "Custom"),
    ("WARP_NO_CHECKPOINT", "No Checkpoint", "No Checkpoint"),
    ("WARP_CHECKPOINT", "Checkpoint", "Checkpoint"),
]

enumEnvFX = [
    ("Custom", "Custom", "Custom"),
    ("ENVFX_MODE_NONE", "None", "None"),
    ("ENVFX_SNOW_NORMAL", "Snow", "Used in CCM, SL"),
    ("ENVFX_SNOW_WATER", "Water Bubbles", "Used in Secret Aquarium, Sunken Ships"),
    ("ENVFX_SNOW_BLIZZARD", "Blizzard", "Unused"),
    ("ENVFX_FLOWERS", "Flowers", "Unused"),
    ("ENVFX_LAVA_BUBBLES", "Lava Bubbles", "Used in LLL, BitFS, Bowser 2"),
    ("ENVFX_WHIRLPOOL_BUBBLES", "Whirpool Bubbles", "Used in DDD where whirpool is"),
    ("ENVFX_JETSTREAM_BUBBLES", "Jetstream Bubbles", "Used in JRB, DDD where jetstream is"),
]

enumCameraMode = [
    ("Custom", "Custom", "Custom"),
    ("CAMERA_MODE_NONE", "None", "None"),
    ("CAMERA_MODE_RADIAL", "Radial", "Radial"),
    ("CAMERA_MODE_OUTWARD_RADIAL", "Outward Radial", "Outward Radial"),
    ("CAMERA_MODE_BEHIND_MARIO", "Behind Mario", "Behind Mario"),
    ("CAMERA_MODE_CLOSE", "Close", "Close"),
    ("CAMERA_MODE_C_UP", "C Up", "C Up"),
    ("CAMERA_MODE_WATER_SURFACE", "Water Surface", "Water Surface"),
    ("CAMERA_MODE_SLIDE_HOOT", "Slide/Hoot", "Slide/Hoot"),
    ("CAMERA_MODE_INSIDE_CANNON", "Inside Cannon", "Inside Cannon"),
    ("CAMERA_MODE_BOSS_FIGHT", "Boss Fight", "Boss Fight"),
    ("CAMERA_MODE_PARALLEL_TRACKING", "Parallel Tracking", "Parallel Tracking"),
    ("CAMERA_MODE_FIXED", "Fixed", "Fixed"),
    ("CAMERA_MODE_8_DIRECTIONS", "8 Directions", "8 Directions"),
    ("CAMERA_MODE_FREE_ROAM", "Free Roam", "Free Roam"),
    ("CAMERA_MODE_SPIRAL_STAIRS", "Spiral Stairs", "Spiral Stairs"),
]

enumBackground = [
    ("OCEAN_SKY", "Ocean Sky", "Ocean Sky"),
    ("FLAMING_SKY", "Flaming Sky", "Flaming Sky"),
    ("UNDERWATER_CITY", "Underwater City", "Underwater City"),
    ("BELOW_CLOUDS", "Below Clouds", "Below Clouds"),
    ("SNOW_MOUNTAINS", "Snow Mountains", "Snow Mountains"),
    ("DESERT", "Desert", "Desert"),
    ("HAUNTED", "Haunted", "Haunted"),
    ("GREEN_SKY", "Green Sky", "Green Sky"),
    ("ABOVE_CLOUDS", "Above Clouds", "Above Clouds"),
    ("PURPLE_SKY", "Purple Sky", "Purple Sky"),
    ("CUSTOM", "Custom", "Custom"),
]

backgroundSegments = {
    "OCEAN_SKY": "water",
    "FLAMING_SKY": "bitfs",
    "UNDERWATER_CITY": "wdw",
    "BELOW_CLOUDS": "cloud_floor",
    "SNOW_MOUNTAINS": "ccm",
    "DESERT": "ssl",
    "HAUNTED": "bbh",
    "GREEN_SKY": "bidw",
    "ABOVE_CLOUDS": "clouds",
    "PURPLE_SKY": "bits",
}

enumWaterBoxType = [("Water", "Water", "Water"), ("Toxic Haze", "Toxic Haze", "Toxic Haze")]


class InlineGeolayoutObjConfig:
    def __init__(
        self,
        name,
        geo_node,
        can_have_dl=False,
        must_have_dl=False,
        must_have_geo=False,
        uses_location=False,
        uses_rotation=False,
        uses_scale=False,
    ):
        self.name = name
        self.geo_node = geo_node
        self.can_have_dl = can_have_dl or must_have_dl
        self.must_have_dl = must_have_dl
        self.must_have_geo = must_have_geo
        self.uses_location = uses_location
        self.uses_rotation = uses_rotation
        self.uses_scale = uses_scale


inlineGeoLayoutObjects = {
    "Geo ASM": InlineGeolayoutObjConfig("Geo ASM", FunctionNode),
    "Geo Branch": InlineGeolayoutObjConfig("Geo Branch", JumpNode, must_have_geo=True),
    "Geo Translate/Rotate": InlineGeolayoutObjConfig(
        "Geo Translate/Rotate", TranslateRotateNode, can_have_dl=True, uses_location=True, uses_rotation=True
    ),
    "Geo Translate Node": InlineGeolayoutObjConfig(
        "Geo Translate Node", TranslateNode, can_have_dl=True, uses_location=True
    ),
    "Geo Rotation Node": InlineGeolayoutObjConfig(
        "Geo Rotation Node", RotateNode, can_have_dl=True, uses_rotation=True
    ),
    "Geo Billboard": InlineGeolayoutObjConfig("Geo Billboard", BillboardNode, can_have_dl=True, uses_location=True),
    "Geo Scale": InlineGeolayoutObjConfig("Geo Scale", ScaleNode, can_have_dl=True, uses_scale=True),
    "Geo Displaylist": InlineGeolayoutObjConfig("Geo Displaylist", DisplayListNode, must_have_dl=True),
    "Custom": InlineGeolayoutObjConfig("Custom", "CustomCmd"),
}

# When adding new types related to geolayout,
# Make sure to add exceptions to enumSM64EmptyWithGeolayout
enumObjectType = [
    ("None", "None", "None", 0),
    ("Level Root", "Level Root", "Level Root", 1),
    ("Area Root", "Area Root", "Area Root", 2),
    ("Object", "Object", "Object", 3),
    ("Macro", "Macro", "Macro", 4),
    ("Special", "Special", "Special", 5),
    ("Mario Start", "Mario Start", "Mario Start", 6),
    ("Whirlpool", "Whirlpool", "Whirlpool", 7),
    ("Water Box", "Water Box", "Water Box", 8),
    ("Camera Volume", "Camera Volume", "Camera Volume", 9),
    ("Switch", "Switch Node", "Switch Node", 10),
    ("Puppycam Volume", "Puppycam Volume", "Puppycam Volume", 11),
    ("", "Inline Geolayout Commands", "", 12),  # This displays as a column header for the next set of options
    *[(key, key, key, i) for i, key in enumerate(list(inlineGeoLayoutObjects.keys())[:-1], start=13)],  # exclude custom
    ("", "", "", 12),
    ("Custom", "Custom", "Custom level script command", 21),
]

enumPuppycamMode = [
    ("Custom", "Custom", "Custom"),
    ("NC_MODE_NORMAL", "Normal", "Normal"),
    ("NC_MODE_SLIDE", "Slide", "Slide"),
    ("NC_MODE_FIXED", "Fixed Position", "Fixed Position"),
    ("NC_MODE_2D", "Two Dimensional", "Two Dimensional"),
    ("NC_MODE_8D", "8 Directions", "8 Directions"),
    ("NC_MODE_FIXED_NOMOVE", "Fixed, No Move", "Fixed, No Move"),
    ("NC_MODE_NOTURN", "No Turning", "No Turning"),
    ("NC_MODE_NOROTATE", "No Rotation", "No Rotation"),
]

enumPuppycamFlags = [
    ("NC_FLAG_XTURN", "X Turn", "the camera's yaw can be moved by the player."),
    ("NC_FLAG_YTURN", "Y Turn", "the camera's pitch can be moved by the player."),
    ("NC_FLAG_ZOOM", "Zoom", "the camera's distance can be set by the player."),
    ("NC_FLAG_8D", "8 Directions", "the camera will snap to an 8 directional axis"),
    ("NC_FLAG_4D", "4 Directions", "the camera will snap to a 4 directional axis"),
    ("NC_FLAG_2D", "2D", "the camera will stick to 2D."),
    ("NC_FLAG_FOCUSX", "Use X Focus", "the camera will point towards its focus on the X axis."),
    ("NC_FLAG_FOCUSY", "Use Y Focus", "the camera will point towards its focus on the Y axis."),
    ("NC_FLAG_FOCUSZ", "Use Z Focus", "the camera will point towards its focus on the Z axis."),
    ("NC_FLAG_POSX", "Move on X axis", "the camera will move along the X axis."),
    ("NC_FLAG_POSY", "Move on Y axis", "the camera will move along the Y axis."),
    ("NC_FLAG_POSZ", "Move on Z axis", "the camera will move along the Z axis."),
    ("NC_FLAG_COLLISION", "Collision", "the camera will collide and correct itself with terrain."),
    (
        "NC_FLAG_SLIDECORRECT",
        "Slide Correction",
        "the camera will attempt to centre itself behind Mario whenever he's sliding.",
    ),
]


class SM64_Object:
    def __init__(self, model, position, rotation, behaviour, bparam, acts, name):
        self.model = model
        self.behaviour = behaviour
        self.bparam = bparam
        self.acts = acts
        self.position = position
        self.rotation = rotation
        self.name = name  # to sort by when exporting

    def to_c(self, _depth=0):
        if self.acts == 0x1F:
            return (
                "OBJECT("
                + str(self.model)
                + ", "
                + str(int(round(self.position[0])))
                + ", "
                + str(int(round(self.position[1])))
                + ", "
                + str(int(round(self.position[2])))
                + ", "
                + str(int(round(math.degrees(self.rotation[0]))))
                + ", "
                + str(int(round(math.degrees(self.rotation[1]))))
                + ", "
                + str(int(round(math.degrees(self.rotation[2]))))
                + ", "
                + str(self.bparam)
                + ", "
                + str(self.behaviour)
                + ")"
            )
        else:
            return (
                "OBJECT_WITH_ACTS("
                + str(self.model)
                + ", "
                + str(int(round(self.position[0])))
                + ", "
                + str(int(round(self.position[1])))
                + ", "
                + str(int(round(self.position[2])))
                + ", "
                + str(int(round(math.degrees(self.rotation[0]))))
                + ", "
                + str(int(round(math.degrees(self.rotation[1]))))
                + ", "
                + str(int(round(math.degrees(self.rotation[2]))))
                + ", "
                + str(self.bparam)
                + ", "
                + str(self.behaviour)
                + ", "
                + str(self.acts)
                + ")"
            )


class SM64_Whirpool:
    def __init__(self, index, condition, strength, position):
        self.index = index
        self.condition = condition
        self.strength = strength
        self.position = position
        self.name = "whirlpool"  # for sorting

    def to_c(self, _depth=0):
        return (
            "WHIRPOOL("
            + str(self.index)
            + ", "
            + str(self.condition)
            + ", "
            + str(int(round(self.position[0])))
            + ", "
            + str(int(round(self.position[1])))
            + ", "
            + str(int(round(self.position[2])))
            + ", "
            + str(self.strength)
            + ")"
        )


class SM64_Macro_Object:
    def __init__(self, preset, position, rotation, bparam):
        self.preset = preset
        self.bparam = bparam
        self.position = position
        self.rotation = rotation

    def to_c(self, _depth=0):
        if self.bparam is None:
            return (
                "MACRO_OBJECT("
                + str(self.preset)
                + ", "
                + str(int(round(math.degrees(self.rotation[1]))))
                + ", "
                + str(int(round(self.position[0])))
                + ", "
                + str(int(round(self.position[1])))
                + ", "
                + str(int(round(self.position[2])))
                + ")"
            )
        else:
            return (
                "MACRO_OBJECT_WITH_BEH_PARAM("
                + str(self.preset)
                + ", "
                + str(int(round(math.degrees(self.rotation[1]))))
                + ", "
                + str(int(round(self.position[0])))
                + ", "
                + str(int(round(self.position[1])))
                + ", "
                + str(int(round(self.position[2])))
                + ", "
                + str(self.bparam)
                + ")"
            )


class SM64_Special_Object:
    def __init__(self, preset, position, rotation, bparam):
        self.preset = preset
        self.bparam = bparam
        self.position = position
        self.rotation = rotation

    def to_binary(self):
        data = int(self.preset).to_bytes(2, "big")
        if len(self.position) > 3:
            raise PluginError("Object position should not be " + str(len(self.position) + " fields long."))
        for index in self.position:
            data.extend(int(round(index)).to_bytes(2, "big", signed=False))
        if self.rotation is not None:
            data.extend(int(round(math.degrees(self.rotation[1]))).to_bytes(2, "big"))
            if self.bparam is not None:
                data.extend(int(self.bparam).to_bytes(2, "big"))
        return data

    def to_c(self, _depth=0):
        if self.rotation is None:
            return (
                "SPECIAL_OBJECT("
                + str(self.preset)
                + ", "
                + str(int(round(self.position[0])))
                + ", "
                + str(int(round(self.position[1])))
                + ", "
                + str(int(round(self.position[2])))
                + ")"
            )
        elif self.bparam is None:
            return (
                "SPECIAL_OBJECT_WITH_YAW("
                + str(self.preset)
                + ", "
                + str(int(round(self.position[0])))
                + ", "
                + str(int(round(self.position[1])))
                + ", "
                + str(int(round(self.position[2])))
                + ", "
                + str(int(round(math.degrees(self.rotation[1]))))
                + ")"
            )
        else:
            return (
                "SPECIAL_OBJECT_WITH_YAW_AND_PARAM("
                + str(self.preset)
                + ", "
                + str(int(round(self.position[0])))
                + ", "
                + str(int(round(self.position[1])))
                + ", "
                + str(int(round(self.position[2])))
                + ", "
                + str(int(round(math.degrees(self.rotation[1]))))
                + ", "
                + str(self.bparam)
                + ")"
            )


class SM64_Mario_Start:
    def __init__(self, area, position, rotation):
        self.area = area
        self.position = position
        self.rotation = rotation
        self.name = "Mario"  # for sorting

    def to_c(self, _depth=0):
        return (
            "MARIO_POS("
            + str(self.area)
            + ", "
            + str(int(round(math.degrees(self.rotation[1]))))
            + ", "
            + str(int(round(self.position[0])))
            + ", "
            + str(int(round(self.position[1])))
            + ", "
            + str(int(round(self.position[2])))
            + ")"
        )


class SM64_Area:
    def __init__(
        self, index, music_seq, music_preset, terrain_type, geolayout, collision, warpNodes, name, startDialog
    ):
        self.cameraVolumes = []
        self.puppycamVolumes = []
        self.name = toAlnum(name)
        self.geolayout = geolayout
        self.collision = collision
        self.index = index
        self.objects = []
        self.macros = []
        self.specials = []
        self.water_boxes = []
        self.music_preset = music_preset
        self.music_seq = music_seq
        self.terrain_type = terrain_type
        self.warpNodes = warpNodes
        self.mario_start = None
        self.splines = []
        self.startDialog = startDialog
        self.custom_cmds = []

    def macros_name(self):
        return self.name + "_macro_objs"

    def to_c_script(self, includeRooms, persistentBlockString: str = ""):
        data = ""
        data += "\tAREA(" + str(self.index) + ", " + self.geolayout.name + "),\n"
        for warpNode in self.warpNodes:
            data += "\t\t" + warpNode + ",\n"
        # export objects in name order
        for obj in sorted(self.objects, key=(lambda obj: obj.name)):
            data += "\t\t" + obj.to_c(2) + ",\n"
        data += "\t\tTERRAIN(" + self.collision.name + "),\n"
        if includeRooms:
            data += "\t\tROOMS(" + self.collision.rooms_name() + "),\n"
        data += "\t\tMACRO_OBJECTS(" + self.macros_name() + "),\n"
        if self.music_seq is None:
            data += "\t\tSTOP_MUSIC(0),\n"
        else:
            data += "\t\tSET_BACKGROUND_MUSIC(" + self.music_preset + ", " + self.music_seq + "),\n"
        if self.startDialog is not None:
            data += "\t\tSHOW_DIALOG(0x00, " + self.startDialog + "),\n"
        data += "\t\tTERRAIN_TYPE(" + self.terrain_type + "),\n"
        data += f"{persistentBlockString}\n"
        data += "\tEND_AREA(),\n"
        return data

    def to_c_macros(self):
        data = CData()
        data.header = "extern const MacroObject " + self.macros_name() + "[];\n"
        data.source += "const MacroObject " + self.macros_name() + "[] = {\n"
        for macro in self.macros:
            data.source += "\t" + macro.to_c(1) + ",\n"
        data.source += "\tMACRO_OBJECT_END(),\n};\n\n"

        return data

    def to_c_camera_volumes(self):
        data = ""
        for camVolume in self.cameraVolumes:
            data += "\t" + camVolume.to_c(1) + ",\n"
        return data

    def to_c_puppycam_volumes(self):
        data = ""
        for puppycamVolume in self.puppycamVolumes:
            data += "\t" + puppycamVolume.to_c(1) + ",\n"
        return data

    def hasCutsceneSpline(self):
        for spline in self.splines:
            if spline.splineType == "Cutscene":
                return True
        return False

    def to_c_splines(self):
        data = CData()
        for spline in self.splines:
            data.append(spline.to_c())
        if self.hasCutsceneSpline():
            data.source = '#include "src/game/camera.h"\n\n' + data.source
            data.header = '#include "src/game/camera.h"\n\n' + data.header
        return data


class CollisionWaterBox:
    def __init__(self, waterBoxType, position, scale, emptyScale):
        # The scale ordering is due to the fact that scaling happens AFTER rotation.
        # Thus the translation uses Y-up, while the scale uses Z-up.
        self.waterBoxType = waterBoxType
        self.low = (position[0] - scale[0] * emptyScale, position[2] - scale[1] * emptyScale)
        self.high = (position[0] + scale[0] * emptyScale, position[2] + scale[1] * emptyScale)
        self.height = position[1] + scale[2] * emptyScale

    def to_binary(self):
        data = bytearray([0x00, 0x00 if self.waterBoxType == "Water" else 0x32])
        data.extend(int(round(self.low[0])).to_bytes(2, "big", signed=True))
        data.extend(int(round(self.low[1])).to_bytes(2, "big", signed=True))
        data.extend(int(round(self.high[0])).to_bytes(2, "big", signed=True))
        data.extend(int(round(self.high[1])).to_bytes(2, "big", signed=True))
        data.extend(int(round(self.height)).to_bytes(2, "big", signed=True))
        return data

    def to_c(self, _depth=0):
        data = (
            "COL_WATER_BOX("
            + ("0x00" if self.waterBoxType == "Water" else "0x32")
            + ", "
            + str(int(round(self.low[0])))
            + ", "
            + str(int(round(self.low[1])))
            + ", "
            + str(int(round(self.high[0])))
            + ", "
            + str(int(round(self.high[1])))
            + ", "
            + str(int(round(self.height)))
            + ")"
        )
        return data


class CameraVolume:
    def __init__(self, area, functionName, position, rotation, scale, emptyScale):
        # The scale ordering is due to the fact that scaling happens AFTER rotation.
        # Thus the translation uses Y-up, while the scale uses Z-up.
        self.area = area
        self.functionName = functionName
        self.position = position
        self.scale = mathutils.Vector((scale[0], scale[2], scale[1])) * emptyScale
        self.rotation = rotation

    def to_binary(self):
        raise PluginError("Binary exporting not implemented for camera volumens.")

    def to_c(self, _depth=0):
        data = (
            "{"
            + str(self.area)
            + ", "
            + str(self.functionName)
            + ", "
            + str(int(round(self.position[0])))
            + ", "
            + str(int(round(self.position[1])))
            + ", "
            + str(int(round(self.position[2])))
            + ", "
            + str(int(round(self.scale[0])))
            + ", "
            + str(int(round(self.scale[1])))
            + ", "
            + str(int(round(self.scale[2])))
            + ", "
            + str(convertRadiansToS16(self.rotation[1]))
            + "}"
        )
        return data


class PuppycamVolume:
    def __init__(self, area, level, permaswap, functionName, position, scale, emptyScale, camPos, camFocus, mode):
        self.level = level
        self.area = area
        self.functionName = functionName
        self.permaswap = permaswap
        self.mode = mode

        # camPos and camFocus are in blender scale, z-up
        # xyz, beginning and end
        self.begin = (position[0] - scale[0], position[1] - scale[2], position[2] - scale[1])
        self.end = (position[0] + scale[0], position[1] + scale[2], position[2] + scale[1])
        camScaleValue = bpy.context.scene.fast64.sm64.blender_to_sm64_scale

        # xyz for pos and focus obtained from chosen empties or from selected camera (32767 is ignore flag)
        if camPos != (32767, 32767, 32767):
            self.camPos = (camPos[0] * camScaleValue, camPos[2] * camScaleValue, camPos[1] * camScaleValue * -1)
        else:
            self.camPos = camPos

        if camFocus != (32767, 32767, 32767):
            self.camFocus = (camFocus[0] * camScaleValue, camFocus[2] * camScaleValue, camFocus[1] * camScaleValue * -1)
        else:
            self.camFocus = camFocus

    def to_binary(self):
        raise PluginError("Binary exporting not implemented for puppycam volumes.")

    def to_c(self, _depth=0):
        data = (
            "{"
            + str(self.level)
            + ", "
            + str(self.area)
            + ", "
            + ("1" if self.permaswap else "0")
            + ", "
            + str(self.mode)
            + (", &" if str(self.functionName) != "0" else ", ")
            + str(self.functionName)
            + ", "
            + str(int(round(self.begin[0])))
            + ", "
            + str(int(round(self.begin[1])))
            + ", "
            + str(int(round(self.begin[2])))
            + ", "
            + str(int(round(self.end[0])))
            + ", "
            + str(int(round(self.end[1])))
            + ", "
            + str(int(round(self.end[2])))
            + ", "
            + str(int(round(self.camPos[0])))
            + ", "
            + str(int(round(self.camPos[1])))
            + ", "
            + str(int(round(self.camPos[2])))
            + ", "
            + str(int(round(self.camFocus[0])))
            + ", "
            + str(int(round(self.camFocus[1])))
            + ", "
            + str(int(round(self.camFocus[2])))
            + "}"
        )
        return data


def exportAreaCommon(areaObj, transformMatrix, geolayout, collision, name):
    selectSingleObject(areaObj)

    if not areaObj.noMusic:
        if areaObj.musicSeqEnum != "Custom":
            musicSeq = areaObj.musicSeqEnum
        else:
            musicSeq = areaObj.music_seq
    else:
        musicSeq = None

    if areaObj.terrainEnum != "Custom":
        terrainType = areaObj.terrainEnum
    else:
        terrainType = areaObj.terrain_type

    area = SM64_Area(
        areaObj.areaIndex,
        musicSeq,
        areaObj.music_preset,
        terrainType,
        geolayout,
        collision,
        [areaObj.warpNodes[i].to_c() for i in range(len(areaObj.warpNodes))],
        name,
        areaObj.startDialog if areaObj.showStartDialog else None,
    )

    start_process_sm64_objects(areaObj, area, transformMatrix, False)

    return area


# These are all done in reference to refresh 8
def handleRefreshDiffModelIDs(modelID):
    refresh_version = bpy.context.scene.fast64.sm64.refresh_version
    if refresh_version == "Refresh 6":
        if modelID == "MODEL_TWEESTER":
            modelID = "MODEL_TORNADO"
    elif refresh_version == {"Refresh 3", "Refresh 4", "Refresh 5"}:
        if modelID == "MODEL_TWEESTER":
            modelID = "MODEL_TORNADO"
        elif modelID == "MODEL_WAVE_TRAIL":
            modelID = "MODEL_WATER_WAVES"
        elif modelID == "MODEL_IDLE_WATER_WAVE":
            modelID = "MODEL_WATER_WAVES_SURF"
        elif modelID == "MODEL_SMALL_WATER_SPLASH":
            modelID = "MODEL_SPOT_ON_GROUND"

    return modelID


def start_process_sm64_objects(obj, area, transformMatrix, specialsOnly):
    # spaceRotation = mathutils.Quaternion((1, 0, 0), math.radians(90.0)).to_matrix().to_4x4()

    # We want translations to be relative to area obj, but rotation/scale to be world space
    translation, rotation, scale = obj.matrix_world.decompose()
    process_sm64_objects(obj, area, mathutils.Matrix.Translation(translation), transformMatrix, specialsOnly)


def process_sm64_objects(obj, area, rootMatrix, transformMatrix, specialsOnly):
    translation, originalRotation, scale = (transformMatrix @ rootMatrix.inverted() @ obj.matrix_world).decompose()

    final_transform = (
        mathutils.Matrix.Translation(translation)
        @ originalRotation.to_matrix().to_4x4()
        @ mathutils.Matrix.Diagonal(scale).to_4x4()
    )

    # Hacky solution to handle Z-up to Y-up conversion
    rotation = (originalRotation @ y_up_to_z_up).to_euler("ZXY")

    if obj.type == "EMPTY":
        if obj.sm64_obj_type == "Area Root" and obj.areaIndex != area.index:
            return
        obj_props: SM64_ObjectProperties = obj.fast64.sm64
        if obj.sm64_obj_type == "Custom" and (
            (obj_props.custom.cmd_type == "Collision" and specialsOnly)
            or ((obj_props.custom.cmd_type == "Level") and not specialsOnly)
        ):
            # HACK: alternatively we could just ignore transformMatrix since it only has the blender to sm64 scale
            sm64_scale = bpy.context.scene.fast64.sm64.blender_to_sm64_scale
            reverse = mathutils.Matrix.Diagonal((sm64_scale,) * 3).to_4x4().inverted()
            local_matrix = reverse @ final_transform @ yUpToZUp
            cmd = obj_props.custom.get_final_cmd(
                obj,
                bpy.context.scene.fast64.sm64.blender_to_sm64_scale,
                reverse @ (transformMatrix @ obj.matrix_world) @ yUpToZUp,
                local_matrix,
                name=obj.name,
            )
            if specialsOnly:
                area.specials.append(cmd)
            else:
                if obj_props.custom.preset != "NONE":
                    if obj_props.custom.section == "FORCE_LEVEL":
                        area.custom_cmds.append(cmd)
                        return
                    elif obj_props.custom.section == "LEVEL":
                        raise PluginError(
                            f"Object {obj.name} is parented to an area but should be parented to the level root instead."
                        )
                area.objects.append(cmd)
        elif specialsOnly:
            if obj.sm64_obj_type == "Special":
                preset = obj.sm64_special_enum if obj.sm64_special_enum != "Custom" else obj.sm64_obj_preset
                area.specials.append(
                    SM64_Special_Object(
                        preset,
                        translation,
                        rotation if obj.sm64_obj_set_yaw else None,
                        obj.fast64.sm64.game_object.get_behavior_params()
                        if (obj.sm64_obj_set_yaw and obj.sm64_obj_set_bparam)
                        else None,
                    )
                )
            elif obj.sm64_obj_type == "Water Box":
                checkIdentityRotation(obj, rotation.to_quaternion(), False)
                area.water_boxes.append(CollisionWaterBox(obj.waterBoxType, translation, scale, obj.empty_display_size))
        else:
            if obj.sm64_obj_type == "Object":
                modelID = obj.sm64_model_enum if obj.sm64_model_enum != "Custom" else obj.sm64_obj_model
                modelID = handleRefreshDiffModelIDs(modelID)
                behaviour = (
                    convert_addr_to_func(obj.sm64_behaviour_enum)
                    if obj.sm64_behaviour_enum != "Custom"
                    else obj.sm64_obj_behaviour
                )
                area.objects.append(
                    SM64_Object(
                        modelID,
                        translation,
                        rotation,
                        behaviour,
                        obj.fast64.sm64.game_object.get_behavior_params(),
                        get_act_string(obj),
                        obj.name,
                    )
                )
            elif obj.sm64_obj_type == "Macro":
                macro = obj.sm64_macro_enum if obj.sm64_macro_enum != "Custom" else obj.sm64_obj_preset
                area.macros.append(
                    SM64_Macro_Object(
                        macro,
                        translation,
                        rotation,
                        obj.fast64.sm64.game_object.get_behavior_params() if obj.sm64_obj_set_bparam else None,
                    )
                )
            elif obj.sm64_obj_type == "Mario Start":
                mario_start = SM64_Mario_Start(obj.sm64_obj_mario_start_area, translation, rotation)
                area.objects.append(mario_start)
                area.mario_start = mario_start
            elif obj.sm64_obj_type == "Trajectory":
                pass
            elif obj.sm64_obj_type == "Whirpool":
                area.objects.append(
                    SM64_Whirpool(obj.whirlpool_index, obj.whirpool_condition, obj.whirpool_strength, translation)
                )
            elif obj.sm64_obj_type == "Camera Volume":
                checkIdentityRotation(obj, rotation.to_quaternion(), True)
                if obj.cameraVolumeGlobal:
                    triggerIndex = -1
                else:
                    triggerIndex = area.index
                area.cameraVolumes.append(
                    CameraVolume(
                        triggerIndex,
                        obj.cameraVolumeFunction,
                        translation,
                        rotation,
                        scale,
                        obj.empty_display_size,
                    )
                )

            elif obj.sm64_obj_type == "Puppycam Volume":
                checkIdentityRotation(obj, rotation.to_quaternion(), False)

                triggerIndex = area.index
                puppycamProp = obj.puppycamProp
                if puppycamProp.puppycamUseFlags:
                    puppycamModeString = "0"
                    if puppycamProp.NC_FLAG_XTURN:
                        puppycamModeString += " | NC_FLAG_XTURN"
                    if puppycamProp.NC_FLAG_YTURN:
                        puppycamModeString += " | NC_FLAG_YTURN"
                    if puppycamProp.NC_FLAG_ZOOM:
                        puppycamModeString += " | NC_FLAG_ZOOM"
                    if puppycamProp.NC_FLAG_8D:
                        puppycamModeString += " | NC_FLAG_8D"
                    if puppycamProp.NC_FLAG_4D:
                        puppycamModeString += " | NC_FLAG_4D"
                    if puppycamProp.NC_FLAG_2D:
                        puppycamModeString += " | NC_FLAG_2D"
                    if puppycamProp.NC_FLAG_FOCUSX:
                        puppycamModeString += " | NC_FLAG_FOCUSX"
                    if puppycamProp.NC_FLAG_FOCUSY:
                        puppycamModeString += " | NC_FLAG_FOCUSY"
                    if puppycamProp.NC_FLAG_FOCUSZ:
                        puppycamModeString += " | NC_FLAG_FOCUSZ"
                    if puppycamProp.NC_FLAG_POSX:
                        puppycamModeString += " | NC_FLAG_POSX"
                    if puppycamProp.NC_FLAG_POSY:
                        puppycamModeString += " | NC_FLAG_POSY"
                    if puppycamProp.NC_FLAG_POSZ:
                        puppycamModeString += " | NC_FLAG_POSZ"
                    if puppycamProp.NC_FLAG_COLLISION:
                        puppycamModeString += " | NC_FLAG_COLLISION"
                    if puppycamProp.NC_FLAG_SLIDECORRECT:
                        puppycamModeString += " | NC_FLAG_SLIDECORRECT"
                else:
                    puppycamModeString = (
                        puppycamProp.puppycamMode
                        if puppycamProp.puppycamMode != "Custom"
                        else puppycamProp.puppycamType
                    )

                if (not puppycamProp.puppycamUseEmptiesForPos) and puppycamProp.puppycamCamera is not None:
                    puppycamCamPosCoords = puppycamProp.puppycamCamera.location
                elif puppycamProp.puppycamUseEmptiesForPos and puppycamProp.puppycamCamPos != "":
                    puppycamPosObject = bpy.context.scene.objects[puppycamProp.puppycamCamPos]
                    puppycamCamPosCoords = puppycamPosObject.location
                else:
                    puppycamCamPosCoords = (32767, 32767, 32767)

                if (not puppycamProp.puppycamUseEmptiesForPos) and puppycamProp.puppycamCamera is not None:
                    puppycamCamFocusCoords = (puppycamProp.puppycamCamera.matrix_local @ mathutils.Vector((0, 0, -1)))[
                        :
                    ]
                elif puppycamProp.puppycamUseEmptiesForPos and puppycamProp.puppycamCamFocus != "":
                    puppycamFocObject = bpy.context.scene.objects[puppycamProp.puppycamCamFocus]
                    puppycamCamFocusCoords = puppycamFocObject.location
                else:
                    puppycamCamFocusCoords = (32767, 32767, 32767)

                area.puppycamVolumes.append(
                    PuppycamVolume(
                        triggerIndex,
                        levelIDNames[bpy.context.scene.fast64.sm64.export_level_name],
                        puppycamProp.puppycamVolumePermaswap,
                        puppycamProp.puppycamVolumeFunction,
                        translation,
                        scale,
                        obj.empty_display_size,
                        puppycamCamPosCoords,
                        puppycamCamFocusCoords,
                        puppycamModeString,
                    )
                )

    elif not specialsOnly and assertCurveValid(obj):
        area.splines.append(convertSplineObject(area.name + "_spline_" + obj.name, obj, final_transform))

    for child in obj.children:
        process_sm64_objects(child, area, rootMatrix, transformMatrix, specialsOnly)


def get_act_string(obj):
    if (
        obj.sm64_obj_use_act1
        and obj.sm64_obj_use_act2
        and obj.sm64_obj_use_act3
        and obj.sm64_obj_use_act4
        and obj.sm64_obj_use_act5
        and obj.sm64_obj_use_act6
    ):
        return 0x1F
    elif (
        not obj.sm64_obj_use_act1
        and not obj.sm64_obj_use_act2
        and not obj.sm64_obj_use_act3
        and not obj.sm64_obj_use_act4
        and not obj.sm64_obj_use_act5
        and not obj.sm64_obj_use_act6
    ):
        return 0
    else:
        data = ""
        if obj.sm64_obj_use_act1:
            data += (" | " if len(data) > 0 else "") + "ACT_1"
        if obj.sm64_obj_use_act2:
            data += (" | " if len(data) > 0 else "") + "ACT_2"
        if obj.sm64_obj_use_act3:
            data += (" | " if len(data) > 0 else "") + "ACT_3"
        if obj.sm64_obj_use_act4:
            data += (" | " if len(data) > 0 else "") + "ACT_4"
        if obj.sm64_obj_use_act5:
            data += (" | " if len(data) > 0 else "") + "ACT_5"
        if obj.sm64_obj_use_act6:
            data += (" | " if len(data) > 0 else "") + "ACT_6"
        return data


class SearchModelIDEnumOperator(bpy.types.Operator):
    bl_idname = "object.search_model_id_enum_operator"
    bl_label = "Search Model IDs"
    bl_property = "sm64_model_enum"
    bl_options = {"REGISTER", "UNDO"}

    sm64_model_enum: bpy.props.EnumProperty(items=enumModelIDs)

    def execute(self, context):
        context.object.sm64_model_enum = self.sm64_model_enum
        bpy.context.region.tag_redraw()
        self.report({"INFO"}, "Selected: " + self.sm64_model_enum)
        return {"FINISHED"}

    def invoke(self, context, event):
        context.window_manager.invoke_search_popup(self)
        return {"RUNNING_MODAL"}


class SearchBehaviourEnumOperator(bpy.types.Operator):
    bl_idname = "object.search_behaviour_enum_operator"
    bl_label = "Search Behaviours"
    bl_property = "sm64_behaviour_enum"
    bl_options = {"REGISTER", "UNDO"}

    sm64_behaviour_enum: bpy.props.EnumProperty(items=enumBehaviourPresets)

    def execute(self, context):
        context.object.sm64_behaviour_enum = self.sm64_behaviour_enum
        bpy.context.region.tag_redraw()
        name = convert_addr_to_func(self.sm64_behaviour_enum) if self.sm64_behaviour_enum != "Custom" else "Custom"
        self.report({"INFO"}, "Selected: " + name)
        return {"FINISHED"}

    def invoke(self, context, event):
        context.window_manager.invoke_search_popup(self)
        return {"RUNNING_MODAL"}


class SearchMacroEnumOperator(bpy.types.Operator):
    bl_idname = "object.search_macro_enum_operator"
    bl_label = "Search Macros"
    bl_property = "sm64_macro_enum"
    bl_options = {"REGISTER", "UNDO"}

    sm64_macro_enum: bpy.props.EnumProperty(items=enumMacrosNames)

    def execute(self, context):
        context.object.sm64_macro_enum = self.sm64_macro_enum
        bpy.context.region.tag_redraw()
        self.report({"INFO"}, "Selected: " + self.sm64_macro_enum)
        return {"FINISHED"}

    def invoke(self, context, event):
        context.window_manager.invoke_search_popup(self)
        return {"RUNNING_MODAL"}


class SearchSpecialEnumOperator(bpy.types.Operator):
    bl_idname = "object.search_special_enum_operator"
    bl_label = "Search Specials"
    bl_property = "sm64_special_enum"
    bl_options = {"REGISTER", "UNDO"}

    sm64_special_enum: bpy.props.EnumProperty(items=enumSpecialsNames)

    def execute(self, context):
        context.object.sm64_special_enum = self.sm64_special_enum
        bpy.context.region.tag_redraw()
        self.report({"INFO"}, "Selected: " + self.sm64_special_enum)
        return {"FINISHED"}

    def invoke(self, context, event):
        context.window_manager.invoke_search_popup(self)
        return {"RUNNING_MODAL"}


class SM64ObjectPanel(bpy.types.Panel):
    bl_label = "Object Inspector"
    bl_idname = "OBJECT_PT_SM64_Object_Inspector"
    bl_space_type = "PROPERTIES"
    bl_region_type = "WINDOW"
    bl_context = "object"
    bl_options = {"HIDE_HEADER"}

    @classmethod
    def poll(cls, context):
        return context.scene.gameEditorMode == "SM64" and (
            context.object is not None and context.object.type == "EMPTY"
        )

    def draw_inline_obj(self, box: bpy.types.UILayout, obj: bpy.types.Object):
        obj_details: InlineGeolayoutObjConfig = inlineGeoLayoutObjects.get(obj.sm64_obj_type)

        # display transformation warnings
        warnings = set()
        if obj_details.uses_scale and not obj_scale_is_unified(obj):
            warnings.add("Object's scale must all be the same exact value (e.g. 2, 2, 2)")

        if not obj_details.uses_scale and not all_values_equal_x(obj.scale, 1):
            warnings.add("Object's scale values must all be set to 1")

        loc = obj.matrix_local.decompose()[0]
        if not obj_details.uses_location and not all_values_equal_x(loc, 0):
            warnings.add("Object's relative location must be set to 0")

        if not obj_details.uses_rotation and not all_values_equal_x(obj.rotation_euler, 0):
            warnings.add("Object's rotations must be set to 0")

        if len(warnings):
            warning_box = box.box()
            warning_box.alert = True
            warning_box.label(text="Warning: Unexpected export results from these issues:", icon="ERROR")
            for warning in warnings:
                warning_box.label(text=warning, icon="ERROR")
            warning_box.label(text=f'Relative location: {", ".join([str(l) for l in loc])}')

        if obj.sm64_obj_type == "Geo ASM":
            prop_split(box, obj.fast64.sm64.geo_asm, "func", "Function")
            prop_split(box, obj.fast64.sm64.geo_asm, "param", "Parameter")
            return

        if obj_details.can_have_dl:
            prop_split(box, obj, "draw_layer_static", "Draw Layer")

            if not obj_details.must_have_dl:
                prop_split(box, obj, "useDLReference", "Use DL Reference")

            if obj_details.must_have_dl or obj.useDLReference:
                # option to specify a mesh instead of string reference
                prop_split(box, obj, "dlReference", "Displaylist variable or hex address")

        if obj_details.must_have_geo:
            prop_split(box, obj, "geoReference", "Geolayout variable or hex address")

        if obj_details.uses_rotation or obj_details.uses_location or obj_details.uses_scale:
            info_box = box.box()
            info_box.label(text="Note: uses empty object's:")
            if obj_details.uses_location:
                info_box.label(text="Location", icon="DOT")
            if obj_details.uses_rotation:
                info_box.label(text="Rotation", icon="DOT")
            if obj_details.uses_scale:
                info_box.label(text="Scale", icon="DOT")

        if len(obj.children):
            if checkIsSM64PreInlineGeoLayout(obj):
                box.box().label(text="Children of this object will just be the following geo commands.")
            else:
                box.box().label(text="Children of this object will be wrapped in GEO_OPEN_NODE and GEO_CLOSE_NODE.")

    def draw_behavior_params(self, obj: bpy.types.Object, parent_box: bpy.types.UILayout):
        game_object = obj.fast64.sm64.game_object  # .bparams
        parent_box.separator()
        box = parent_box.box()
        box.label(text="Behavior Parameters")

        box.prop(game_object, "use_individual_params", text="Use Individual Behavior Params")

        if game_object.use_individual_params:
            individuals = box.box()
            individuals.label(text="Individual Behavior Parameters")
            column = individuals.column()
            for i in range(1, 5):
                row = column.row()
                row.prop(game_object, f"bparam{i}", text=f"Param {i}")
            individuals.separator(factor=0.25)
            individuals.label(text=f"Result: {game_object.get_combined_bparams()}")
        else:
            box.separator(factor=0.5)
            box.label(text="All Behavior Parameters")
            box.prop(game_object, "bparams", text="")
            parent_box.separator()

    def draw(self, context):
        sm64_props = context.scene.fast64.sm64

        prop_split(self.layout, context.scene, "gameEditorMode", "Game")
        box = self.layout.box().column()
        column = self.layout.box().column()  # added just for puppycam trigger importing
        box.box().label(text="SM64 Object Inspector")
        obj = context.object
        obj_props: SM64_ObjectProperties = obj.fast64.sm64

        prop_split(box, obj, "sm64_obj_type", "Object Type")
        if obj.sm64_obj_type == "Object":
            prop_split(box, obj, "sm64_model_enum", "Model")
            if obj.sm64_model_enum == "Custom":
                prop_split(box, obj, "sm64_obj_model", "Model ID")
            box.operator(SearchModelIDEnumOperator.bl_idname, icon="VIEWZOOM")
            box.box().label(text="Model IDs defined in include/model_ids.h.")
            prop_split(box, obj, "sm64_behaviour_enum", "Behaviour")
            if obj.sm64_behaviour_enum == "Custom":
                prop_split(box, obj, "sm64_obj_behaviour", "Behaviour Name")
            box.operator(SearchBehaviourEnumOperator.bl_idname, icon="VIEWZOOM")
            behaviourLabel = box.box()
            behaviourLabel.label(text="Behaviours defined in include/behaviour_data.h.")
            behaviourLabel.label(text="Actual contents in data/behaviour_data.c.")
            self.draw_behavior_params(obj, box)
            self.draw_acts(obj, box)

        elif obj.sm64_obj_type == "Macro":
            prop_split(box, obj, "sm64_macro_enum", "Preset")
            if obj.sm64_macro_enum == "Custom":
                prop_split(box, obj, "sm64_obj_preset", "Preset Name")
            box.operator(SearchMacroEnumOperator.bl_idname, icon="VIEWZOOM")
            box.box().label(text="Macro presets defined in include/macro_preset_names.h.")
            box.prop(obj, "sm64_obj_set_bparam", text="Set Behaviour Parameter")
            if obj.sm64_obj_set_bparam:
                self.draw_behavior_params(obj, box)

        elif obj.sm64_obj_type == "Special":
            prop_split(box, obj, "sm64_special_enum", "Preset")
            if obj.sm64_special_enum == "Custom":
                prop_split(box, obj, "sm64_obj_preset", "Preset Name")
            box.operator(SearchSpecialEnumOperator.bl_idname, icon="VIEWZOOM")
            box.box().label(text="Special presets defined in include/special_preset_names.h.")
            box.prop(obj, "sm64_obj_set_yaw", text="Set Yaw")
            if obj.sm64_obj_set_yaw:
                box.prop(obj, "sm64_obj_set_bparam", text="Set Behaviour Parameter")
                if obj.sm64_obj_set_bparam:
                    self.draw_behavior_params(obj, box)

        elif obj.sm64_obj_type == "Mario Start":
            prop_split(box, obj, "sm64_obj_mario_start_area", "Area")

        elif obj.sm64_obj_type == "Trajectory":
            pass

        elif obj.sm64_obj_type == "Whirlpool":
            prop_split(box, obj, "whirpool_index", "Index")
            prop_split(box, obj, "whirpool_condition", "Condition")
            prop_split(box, obj, "whirpool_strength", "Strength")
            pass

        elif obj.sm64_obj_type == "Water Box":
            prop_split(box, obj, "waterBoxType", "Water Box Type")
            box.box().label(text="Water box area defined by top face of box shaped empty.")
            box.box().label(text="No rotation allowed.")

        elif obj.sm64_obj_type == "Level Root":
            levelObj = obj.fast64.sm64.level
            if obj.useBackgroundColor:
                prop_split(box, obj, "backgroundColor", "Background Color")
                box.prop(obj, "useBackgroundColor")
            else:
                # prop_split(box, obj, 'backgroundID', 'Background ID')
                prop_split(box, obj, "background", "Background")
                if obj.background == "CUSTOM":
                    prop_split(box, levelObj, "backgroundID", "Custom ID")
                    prop_split(box, levelObj, "backgroundSegment", "Custom Background Segment")
                    segmentExportBox = box.box()
                    segmentExportBox.label(
                        text=f"Exported Segment: _{levelObj.backgroundSegment}_{sm64_props.compression_format}SegmentRomStart"
                    )
                box.prop(obj, "useBackgroundColor")
                # box.box().label(text = 'Background IDs defined in include/geo_commands.h.')
            box.prop(obj, "actSelectorIgnore")
            box.prop(obj, "setAsStartLevel")
            obj.fast64.sm64.segment_loads.draw_props(box)
            prop_split(box, obj, "acousticReach", "Acoustic Reach")
            obj.starGetCutscenes.draw(box)

        elif obj.sm64_obj_type == "Area Root":
            area_props = obj_props.area
            # Code that used to be in area inspector
            prop_split(box, obj, "areaIndex", "Area Index")
            box.prop(obj, "noMusic", text="Disable Music")
            if not obj.noMusic:
                prop_split(box, obj, "music_preset", "Music Preset")
                prop_split(box, obj, "musicSeqEnum", "Music Sequence")
                if obj.musicSeqEnum == "Custom":
                    prop_split(box, obj, "music_seq", "")

            prop_split(box, obj, "terrainEnum", "Terrain")
            if obj.terrainEnum == "Custom":
                prop_split(box, obj, "terrain_type", "")
            prop_split(box, obj, "envOption", "Environment Type")
            if obj.envOption == "Custom":
                prop_split(box, obj, "envType", "")
            prop_split(box, obj, "camOption", "Camera Type")
            if obj.camOption == "Custom":
                prop_split(box, obj, "camType", "")
            camBox = box.box()
            camBox.label(text="Warning: Camera modes can be overriden by area specific camera code.")
            camBox.label(text="Check the switch statment in camera_course_processing() in src/game/camera.c.")

            fog_box = box.box().column()
            fog_box.prop(area_props, "set_fog")
            fog_props = fog_box.column()
            fog_props.enabled = area_props.set_fog
            multilineLabel(
                fog_props,
                "All materials in the area with fog and\n"
                '"Use Area\'s Fog" enabled will use these fog\n'
                "settings.\n"
                "Each material will have its own fog\n"
                "applied as vanilla SM64 has no fog system.",
                icon="INFO",
            )
            prop_split(fog_props, obj, "area_fog_color", "Color")
            prop_split(fog_props, obj, "area_fog_position", "Position")

            if obj.areaIndex == 1 or obj.areaIndex == 2 or obj.areaIndex == 3:
                prop_split(box, obj, "echoLevel", "Echo Level")

            if obj.areaIndex == 1 or obj.areaIndex == 2 or obj.areaIndex == 3 or obj.areaIndex == 4:
                box.prop(obj, "zoomOutOnPause")

            box.prop(area_props, "disable_background")

            areaLayout = box.box()
            areaLayout.enabled = not obj.fast64.sm64.area.disable_background
            areaLayout.prop(obj, "areaOverrideBG")
            if obj.areaOverrideBG:
                prop_split(areaLayout, obj, "areaBGColor", "Background Color")

            box.prop(obj, "showStartDialog")
            if obj.showStartDialog:
                prop_split(box, obj, "startDialog", "Start Dialog")
                dialogBox = box.box()
                dialogBox.label(text="See text/us/dialogs.h for values.")
                dialogBox.label(text="See load_level_init_text() in src/game/level_update.c for conditions.")
            box.prop(obj, "enableRoomSwitch")
            if obj.enableRoomSwitch:
                infoBox = box.box()
                infoBox.label(
                    text="Every child hierarchy of the area root will be treated as its own room (except for the first one.)"
                )
                infoBox.label(
                    text='You can use empties with the "None" type as empty geolayout nodes to group related geometry under.'
                )
                infoBox.label(text="Children will ordered alphabetically, with the first child being always visible.")
            box.prop(obj, "useDefaultScreenRect")
            if not obj.useDefaultScreenRect:
                prop_split(box, obj, "screenPos", "Screen Position")
                prop_split(box, obj, "screenSize", "Screen Size")

            prop_split(box, obj, "clipPlanes", "Clip Planes")

            box.label(text="Warp Nodes")
            box.operator(AddWarpNode.bl_idname).option = len(obj.warpNodes)
            for i in range(len(obj.warpNodes)):
                drawWarpNodeProperty(box, obj.warpNodes[i], i)

        elif obj.sm64_obj_type == "Camera Volume":
            prop_split(box, obj, "cameraVolumeFunction", "Camera Function")
            box.prop(obj, "cameraVolumeGlobal")
            box.box().label(text="Only vertical axis rotation allowed.")

        elif obj.sm64_obj_type == "Puppycam Volume":
            puppycamProp = obj.puppycamProp
            prop_split(column, puppycamProp, "puppycamVolumeFunction", "Puppycam Function")
            column.prop(puppycamProp, "puppycamVolumePermaswap")
            column.prop(puppycamProp, "puppycamUseFlags")

            column.prop(puppycamProp, "puppycamUseEmptiesForPos")

            if puppycamProp.puppycamUseEmptiesForPos:
                column.label(text="Fixed Camera Position (Optional)")
                column.prop_search(puppycamProp, "puppycamCamPos", bpy.data, "objects", text="")

                column.label(text="Fixed Camera Focus (Optional)")
                column.prop_search(puppycamProp, "puppycamCamFocus", bpy.data, "objects", text="")
            else:
                column.label(text="Fixed Camera Position (Optional)")
                column.prop(puppycamProp, "puppycamCamera")
                if puppycamProp.puppycamCamera is not None:
                    column.box().label(text="FOV not exported, only for preview camera.")
                    prop_split(column, puppycamProp, "puppycamFOV", "Camera FOV")
                    column.operator("mesh.puppycam_setup_camera", text="Setup Camera", icon="VIEW_CAMERA")

            if puppycamProp.puppycamUseFlags:
                for i, flagSet in enumerate(enumPuppycamFlags):
                    column.prop(puppycamProp, flagSet[0])
            else:
                prop_split(column, puppycamProp, "puppycamMode", "Camera Mode")
                if puppycamProp.puppycamMode == "Custom":
                    prop_split(column, puppycamProp, "puppycamType", "")

            column.box().label(text="No rotation allowed.")

        elif obj.sm64_obj_type == "Switch":
            prop_split(box, obj, "switchFunc", "Function")
            prop_split(box, obj, "switchParam", "Parameter")
            box.box().label(text="Children will ordered alphabetically.")

        elif obj.sm64_obj_type == "Custom":
            custom_props: SM64_CustomCmdProperties = obj_props.custom
            custom_props.draw_props(box, sm64_props.binary_export, obj, blender_scale=sm64_props.blender_to_sm64_scale)

        elif obj.sm64_obj_type in inlineGeoLayoutObjects:
            self.draw_inline_obj(box, obj)

        elif obj.sm64_obj_type == "None":
            box.box().label(text="This can be used as an empty transform node in a geolayout hierarchy.")

        else:
            multilineLabel(box, "Unknown object type: " + obj.sm64_obj_type)

    def draw_acts(self, obj, layout):
        layout.label(text="Acts")
        acts = layout.row()
        self.draw_act(obj, acts, 1)
        self.draw_act(obj, acts, 2)
        self.draw_act(obj, acts, 3)
        self.draw_act(obj, acts, 4)
        self.draw_act(obj, acts, 5)
        self.draw_act(obj, acts, 6)

    def draw_act(self, obj, layout, value):
        layout = layout.column()
        layout.label(text=str(value))
        layout.prop(obj, "sm64_obj_use_act" + str(value), text="")


class AddBehavior(bpy.types.Operator):
    bl_idname = "scene.add_behavior_script"
    bl_label = "Add Behavior Script"
    option: bpy.props.IntProperty()

    def execute(self, context):
        prop = context.scene.fast64.sm64.combined_export
        prop.behavior_script.add()
        prop.behavior_script.move(len(prop.behavior_script) - 1, self.option)
        self.report({"INFO"}, "Success!")
        return {"FINISHED"}


class RemoveBehavior(bpy.types.Operator):
    bl_idname = "scene.remove_behavior_script"
    bl_label = "Remove Behavior Script"
    option: bpy.props.IntProperty()

    def execute(self, context):
        prop = context.scene.fast64.sm64.combined_export
        prop.behavior_script.remove(self.option)
        self.report({"INFO"}, "Success!")
        return {"FINISHED"}


class BehaviorScriptProperty(bpy.types.PropertyGroup):
    expand: bpy.props.BoolProperty(name="Expand", default=True)
    macro: bpy.props.EnumProperty(items=enumBehaviorMacros, name="Behavior Macro", default="BEGIN")
    object_fields: bpy.props.EnumProperty(items=obj_field_enums, name="Object Fields", default="oFlags")
    object_fields1: bpy.props.EnumProperty(items=obj_field_enums, name="Object Fields 1", default="oPosX")
    object_fields2: bpy.props.EnumProperty(items=obj_field_enums, name="Object Fields 2", default="oPosX")
    object_list: bpy.props.EnumProperty(items=obj_group_enums, name="Object List", default="OBJ_LIST_GENACTOR")
    # there are anywhere from 0 to 3 arguments for a bhv, rather than make a new prop
    # group and collection prop, I'll just have static props and choose to use
    # arguments as needed
    arg_1: bpy.props.StringProperty(name="Argument 1")
    arg_2: bpy.props.StringProperty(name="Argument 2")
    arg_3: bpy.props.StringProperty(name="Argument 3")
    # for gravity, 8 args are used, but everything else only uses a max of 3
    arg_4: bpy.props.StringProperty(name="Argument 4")
    arg_5: bpy.props.StringProperty(name="Argument 5")
    arg_6: bpy.props.StringProperty(name="Argument 6")
    arg_7: bpy.props.StringProperty(name="Argument 7")
    arg_8: bpy.props.StringProperty(name="Argument 8")
    # some objects have cmds that make sense to dynamically inherit it from export properties
    # load collision, or set model ID are easy examples
    inherit_from_export: bpy.props.BoolProperty(name="Inherit From Export")
    _inheritable_macros = {
        "LOAD_COLLISION_DATA",
        "SET_MODEL",
        "LOAD_ANIMATIONS",
        "ANIMATE"
        # add support later maybe
        # "SET_HITBOX_WITH_OFFSET",
        # "SET_HITBOX",
        # "SET_HURTBOX",
    }

    # custom cmd variables
    num_args: bpy.props.IntProperty(name="Num Arguments", min=0, max=8)

    @property
    def bhv_args(self):
        return behaviorMacroArguments.get(self.macro)

    @property
    def arg_fields(self):
        return ("arg_1", "arg_2", "arg_3", "arg_4", "arg_5", "arg_6", "arg_7", "arg_8")

    @property
    def macro_args(self):
        if self.bhv_args:
            return [
                getattr(self, *self.field_or_enum(field, arg_name))
                for field, arg_name in zip(self.arg_fields, self.bhv_args)
            ]

    def field_or_enum(self, field, arg_name):
        if self.macro == "BEGIN":
            enum = "object_list"
            if self.object_list == "Custom":
                return field, enum
            else:
                return enum, None
        if "Field" in arg_name:
            digit = search[0][-1] if (search := findall("Field\s\d", arg_name)) else ""
            enum = f"object_fields{digit}"
            if getattr(self, enum) == "Custom":
                return field, enum
            else:
                return enum, None
        else:
            return field, None

    def get_inherit_args(self, context, props):
        assert self.macro in self._inheritable_macros

        if self.macro == "SET_MODEL":
            if not props.export_gfx:
                raise PluginError("Can't inherit model without exporting gfx data")
            return props.model_id_define
        if self.macro == "LOAD_COLLISION_DATA":
            if not props.export_col:
                raise PluginError("Can't inherit collision without exporting collision data")
            return props.collision_name
        if self.macro == "LOAD_ANIMATIONS":
            if not props.export_anim:
                raise PluginError("Can't inherit animation table without exporting animation data")
            if not props.anims_name:
                raise PluginError("No animation name to inherit in behavior script")
            return f"oAnimations, {props.anims_name}"
        if self.macro == "ANIMATE":
            if not props.export_anim:
                raise PluginError("Can't inherit animation table without exporting animation data")
            if not props.anim_object:
                raise PluginError("No animation properties to inherit in behavior script")
            return f"oAnimations, {props.anim_object.fast64.sm64.animation.beginning_animation}"
        return self.macro_args

    def get_args(self, context, props):
        if self.inherit_from_export and self.macro in self._inheritable_macros:
            return self.get_inherit_args(context, props)
        elif self.macro_args:
            return ", ".join(self.macro_args)
        else:
            return ""

    def draw(self, layout, index):
        box = layout.box().column()
        box.prop(
            self,
            "expand",
            text=f"Bhv Cmd:   {self.macro}",
            icon="TRIA_DOWN" if self.expand else "TRIA_RIGHT",
        )
        if self.expand:
            prop_split(box, self, "macro", "Behavior Macro")
            if self.macro in self._inheritable_macros:
                box.prop(self, "inherit_from_export")
            if self.macro == "Custom":
                prop_split(box, self, "num_args", "Num Arguments")
                for j in range(self.num_args):
                    prop_split(box, self, f"arg_{j + 1}", f"arg_{j + 1}")
            elif self.bhv_args and not (self.inherit_from_export and self.macro in self._inheritable_macros):
                for field, arg_name in zip(self.arg_fields, self.bhv_args):
                    draw_field, draw_enum = self.field_or_enum(field, arg_name)
                    if draw_enum:
                        split_1 = box.split(factor=0.45)
                        split_2 = split_1.split(factor=0.45)
                        split_2.label(text=arg_name)
                        split_2.prop(self, draw_enum, text="")
                        split_1.prop(self, draw_field, text="")
                    else:
                        prop_split(box, self, draw_field, arg_name)
            row = box.row()
            row.operator("scene.add_behavior_script", text="Add Bhv Cmd").option = index + 1
            row.operator("scene.remove_behavior_script", text="Remove Bhv Cmd").option = index


class SM64_ExportCombinedObject(ObjectDataExporter):
    bl_idname = "object.sm64_export_combined_object"
    bl_label = "SM64 Combined Object"

    def write_file_lines(self, path, file_lines):
        with open(path, "w") as file:
            [file.write(line) for line in file_lines]

    # exports the model ID load into the appropriate script.c location
    def export_script_load(self, context, props):
        decomp_path = bpy.context.scene.fast64.sm64.abs_decomp_path
        if props.export_header_type == "Level":
            # for some reason full_level_path doesn't work here
            if props.non_decomp_level:
                levels_path = Path(props.full_level_path)
            else:
                levels_path = decomp_path / "levels" / props.export_level_name
            script_path = levels_path / "script.c"
            self.export_level_specific_load(script_path, props)
        elif props.export_header_type == "Actor":
            script_path = decomp_path / "levels" / "scripts.c"
            self.export_group_script_load(script_path, props)

    # delims to notify for when to start and end for sig/alt
    # if match line, then write out to that line
    # elif fast64_sig, insert after that line
    # else insert after alt_condition
    def find_export_lines(
        self, file_lines, match_str=None, fast64_signature=None, alt_condition=None, start_delim=None, end_delim=None
    ):
        search_sig = False if start_delim else True
        insert_line = 0
        alt_insert_line = 0
        match_line = 0
        for j, line in enumerate(file_lines):
            if start_delim and start_delim in line:
                search_sig = True
                insert_line = j
                continue
            if search_sig and match_str and match_str in line:
                match_line = j
                break
            if search_sig and fast64_signature and fast64_signature in line:
                insert_line = j
            if alt_condition is not None and alt_condition in line:
                alt_insert_line = j
            if end_delim and end_delim in line:
                search_sig = False
        return match_line, insert_line, alt_insert_line

    # export the model ID to /include/model_ids.h
    def export_model_id(self, context, props, offset):
        # won't find model_ids.h
        if props.non_decomp_level:
            return
        # check if model_ids.h exists
        decomp_path = bpy.context.scene.fast64.sm64.abs_decomp_path
        model_ids = decomp_path / "include" / "model_ids.h"
        if not model_ids.exists():
            PluginError("Could not find model_ids.h")

        model_id_lines = open(model_ids, "r").readlines()
        export_model_id = f"#define {props.model_id_define: <34}{props.model_id + offset}\n"
        fast64_sig = "/* fast64 object exports get inserted here */"

        match_line, sig_insert_line, default_line = self.find_export_lines(
            model_id_lines,
            match_str=f"#define {props.model_id_define} ",
            fast64_signature=fast64_sig,
            alt_condition="#define MODEL_NONE",
        )

        if match_line:
            model_id_lines[match_line] = export_model_id
        elif sig_insert_line:
            model_id_lines.insert(sig_insert_line + 1, export_model_id)
        else:
            export_line = default_line + 1 if default_line else len(model_id_lines)
            model_id_lines.insert(export_line, f"\n{fast64_sig}\n")
            model_id_lines.insert(export_line + 1, export_model_id)

        self.write_file_lines(model_ids, model_id_lines)

    def export_group_script_load(self, script_path, props):
        if not script_path.exists():
            PluginError(f"Could not find {script_path.stem}")

        # do I somehow support this?
        if props.group_name == "Custom":
            return

        # add model load to existing global script func
        script_lines = open(script_path, "r").readlines()
        script_load = f"    LOAD_MODEL_FROM_GEO({props.model_id_define}, {props.geo_name}),\n"

        if props.group_num == 0:
            script = "level_main_scripts_entry"
        else:
            script = f"script_func_global_{props.group_num}"

        match_line, sig_insert_line, default_line = self.find_export_lines(
            script_lines,
            match_str=f"{props.model_id_define},",
            start_delim=f"const LevelScript {script}[]",
            end_delim="};",
        )

        if match_line:
            script_lines[match_line] = script_load
        elif sig_insert_line and props.group_num == 0:
            for i, line in enumerate(script_lines[sig_insert_line:]):
                if "ALLOC_LEVEL_POOL()" in line:
                    script_lines.insert(sig_insert_line + i + 1, script_load)
                    break
                elif "FREE_LEVEL_POOL()" in line:
                    script_lines.insert(sig_insert_line + i, script_load)
                    break
                elif "};" in line:
                    raise PluginError(f"Could not find FREE_LEVEL_POOL() or ALLOC_LEVEL_POOL() in {script}")
        elif sig_insert_line:
            script_lines.insert(sig_insert_line + 1, script_load)
        else:
            raise PluginError(f"Could not find {script} in {script_path}")

        self.write_file_lines(script_path, script_lines)

    def export_level_specific_load(self, script_path, props):
        if not script_path.exists():
            PluginError(f"Could not find {script_path.stem}")
        script_lines = open(script_path, "r").readlines()

        # place model load into custom level script array
        script_load = f"\tLOAD_MODEL_FROM_GEO({props.model_id_define}, {props.geo_name}),\n"
        fast64_level_script = f"fast64_{props.export_level_name}_loads"

        match_line, sig_insert_line, default_line = self.find_export_lines(
            script_lines,
            match_str=f"{props.model_id_define},",
            fast64_signature=f"const LevelScript {fast64_level_script}[]",
            alt_condition="#include ",
            start_delim=f"const LevelScript {fast64_level_script}[]",
            end_delim="RETURN()",
        )

        if match_line:
            script_lines[match_line] = script_load
        elif sig_insert_line:
            script_lines.insert(sig_insert_line + 1, script_load)
        else:
            export_line = default_line + 1 if default_line else len(script_lines)
            script_lines.insert(export_line, f"\nconst LevelScript {fast64_level_script}[] = {{\n")
            script_lines.insert(export_line + 1, script_load)
            script_lines.insert(export_line + 2, "\tRETURN(),\n")
            script_lines.insert(export_line + 3, "};\n")

        # jump to custom level script array
        match_line, sig_insert_line, default_line = self.find_export_lines(
            script_lines,
            match_str=f"JUMP_LINK({fast64_level_script})",
            fast64_signature="JUMP_LINK(",
            start_delim="ALLOC_LEVEL_POOL(",
            end_delim="AREA(",
        )

        if not match_line and sig_insert_line:
            script_lines.insert(sig_insert_line + 1, f"\tJUMP_LINK({fast64_level_script}),\n")
        elif not match_line and default_line:
            script_lines.insert(default_line, f"\tJUMP_LINK({fast64_level_script}),\n")

        self.write_file_lines(script_path, script_lines)

    def export_behavior_header(self, context, props):
        # check if behavior_header.h exists
        decomp_path = bpy.context.scene.fast64.sm64.abs_decomp_path
        behavior_header = decomp_path / "include" / "behavior_data.h"
        if not behavior_header.exists():
            PluginError("Could not find behavior_data.h")

        bhv_header_lines = open(behavior_header, "r").readlines()
        export_bhv_include = f"extern const BehaviorScript {props.bhv_name}[];\n"
        fast64_sig = "/* fast64 object exports get inserted here */"

        match_line, sig_insert_line, default_line = self.find_export_lines(
            bhv_header_lines,
            match_str=export_bhv_include,
            fast64_signature=fast64_sig,
            alt_condition='#include "types.h"',
        )

        if match_line:
            bhv_header_lines[match_line] = export_bhv_include
        elif sig_insert_line:
            bhv_header_lines.insert(sig_insert_line + 1, export_bhv_include)
        else:
            export_line = default_line + 1 if default_line else len(bhv_header_lines)
            bhv_header_lines.insert(export_line, f"\n{fast64_sig}\n")
            bhv_header_lines.insert(export_line + 1, export_bhv_include)

        self.write_file_lines(behavior_header, bhv_header_lines)

    # export the behavior script, edits /data/behaviour_data.c and /include/behaviour_data.h
    def export_behavior_script(self, context, props):
        # make sure you have a bhv script
        if len(props.behavior_script) == 0:
            raise PluginError("Behavior must have more than 0 cmds to export")

        # export the behavior script itself
        decomp_path = bpy.context.scene.fast64.sm64.abs_decomp_path
        behavior_data = decomp_path / "data" / "behavior_data.c"
        if not behavior_data.exists():
            PluginError("Could not find behavior_data.c")

        # add at top of bhvs, 3 lines after this is found
        bhv_data_lines = open(behavior_data, "r").readlines()

        if props.export_header_type == "Actor":
            include = f'#include "actors/{toAlnum(props.actor_group_name)}.h"\n'
        elif props.export_header_type == "Level" and not props.non_decomp_level:
            include = f'#include "levels/{toAlnum(props.export_level_name)}/header.h"\n'
        match_line, sig_insert_line, default_line = self.find_export_lines(
            bhv_data_lines,
            match_str=include,
            alt_condition='#include "',
        )
        if match_line:
            bhv_data_lines[match_line] = include
        elif sig_insert_line:
            bhv_data_lines.insert(sig_insert_line + 1, include)
        else:
            export_line = default_line + 1 if default_line else len(bhv_data_lines)
            bhv_data_lines.insert(export_line, include)

        export_bhv_name = f"const BehaviorScript {props.bhv_name}[] = {{\n"
        last_bhv_define = "#define SPAWN_WATER_DROPLET(dropletParams)"
        fast64_sig = "/* fast64 object exports get inserted here */"

        match_line, sig_insert_line, default_line = self.find_export_lines(
            bhv_data_lines, match_str=export_bhv_name, fast64_signature=fast64_sig, alt_condition=last_bhv_define
        )

        if match_line:
            for j, line in enumerate(bhv_data_lines[match_line + 1 :]):
                if "BehaviorScript" in line:
                    bhv_data_lines = bhv_data_lines[:match_line] + bhv_data_lines[j + match_line + 1 :]
                    break
            export_line = match_line - 1
        elif sig_insert_line:
            export_line = sig_insert_line
        else:
            export_line = default_line + 3 if default_line else len(bhv_data_lines)
            bhv_data_lines.insert(export_line, f"\n{fast64_sig}\n")
        bhv_data_lines.insert(export_line + 1, export_bhv_name)

        indent_level = 1
        tab_str = "\t"
        for j, bhv_cmd in enumerate(props.behavior_script):
            if bhv_cmd.macro in {"END_REPEAT", "END_REPEAT_CONTINUE", "END_LOOP"}:
                indent_level -= 1
            bhv_macro = f"{tab_str*indent_level}{bhv_cmd.macro}({bhv_cmd.get_args(context, props)}),\n"
            bhv_data_lines.insert(export_line + 2 + j, bhv_macro)
            if bhv_cmd.macro in {"BEGIN_REPEAT", "BEGIN_LOOP"}:
                indent_level += 1
        bhv_data_lines.insert(export_line + 3 + j, "};\n\n")

        self.write_file_lines(behavior_data, bhv_data_lines)
        # exporting bhv header
        self.export_behavior_header(context, props)

    # verify you can run this operator
    def verify_context(self, context, props):
        if context.mode != "OBJECT":
            raise PluginError("Operator can only be used in object mode.")
        if context.scene.fast64.sm64.export_type != "C":
            raise PluginError("Combined Object Export only supports C exporting")
        if not props.col_object and not props.gfx_object and not props.anim_object and not props.bhv_object:
            raise PluginError("No export object selected")
        if (
            context.active_object
            and context.active_object.type == "EMPTY"
            and context.active_object.sm64_obj_type == "Level Root"
        ):
            raise PluginError('Cannot export levels with "Export Object" Operator')

    def get_export_objects(self, context, props):
        if not props.export_all_selected:
            return {props.col_object, props.gfx_object, props.anim_object, props.bhv_object}.difference({None})

        def obj_root(object, context):
            while object.parent and object.parent in context.selected_objects:
                if object.parent_type in {"ARMATURE", "OBJECT"}:
                    return obj_root(object.parent, context)
                else:
                    return object
            return object

        root_objects = {obj_root(obj, context) for obj in context.selected_objects}
        actor_objs = []
        for obj in root_objects:
            # eval this
            if "Geo" in obj.sm64_obj_type or obj.sm64_obj_type in {"None", "Switch"}:
                actor_objs.append(obj)

        return actor_objs

    # writes collision.inc.c file, collision_header.h
    # writes include into aggregate file in export location (leveldata.c/<group>.c)
    # writes name to header in aggregate file location (actor/level)
    # var name is: const Collision <props.col_obj>_collision[]
    def execute_col(self, props, obj):
        try:
            if props.export_col and props.obj_name_col and obj is props.col_object:
                bpy.ops.object.sm64_export_collision(export_obj=obj.name)
        except Exception as exc:
            # pass on multiple export, throw on singular
            if not props.export_all_selected or not PluginError.check_exc_warn(exc):
                raise Exception(exc) from exc

    # writes model.inc.c, geo.inc.c file, geo_header.h
    # writes include into aggregate file (leveldata.c/<group>.c & geo.c)
    # writes name to header in aggregate file (header.h/<group>.h)
    # writes model ID to model_ids.h, ID starts at prop and increments from there
    # writes load to levels/scripts.c in appropriate group or in levels/lvl/script.c
    # var name is: const GeoLayout <props.gfx_obj>_geo[]
    def execute_gfx(self, props, context, obj, index):
        try:
            if props.export_gfx and props.obj_name_gfx and obj is props.gfx_object:
                if obj.type == "ARMATURE":
                    bpy.ops.object.sm64_export_geolayout_armature(export_obj=obj.name)
                else:
                    bpy.ops.object.sm64_export_geolayout_object(export_obj=obj.name)
                # write model ID, behavior, and level script load
                if props.export_script_loads and props.model_id != 0:
                    self.export_model_id(context, props, index)
                    self.export_script_load(context, props)
        except Exception as exc:
            # pass on multiple export, throw on singular
            if not props.export_all_selected or not PluginError.check_exc_warn(exc):
                raise Exception(exc)

    # writes table.inc.c file, anim_header.h
    # writes include into aggregate file in export location (leveldata.c/<group>.c)
    # writes name to header in aggregate file location (actor/level)
    # var name is: static const struct Animation *const <props.anim_obj>_anims[] (or custom name)
    def execute_anim(self, props, context, obj):
        try:
            if props.export_anim and obj is props.anim_object:
                if props.export_single_action:
                    export_animation(context, obj)
                else:
                    export_animation_table(context, obj)
        except Exception as exc:
            # pass on multiple export, throw on singular
            if not props.export_all_selected:
                raise Exception(exc) from exc

    def execute(self, context):
        props = context.scene.fast64.sm64.combined_export
        try:
            self.verify_context(context, props)
            actor_objs = self.get_export_objects(context, props)

            for index, obj in enumerate(actor_objs):
                props.context_obj = obj
                self.execute_col(props, obj)
                self.execute_gfx(props, context, obj, index)
                self.execute_anim(props, context, obj)
                # do not export behaviors with multiple selection
                if props.export_bhv and props.obj_name_bhv and not props.export_all_selected:
                    self.export_behavior_script(context, props)
        except Exception as e:
            props.context_obj = None
            raisePluginError(self, e)
            return {"CANCELLED"}

        props.context_obj = None
        # you've done it!~
        self.report({"INFO"}, "Success!")

        return {"FINISHED"}


class SM64_CombinedObjectProperties(bpy.types.PropertyGroup):
    # callbacks must be defined before they are referenced in props
    def update_preset_behavior(self, context):
        def update_or_inherit(new_cmd, index, arg_val, bhv_arg):
            if arg_val == "inherit":
                new_cmd.inherit_from_export = True
            else:
                arg_field, _ = new_cmd.field_or_enum(f"arg_{index + 1}", bhv_arg)
                setattr(new_cmd, arg_field, arg_val)

        self.behavior_script.clear()
        bhv_preset = behaviorPresetContents.get(self.preset_behavior_script)
        if bhv_preset:
            for cmd in bhv_preset:
                new_cmd = self.behavior_script.add()
                new_cmd.expand = False
                new_cmd.macro = cmd[0]
                [
                    update_or_inherit(new_cmd, j, arg_val, bhv_arg)
                    for j, (arg_val, bhv_arg) in enumerate(zip(cmd[1], new_cmd.bhv_args))
                ]

    # internal object used to keep track during exports. Updated by export function
    context_obj: bpy.props.PointerProperty(type=bpy.types.Object)

    export_header_type: bpy.props.EnumProperty(
        name="Header Export",
        items=[*enumExportHeaderType, ("Custom", "Custom", "No headers are written")],
        default="Actor",
    )
    # level export header
    level_name: bpy.props.EnumProperty(items=enumLevelNames, name="Level", default="bob")
    custom_level_name: bpy.props.StringProperty(name="custom")
    non_decomp_level: bpy.props.BoolProperty(name="Custom Export Path")
    custom_level_path: bpy.props.StringProperty(name="Custom Path", subtype="FILE_PATH")

    # actor export header
    group_name: bpy.props.EnumProperty(name="Group Name", default="group0", items=groups_obj_export)
    # custom export path, no headers written
    custom_export_path: bpy.props.StringProperty(name="Custom Path", subtype="FILE_PATH")
    custom_include_directory: bpy.props.StringProperty(name="Include directory", subtype="FILE_PATH")

    # common export opts
    custom_group_name: bpy.props.StringProperty(name="custom")  # for custom group
    model_id: bpy.props.IntProperty(
        name="Model ID Num", default=0xE2, min=0, description="Export model ID number. A model ID of 0 exports nothing"
    )
    object_name: bpy.props.StringProperty(name="Actor Name", default="")

    # collision export options
    include_children: bpy.props.BoolProperty(
        name="Include Children",
        default=True,
        description="Collision export will include all child objects of linked/selected object",
    )
    export_rooms: bpy.props.BoolProperty(
        name="Export Rooms", description="Collision export will generate rooms.inc.c file"
    )

    # anim export options
    quick_anim_read: bpy.props.BoolProperty(
        name="Quick Data Read", description="Read fcurves directly, should work with the majority of rigs", default=True
    )
    export_single_action: bpy.props.BoolProperty(
        name="Selected Action",
        description="Animation export will only export the armature's current action like in older versions of fast64",
    )
    insertable_directory: bpy.props.StringProperty(name="Directory Path", subtype="FILE_PATH")

    # export options
    export_bhv: bpy.props.BoolProperty(
        name="Export Behavior", default=False, description="Export behavior with given object name"
    )
    export_col: bpy.props.BoolProperty(
        name="Export Collision", description="Export collision for linked or selected mesh that have collision data"
    )
    export_gfx: bpy.props.BoolProperty(
        name="Export Graphics", description="Export geo layouts for linked or selected mesh that have collision data"
    )
    export_anim: bpy.props.BoolProperty(name="Export Animations", description="Export animation table of an armature")
    export_script_loads: bpy.props.BoolProperty(
        name="Export Script Loads",
        description="Exports the Model ID and adds a level script load in the appropriate place",
    )
    export_all_selected: bpy.props.BoolProperty(
        name="Export All Selected",
        description="Export geo layouts and collision for all selected objects. Behavior will only export for the active object. Use with caution",
    )
    use_name_filtering: bpy.props.BoolProperty(
        name="Use Name Filtering",
        default=True,
        description="Filters common suffixes like _col or _geo from obj names so objs with same root but different suffixes export to the same folder",
    )

    # actual behavior
    behavior_script: bpy.props.CollectionProperty(type=BehaviorScriptProperty)
    preset_behavior_script: bpy.props.EnumProperty(
        items=enumPresetBehaviors, default="Custom", update=update_preset_behavior
    )

    collision_object: bpy.props.PointerProperty(type=bpy.types.Object)
    graphics_object: bpy.props.PointerProperty(type=bpy.types.Object)
    animation_object: bpy.props.PointerProperty(type=bpy.types.Object, poll=lambda self, obj: is_obj_animatable(obj))

    # is this abuse of properties?
    @property
    def col_object(self):
        if not self.export_col:
            return None
        if self.export_all_selected:
            return self.context_obj or bpy.context.active_object
        else:
            return self.collision_object or self.context_obj or bpy.context.active_object

    @property
    def gfx_object(self):
        if not self.export_gfx:
            return None
        if self.export_all_selected:
            return self.context_obj or bpy.context.active_object
        else:
            return self.graphics_object or self.context_obj or bpy.context.active_object

    @property
    def anim_object(self):
        if not self.export_anim:
            return None
        obj = get_anim_obj(bpy.context)
        context_obj = self.context_obj if self.context_obj and is_obj_animatable(self.context_obj) else None
        if self.export_all_selected:
            return context_obj or obj
        else:
            assert not self.animation_object or is_obj_animatable(self.animation_object)
            return self.animation_object or context_obj or obj

    @property
    def bhv_object(self):
        if not self.export_bhv or self.export_all_selected:
            return None
        else:
            return self.col_object or self.gfx_object or self.context_obj or bpy.context.active_object

    @property
    def group_num(self):
        """0 represents script_func_global"""
        assert self.group_name != "Custom", "Cannot know the group level script num if the group is custom"
        if self.group_name in {"common1", "group0"}:
            return 0
        elif self.group_name == "common0":
            return 1
        else:
            return int(self.group_name.removeprefix("group")) + 1

    @property
    def obj_name_col(self):
        if self.export_all_selected and self.col_object:
            return self.filter_name(self.col_object.name)
        if not self.object_name and not self.col_object:
            return ""
        else:
            return self.filter_name(self.object_name or self.col_object.name)

    @property
    def obj_name_gfx(self):
        if self.export_all_selected and self.gfx_object:
            return self.filter_name(self.gfx_object.name)
        if not self.object_name and not self.gfx_object:
            return ""
        else:
            return self.filter_name(self.object_name or self.gfx_object.name)

    @property
    def obj_name_bhv(self):
        if not self.bhv_object:
            return ""
        else:
            return self.filter_name(self.object_name or self.bhv_object.name)

    @property
    def obj_name_anim(self):
        if self.export_all_selected and self.anim_object:
            return self.filter_name(self.anim_object.name)
        if not self.object_name and not self.anim_object:
            return ""
        else:
            return self.filter_name(self.object_name or self.anim_object.name)

    @property
    def bhv_name(self):
        return "bhv" + "".join([word.title() for word in toAlnum(self.obj_name_bhv).split("_")])

    @property
    def geo_name(self):
        return f"{toAlnum(self.obj_name_gfx)}_geo"

    @property
    def collision_name(self):
        return f"{toAlnum(self.obj_name_col)}_collision"

    @property
    def model_id_define(self):
        return f"MODEL_{toAlnum(self.obj_name_gfx)}".upper()

    @property
    def anims_name(self):
        if not self.anim_object:
            return ""
        return self.anim_object.fast64.sm64.animation.get_table_name(self.obj_name_anim)

    @property
    def export_level_name(self):
        if self.level_name == "Custom" or self.non_decomp_level:
            return self.custom_level_name
        return self.level_name

    @property
    def actor_group_name(self):
        if self.group_name == "Custom":
            return self.custom_group_name
        else:
            return self.group_name

    @property
    def is_custom_level(self):
        return self.non_decomp_level or self.level_name == "Custom"

    @property
    def is_actor_custom_export(self):
        if self.non_decomp_level and self.export_header_type == "Level":
            return True
        elif self.export_header_type == "Custom":
            return True
        else:
            return False

    @property
    def actor_custom_path(self):
        if self.export_header_type == "Level":
            return self.full_level_path
        else:
            return self.custom_export_path

    @property
    def level_directory(self) -> Path:
        if self.non_decomp_level:
            return Path(self.custom_level_name)
        level_name = self.custom_level_name if self.level_name == "Custom" else self.level_name
        return Path("levels") / level_name

    @property
    def base_level_path(self):
        if self.non_decomp_level:
            return Path(bpy.path.abspath(self.custom_level_path))
        return bpy.context.scene.fast64.sm64.abs_decomp_path

    @property
    def full_level_path(self):
        return self.base_level_path / self.level_directory

    # remove user prefixes/naming that I will be adding, such as _col, _geo etc.
    def filter_name(self, name, force_filtering=False):
        if self.use_name_filtering or force_filtering:
            return sub("(_col)?(_geo)?(_bhv)?(lision)?", "", name)
        else:
            return name

    def draw_anim_props(self, layout: UILayout, export_type="C", is_dma=False):
        col = layout.column()
        col.prop(self, "quick_anim_read")
        if self.quick_anim_read:
            col.label(text="May Break!", icon="INFO")
        if not is_dma and export_type == "C":
            col.prop(self, "export_single_action")
        if export_type == "Binary":
            if not is_dma:
                prop_split(col, self, "level_name", "Level")
        elif export_type == "Insertable Binary":
            prop_split(col, self, "insertable_directory", "Directory")

    def draw_export_options(self, layout):
        split = layout.row(align=True)

        box = split.box()
        box.prop(self, "export_col", toggle=1)
        if self.export_col:
            box.prop(self, "include_children")
            box.prop(self, "export_rooms")
            if not self.export_all_selected:
                box.prop(self, "collision_object", icon_only=True)

        box = split.box()
        box.prop(self, "export_gfx", toggle=1)
        if self.export_gfx:
            if self.export_header_type != "Custom" and not (
                self.export_header_type == "Actor" and self.group_name == "Custom"
            ):
                box.prop(self, "export_script_loads")
            if not self.export_all_selected:
                box.prop(self, "graphics_object", icon_only=True)
            if self.export_script_loads:
                box.prop(self, "model_id", text="Model ID")

        box = split.box().column()
        box.prop(self, "export_anim", toggle=1)
        if self.export_anim:
            self.draw_anim_props(box)
            if not self.export_all_selected:
                box.prop(self, "animation_object", icon_only=True)

        col = layout.column()
        col.prop(self, "export_all_selected")
        col.prop(self, "use_name_filtering")
        if not self.export_all_selected:
            col.prop(self, "export_bhv")
            self.draw_obj_name(layout)

    @property
    def actor_names(self) -> list:
        return list(dict.fromkeys(filter(None, [self.obj_name_col, self.obj_name_gfx, self.obj_name_anim])).keys())

    @property
    def export_locations(self) -> str | None:
        names = self.actor_names
        if len(names) > 1:
            return f"({'/'.join(names)})"
        elif len(names) == 1:
            return names[0]
        return None

    @property
    def export_locations(self) -> str | None:
        names = self.actor_names
        if len(names) > 1:
            return f"{{{','.join(names)}}}"
        elif len(names) == 1:
            return names[0]
        return None

    def draw_level_path(self, layout):
        if not directory_ui_warnings(layout, self.base_level_path):
            return
        if self.non_decomp_level:
            layout.label(text=f"Level export path: {self.full_level_path}")
        else:
            layout.label(text=f"Level export directory: {self.level_directory}")
        return True

    def draw_actor_path(self, layout):
        if self.export_locations is None:
            return False
        decomp_path = bpy.context.scene.fast64.sm64.abs_decomp_path
        if self.export_header_type == "Actor":
            actor_path = decomp_path / "actors"
            if not filepath_ui_warnings(layout, (actor_path / self.actor_group_name).with_suffix(".c")):
                return False
            layout.label(text=f"Actor export path: actors/{self.export_locations}/")
        elif self.export_header_type == "Level":
            if not directory_ui_warnings(layout, self.full_level_path):
                return False
            level_path = self.full_level_path if self.non_decomp_level else self.level_directory
            layout.label(text=f"Actor export path: {level_path / self.export_locations}/")
        elif self.export_header_type == "Custom":
            custom_path = Path(bpy.path.abspath(self.custom_export_path))
            if not directory_ui_warnings(layout, custom_path):
                return False
            layout.label(text=f"Actor export path: {custom_path / self.export_locations}/")
        return True

    def draw_col_names(self, layout):
        layout.label(text=f"Collision name: {self.collision_name}")
        if self.export_rooms:
            layout.label(text=f"Rooms name: {self.collision_name}_rooms")

    def draw_gfx_names(self, layout):
        layout.label(text=f"GeoLayout name: {self.geo_name}")
        if self.export_script_loads:
            layout.label(text=f"Model ID: {self.model_id_define}")

    def draw_anim_names(self, layout):
        anim_props = self.anim_object.fast64.sm64.animation
        if anim_props.is_dma:
            layout.label(text=f"Animation path: {anim_props.dma_folder}(.c)")
        layout.label(text=f"Animation table name: {self.anims_name}")

    def draw_obj_name(self, layout):
        split_1 = layout.split(factor=0.45)
        split_2 = split_1.split(factor=0.45)
        split_2.label(text="Name")
        split_2.prop(self, "object_name", text="")
        if bpy.context.active_object:
            tmp_obj_name = self.filter_name(bpy.context.active_object.name)
            split_1.label(text=f"or {repr(tmp_obj_name)} if no name")

    def draw_bhv_options(self, layout):
        if self.export_all_selected:
            return
        box = layout.box()
        prop_split(box, self, "preset_behavior_script", "Preset Behavior Script")
        box.operator("scene.add_behavior_script", text="Add Behavior Cmd").option = len(self.behavior_script)
        for index, bhv in enumerate(self.behavior_script):
            bhv.draw(box, index)

    def draw_props(self, layout):
        # level exports
        col = layout.column()
        box = col.box().column()
        box.operator("object.sm64_export_level", text="Export Level")

        box.prop(self, "non_decomp_level")
        if self.non_decomp_level:
            prop_split(box, self, "custom_level_path", "Custom Path")
        else:
            prop_split(box, self, "level_name", "Level")
        if self.is_custom_level:
            prop_split(box, self, "custom_level_name", "Name")
        self.draw_level_path(box.box())
        col.separator()
        # object exports
        box = col.box().column()
        if not self.export_col and not self.export_bhv and not self.export_gfx and not self.export_anim:
            col = box.column()
            col.operator("object.sm64_export_combined_object", text="Export Object")
            col.enabled = False
            self.draw_export_options(box)
            box.label(text="You must enable at least one export type", icon="ERROR")
            return
        else:
            box.operator("object.sm64_export_combined_object", text="Export Object")
            self.draw_export_options(box)

        # bhv export only, so enable bhv draw only
        if not self.export_col and not self.export_gfx and not self.export_anim:
            return self.draw_bhv_options(col)

        # pathing for gfx/col exports
        prop_split(box, self, "export_header_type", "Export Type")

        if self.export_header_type == "Custom":
            prop_split(box, self, "custom_export_path", "Custom Path")
            if bpy.context.scene.saveTextures:
                prop_split(box, self, "custom_include_directory", "Texture Include Directory")

        elif self.export_header_type == "Actor":
            prop_split(box, self, "group_name", "Group")
            if self.group_name == "Custom":
                prop_split(box, self, "custom_group_name", "Group Name")
        else:
            box.label(text="Destination level selection is shared with level export dropdown", icon="PINNED")
        # behavior options
        if self.export_bhv and not self.export_all_selected:
            self.draw_bhv_options(col)

        # info/warnings
        if self.export_header_type == "Custom":
            info_box = box.box()
            info_box.label(text="Export will not write headers, dependencies or script loads", icon="ERROR")

        if self.export_all_selected:
            info_box = box.box()
            multilineLabel(
                info_box,
                text="Object name used will be the name of respective selected objects.\n"
                "Objects will export based on root of parenting hierarchy.\n"
                "Model IDs will export in order starting from chosen Model ID Num.\n"
                "Behaviors will not export\n"
                "Duplicates objects will be exported! Use with Caution.",
                icon="ERROR",
            )
            return

        info_box = box.box()
        info_box.scale_y = 0.5

        if not self.draw_actor_path(info_box):
            return

        if self.export_header_type == "Custom" and bpy.context.scene.saveTextures:
            if self.custom_include_directory:
                info_box.label(text=f'Include directory "{self.custom_include_directory}"')
            else:
                actor_names = self.actor_names
                joined = ",".join(self.actor_names)
                if len(actor_names) > 1:
                    joined = "{" f"{joined}" "}"
                directory = f"{Path(bpy.path.abspath(self.custom_export_path)).name}/{joined}"
                info_box.label(text=f'Empty include directory, defaults to "{directory}"')

        if self.obj_name_gfx and self.export_gfx:
            self.draw_gfx_names(info_box)

        if self.obj_name_col and self.export_col:
            self.draw_col_names(info_box)

        if self.obj_name_anim and self.export_anim:
            self.draw_anim_names(info_box)

        if self.obj_name_bhv:
            info_box.label(text=f"Behavior name: {self.bhv_name}")


class SM64_CombinedObjectPanel(SM64_Panel):
    bl_idname = "SM64_PT_export_combined_object"
    bl_label = "SM64 Combined Exporter"
    decomp_only = True

    def draw(self, context):
        col = self.layout.column()
        context.scene.fast64.sm64.combined_export.draw_props(col)


enumStarGetCutscene = [
    ("Custom", "Custom", "Custom"),
    ("0", "Lakitu Flies Away", "Lakitu Flies Away"),
    ("1", "Rotate Around Mario", "Rotate Around Mario"),
    ("2", "Closeup Of Mario", "Closeup Of Mario"),
    ("3", "Bowser Keys", "Bowser Keys"),
    ("4", "100 Coin Star", "100 Coin Star"),
]


class WarpNodeProperty(bpy.types.PropertyGroup):
    warpType: bpy.props.EnumProperty(name="Warp Type", items=enumWarpType, default="Warp")
    warpID: bpy.props.StringProperty(name="Warp ID", default="0x0A")
    destLevelEnum: bpy.props.EnumProperty(name="Destination Level", default="bob", items=enumLevelNames)
    destLevel: bpy.props.StringProperty(name="Destination Level Value", default="LEVEL_BOB")
    destArea: bpy.props.StringProperty(name="Destination Area", default="0x01")
    destNode: bpy.props.StringProperty(name="Destination Node", default="0x0A")
    warpFlags: bpy.props.StringProperty(name="Warp Flags", default="WARP_NO_CHECKPOINT")
    warpFlagEnum: bpy.props.EnumProperty(name="Warp Flags Value", default="WARP_NO_CHECKPOINT", items=enumWarpFlag)
    instantOffset: bpy.props.IntVectorProperty(name="Offset", size=3, default=(0, 0, 0))
    instantWarpObject1: bpy.props.PointerProperty(name="Object 1", type=bpy.types.Object)
    instantWarpObject2: bpy.props.PointerProperty(name="Object 2", type=bpy.types.Object)
    useOffsetObjects: bpy.props.BoolProperty(name="Use Offset Objects", default=False)

    expand: bpy.props.BoolProperty()

    def uses_area_nodes(self):
        if self.instantWarpObject1 is None or self.instantWarpObject2 is None:
            raise PluginError(f"Warp Start and Warp End in Warp Node {self.warpID} must have objects selected.")
        return (
            self.instantWarpObject1.sm64_obj_type == "Area Root"
            and self.instantWarpObject2.sm64_obj_type == "Area Root"
        )

    def calc_offsets_from_objects(self, reverse=False):
        if self.instantWarpObject1 is None or self.instantWarpObject2 is None:
            raise PluginError(f"Warp Start and Warp End in Warp Node {self.warpID} must have objects selected.")

        difference = self.instantWarpObject2.location - self.instantWarpObject1.location

        if reverse:
            difference *= -1

        # Convert from Blender space to SM64 space
        ret = Vector()
        ret.x = int(round(difference.x * bpy.context.scene.blenderF3DScale))
        ret.y = int(round(difference.z * bpy.context.scene.blenderF3DScale))
        ret.z = int(round(-difference.y * bpy.context.scene.blenderF3DScale))
        return ret

    def to_c(self, _depth=0):
        if self.warpType == "Instant":
            offset = Vector()

            if self.useOffsetObjects:
                offset = self.calc_offsets_from_objects(self.uses_area_nodes())
            else:
                offset.x = self.instantOffset[0]
                offset.y = self.instantOffset[1]
                offset.z = self.instantOffset[2]

            return (
                "INSTANT_WARP("
                + str(self.warpID)
                + ", "
                + str(self.destArea)
                + ", "
                + str(int(offset.x))
                + ", "
                + str(int(offset.y))
                + ", "
                + str(int(offset.z))
                + ")"
            )
        else:
            if self.warpType == "Warp":
                cmd = "WARP_NODE"
            elif self.warpType == "Painting":
                cmd = "PAINTING_WARP_NODE"

            if self.destLevelEnum == "Custom":
                destLevel = self.destLevel
            else:
                destLevel = levelIDNames[self.destLevelEnum]

            if self.warpFlagEnum == "Custom":
                warpFlags = self.warpFlags
            else:
                warpFlags = self.warpFlagEnum
            return (
                cmd
                + "("
                + str(self.warpID)
                + ", "
                + str(destLevel)
                + ", "
                + str(self.destArea)
                + ", "
                + str(self.destNode)
                + ", "
                + str(warpFlags)
                + ")"
            )


class AddWarpNode(bpy.types.Operator):
    bl_idname = "bone.add_warp_node"
    bl_label = "Add Warp Node"
    bl_options = {"REGISTER", "UNDO"}
    option: bpy.props.IntProperty()

    def execute(self, context):
        obj = context.object
        obj.warpNodes.add()
        obj.warpNodes.move(len(obj.warpNodes) - 1, self.option)
        self.report({"INFO"}, "Success!")
        return {"FINISHED"}


class RemoveWarpNode(bpy.types.Operator):
    bl_idname = "bone.remove_warp_node"
    bl_label = "Remove Warp Node"
    bl_options = {"REGISTER", "UNDO"}
    option: bpy.props.IntProperty()

    def execute(self, context):
        context.object.warpNodes.remove(self.option)
        self.report({"INFO"}, "Success!")
        return {"FINISHED"}


def drawWarpNodeProperty(layout, warpNode, index):
    box = layout.box().column()
    # box.box().label(text = 'Switch Option ' + str(index + 1))
    box.prop(
        warpNode,
        "expand",
        text="Warp Node " + str(warpNode.warpID),
        icon="TRIA_DOWN" if warpNode.expand else "TRIA_RIGHT",
    )
    if warpNode.expand:
        prop_split(box, warpNode, "warpType", "Warp Type")
        if warpNode.warpType == "Instant":
            prop_split(box, warpNode, "warpID", "Warp ID")
            prop_split(box, warpNode, "destArea", "Destination Area")
            prop_split(box, warpNode, "useOffsetObjects", "Use Offset Objects?")
            if warpNode.useOffsetObjects:
                prop_split(box, warpNode, "instantWarpObject1", "Warp Start")
                prop_split(box, warpNode, "instantWarpObject2", "Warp End")
                writeBox = box.box()
                if warpNode.instantWarpObject1 is None or warpNode.instantWarpObject2 is None:
                    writeBox.label(text="Both Objects must be selected for offset")
                else:
                    usesAreaNodes = warpNode.uses_area_nodes()
                    difference = warpNode.calc_offsets_from_objects(usesAreaNodes)
                    writeBox.label(text="Current Offset: ")

                    writeBox.label(text=f"X: {difference.x}")
                    writeBox.label(text=f"Y: {difference.y}")
                    writeBox.label(text=f"Z: {difference.z}")

                    if usesAreaNodes:
                        writeBox.label(text="(When using two area nodes, the calculation is reversed)")
            else:
                prop_split(box, warpNode, "instantOffset", "Offset")
        else:
            prop_split(box, warpNode, "warpID", "Warp ID")
            prop_split(box, warpNode, "destLevelEnum", "Destination Level")
            if warpNode.destLevelEnum == "Custom":
                prop_split(box, warpNode, "destLevel", "")
            prop_split(box, warpNode, "destArea", "Destination Area")
            prop_split(box, warpNode, "destNode", "Destination Node")
            prop_split(box, warpNode, "warpFlagEnum", "Warp Flags")
            if warpNode.warpFlagEnum == "Custom":
                prop_split(box, warpNode, "warpFlags", "Warp Flags Value")

        buttons = box.row(align=True)
        buttons.operator(RemoveWarpNode.bl_idname, text="Remove Option").option = index
        buttons.operator(AddWarpNode.bl_idname, text="Add Option").option = index + 1


class StarGetCutscenesProperty(bpy.types.PropertyGroup):
    star1_option: bpy.props.EnumProperty(items=enumStarGetCutscene, default="4", name="1")
    star2_option: bpy.props.EnumProperty(items=enumStarGetCutscene, default="4", name="2")
    star3_option: bpy.props.EnumProperty(items=enumStarGetCutscene, default="4", name="3")
    star4_option: bpy.props.EnumProperty(items=enumStarGetCutscene, default="4", name="4")
    star5_option: bpy.props.EnumProperty(items=enumStarGetCutscene, default="4", name="5")
    star6_option: bpy.props.EnumProperty(items=enumStarGetCutscene, default="4", name="6")
    star7_option: bpy.props.EnumProperty(items=enumStarGetCutscene, default="4", name="7")

    star1_value: bpy.props.IntProperty(default=0, min=0, max=15, name="Value")
    star2_value: bpy.props.IntProperty(default=0, min=0, max=15, name="Value")
    star3_value: bpy.props.IntProperty(default=0, min=0, max=15, name="Value")
    star4_value: bpy.props.IntProperty(default=0, min=0, max=15, name="Value")
    star5_value: bpy.props.IntProperty(default=0, min=0, max=15, name="Value")
    star6_value: bpy.props.IntProperty(default=0, min=0, max=15, name="Value")
    star7_value: bpy.props.IntProperty(default=0, min=0, max=15, name="Value")

    def value(self):
        value = "0x"
        value += self.star1_option if self.star1_option != "Custom" else format(self.star1_value, "X")
        value += self.star2_option if self.star2_option != "Custom" else format(self.star2_value, "X")
        value += self.star3_option if self.star3_option != "Custom" else format(self.star3_value, "X")
        value += self.star4_option if self.star4_option != "Custom" else format(self.star4_value, "X")
        value += self.star5_option if self.star5_option != "Custom" else format(self.star5_value, "X")
        value += self.star6_option if self.star6_option != "Custom" else format(self.star6_value, "X")
        value += self.star7_option if self.star7_option != "Custom" else format(self.star7_value, "X")
        value += "0"
        return value

    def draw(self, layout):
        layout.label(text="Star Get Cutscenes")
        layout.prop(self, "star1_option")
        if self.star1_option == "Custom":
            prop_split(layout, self, "star1_value", "")
        layout.prop(self, "star2_option")
        if self.star2_option == "Custom":
            prop_split(layout, self, "star2_value", "")
        layout.prop(self, "star3_option")
        if self.star3_option == "Custom":
            prop_split(layout, self, "star3_value", "")
        layout.prop(self, "star4_option")
        if self.star4_option == "Custom":
            prop_split(layout, self, "star4_value", "")
        layout.prop(self, "star5_option")
        if self.star5_option == "Custom":
            prop_split(layout, self, "star5_value", "")
        layout.prop(self, "star6_option")
        if self.star6_option == "Custom":
            prop_split(layout, self, "star6_value", "")
        layout.prop(self, "star7_option")
        if self.star7_option == "Custom":
            prop_split(layout, self, "star7_value", "")


def onUpdateObjectType(self, context):
    isNoneEmpty = self.sm64_obj_type == "None"
    isBoxEmpty = self.sm64_obj_type == "Water Box" or self.sm64_obj_type == "Camera Volume"
    self.show_name = not (isBoxEmpty or isNoneEmpty)
    self.show_axis = not (isBoxEmpty or isNoneEmpty)

    if isBoxEmpty:
        self.empty_display_type = "CUBE"


class PuppycamSetupCamera(bpy.types.Operator):
    """Setup Camera"""

    bl_idname = "mesh.puppycam_setup_camera"
    bl_label = "Set up Camera"
    bl_options = {"REGISTER"}

    def execute(self, context):
        scene = context.scene
        cameraObject = bpy.context.active_object.puppycamProp.puppycamCamera.data.name

        scene.camera = bpy.context.active_object.puppycamProp.puppycamCamera
        bpy.data.cameras[cameraObject].show_name = True
        bpy.data.cameras[cameraObject].show_safe_areas = True

        scene.safe_areas.title[0] = 0
        scene.safe_areas.title[1] = 8 / 240  # Use the safe areas to denote where default 8 pixel black bars will be
        scene.safe_areas.action = (0, 0)

        # If you could set resolution on a per-camera basis, I'd do that instead. Oh well.
        scene.render.resolution_x = 320
        scene.render.resolution_y = 240

        bpy.data.cameras[cameraObject].angle = math.radians(
            bpy.context.active_object.puppycamProp.puppycamFOV * (4 / 3)
        )

        return {"FINISHED"}


def sm64_is_camera_poll(self, object):
    return object.type == "CAMERA"


class PuppycamProperty(bpy.types.PropertyGroup):
    puppycamVolumeFunction: bpy.props.StringProperty(name="Puppycam Function", default="0")

    puppycamVolumePermaswap: bpy.props.BoolProperty(name="Permaswap")

    puppycamUseEmptiesForPos: bpy.props.BoolProperty(name="Use Empty Objects for positions")

    puppycamCamera: bpy.props.PointerProperty(type=bpy.types.Object, poll=sm64_is_camera_poll)

    puppycamFOV: bpy.props.FloatProperty(name="Field Of View", min=0, max=180, default=45)

    puppycamMode: bpy.props.EnumProperty(items=enumPuppycamMode, default="NC_MODE_NORMAL")

    puppycamType: bpy.props.StringProperty(name="Custom Mode", default="NC_MODE_NORMAL")

    puppycamCamPos: bpy.props.StringProperty(name="Fixed Camera Position")

    puppycamCamFocus: bpy.props.StringProperty(name="Fixed Camera Focus")

    puppycamUseFlags: bpy.props.BoolProperty(name="Use Flags")

    NC_FLAG_XTURN: bpy.props.BoolProperty(name="X Turn")

    NC_FLAG_YTURN: bpy.props.BoolProperty(name="Y Turn")

    NC_FLAG_ZOOM: bpy.props.BoolProperty(name="Y Turn")

    NC_FLAG_8D: bpy.props.BoolProperty(name="8 Directions")

    NC_FLAG_4D: bpy.props.BoolProperty(name="4 Directions")

    NC_FLAG_2D: bpy.props.BoolProperty(name="2D")

    NC_FLAG_FOCUSX: bpy.props.BoolProperty(name="Use X Focus")

    NC_FLAG_FOCUSY: bpy.props.BoolProperty(name="Use Y Focus")

    NC_FLAG_FOCUSZ: bpy.props.BoolProperty(name="Use Z Focus")

    NC_FLAG_POSX: bpy.props.BoolProperty(name="Move on X axis")

    NC_FLAG_POSY: bpy.props.BoolProperty(name="Move on Y axis")

    NC_FLAG_POSZ: bpy.props.BoolProperty(name="Move on Z axis")

    NC_FLAG_COLLISION: bpy.props.BoolProperty(name="Camera Collision")

    NC_FLAG_SLIDECORRECT: bpy.props.BoolProperty(name="Slide Correction")


class SM64_GeoASMProperties(bpy.types.PropertyGroup):
    name = "Geo ASM Properties"
    func: bpy.props.StringProperty(
        name="Geo ASM Func", default="", description="Name of function for C, hex address for binary."
    )
    param: bpy.props.StringProperty(
        name="Geo ASM Param", default="0", description="Function parameter. (Binary exporting will cast to int)"
    )

    @staticmethod
    def upgrade_object(obj: bpy.types.Object):
        geo_asm = obj.fast64.sm64.geo_asm
        upgrade_old_prop(geo_asm, "func", obj, {"geoASMFunc", "geo_func"})
        upgrade_old_prop(geo_asm, "param", obj, {"geoASMParam", "func_param"})


class SM64_AreaProperties(bpy.types.PropertyGroup):
    name = "Area Properties"
    disable_background: bpy.props.BoolProperty(
        name="Disable Background",
        default=False,
        description="Disable rendering background. Ideal for interiors or areas that should never see a background.",
    )
    set_fog: bpy.props.BoolProperty(
        name="Set Fog Settings",
        default=True,
        description='All materials in the area with fog and "Use Area\'s Fog" enabled will use these fog settings. Each material will have its own fog applied as vanilla SM64 has no fog system',
    )


class SM64_LevelProperties(bpy.types.PropertyGroup):
    name = "SM64 Level Properties"
    backgroundID: bpy.props.StringProperty(
        name="Background Define",
        default="BACKGROUND_CUSTOM",
        description="The background define that is passed into GEO_BACKGROUND\n"
        "(ex. BACKGROUND_OCEAN_SKY, BACKGROUND_GREEN_SKY)",
    )

    backgroundSegment: bpy.props.StringProperty(
        name="Background Segment",
        default="water_skybox",
        description="Segment that will be loaded.\n"
        "This will be suffixed with _yay0SegmentRomStart or _mio0SegmentRomStart\n"
        "(ex. water_skybox, bidw_skybox)",
    )


DEFAULT_BEHAVIOR_PARAMS = "0x00000000"


class SM64_GameObjectProperties(bpy.types.PropertyGroup):
    name = "Game Object Properties"
    bparams: bpy.props.StringProperty(
        name="Behavior Parameters", description="All Behavior Parameters", default=DEFAULT_BEHAVIOR_PARAMS
    )

    use_individual_params: bpy.props.BoolProperty(
        name="Use Individual Behavior Params", description="Use Individual Behavior Params", default=True
    )
    bparam1: bpy.props.StringProperty(name="Behavior Param 1", description="First Behavior Param", default="")
    bparam2: bpy.props.StringProperty(name="Behavior Param 2", description="Second Behavior Param", default="")
    bparam3: bpy.props.StringProperty(name="Behavior Param 3", description="Third Behavior Param", default="")
    bparam4: bpy.props.StringProperty(name="Behavior Param 4", description="Fourth Behavior Param", default="")

    @staticmethod
    def upgrade_object(obj):
        game_object: SM64_GameObjectProperties = obj.fast64.sm64.game_object

        upgrade_old_prop(game_object, "bparams", obj, "sm64_obj_bparam")

        # get combined bparams, if they arent the default value then return because they have been set
        combined_bparams = game_object.get_combined_bparams()
        if combined_bparams != DEFAULT_BEHAVIOR_PARAMS:
            return

        # If bparams arent the default bparams, disable `use_individual_params`
        if game_object.bparams != DEFAULT_BEHAVIOR_PARAMS:
            game_object.use_individual_params = False

    def get_combined_bparams(self):
        params = [self.bparam1, self.bparam2, self.bparam3, self.bparam4]
        fmt_params = []
        for i, p in enumerate(params):
            if len(p) == 0:
                continue
            shift = 8 * (3 - i)
            fmt_params.append(f"({p} << {shift})" if shift > 0 else f"({p})")

        if len(fmt_params) == 0:
            return DEFAULT_BEHAVIOR_PARAMS
        else:
            return " | ".join(fmt_params)

    def get_behavior_params(self):
        if self.use_individual_params:
            return self.get_combined_bparams()
        return self.bparams


class SM64_SegmentProperties(bpy.types.PropertyGroup):
    write_actor_loads: bpy.props.BoolProperty(name="Write Actor Loads")
    seg5_load_custom: bpy.props.StringProperty(name="Segment 5 Seg")
    seg5_group_custom: bpy.props.StringProperty(name="Segment 5 Group")
    seg6_load_custom: bpy.props.StringProperty(name="Segment 6 Seg")
    seg6_group_custom: bpy.props.StringProperty(name="Segment 6 Group")
    seg8_load_custom: bpy.props.StringProperty(name="Segment 8 Seg")
    seg8_group_custom: bpy.props.StringProperty(name="Segment 8 Group")
    seg5_enum: bpy.props.EnumProperty(name="Segment 5 Group", default="None", items=groupsSeg5)
    seg6_enum: bpy.props.EnumProperty(name="Segment 6 Group", default="None", items=groupsSeg6)
    seg8_enum: bpy.props.EnumProperty(name="Segment 8 Group", default="None", items=groups_seg8)

    def draw_props(self, layout):
        col = layout.column()
        col.prop(self, "write_actor_loads")
        if not self.write_actor_loads:
            return

        for seg in (5, 6, 8):
            prop_split(col, self, f"seg{seg}_enum", f"Segment {seg} Select")
            if getattr(self, f"seg{seg}_enum") == "Custom":
                prop_split(col, self, f"seg{seg}_load_custom", "Segment")
                prop_split(col, self, f"seg{seg}_group_custom", "Group")
                col.separator()

    def jump_link_from_enum(self, grp):
        if grp == "None":
            return None
        elif grp == "common0":
            return "script_func_global_1"
        num = int(grp.removeprefix("group")) + 1
        return f"script_func_global_{num}"

    @property
    def seg5(self):
        if self.seg5_enum == "Custom":
            return self.seg5_load_custom
        else:
            return self.seg5_enum

    @property
    def seg6(self):
        if self.seg6_enum == "Custom":
            return self.seg6_load_custom
        else:
            return self.seg6_enum

    @property
    def seg8(self):
        if self.seg8_enum == "Custom":
            return self.seg8_load_custom
        else:
            return self.seg8_enum

    @property
    def group5(self):
        if self.seg5_enum == "Custom":
            return self.seg5_group_custom
        else:
            return self.jump_link_from_enum(self.seg5_enum)

    @property
    def group6(self):
        if self.seg6_enum == "Custom":
            return self.seg6_group_custom
        else:
            return self.jump_link_from_enum(self.seg6_enum)

    @property
    def group8(self):
        if self.seg8_enum == "Custom":
            return self.seg8_group_custom
        else:
            return self.jump_link_from_enum(self.seg8_enum)


class SM64_ObjectProperties(bpy.types.PropertyGroup):
    version: bpy.props.IntProperty(name="SM64_ObjectProperties Version", default=0)
    cur_version = 4  # version after property migration

    geo_asm: bpy.props.PointerProperty(type=SM64_GeoASMProperties)
    level: bpy.props.PointerProperty(type=SM64_LevelProperties)
    area: bpy.props.PointerProperty(type=SM64_AreaProperties)
    game_object: bpy.props.PointerProperty(type=SM64_GameObjectProperties)
    segment_loads: bpy.props.PointerProperty(type=SM64_SegmentProperties)
    custom: bpy.props.PointerProperty(type=SM64_CustomCmdProperties)

    animation: bpy.props.PointerProperty(type=SM64_ArmatureAnimProperties)

    @staticmethod
    def upgrade_changed_props():
        for obj in bpy.data.objects:
            if obj.fast64.sm64.version == 0:
                SM64_GeoASMProperties.upgrade_object(obj)
            if obj.fast64.sm64.version < 3:
                SM64_GameObjectProperties.upgrade_object(obj)
            obj.fast64.sm64.custom.upgrade_object(obj)
            obj.fast64.sm64.version = SM64_ObjectProperties.cur_version


sm64_obj_classes = (
    BehaviorScriptProperty,
    AddBehavior,
    RemoveBehavior,
    WarpNodeProperty,
    AddWarpNode,
    RemoveWarpNode,
    SearchModelIDEnumOperator,
    SearchBehaviourEnumOperator,
    SearchSpecialEnumOperator,
    SearchMacroEnumOperator,
    StarGetCutscenesProperty,
    PuppycamProperty,
    PuppycamSetupCamera,
    SM64_CombinedObjectProperties,
    SM64_ExportCombinedObject,
    SM64_GeoASMProperties,
    SM64_LevelProperties,
    SM64_AreaProperties,
    SM64_GameObjectProperties,
    SM64_SegmentProperties,
    SM64_ObjectProperties,
)


sm64_obj_panel_classes = (SM64ObjectPanel, SM64_CombinedObjectPanel)


def sm64_obj_panel_register():
    for cls in sm64_obj_panel_classes:
        register_class(cls)


def sm64_obj_panel_unregister():
    for cls in sm64_obj_panel_classes:
        unregister_class(cls)


def sm64_on_update_area_render_settings(self: bpy.types.Object, context: bpy.types.Context):
    renderSettings = context.scene.fast64.renderSettings
    if renderSettings.useObjectRenderPreview and renderSettings.sm64Area == self:
        area: bpy.types.Object = self
        renderSettings.fogPreviewColor = tuple(c for c in area.area_fog_color)
        renderSettings.fogPreviewPosition = tuple(round(p) for p in area.area_fog_position)

        renderSettings.clippingPlanes = tuple(float(p) for p in area.clipPlanes)


def sm64_obj_register():
    for cls in sm64_obj_classes:
        register_class(cls)

    bpy.types.Object.puppycamProp = bpy.props.PointerProperty(type=PuppycamProperty)

    bpy.types.Object.sm64_model_enum = bpy.props.EnumProperty(name="Model", items=enumModelIDs)

    bpy.types.Object.sm64_macro_enum = bpy.props.EnumProperty(name="Macro", items=enumMacrosNames)

    bpy.types.Object.sm64_special_enum = bpy.props.EnumProperty(name="Special", items=enumSpecialsNames)

    bpy.types.Object.sm64_behaviour_enum = bpy.props.EnumProperty(name="Behaviour", items=enumBehaviourPresets)

    # bpy.types.Object.sm64_model = bpy.props.StringProperty(
    # 	name = 'Model Name')
    # bpy.types.Object.sm64_macro = bpy.props.StringProperty(
    # 	name = 'Macro Name')
    # bpy.types.Object.sm64_special = bpy.props.StringProperty(
    # 	name = 'Special Name')
    # bpy.types.Object.sm64_behaviour = bpy.props.StringProperty(
    # 	name = 'Behaviour Name')

    bpy.types.Object.sm64_obj_type = bpy.props.EnumProperty(
        name="SM64 Object Type", items=enumObjectType, default="None", update=onUpdateObjectType
    )

    bpy.types.Object.sm64_obj_model = bpy.props.StringProperty(name="Model", default="MODEL_NONE")

    bpy.types.Object.sm64_obj_preset = bpy.props.StringProperty(name="Preset")

    bpy.types.Object.sm64_obj_behaviour = bpy.props.StringProperty(name="Behaviour")

    bpy.types.Object.sm64_obj_mario_start_area = bpy.props.StringProperty(name="Area", default="0x01")

    bpy.types.Object.whirpool_index = bpy.props.StringProperty(name="Index", default="0")
    bpy.types.Object.whirpool_condition = bpy.props.StringProperty(name="Condition", default="3")
    bpy.types.Object.whirpool_strength = bpy.props.StringProperty(name="Strength", default="-30")
    bpy.types.Object.waterBoxType = bpy.props.EnumProperty(
        name="Water Box Type", items=enumWaterBoxType, default="Water"
    )

    bpy.types.Object.sm64_obj_use_act1 = bpy.props.BoolProperty(name="Act 1", default=True)
    bpy.types.Object.sm64_obj_use_act2 = bpy.props.BoolProperty(name="Act 2", default=True)
    bpy.types.Object.sm64_obj_use_act3 = bpy.props.BoolProperty(name="Act 3", default=True)
    bpy.types.Object.sm64_obj_use_act4 = bpy.props.BoolProperty(name="Act 4", default=True)
    bpy.types.Object.sm64_obj_use_act5 = bpy.props.BoolProperty(name="Act 5", default=True)
    bpy.types.Object.sm64_obj_use_act6 = bpy.props.BoolProperty(name="Act 6", default=True)

    bpy.types.Object.sm64_obj_set_bparam = bpy.props.BoolProperty(name="Set Behaviour Parameter", default=True)

    bpy.types.Object.sm64_obj_set_yaw = bpy.props.BoolProperty(name="Set Yaw", default=False)

    bpy.types.Object.useBackgroundColor = bpy.props.BoolProperty(name="Use Solid Color For Background", default=False)

    # bpy.types.Object.backgroundID = bpy.props.StringProperty(
    # 	name = 'Background ID', default = 'BACKGROUND_OCEAN_SKY')

    bpy.types.Object.background = bpy.props.EnumProperty(name="Background", items=enumBackground, default="OCEAN_SKY")

    bpy.types.Object.backgroundColor = bpy.props.FloatVectorProperty(
        name="Background Color", subtype="COLOR", size=4, min=0, max=1, default=(0, 0, 0, 1)
    )

    bpy.types.Object.screenPos = bpy.props.IntVectorProperty(
        name="Screen Position", size=2, default=(160, 120), min=-(2**15), max=2**15 - 1
    )

    bpy.types.Object.screenSize = bpy.props.IntVectorProperty(
        name="Screen Size", size=2, default=(160, 120), min=-(2**15), max=2**15 - 1
    )

    bpy.types.Object.useDefaultScreenRect = bpy.props.BoolProperty(name="Use Default Screen Rect", default=True)

    bpy.types.Object.clipPlanes = bpy.props.IntVectorProperty(
        name="Clip Planes", size=2, min=0, default=(100, 30000), update=sm64_on_update_area_render_settings
    )

    bpy.types.Object.area_fog_color = bpy.props.FloatVectorProperty(
        name="Area Fog Color",
        subtype="COLOR",
        size=4,
        min=0,
        max=1,
        default=(0, 0, 0, 1),
        update=sm64_on_update_area_render_settings,
    )

    bpy.types.Object.area_fog_position = bpy.props.FloatVectorProperty(
        name="Area Fog Position",
        size=2,
        min=0,
        max=0x7FFFFFFF,
        step=100,
        default=(985, 1000),
        update=sm64_on_update_area_render_settings,
    )

    bpy.types.Object.areaOverrideBG = bpy.props.BoolProperty(name="Override Background")

    bpy.types.Object.areaBGColor = bpy.props.FloatVectorProperty(
        name="Background Color", subtype="COLOR", size=4, min=0, max=1, default=(0, 0, 0, 1)
    )

    bpy.types.Object.camOption = bpy.props.EnumProperty(items=enumCameraMode, default="CAMERA_MODE_8_DIRECTIONS")

    bpy.types.Object.camType = bpy.props.StringProperty(name="Camera Type", default="CAMERA_MODE_8_DIRECTIONS")

    bpy.types.Object.envOption = bpy.props.EnumProperty(items=enumEnvFX, default="ENVFX_MODE_NONE")

    bpy.types.Object.envType = bpy.props.StringProperty(name="Environment Type", default="ENVFX_MODE_NONE")

    bpy.types.Object.fov = bpy.props.FloatProperty(name="Field Of View", min=0, max=180, default=45)

    bpy.types.Object.dynamicFOV = bpy.props.BoolProperty(name="Dynamic FOV", default=True)

    bpy.types.Object.cameraVolumeFunction = bpy.props.StringProperty(
        name="Camera Function", default="cam_castle_hmc_start_pool_cutscene"
    )
    bpy.types.Object.cameraVolumeGlobal = bpy.props.BoolProperty(name="Is Global")

    bpy.types.Object.starGetCutscenes = bpy.props.PointerProperty(
        name="Star Get Cutscenes", type=StarGetCutscenesProperty
    )

    bpy.types.Object.acousticReach = bpy.props.StringProperty(name="Acoustic Reach", default="20000")

    bpy.types.Object.echoLevel = bpy.props.StringProperty(name="Echo Level", default="0x00")

    bpy.types.Object.zoomOutOnPause = bpy.props.BoolProperty(name="Zoom Out On Pause", default=True)

    bpy.types.Object.areaIndex = bpy.props.IntProperty(name="Index", min=0, default=1)

    bpy.types.Object.music_preset = bpy.props.StringProperty(name="Music Preset", default="0x00")
    bpy.types.Object.music_seq = bpy.props.StringProperty(name="Music Sequence Value", default="SEQ_LEVEL_GRASS")
    bpy.types.Object.noMusic = bpy.props.BoolProperty(name="No Music", default=False)
    bpy.types.Object.terrain_type = bpy.props.StringProperty(name="Terrain Type", default="TERRAIN_GRASS")
    bpy.types.Object.terrainEnum = bpy.props.EnumProperty(name="Terrain", items=enumTerrain, default="TERRAIN_GRASS")
    bpy.types.Object.musicSeqEnum = bpy.props.EnumProperty(
        name="Music Sequence", items=enumMusicSeq, default="SEQ_LEVEL_GRASS"
    )

    bpy.types.Object.areaCamera = bpy.props.PointerProperty(type=bpy.types.Camera)
    bpy.types.Object.warpNodes = bpy.props.CollectionProperty(type=WarpNodeProperty)

    bpy.types.Object.showStartDialog = bpy.props.BoolProperty(name="Show Start Dialog")
    bpy.types.Object.startDialog = bpy.props.StringProperty(name="Start Dialog", default="DIALOG_000")
    bpy.types.Object.actSelectorIgnore = bpy.props.BoolProperty(name="Skip Act Selector")
    bpy.types.Object.setAsStartLevel = bpy.props.BoolProperty(name="Set As Start Level")

    bpy.types.Object.switchFunc = bpy.props.StringProperty(
        name="Function", default="", description="Name of function for C, hex address for binary."
    )

    bpy.types.Object.switchParam = bpy.props.IntProperty(
        name="Function Parameter", min=-(2 ** (15)), max=2 ** (15) - 1, default=0
    )

    bpy.types.Object.useDLReference = bpy.props.BoolProperty(name="Use displaylist reference")
    bpy.types.Object.dlReference = bpy.props.StringProperty(name="Displaylist variable name or hex address for binary.")

    bpy.types.Object.geoReference = bpy.props.StringProperty(name="Geolayout variable name or hex address for binary")

    bpy.types.Object.enableRoomSwitch = bpy.props.BoolProperty(name="Enable Room System")


def sm64_obj_unregister():
    del bpy.types.Object.sm64_model_enum
    del bpy.types.Object.sm64_macro_enum
    del bpy.types.Object.sm64_special_enum
    del bpy.types.Object.sm64_behaviour_enum

    # del bpy.types.Object.sm64_model
    # del bpy.types.Object.sm64_macro
    # del bpy.types.Object.sm64_special
    # del bpy.types.Object.sm64_behaviour

    del bpy.types.Object.sm64_obj_type
    del bpy.types.Object.sm64_obj_model
    del bpy.types.Object.sm64_obj_preset
    del bpy.types.Object.sm64_obj_behaviour

    del bpy.types.Object.whirpool_index
    del bpy.types.Object.whirpool_condition
    del bpy.types.Object.whirpool_strength

    del bpy.types.Object.waterBoxType

    del bpy.types.Object.sm64_obj_use_act1
    del bpy.types.Object.sm64_obj_use_act2
    del bpy.types.Object.sm64_obj_use_act3
    del bpy.types.Object.sm64_obj_use_act4
    del bpy.types.Object.sm64_obj_use_act5
    del bpy.types.Object.sm64_obj_use_act6

    del bpy.types.Object.sm64_obj_set_bparam
    del bpy.types.Object.sm64_obj_set_yaw

    del bpy.types.Object.useBackgroundColor
    # del bpy.types.Object.backgroundID
    del bpy.types.Object.background
    del bpy.types.Object.backgroundColor

    del bpy.types.Object.screenPos
    del bpy.types.Object.screenSize
    del bpy.types.Object.useDefaultScreenRect
    del bpy.types.Object.clipPlanes
    del bpy.types.Object.area_fog_color
    del bpy.types.Object.area_fog_position
    del bpy.types.Object.areaOverrideBG
    del bpy.types.Object.areaBGColor
    del bpy.types.Object.camOption
    del bpy.types.Object.camType
    del bpy.types.Object.envOption
    del bpy.types.Object.envType
    del bpy.types.Object.fov
    del bpy.types.Object.dynamicFOV

    del bpy.types.Object.cameraVolumeFunction
    del bpy.types.Object.cameraVolumeGlobal

    del bpy.types.Object.starGetCutscenes

    del bpy.types.Object.acousticReach
    del bpy.types.Object.echoLevel
    del bpy.types.Object.zoomOutOnPause

    del bpy.types.Object.areaIndex
    del bpy.types.Object.music_preset
    del bpy.types.Object.music_seq
    del bpy.types.Object.terrain_type
    del bpy.types.Object.areaCamera
    del bpy.types.Object.noMusic

    del bpy.types.Object.showStartDialog
    del bpy.types.Object.startDialog
    del bpy.types.Object.actSelectorIgnore
    del bpy.types.Object.setAsStartLevel
    del bpy.types.Object.switchFunc
    del bpy.types.Object.switchParam
    del bpy.types.Object.enableRoomSwitch

    for cls in reversed(sm64_obj_classes):
        unregister_class(cls)


"""
object: model, bparam, behaviour, acts
macro: preset, [bparam]
special: preset, [yaw, [bparam]]
trajectory: id
"""<|MERGE_RESOLUTION|>--- conflicted
+++ resolved
@@ -1,11 +1,6 @@
 import math, bpy, mathutils
-<<<<<<< HEAD
-=======
-import os
-import traceback
 from bpy.utils import register_class, unregister_class
 from bpy.types import UILayout
->>>>>>> 8853a484
 from re import findall, sub
 from pathlib import Path
 
@@ -76,10 +71,6 @@
     ScaleNode,
 )
 
-<<<<<<< HEAD
-from .custom_cmd.properties import SM64_CustomCmdProperties
-
-=======
 from .animation import (
     export_animation,
     export_animation_table,
@@ -87,7 +78,8 @@
     is_obj_animatable,
     SM64_ArmatureAnimProperties,
 )
->>>>>>> 8853a484
+
+from .custom_cmd.properties import SM64_CustomCmdProperties
 
 enumTerrain = [
     ("Custom", "Custom", "Custom"),
