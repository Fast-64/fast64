--- conflicted
+++ resolved
@@ -1,12 +1,6 @@
 import math, bpy, mathutils
 from bpy.utils import register_class, unregister_class
-<<<<<<< HEAD
-from io import BytesIO
 from re import findall
-
-from .sm64_constants import *
-=======
->>>>>>> 35fe6f58
 from .sm64_function_map import func_map
 
 from ..utility import (
@@ -29,6 +23,8 @@
     enumMacrosNames,
     enumSpecialsNames,
     enumBehaviourPresets,
+    groupsSeg5,
+    groupsSeg6
 )
 
 from .sm64_spline import (
