--- conflicted
+++ resolved
@@ -2302,38 +2302,22 @@
 
     def draw_actor_path(self, layout):
         if self.export_locations is None:
-<<<<<<< HEAD
-            return
-=======
             return False
->>>>>>> 8652b0bb
         decomp_path = bpy.context.scene.fast64.sm64.abs_decomp_path
         if self.export_header_type == "Actor":
             actor_path = decomp_path / "actors"
             if not filepath_ui_warnings(layout, (actor_path / self.actor_group_name).with_suffix(".c")):
-<<<<<<< HEAD
-                return
-            layout.label(text=f"Actor export path: actors/{self.export_locations}/")
-        elif self.export_header_type == "Level":
-            if not directory_ui_warnings(layout, self.full_level_path):
-                return
-=======
                 return False
             layout.label(text=f"Actor export path: actors/{self.export_locations}/")
         elif self.export_header_type == "Level":
             if not directory_ui_warnings(layout, self.full_level_path):
                 return False
->>>>>>> 8652b0bb
             level_path = self.full_level_path if self.non_decomp_level else self.level_directory
             layout.label(text=f"Actor export path: {level_path / self.export_locations}/")
         elif self.export_header_type == "Custom":
             custom_path = Path(bpy.path.abspath(self.custom_export_path))
             if not directory_ui_warnings(layout, custom_path):
-<<<<<<< HEAD
-                return
-=======
                 return False
->>>>>>> 8652b0bb
             layout.label(text=f"Actor export path: {custom_path / self.export_locations}/")
         return True
 
