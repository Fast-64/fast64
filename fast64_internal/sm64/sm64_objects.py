--- conflicted
+++ resolved
@@ -1,10 +1,4 @@
 import math, bpy, mathutils
-<<<<<<< HEAD
-=======
-import os
-import traceback
-from bpy.utils import register_class, unregister_class
->>>>>>> 0ba82439
 from re import findall, sub
 from pathlib import Path
 
