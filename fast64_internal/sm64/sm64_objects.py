--- conflicted
+++ resolved
@@ -1242,30 +1242,19 @@
                 # prop_split(col, obj, 'backgroundID', 'Background ID')
                 prop_split(col, obj, "background", "Background")
                 if obj.background == "CUSTOM":
-                    prop_split(box, levelObj, "backgroundID", "Custom ID")
-                    prop_split(box, levelObj, "backgroundSegment", "Custom Background Segment")
-                    segmentExportBox = box.box()
+                    prop_split(col, levelObj, "backgroundID", "Custom ID")
+                    prop_split(col, levelObj, "backgroundSegment", "Custom Background Segment")
+                    segmentExportBox = col.box()
                     segmentExportBox.label(
                         text=f"Exported Segment: _{levelObj.backgroundSegment}_{context.scene.fast64.sm64.compression_format}SegmentRomStart"
                     )
-<<<<<<< HEAD
                 col.prop(obj, "useBackgroundColor")
                 # col.box().label(text = 'Background IDs defined in include/geo_commands.h.')
             col.prop(obj, "actSelectorIgnore")
             col.prop(obj, "setAsStartLevel")
-            grid = col.grid_flow(columns=2)
-            obj.fast64.sm64.segment_loads.draw(grid)
+            obj.fast64.sm64.segment_loads.draw_props(col)
             prop_split(col, obj, "acousticReach", "Acoustic Reach")
-            obj.starGetCutscenes.draw(col)
-=======
-                box.prop(obj, "useBackgroundColor")
-                # box.box().label(text = 'Background IDs defined in include/geo_commands.h.')
-            box.prop(obj, "actSelectorIgnore")
-            box.prop(obj, "setAsStartLevel")
-            obj.fast64.sm64.segment_loads.draw_props(box)
-            prop_split(box, obj, "acousticReach", "Acoustic Reach")
-            obj.starGetCutscenes.draw(box)
->>>>>>> 5877a949
+            obj.starGetCutscenes.draw(bocolx)
 
         elif obj.sm64_obj_type == "Area Root":
             area_props = props.area
@@ -1291,7 +1280,7 @@
             camBox.label(text="Warning: Camera modes can be overriden by area specific camera code.")
             camBox.label(text="Check the switch statment in camera_course_processing() in src/game/camera.c.")
 
-            fog_box = box.box().column()
+            fog_box = col.box().column()
             fog_box.prop(area_props, "set_fog")
             fog_props = fog_box.column()
             fog_props.enabled = area_props.set_fog
@@ -1313,7 +1302,7 @@
             if obj.areaIndex == 1 or obj.areaIndex == 2 or obj.areaIndex == 3 or obj.areaIndex == 4:
                 col.prop(obj, "zoomOutOnPause")
 
-            box.prop(area_props, "disable_background")
+            col.prop(area_props, "disable_background")
 
             areaLayout = col.box()
             areaLayout.enabled = not obj.fast64.sm64.area.disable_background
