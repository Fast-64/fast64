--- conflicted
+++ resolved
@@ -1257,12 +1257,8 @@
         column = self.layout.box().column()  # added just for puppycam trigger importing
         box.box().label(text="SM64 Object Inspector")
         obj = context.object
-<<<<<<< HEAD
         obj_props: SM64_ObjectProperties = obj.fast64.sm64
-=======
-        props = obj.fast64.sm64
-
->>>>>>> 8652b0bb
+
         prop_split(box, obj, "sm64_obj_type", "Object Type")
         if obj.sm64_obj_type == "Object":
             prop_split(box, obj, "sm64_model_enum", "Model")
