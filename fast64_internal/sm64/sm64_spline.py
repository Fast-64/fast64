from .sm64_constants import *
from bpy.utils import register_class, unregister_class
import bpy, bmesh
from ..utility import *

enumSplineTypes = [
    ("Trajectory", "Trajectory", "Exports to Trajectory[]. Used for movement"),
    ("Cutscene", "Cutscene", "Exports to CutsceneSplinePoint[]. Used for cutscenes"),
    ("Vector", "Vector", "Exports to Vec4s[]. Used for the jumbo star keyframes"),
]


class SM64Spline:
    def __init__(self, name, splineType):
        self.name = toAlnum(name)
        self.splineType = splineType
        self.points = []
        self.speeds = []

    def to_c(self):
        data = CData()
        if self.splineType == "Trajectory":
            data.header = "extern const Trajectory " + self.name + "[];\n"
            data.source += "const Trajectory " + self.name + "[] = {\n"
            for index in range(len(self.points)):
                point = self.points[index]
                data.source += (
                    "\tTRAJECTORY_POS( "
                    + str(index)
                    + ", "
                    + str(int(round(point[0])))
                    + ", "
                    + str(int(round(point[1])))
                    + ", "
                    + str(int(round(point[2])))
                    + "),\n"
                )
            data.source += "\tTRAJECTORY_END(),\n};\n"
            return data
        elif self.splineType == "Cutscene":
            data.header = "extern struct CutsceneSplinePoint " + self.name + "[];\n"
            data.source += "struct CutsceneSplinePoint " + self.name + "[] = {\n"
            for index in range(len(self.points)):
                point = self.points[index]
                if index == len(self.points) - 1:
                    splineIndex = -1  # last keyframe
                else:
                    splineIndex = index
                data.source += (
                    "\t{ "
                    + str(splineIndex)
                    + ", "
                    + str(int(round(self.speeds[index])))
                    + ", { "
                    + str(int(round(point[0])))
                    + ", "
                    + str(int(round(point[1])))
                    + ", "
                    + str(int(round(point[2])))
                    + " }},\n"
                )
            data.source += "};\n"
            return data
        elif self.splineType == "Vector":
            data.header = "extern const Vec4s " + self.name + "[];\n"
            data.source += "const Vec4s " + self.name + "[] = {\n"
            for index in range(len(self.points)):
                point = self.points[index]
                if index >= len(self.points) - 3:
                    speed = 0  # last 3 points of spline
                else:
                    speed = self.speeds[index]
                data.source += (
                    "\t{ "
                    + str(int(round(speed)))
                    + ", "
                    + str(int(round(point[0])))
                    + ", "
                    + str(int(round(point[1])))
                    + ", "
                    + str(int(round(point[2])))
                    + " },\n"
                )
            data.source += "};\n"
            return data
        else:
            raise PluginError("Invalid SM64 spline type: " + self.splineType)


def convertSplineObject(name, obj, transform):
    sm64_spline = SM64Spline(name, obj.data.sm64_spline_type)

    spline = obj.data.splines[0]
    for point in spline.points:
        position = transform @ point.co
        sm64_spline.points.append(position)
        sm64_spline.speeds.append(int(round(point.radius)))

    return sm64_spline


def onSplineTypeSet(self, context):
    if self.sm64_spline_type == "Trajectory":
        self.splines.active.order_u = 1
    else:
        self.splines.active.order_u = 4


class SM64_ExportSpline(bpy.types.Operator):
    bl_idname = "object.sm64_export_spline"
    bl_label = "Export Spline"
    bl_options = {"REGISTER", "UNDO"}

    def execute(self, context):
        context.object.sm64_special_enum = self.sm64_special_enum
        bpy.context.region.tag_redraw()
        self.report({"INFO"}, "Selected: " + self.sm64_special_enum)
        return {"FINISHED"}


class SM64SplinePanel(bpy.types.Panel):
    bl_label = "Spline Inspector"
    bl_idname = "OBJECT_PT_SM64_Spline_Inspector"
    bl_space_type = "PROPERTIES"
    bl_region_type = "WINDOW"
    bl_context = "object"
    bl_options = {"HIDE_HEADER"}

    @classmethod
    def poll(cls, context):
        return context.scene.gameEditorMode == "SM64" and (
            context.object is not None and type(context.object.data) == bpy.types.Curve
        )

    def draw(self, context):
        box = self.layout.box()
        box.box().label(text="SM64 Spline Inspector")
        curve = context.object.data
        if curve.splines[0].type != "NURBS":
            box.label(text="Only NURBS curves are compatible.")
        else:
            prop_split(box, curve, "sm64_spline_type", "Spline Type")
            if curve.sm64_spline_type == "Cutscene" or curve.sm64_spline_type == "Vector":
                pointIndex = 0
                for point in curve.splines.active.points:
                    if point.select:
                        prop_split(box.box(), point, "radius", "Point " + str(pointIndex) + " Speed")
                    pointIndex += 1


def assertCurveValid(obj):
    curve = obj.data
    if not isinstance(curve, bpy.types.Curve) or curve.splines[0].type != "NURBS":
        # Curve was likely not intended to be exported
        return False
    if len(curve.splines) != 1:
        # Curve was intended to be exported but has multiple disconnected segments
        raise PluginError("Exported curves should have only one single segment, found " + str(len(curve.splines)))
    return True


sm64_spline_classes = (SM64_ExportSpline,)


sm64_spline_panel_classes = (SM64SplinePanel,)


def sm64_spline_panel_register():
<<<<<<< HEAD
	for cls in sm64_spline_panel_classes:
		register_recursive(cls)
=======
    for cls in sm64_spline_panel_classes:
        register_class(cls)

>>>>>>> 3a6dacca

def sm64_spline_panel_unregister():
    for cls in sm64_spline_panel_classes:
        unregister_class(cls)


def sm64_spline_register():
<<<<<<< HEAD
	for cls in sm64_spline_classes:
		register_recursive(cls)
=======
    for cls in sm64_spline_classes:
        register_class(cls)

    bpy.types.Curve.sm64_spline_type = bpy.props.EnumProperty(
        name="Type", items=enumSplineTypes, update=onSplineTypeSet
    )
>>>>>>> 3a6dacca


def sm64_spline_unregister():
    del bpy.types.Curve.sm64_spline_type

    for cls in reversed(sm64_spline_classes):
        unregister_class(cls)<|MERGE_RESOLUTION|>--- conflicted
+++ resolved
@@ -166,14 +166,8 @@
 
 
 def sm64_spline_panel_register():
-<<<<<<< HEAD
-	for cls in sm64_spline_panel_classes:
-		register_recursive(cls)
-=======
     for cls in sm64_spline_panel_classes:
-        register_class(cls)
-
->>>>>>> 3a6dacca
+        register_recursive(cls)
 
 def sm64_spline_panel_unregister():
     for cls in sm64_spline_panel_classes:
@@ -181,17 +175,12 @@
 
 
 def sm64_spline_register():
-<<<<<<< HEAD
-	for cls in sm64_spline_classes:
-		register_recursive(cls)
-=======
     for cls in sm64_spline_classes:
-        register_class(cls)
+        register_recursive(cls)
 
     bpy.types.Curve.sm64_spline_type = bpy.props.EnumProperty(
         name="Type", items=enumSplineTypes, update=onSplineTypeSet
     )
->>>>>>> 3a6dacca
 
 
 def sm64_spline_unregister():
