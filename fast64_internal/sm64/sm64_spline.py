--- conflicted
+++ resolved
@@ -11,63 +11,6 @@
 
 
 class SM64Spline:
-<<<<<<< HEAD
-	def __init__(self, name, splineType):
-		self.name = toAlnum(name)
-		self.splineType = splineType
-		self.points = []
-		self.speeds = []
-
-	def to_c(self):
-		data = CData()
-		if self.splineType == 'Trajectory':
-			data.header = 'extern const Trajectory ' + self.name + '[];\n'
-			data.source += 'const Trajectory ' + self.name + '[] = {\n'
-			for index in range(len(self.points)):
-				point = self.points[index]
-				data.source += "\tTRAJECTORY_POS( " + str(index) \
-						+ ", " + str(int(round(point[0]))) \
-						+ ", " + str(int(round(point[1]))) \
-						+ ", " + str(int(round(point[2]))) \
-						+ "),\n"
-			data.source += "\tTRAJECTORY_END(),\n};\n"
-			return data
-		elif self.splineType == 'Cutscene':
-			data.header = 'extern struct CutsceneSplinePoint ' + self.name + '[];\n'
-			data.source += 'struct CutsceneSplinePoint ' + self.name + '[] = {\n'
-			for index in range(len(self.points)):
-				point = self.points[index]
-				if index == len(self.points) - 1:
-					splineIndex = -1 # last keyframe
-				else:
-					splineIndex = index
-				data.source += "\t{ " + str(splineIndex) \
-						+ ", " + str(int(round(self.speeds[index]))) \
-						+ ", { " + str(int(round(point[0]))) \
-						+ ", " + str(int(round(point[1]))) \
-						+ ", " + str(int(round(point[2]))) \
-						+ " }},\n"
-			data.source += "};\n"
-			return data
-		elif self.splineType == 'Vector':
-			data.header = 'extern const Vec4s ' + self.name + '[];\n'
-			data.source += 'const Vec4s ' + self.name + '[] = {\n'
-			for index in range(len(self.points)):
-				point = self.points[index]
-				if index >= len(self.points) - 3:
-					speed = 0 # last 3 points of spline
-				else:
-					speed = self.speeds[index]
-				data.source += "\t{ " + str(int(round(speed))) \
-						+ ", " + str(int(round(point[0]))) \
-						+ ", " + str(int(round(point[1]))) \
-						+ ", " + str(int(round(point[2]))) \
-						+ " },\n"
-			data.source += "};\n"
-			return data
-		else:
-			raise PluginError("Invalid SM64 spline type: " + self.splineType)
-=======
     def __init__(self, name, splineType):
         self.name = toAlnum(name)
         self.splineType = splineType
@@ -143,7 +86,6 @@
         else:
             raise PluginError("Invalid SM64 spline type: " + self.splineType)
 
->>>>>>> 31a9680f
 
 def convertSplineObject(name, obj, transform):
     sm64_spline = SM64Spline(name, obj.data.sm64_spline_type)
@@ -156,16 +98,6 @@
 
     return sm64_spline
 
-<<<<<<< HEAD
-	spline = obj.data.splines[0]
-	for point in spline.points:
-		position = transform @ point.co
-		sm64_spline.points.append(position)
-		sm64_spline.speeds.append(int(round(point.radius)))
-
-	return sm64_spline
-=======
->>>>>>> 31a9680f
 
 def onSplineTypeSet(self, context):
     if self.sm64_spline_type == "Trajectory":
@@ -175,11 +107,6 @@
 
 
 class SM64_ExportSpline(bpy.types.Operator):
-<<<<<<< HEAD
-	bl_idname = "object.sm64_export_spline"
-	bl_label = "Export Spline"
-	bl_options = {'REGISTER', 'UNDO'}
-=======
     bl_idname = "object.sm64_export_spline"
     bl_label = "Export Spline"
     bl_options = {"REGISTER", "UNDO"}
@@ -189,39 +116,9 @@
         bpy.context.region.tag_redraw()
         self.report({"INFO"}, "Selected: " + self.sm64_special_enum)
         return {"FINISHED"}
->>>>>>> 31a9680f
 
 
 class SM64SplinePanel(bpy.types.Panel):
-<<<<<<< HEAD
-	bl_label = "Spline Inspector"
-	bl_idname = "OBJECT_PT_SM64_Spline_Inspector"
-	bl_space_type = 'PROPERTIES'
-	bl_region_type = 'WINDOW'
-	bl_context = "object"
-	bl_options = {'HIDE_HEADER'}
-
-	@classmethod
-	def poll(cls, context):
-		return context.scene.gameEditorMode == "SM64" and (context.object is not None and \
-			type(context.object.data) == bpy.types.Curve)
-
-	def draw(self, context):
-		box = self.layout.box()
-		box.box().label(text = 'SM64 Spline Inspector')
-		curve = context.object.data
-		if curve.splines[0].type != 'NURBS':
-			box.label(text = 'Only NURBS curves are compatible.')
-		else:
-			prop_split(box, curve, 'sm64_spline_type', 'Spline Type')
-			if curve.sm64_spline_type == 'Cutscene' or\
-				curve.sm64_spline_type == 'Vector':
-				pointIndex = 0
-				for point in curve.splines.active.points:
-					if point.select:
-						prop_split(box.box(), point, 'radius', 'Point ' + str(pointIndex) + " Speed")
-					pointIndex += 1
-=======
     bl_label = "Spline Inspector"
     bl_idname = "OBJECT_PT_SM64_Spline_Inspector"
     bl_space_type = "PROPERTIES"
@@ -250,7 +147,6 @@
                         prop_split(box.box(), point, "radius", "Point " + str(pointIndex) + " Speed")
                     pointIndex += 1
 
->>>>>>> 31a9680f
 
 def assertCurveValid(obj):
     curve = obj.data
