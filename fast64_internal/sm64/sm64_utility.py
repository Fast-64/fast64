import dataclasses
from typing import NamedTuple, Optional
from pathlib import Path
from io import StringIO
<<<<<<< HEAD
import random
import string
=======
>>>>>>> a53681e8
import os
import re

import bpy
from bpy.types import UILayout

from ..utility import (
    filepath_checks,
    run_and_draw_errors,
    multilineLabel,
    prop_split,
    as_posix,
    PluginError,
    COMMENT_PATTERN,
)
from .sm64_function_map import func_map


def starSelectWarning(operator, fileStatus):
    if fileStatus is not None and not fileStatus.starSelectC:
        operator.report({"WARNING"}, "star_select.c not found, skipping star select scrolling.")


def cameraWarning(operator, fileStatus):
    if fileStatus is not None and not fileStatus.cameraC:
        operator.report({"WARNING"}, "camera.c not found, skipping camera volume and zoom mask exporting.")


ULTRA_SM64_MEMORY_C = "src/boot/memory.c"
SM64_MEMORY_C = "src/game/memory.c"


def getMemoryCFilePath(decompDir):
    isUltra = os.path.exists(os.path.join(decompDir, ULTRA_SM64_MEMORY_C))
    relPath = ULTRA_SM64_MEMORY_C if isUltra else SM64_MEMORY_C
    return os.path.join(decompDir, relPath)


MIB = 1024.0**2.0
SIZE_8MIB = 8 * MIB


def check_expanded(rom: os.PathLike, include_path=True):
    filepath_checks(rom, include_path=include_path)
    size = os.path.getsize(rom)
    if size <= SIZE_8MIB:
        raise PluginError(
            "ROM " + (f"at {rom} " if include_path else "") + "is vanilla sized (8.38 MB).\n"
            "You may be using an unexpanded ROM.\n"
            "You can expand it using ROM Manager or sm64Extend."
        )


def import_rom_checks(rom: os.PathLike, include_path=True):
    filepath_checks(
        rom,
        "Import ROM path is empty.",
        "Import ROM path {}does not exist.",
        "Import ROM path {}is not a file.",
        include_path,
    )
    check_expanded(rom, include_path)


def export_rom_checks(rom: os.PathLike, include_path=True):
    filepath_checks(
        rom,
        "Export ROM path is empty.",
        "Export ROM path {}does not exist.",
        "Export ROM path {}is not a file.",
        include_path,
    )
    check_expanded(rom, include_path)


def import_rom_ui_warnings(layout: UILayout, rom: os.PathLike):
    return run_and_draw_errors(layout, import_rom_checks, rom, False)


def export_rom_ui_warnings(layout: UILayout, rom: os.PathLike):
    return run_and_draw_errors(layout, export_rom_checks, rom, False)


def int_from_str(value: str):
    """Better errors than int(x, 0), supports hex, binary, octal and decimal."""
    bases = {
        "0x": (16, "hexadecimal value. \nOnly use characters [0-F] when representing base 16."),
        "0b": (2, "binary value. \nOnly use 0 or 1 when representing base 2."),
        "0o": (8, "octal value. \nOnly use characters [0-7] when representing base 8."),
    }
    decimal = (10, "decimal value. \nUse 0x for hexadecimal, 0b for binary, and 0o for octal.")

    value = value.strip()
    prefix = value[:2].lower() if len(value) > 1 else ""
    number_part = value[2:] if prefix in bases else value
    if not number_part:
        raise ValueError("Empty value.")

    base_and_error = bases.get(prefix, decimal)
    try:
        return int(number_part, base_and_error[0])
    except ValueError as exc:
        raise ValueError(f"{value} is not a valid " + base_and_error[1]) from exc


def string_int_warning(layout: UILayout, value: str) -> bool:
    try:
        int_from_str(value)
        return True
    except Exception as exc:
        multilineLabel(layout.box(), str(exc), "ERROR")
        return False


def string_int_prop(layout: UILayout, data, prop: str, name="", split=True, **prop_kwargs):
    if split:
        prop_split(layout, data, prop, name, **prop_kwargs)
    else:
        layout.prop(data, prop, text=name, **prop_kwargs)
    return string_int_warning(layout, getattr(data, prop))


def convert_addr_to_func(addr: str):
    if addr == "":
        raise PluginError("Empty function name/address.")
    refresh_version: str = bpy.context.scene.fast64.sm64.refresh_version
    if refresh_version.startswith("HackerSM64"):  # hacker uses refresh 13
        refresh_version = "Refresh 13"
    assert refresh_version in func_map, "Refresh version not found in function map"
    refresh_func_map = func_map[refresh_version]
    if addr.lower() in refresh_func_map:
        return refresh_func_map[addr.lower()]
    else:
        return addr


<<<<<<< HEAD
def temp_file_path(path: Path):
    """Generates a temporary file path that does not exist from the given path."""
    result, size = path.with_suffix(".tmp"), 0
    for size in range(5, 15):
        if not result.exists():
            return result
        random_suffix = "".join(random.choice(string.ascii_letters) for _ in range(size))
        result = path.with_suffix(f".{random_suffix}.tmp")
        size += 1
    raise PluginError("Cannot create unique temporary file. 10 tries exceeded.")


=======
>>>>>>> a53681e8
class ModifyFoundDescriptor:
    string: str
    regex: str

    def __init__(self, string: str, regex: str = ""):
        self.string = string
        if regex:
            self.regex = regex.replace(r"\h", r"[^\v\S]")  # /h is invalid... for some reason
        else:
            self.regex = re.escape(string) + r"\n?"


@dataclasses.dataclass
class DescriptorMatch:
    string: str
    start: int
    end: int

    def __iter__(self):
        return iter((self.string, self.start, self.end))


class CommentMatch(NamedTuple):
    commentless_pos: int
    size: int


def adjust_start_end(starting_start: int, starting_end: int, comment_map: list[CommentMatch]):
    """
    Adjust start and end positions in a commentless string to account for comments positions
    in comment_map.
    """
    start, end = starting_start, starting_end
    for commentless_pos, comment_size in comment_map:
        if starting_start >= commentless_pos:
            start += comment_size
        if starting_end >= commentless_pos or starting_start > commentless_pos:
            end += comment_size
    return start, end


def find_descriptor_in_text(
    value: ModifyFoundDescriptor,
    commentless: str,
    comment_map: list[CommentMatch],
    start=0,
    end=-1,
    adjust=True,
):
    """
    Find all matches of a descriptor in a commentless string with respect to comment positions
    in comment_map.
    """
    matches: list[DescriptorMatch] = []
    for match in re.finditer(value.regex, commentless[start:end]):
        match_start, match_end = match.start() + start, match.end() + start
        if adjust:
            match_start, match_end = adjust_start_end(match_start, match_end, comment_map)
        matches.append(DescriptorMatch(match.group(0), match_start, match_end))
    return matches


def get_comment_map(text: str):
    """Get a string without comments and a list of the removed comment positions."""
    comment_map: list[CommentMatch] = []
    commentless, last_pos, commentless_pos = StringIO(), 0, 0
    for match in re.finditer(COMMENT_PATTERN, text):
        commentless_pos += commentless.write(text[last_pos : match.start()])  # add text before comment
        match_string = match.group(0)
        if match_string.startswith("/"):  # actual comment
            comment_map.append(CommentMatch(commentless_pos, len(match_string) - 1))
            commentless_pos += commentless.write(" ")
        else:  # stuff like strings
            commentless_pos += commentless.write(match_string)
        last_pos = match.end()

    commentless.write(text[last_pos:])  # add any remaining text after the last match
    return commentless.getvalue(), comment_map


def find_descriptors(
    text: str,
    descriptors: list[ModifyFoundDescriptor],
    error_if_no_header=False,
    header: Optional[ModifyFoundDescriptor] = None,
    error_if_no_footer=False,
    footer: Optional[ModifyFoundDescriptor] = None,
    ignore_comments=True,
):
    """Returns: The found matches mapped to the descriptors, the footer pos
    (the end of the text if none)"""
    if ignore_comments:
        commentless, comment_map = get_comment_map(text)
    else:
        commentless, comment_map = text, []

    header_matches = (
        find_descriptor_in_text(header, commentless, comment_map, adjust=False) if header is not None else []
    )
    footer_matches = (
        find_descriptor_in_text(footer, commentless, comment_map, adjust=False) if footer is not None else []
    )

    header_pos = 0
    if len(header_matches) > 0:
        _, header_pos, _ = header_matches[0]
    elif header is not None and error_if_no_header:
        raise PluginError(f"Header {header.string} does not exist.")

    # find first footer after the header
    if footer_matches:
        if header_matches:
            footer_pos = next((pos for _, pos, _ in footer_matches if pos >= header_pos), footer_matches[-1].start)
        else:
            _, footer_pos, _ = footer_matches[-1]
    else:
        if footer is not None and error_if_no_footer:
            raise PluginError(f"Footer {footer.string} does not exist.")
        footer_pos = len(commentless)

    found_matches: dict[ModifyFoundDescriptor, list[DescriptorMatch]] = {}
    for descriptor in descriptors:
        matches = find_descriptor_in_text(descriptor, commentless, comment_map, header_pos, footer_pos)
        if matches:
            found_matches.setdefault(descriptor, []).extend(matches)
    return found_matches, adjust_start_end(footer_pos, footer_pos, comment_map)[0]


def write_or_delete_if_found(
    path: Path,
    to_add: Optional[list[ModifyFoundDescriptor]] = None,
    to_remove: Optional[list[ModifyFoundDescriptor]] = None,
    path_must_exist=False,
    create_new=False,
    error_if_no_header=False,
    header: Optional[ModifyFoundDescriptor] = None,
    error_if_no_footer=False,
    footer: Optional[ModifyFoundDescriptor] = None,
    ignore_comments=True,
):
    """
    This function reads the content of a file at the given path and modifies it by either
    adding or removing descriptors (using regex).
    path_must_exist will raise an error if the file does not exist, while create_new will
    always replace the file.
    error_if_no_header/error_if_no_footer will raise errors if the header/footer is not found.
    ignore_comments will ignore comments in the file, possibly breaking the search for matches.
<<<<<<< HEAD
=======
    header defines the start of a writable area in the file
    footer defines the end of a writable area in the file after the header, the footer expects a header beforehand
>>>>>>> a53681e8

    Returns True if the file was modified.
    """

    changed = False
    to_add, to_remove = to_add or [], to_remove or []

    assert not (path_must_exist and create_new), "path_must_exist and create_new"
    if path_must_exist:
        filepath_checks(path)
    if not create_new and not to_add and not to_remove:
        return False

    if os.path.exists(path) and not create_new:
        text = path.read_text()
        if text and text[-1] not in {"\n", "\r"}:  # add end new line if not there
            text += "\n"
        found_matches, footer_pos = find_descriptors(
            text, to_add + to_remove, error_if_no_header, header, error_if_no_footer, footer, ignore_comments
        )
    else:
        text, found_matches, footer_pos = "", {}, 0

    for descriptor in to_remove:
        matches = found_matches.get(descriptor)
        if matches is None:
            continue
        print(f"Removing {descriptor.string} in {str(path)}")
        for match in matches:
            changed = True
            text = text[: match.start] + text[match.end :]  # Remove match
            diff = match.end - match.start
            for other_match in (other_match for matches in found_matches.values() for other_match in matches):
                if other_match.start > match.start:
                    other_match.start -= diff
                    other_match.end -= diff
            if footer_pos > match.start:
                footer_pos -= diff

    additions = ""
    if text and text[footer_pos - 1] not in {"\n", "\r"}:  # add new line if not there
        additions += "\n"
    for descriptor in to_add:
        if descriptor in found_matches:
            continue
        print(f"Adding {descriptor.string} in {str(path)}")
        additions += f"{descriptor.string}\n"
        changed = True
    text = text[:footer_pos] + additions + text[footer_pos:]

    if changed or create_new:
        path.write_text(text)
        return True
    return False


def to_include_descriptor(include: Path, *alternatives: Path):
    """
    Returns a ModifyFoundDescriptor for an include, string being the include for the path
    while the regex matches for the path or any of the alternatives.
    """
    base_regex = r'\n?#\h*?include\h*?"{0}"'
    regex = base_regex.format(as_posix(include))
    for alternative in alternatives:
        regex += f"|{base_regex.format(as_posix(alternative))}"
    return ModifyFoundDescriptor(f'#include "{as_posix(include)}"', regex)


END_IF_FOOTER = ModifyFoundDescriptor("#endif", r"#\h*?endif")


def write_includes(
    path: Path, includes: Optional[list[Path]] = None, path_must_exist=False, create_new=False, before_endif=False
):
    """
    Write includes to the path. path_must_exist will raise an error if the file does not exist,
    while create_new will always replace the file. before_endif will add the includes before the
    endif if it exists.
    """
    to_add = []
    for include in includes or []:
        to_add.append(to_include_descriptor(include))
    return write_or_delete_if_found(
        path,
        to_add,
        path_must_exist=path_must_exist,
        create_new=create_new,
        footer=END_IF_FOOTER if before_endif else None,
    )


def update_actor_includes(
    header_type: str,
    group_name: str,
    header_dir: Path,
    dir_name: str,
    level_name: str,  # for backwards compatibility
    data_includes: Optional[list[str | Path]] = None,
    header_includes: Optional[list[str | Path]] = None,
    geo_includes: Optional[list[str | Path]] = None,
):
    """
    Update actor data, header, and geo includes for "Actor" and "Level" header types.
    group_name is used for actors, level_name for levels (tho for backwards compatibility).
    header_dir is the base path where the function expects to find the group/level specific headers.
    dir_name is the actor's folder name.
    """
    if header_type == "Actor":
        if not group_name:
            raise PluginError("Empty group name")
        data_path = header_dir / f"{group_name}.c"
        header_path = header_dir / f"{group_name}.h"
        geo_path = header_dir / f"{group_name}_geo.c"
    elif header_type == "Level":
        data_path = header_dir / "leveldata.c"
        header_path = header_dir / "header.h"
        geo_path = header_dir / "geo.c"
    elif header_type == "Custom":
        return  # Custom doesn't update includes
    else:
        raise PluginError(f'Unknown header type "{header_type}"')

    def write_includes_with_alternate(path: Path, includes: Optional[list[Path]], before_endif=False):
        if includes is None:
            return False
        if header_type == "Level":
            path_and_alternates = [
                [
                    Path(dir_name, include),
                    Path("levels", level_name, dir_name, include),  # backwards compatability
                ]
                for include in includes
            ]
        else:
            path_and_alternates = [[Path(dir_name, include)] for include in includes]
        return write_or_delete_if_found(
            path,
            [to_include_descriptor(*paths) for paths in path_and_alternates],
            path_must_exist=True,
            footer=END_IF_FOOTER if before_endif else None,
        )

    if write_includes_with_alternate(data_path, data_includes):
<<<<<<< HEAD
        print(f"Updated data includes at {header_path}.")
=======
        print(f"Updated data includes at {data_path}.")
>>>>>>> a53681e8
    if write_includes_with_alternate(header_path, header_includes, before_endif=True):
        print(f"Updated header includes at {header_path}.")
    if write_includes_with_alternate(geo_path, geo_includes):
        print(f"Updated geo data at {geo_path}.")


def write_material_headers(decomp: Path, c_include: Path, h_include: Path):
    write_includes(decomp / "src/game/materials.c", [c_include])
    write_includes(decomp / "src/game/materials.h", [h_include], before_endif=True)<|MERGE_RESOLUTION|>--- conflicted
+++ resolved
@@ -2,11 +2,8 @@
 from typing import NamedTuple, Optional
 from pathlib import Path
 from io import StringIO
-<<<<<<< HEAD
 import random
 import string
-=======
->>>>>>> a53681e8
 import os
 import re
 
@@ -143,7 +140,6 @@
         return addr
 
 
-<<<<<<< HEAD
 def temp_file_path(path: Path):
     """Generates a temporary file path that does not exist from the given path."""
     result, size = path.with_suffix(".tmp"), 0
@@ -156,8 +152,6 @@
     raise PluginError("Cannot create unique temporary file. 10 tries exceeded.")
 
 
-=======
->>>>>>> a53681e8
 class ModifyFoundDescriptor:
     string: str
     regex: str
@@ -305,11 +299,8 @@
     always replace the file.
     error_if_no_header/error_if_no_footer will raise errors if the header/footer is not found.
     ignore_comments will ignore comments in the file, possibly breaking the search for matches.
-<<<<<<< HEAD
-=======
     header defines the start of a writable area in the file
     footer defines the end of a writable area in the file after the header, the footer expects a header beforehand
->>>>>>> a53681e8
 
     Returns True if the file was modified.
     """
@@ -453,11 +444,7 @@
         )
 
     if write_includes_with_alternate(data_path, data_includes):
-<<<<<<< HEAD
-        print(f"Updated data includes at {header_path}.")
-=======
         print(f"Updated data includes at {data_path}.")
->>>>>>> a53681e8
     if write_includes_with_alternate(header_path, header_includes, before_endif=True):
         print(f"Updated header includes at {header_path}.")
     if write_includes_with_alternate(geo_path, geo_includes):
