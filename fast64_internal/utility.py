from pathlib import Path
import bpy, random, string, os, math, traceback, re, os, mathutils, ast, operator, inspect
from math import pi, ceil, degrees, radians, copysign
from mathutils import *
from .utility_anim import *
from typing import Callable, Iterable, Any, Optional, Tuple, TypeVar, Union
from bpy.types import UILayout, Scene, World

CollectionProperty = Any  # collection prop as defined by using bpy.props.CollectionProperty


class PluginError(Exception):
    # arguments for exception processing
    exc_halt = "exc_halt"
    exc_warn = "exc_warn"

    """
    because exceptions generally go through multiple funcs
    and layers, the easiest way to check if we have an exception
    of a certain type is to check for our input string
    """

    @classmethod
    def check_exc_warn(self, exc):
        for arg in exc.args:
            if type(arg) is str and self.exc_warn in arg:
                return True
        return False


class VertexWeightError(PluginError):
    pass


# default indentation to use when writing to decomp files
indent = " " * 4

geoNodeRotateOrder = "ZXY"
sm64BoneUp = Vector([1, 0, 0])

transform_mtx_blender_to_n64 = lambda: Matrix(((1, 0, 0, 0), (0, 0, 1, 0), (0, -1, 0, 0), (0, 0, 0, 1)))

yUpToZUp = mathutils.Quaternion((1, 0, 0), math.radians(90.0)).to_matrix().to_4x4()

axis_enums = [
    ("X", "X", "X"),
    ("Y", "Y", "Y"),
    ("-X", "-X", "-X"),
    ("-Y", "-Y", "-Y"),
]

enumExportHeaderType = [
    # ('None', 'None', 'Headers are not written'),
    ("Actor", "Actor Data", "Headers are written to a group in actors/"),
    ("Level", "Level Data", "Headers are written to a specific level in levels/"),
]

# bpy.context.mode returns the keys here, while the values are required by bpy.ops.object.mode_set
CONTEXT_MODE_TO_MODE_SET = {
    "PAINT_VERTEX": "VERTEX_PAINT",
    "PAINT_WEIGHT": "WEIGHT_PAINT",
    "PAINT_TEXTURE": "TEXTURE_PAINT",
    "PARTICLE": "PARTICLE_EDIT",
    "EDIT_GREASE_PENCIL": "EDIT_GPENCIL",
}


def get_mode_set_from_context_mode(context_mode: str):
    if context_mode in CONTEXT_MODE_TO_MODE_SET:
        return CONTEXT_MODE_TO_MODE_SET[context_mode]
    elif context_mode.startswith("EDIT"):
        return "EDIT"
    else:
        return context_mode


def isPowerOf2(n):
    return (n & (n - 1) == 0) and n != 0


def log2iRoundDown(n):
    assert n > 0
    return int(math.floor(math.log2(n)))


def log2iRoundUp(n):
    assert n > 0
    return int(math.ceil(math.log2(n)))


def roundDownToPowerOf2(n):
    return 1 << log2iRoundDown(n)


def roundUpToPowerOf2(n):
    return 1 << log2iRoundUp(n)


def getDeclaration(data, name):
    matchResult = re.search("extern\s*[A-Za-z0-9\_]*\s*" + re.escape(name) + "\s*(\[[^;\]]*\])?;\s*", data, re.DOTALL)
    return matchResult


def hexOrDecInt(value: Union[int, str]) -> int:
    if isinstance(value, int):
        return value
    elif "<<" in value:
        i = value.index("<<")
        return hexOrDecInt(value[:i]) << hexOrDecInt(value[i + 2 :])
    elif ">>" in value:
        i = value.index(">>")
        return hexOrDecInt(value[:i]) >> hexOrDecInt(value[i + 2 :])
    elif "x" in value or "X" in value:
        return int(value, 16)
    else:
        return int(value)


def getOrMakeVertexGroup(obj, groupName):
    for group in obj.vertex_groups:
        if group.name == groupName:
            return group
    return obj.vertex_groups.new(name=groupName)


def unhideAllAndGetHiddenState(scene):
    hiddenObjs = []
    for obj in scene.objects:
        if obj.hide_get():
            hiddenObjs.append(obj)

    if bpy.context.mode != "OBJECT":
        bpy.ops.object.mode_set(mode="OBJECT")
    bpy.ops.object.hide_view_clear()

    hiddenLayerCols = []

    layerColStack = [bpy.context.view_layer.layer_collection]
    while layerColStack:
        layerCol = layerColStack.pop(0)
        layerColStack.extend(layerCol.children)

        if layerCol.hide_viewport:
            hiddenLayerCols.append(layerCol)
            layerCol.hide_viewport = False

    hiddenState = (hiddenObjs, hiddenLayerCols)

    return hiddenState


def restoreHiddenState(hiddenState):
    # as returned by unhideAllAndGetHiddenState
    (hiddenObjs, hiddenLayerCols) = hiddenState

    for obj in hiddenObjs:
        obj.hide_set(True)

    for layerCol in hiddenLayerCols:
        layerCol.hide_viewport = True


def readFile(filepath):
    datafile = open(filepath, "r", newline="\n", encoding="utf-8")
    data = datafile.read()
    datafile.close()
    return data


def writeFile(filepath, data):
    datafile = open(filepath, "w", newline="\n", encoding="utf-8")
    datafile.write(data)
    datafile.close()


def checkObjectReference(obj, title):
    if obj.name not in bpy.context.view_layer.objects:
        raise PluginError(
            title + " not in current view layer.\n The object is either in a different view layer or is deleted."
        )


def setActiveObject(obj: bpy.types.Object):
    obj.select_set(True)
    bpy.context.view_layer.objects.active = obj


def deselectAllObjects():
    for obj in bpy.data.objects:
        obj.select_set(False)


def selectSingleObject(obj: bpy.types.Object):
    deselectAllObjects()
    setActiveObject(obj)


def parentObject(parent, child):
    deselectAllObjects()

    child.select_set(True)
    setActiveObject(parent)
    bpy.ops.object.parent_set(type="OBJECT", keep_transform=True)


def getFMeshName(vertexGroup, namePrefix, drawLayer, isSkinned):
    fMeshName = toAlnum(namePrefix + ("_" if namePrefix != "" else "") + vertexGroup)
    if isSkinned:
        fMeshName += "_skinned"
    fMeshName += "_mesh"
    if drawLayer is not None:
        fMeshName += "_layer_" + str(drawLayer)
    return fMeshName


def checkUniqueBoneNames(fModel, name, vertexGroup):
    if name in fModel.meshes:
        raise PluginError(
            vertexGroup
            + " has already been processed. Make "
            + "sure this bone name is unique, even across all switch option "
            + "armatures, and that any integer keys are not strings."
        )


def getGroupIndexFromname(obj, name):
    for group in obj.vertex_groups:
        if group.name == name:
            return group.index
    return None


def getGroupNameFromIndex(obj, index):
    for group in obj.vertex_groups:
        if group.index == index:
            return group.name
    return None


def copyPropertyCollection(oldProp, newProp):
    newProp.clear()
    for item in oldProp:
        newItem = newProp.add()
        if isinstance(item, bpy.types.PropertyGroup):
            copyPropertyGroup(item, newItem)
        elif type(item).__name__ == "bpy_prop_collection_idprop":
            copyPropertyCollection(item, newItem)
        else:
            newItem = item


def copyPropertyGroup(oldProp, newProp):
    for sub_value_attr in oldProp.bl_rna.properties.keys():
        if sub_value_attr == "rna_type":
            continue
        sub_value = getattr(oldProp, sub_value_attr)
        if isinstance(sub_value, bpy.types.PropertyGroup):
            copyPropertyGroup(sub_value, getattr(newProp, sub_value_attr))
        elif type(sub_value).__name__ == "bpy_prop_collection_idprop":
            newCollection = getattr(newProp, sub_value_attr)
            copyPropertyCollection(sub_value, newCollection)
        else:
            setattr(newProp, sub_value_attr, sub_value)


def get_attr_or_property(prop: dict | object, attr: str, newProp: dict | object):
    """Safely get an attribute or old dict property"""
    val = getattr(prop, attr, prop.get(attr))

    # might be a dead enum that needs to be mapped back
    if type(val) is int:
        try:
            newPropDef: bpy.types.Property = newProp.bl_rna.properties[attr]
            if "Enum" in newPropDef.bl_rna.name:  # Should be "Enum Definition"
                # change type hint to proper type
                newPropDef: bpy.types.EnumProperty = newPropDef
                return newPropDef.enum_items[val].identifier
            elif "Bool" in newPropDef.bl_rna.name:  # Should be "Boolean Definition"
                return bool(val)
        except Exception as e:
            pass
    return val


def iter_prop(prop):
    """Return iterable keys or attributes"""
    if isinstance(prop, bpy.types.PropertyGroup):
        return prop.bl_rna.properties.keys()
    elif type(prop).__name__ == "bpy_prop_collection_idprop":
        return prop
    elif type(prop).__name__ == "IDPropertyGroup":
        return prop.keys()

    return prop


def recursiveCopyOldPropertyGroup(oldProp, newProp):
    """Recursively go through an old property group, copying to the new one"""
    for sub_value_attr in iter_prop(oldProp):
        if sub_value_attr == "rna_type":
            continue
        sub_value = get_attr_or_property(oldProp, sub_value_attr, newProp)
        new_value = get_attr_or_property(newProp, sub_value_attr, newProp)

        if isinstance(new_value, bpy.types.PropertyGroup) or type(new_value).__name__ in (
            "bpy_prop_collection_idprop",
            "IDPropertyGroup",
        ):
            newCollection = getattr(newProp, sub_value_attr)
            recursiveCopyOldPropertyGroup(sub_value, newCollection)
        else:
            try:
                setattr(newProp, sub_value_attr, sub_value)
            except Exception as e:
                print(e)


def propertyCollectionEquals(oldProp, newProp):
    if len(oldProp) != len(newProp):
        print("Unequal size: " + str(oldProp) + " " + str(len(oldProp)) + ", " + str(newProp) + str(len(newProp)))
        return False

    equivalent = True
    for i in range(len(oldProp)):
        item = oldProp[i]
        newItem = newProp[i]
        if isinstance(item, bpy.types.PropertyGroup):
            equivalent &= propertyGroupEquals(item, newItem)
        elif type(item).__name__ == "bpy_prop_collection_idprop":
            equivalent &= propertyCollectionEquals(item, newItem)
        else:
            try:
                iterator = iter(item)
            except TypeError:
                isEquivalent = newItem == item
            else:
                isEquivalent = tuple([i for i in newItem]) == tuple([i for i in item])
            if not isEquivalent:
                pass  # print("Not equivalent: " + str(item) + " " + str(newItem))
            equivalent &= isEquivalent

    return equivalent


def propertyGroupEquals(oldProp, newProp):
    equivalent = True
    for sub_value_attr in oldProp.bl_rna.properties.keys():
        if sub_value_attr == "rna_type":
            continue
        sub_value = getattr(oldProp, sub_value_attr)
        if isinstance(sub_value, bpy.types.PropertyGroup):
            equivalent &= propertyGroupEquals(sub_value, getattr(newProp, sub_value_attr))
        elif type(sub_value).__name__ == "bpy_prop_collection_idprop":
            newCollection = getattr(newProp, sub_value_attr)
            equivalent &= propertyCollectionEquals(sub_value, newCollection)
        else:
            newValue = getattr(newProp, sub_value_attr)
            try:
                iterator = iter(newValue)
            except TypeError:
                isEquivalent = newValue == sub_value
            else:
                isEquivalent = tuple([i for i in newValue]) == tuple([i for i in sub_value])

            if not isEquivalent:
                pass  # print("Not equivalent: " + str(sub_value) + " " + str(newValue) + " " + str(sub_value_attr))
            equivalent &= isEquivalent

    return equivalent


def writeCData(data, headerPath, sourcePath):
    sourceFile = open(sourcePath, "w", newline="\n", encoding="utf-8")
    sourceFile.write(data.source)
    sourceFile.close()

    headerFile = open(headerPath, "w", newline="\n", encoding="utf-8")
    headerFile.write(data.header)
    headerFile.close()


def writeCDataSourceOnly(data, sourcePath):
    sourceFile = open(sourcePath, "w", newline="\n", encoding="utf-8")
    sourceFile.write(data.source)
    sourceFile.close()


def writeCDataHeaderOnly(data, headerPath):
    headerFile = open(headerPath, "w", newline="\n", encoding="utf-8")
    headerFile.write(data.header)
    headerFile.close()


class CData:
    def __init__(self):
        self.source = ""
        self.header = ""

    def append(self, other):
        self.source += other.source
        self.header += other.header


class CScrollData(CData):
    """This class contains a list of function names, so that the top level scroll function can call all of them."""

    def __init__(self):
        self.functionCalls: list[str] = []
        """These function names are all called in one top level scroll function."""

        self.topLevelScrollFunc: str = ""
        """This function is the final one that calls all the others."""

        CData.__init__(self)

    def append(self, other):
        if isinstance(other, CScrollData):
            self.functionCalls.extend(other.functionCalls)
        CData.append(self, other)

    def hasScrolling(self):
        return len(self.functionCalls) > 0


def getObjectFromData(data):
    for obj in bpy.data.objects:
        if obj.data == data:
            return obj
    return None


def getTabbedText(text, tabCount):
    return text.replace("\n", "\n" + "\t" * tabCount)


def extendedRAMLabel(layout):
    return
    infoBox = layout.box()
    infoBox.label(text="Be sure to add: ")
    infoBox.label(text='"#define USE_EXT_RAM"')
    infoBox.label(text="to include/segments.h.")
    infoBox.label(text="Extended RAM prevents crashes.")


def getPathAndLevel(is_custom_export, custom_export_path, custom_level_name, level_enum):
    if is_custom_export:
        export_path = bpy.path.abspath(custom_export_path)
        level_name = custom_level_name
    else:
        export_path = str(bpy.context.scene.fast64.sm64.abs_decomp_path)
        if level_enum == "Custom":
            level_name = custom_level_name
        else:
            level_name = level_enum
    return export_path, level_name


def findStartBones(armatureObj):
    noParentBones = sorted(
        [
            bone.name
            for bone in armatureObj.data.bones
            if bone.parent is None and (bone.geo_cmd != "SwitchOption" and bone.geo_cmd != "Ignore")
        ]
    )

    if len(noParentBones) == 0:
        raise PluginError(
            "No non switch option start bone could be found "
            + "in "
            + armatureObj.name
            + ". Is this the root armature?"
        )
    else:
        return noParentBones

    if len(noParentBones) == 1:
        return noParentBones[0]
    elif len(noParentBones) == 0:
        raise PluginError(
            "No non switch option start bone could be found "
            + "in "
            + armatureObj.name
            + ". Is this the root armature?"
        )
    else:
        raise PluginError(
            "Too many parentless bones found. Make sure your bone hierarchy starts from a single bone, "
            + 'and that any bones not related to a hierarchy have their geolayout command set to "Ignore".'
        )


def getDataFromFile(filepath):
    if not os.path.exists(filepath):
        raise PluginError('Path "' + filepath + '" does not exist.')
    dataFile = open(filepath, "r", newline="\n")
    data = dataFile.read()
    dataFile.close()
    return data


def saveDataToFile(filepath, data):
    dataFile = open(filepath, "w", newline="\n")
    dataFile.write(data)
    dataFile.close()


def applyBasicTweaks(baseDir):
    if bpy.context.scene.fast64.sm64.force_extended_ram:
        enableExtendedRAM(baseDir)


def enableExtendedRAM(baseDir):
    segmentPath = os.path.join(baseDir, "include/segments.h")

    segmentFile = open(segmentPath, "r", newline="\n")
    segmentData = segmentFile.read()
    segmentFile.close()

    matchResult = re.search("#define\s*USE\_EXT\_RAM", segmentData)

    if not matchResult:
        matchResult = re.search("#ifndef\s*USE\_EXT\_RAM", segmentData)
        if matchResult is None:
            raise PluginError(
                "When trying to enable extended RAM, " + "could not find '#ifndef USE_EXT_RAM' in include/segments.h."
            )
        segmentData = (
            segmentData[: matchResult.start(0)] + "#define USE_EXT_RAM\n" + segmentData[matchResult.start(0) :]
        )

        segmentFile = open(segmentPath, "w", newline="\n")
        segmentFile.write(segmentData)
        segmentFile.close()


def writeMaterialFiles(
    exportDir, assetDir, headerInclude, matHInclude, headerDynamic, dynamic_data, geoString, customExport
):
    if not customExport:
        writeMaterialBase(exportDir)
    levelMatCPath = os.path.join(assetDir, "material.inc.c")
    levelMatHPath = os.path.join(assetDir, "material.inc.h")

    levelMatCFile = open(levelMatCPath, "w", newline="\n")
    levelMatCFile.write(dynamic_data)
    levelMatCFile.close()

    headerDynamic = headerInclude + "\n\n" + headerDynamic
    levelMatHFile = open(levelMatHPath, "w", newline="\n")
    levelMatHFile.write(headerDynamic)
    levelMatHFile.close()

    return matHInclude + "\n\n" + geoString


def writeMaterialBase(baseDir):
    matHPath = os.path.join(baseDir, "src/game/materials.h")
    if not os.path.exists(matHPath):
        matHFile = open(matHPath, "w", newline="\n")

        # Write material.inc.h
        matHFile.write("#ifndef MATERIALS_H\n" + "#define MATERIALS_H\n\n" + "#endif")

        matHFile.close()

    matCPath = os.path.join(baseDir, "src/game/materials.c")
    if not os.path.exists(matCPath):
        matCFile = open(matCPath, "w", newline="\n")
        matCFile.write(
            '#include "types.h"\n'
            + '#include "rendering_graph_node.h"\n'
            + '#include "object_fields.h"\n'
            + '#include "materials.h"'
        )

        # Write global texture load function here
        # Write material.inc.c
        # Write update_materials

        matCFile.close()


def getRGBA16Tuple(color):
    return (
        ((int(round(color[0] * 0x1F)) & 0x1F) << 11)
        | ((int(round(color[1] * 0x1F)) & 0x1F) << 6)
        | ((int(round(color[2] * 0x1F)) & 0x1F) << 1)
        | (1 if color[3] > 0.5 else 0)
    )


RGB_TO_LUM_COEF = mathutils.Vector([0.2126729, 0.7151522, 0.0721750])


def colorToLuminance(color: mathutils.Color | list[float] | Vector):
    # https://github.com/blender/blender/blob/594f47ecd2d5367ca936cf6fc6ec8168c2b360d0/intern/cycles/render/shader.cpp#L387
    # These coefficients are used by Blender, so we use them as well for parity between Fast64 exports and Blender color conversions
    return RGB_TO_LUM_COEF.dot(color[:3])


def getIA16Tuple(color):
    intensity = colorToLuminance(color[0:3])
    alpha = color[3]
    return (int(round(intensity * 0xFF)) << 8) | int(alpha * 0xFF)


def convertRadiansToS16(value):
    value = math.degrees(value)
    # ??? Why is this negative?
    # TODO: Figure out why this has to be this way
    value = 360 - (value % 360)
    return hex(round(value / 360 * 0xFFFF))


def cast_integer(value: int, bits: int, signed: bool):
    wrap = 1 << bits
    value %= wrap
    return value - wrap if signed and value & (1 << (bits - 1)) else value


to_s16 = lambda x: cast_integer(round(x), 16, True)
radians_to_s16 = lambda d: to_s16(d * 0x10000 / (2 * math.pi))


def int_from_s16(value: int) -> int:
    value &= 0xFFFF
    if value >= 0x8000:
        value -= 0x10000
    return value


def int_from_s16_str(value: str) -> int:
    return int_from_s16(int(value, 0))


def float_from_u16_str(value: str) -> float:
    return float(int(value, 0)) / (2**16)


def decompFolderMessage(layout):
    layout.box().label(text="This will export to your decomp folder.")


def customExportWarning(layout):
    layout.box().label(text="This will not write any headers/dependencies.")


def raisePluginError(operator, exception):
    print(traceback.format_exc())
    if bpy.context.scene.fullTraceback:
        operator.report({"ERROR"}, traceback.format_exc())
    else:
        operator.report({"ERROR"}, str(exception))


def highlightWeightErrors(obj, elements, elementType):
    return  # Doesn't work currently
    if bpy.context.mode != "OBJECT":
        bpy.ops.object.mode_set(mode="OBJECT")
    selectSingleObject(obj)
    bpy.ops.object.mode_set(mode="EDIT")
    deselectAllObjects()
    bpy.ops.mesh.select_mode(type=elementType)
    bpy.ops.object.mode_set(mode="OBJECT")
    print(elements)
    for element in elements:
        element.select = True


def checkIdentityRotation(obj, rotation, allowYaw):
    rotationDiff = rotation.to_euler()
    if abs(rotationDiff.x) > 0.001 or (not allowYaw and abs(rotationDiff.y) > 0.001) or abs(rotationDiff.z) > 0.001:
        raise PluginError(
            'Box "'
            + obj.name
            + '" cannot have a non-zero world rotation '
            + ("(except yaw)" if allowYaw else "")
            + ", currently at ("
            + str(rotationDiff[0])
            + ", "
            + str(rotationDiff[1])
            + ", "
            + str(rotationDiff[2])
            + ")"
        )


def setOrigin(obj: bpy.types.Object, target_loc: mathutils.Vector):
    if not target_loc.is_frozen:
        target_loc = target_loc.copy()
    with bpy.context.temp_override(
        selected_objects=[obj],
        active_object=obj,
    ):
        obj.location += -target_loc
        # Applying location puts the object origin at world origin
        # (It is only needed to apply location to set the origin,
        #  but historically this function has applied all transforms
        #  so just keep doing that to not break anything)
        bpy.ops.object.transform_apply()
        obj.location = target_loc


def checkIfPathExists(filePath):
    if not os.path.exists(filePath):
        raise PluginError(filePath + " does not exist.")


def makeWriteInfoBox(layout):
    writeBox = layout.box()
    writeBox.label(text="Along with header edits, this will write to:")
    return writeBox


def writeBoxExportType(writeBox, headerType, name, levelName, levelOption):
    if headerType == "Actor":
        writeBox.label(text="actors/" + toAlnum(name))
    elif headerType == "Level":
        if levelOption != "Custom":
            levelName = levelOption
        writeBox.label(text="levels/" + toAlnum(levelName) + "/" + toAlnum(name))


def getExportDir(customExport, dirPath, headerType, levelName, texDir, dirName):
    # Get correct directory from decomp base, and overwrite texDir
    if not customExport:
        if headerType == "Actor":
            dirPath = os.path.join(dirPath, "actors")
            texDir = "actors/" + dirName
        elif headerType == "Level":
            dirPath = os.path.join(dirPath, "levels/" + levelName)
            texDir = "levels/" + levelName
    elif not texDir:
        texDir = (Path(dirPath).name / Path(dirName)).as_posix()

    return dirPath, texDir


def overwriteData(headerRegex, name, value, filePath, writeNewBeforeString, isFunction, post_regex=""):
    if os.path.exists(filePath):
        dataFile = open(filePath, "r")
        data = dataFile.read()
        dataFile.close()

        matchResult = re.search(
            headerRegex
            + re.escape(name)
            + ("\s*\((((?!\)).)*)\)\s*\{(((?!\}).)*)\}" if isFunction else "\[\]\s*=\s*\{(((?!;).)*);")
            + post_regex,
            data,
            re.DOTALL,
        )
        if matchResult:
            data = data[: matchResult.start(0)] + value + data[matchResult.end(0) :]
        else:
            if writeNewBeforeString is not None:
                cmdPos = data.find(writeNewBeforeString)
                if cmdPos == -1:
                    raise PluginError("Could not find '" + writeNewBeforeString + "'.")
                data = data[:cmdPos] + value + "\n" + data[cmdPos:]
            else:
                data += "\n" + value
        dataFile = open(filePath, "w", newline="\n")
        dataFile.write(data)
        dataFile.close()
    else:
        raise PluginError(filePath + " does not exist.")


def yield_children(obj: bpy.types.Object):
    yield obj
    if obj.children:
        for o in obj.children:
            yield from yield_children(o)


def store_original_mtx():
    active_obj = bpy.context.view_layer.objects.active
    for obj in yield_children(active_obj):
        # negative scales produce a rotation, we need to remove that since
        # scales will be applied to the transform for each object
        loc, rot, _scale = obj.matrix_local.decompose()
        obj["original_mtx"] = Matrix.LocRotScale(loc, rot, None)


def rotate_bounds(bounds, mtx: mathutils.Matrix):
    return [(mtx @ mathutils.Vector(b)).to_tuple() for b in bounds]


def obj_scale_is_unified(obj):
    """Combine scale values into a set to ensure all values are the same"""
    return len(set(obj.scale)) == 1


def translation_rotation_from_mtx(mtx: mathutils.Matrix):
    """Strip scale from matrix"""
    t, r, _ = mtx.decompose()
    return Matrix.Translation(t) @ r.to_matrix().to_4x4()


def scale_mtx_from_vector(scale: mathutils.Vector):
    return mathutils.Matrix.Diagonal(scale[0:3]).to_4x4()


def copy_object_and_apply(obj: bpy.types.Object, apply_scale=False, apply_modifiers=False):
    if apply_scale or apply_modifiers:
        # it's a unique mesh, use object name
        obj["instanced_mesh_name"] = obj.name

        obj.original_name = obj.name

    obj_copy = obj.copy()
    obj_copy.data = obj_copy.data.copy()

    if apply_modifiers:
        # In order to correctly apply modifiers, we have to go through blender and add the object to the collection, then apply modifiers
        prev_active = bpy.context.view_layer.objects.active
        bpy.context.collection.objects.link(obj_copy)
        obj_copy.select_set(True)
        bpy.context.view_layer.objects.active = obj_copy
        for modifier in obj_copy.modifiers:
            attemptModifierApply(modifier)

        bpy.context.view_layer.objects.active = prev_active

    obj_copy.parent = None
    # reset transformations
    obj_copy.location = mathutils.Vector([0.0, 0.0, 0.0])
    obj_copy.scale = mathutils.Vector([1.0, 1.0, 1.0])
    obj_copy.rotation_quaternion = mathutils.Quaternion([1, 0, 0, 0])

    mtx = transform_mtx_blender_to_n64()
    if apply_scale:
        mtx = mtx @ scale_mtx_from_vector(obj.scale)

    obj_copy.data.transform(mtx)
    # Flag used for finding these temp objects
    obj_copy["temp_export"] = True

    # Override for F3D culling bounds (used in addCullCommand)
    bounds_mtx = transform_mtx_blender_to_n64()
    if apply_scale:
        bounds_mtx = bounds_mtx @ scale_mtx_from_vector(obj.scale)  # apply scale if needed
    obj_copy["culling_bounds"] = rotate_bounds(obj_copy.bound_box, bounds_mtx)


def store_original_meshes(add_warning: Callable[[str], None]):
    """
    - Creates new objects at 0, 0, 0 with shared mesh
    - Original mesh name is saved to each object
    """
    instanced_meshes = set()
    active_obj = bpy.context.view_layer.objects.active
    for obj in yield_children(active_obj):
        if obj.type != "EMPTY":
            has_modifiers = len(obj.modifiers) != 0
            has_uneven_scale = not obj_scale_is_unified(obj)
            shares_mesh = obj.data.users > 1
            can_instance = not has_modifiers and not has_uneven_scale
            should_instance = can_instance and (shares_mesh or obj.scaleFromGeolayout)

            if should_instance:
                # add `_shared_mesh` to instanced name because `obj.data.name` can be the same as object names
                obj["instanced_mesh_name"] = f"{obj.data.name}_shared_mesh"
                obj.original_name = obj.name

                if obj.data.name not in instanced_meshes:
                    instanced_meshes.add(obj.data.name)
                    copy_object_and_apply(obj)
            else:
                if shares_mesh and has_modifiers:
                    add_warning(
                        f'Object "{obj.name}" cannot be instanced due to having modifiers so an extra displaylist will be created. Remove modifiers to allow instancing.'
                    )
                if shares_mesh and has_uneven_scale:
                    add_warning(
                        f'Object "{obj.name}" cannot be instanced due to uneven object scaling and an extra displaylist will be created. Set all scale values to the same value to allow instancing.'
                    )

                copy_object_and_apply(obj, apply_scale=True, apply_modifiers=has_modifiers)
    bpy.context.view_layer.objects.active = active_obj


def get_obj_temp_mesh(obj):
    for o in bpy.data.objects:
        if o.get("temp_export") and o.get("instanced_mesh_name") == obj.get("instanced_mesh_name"):
            return o


def apply_objects_modifiers_and_transformations(allObjs: Iterable[bpy.types.Object]):
    # first apply modifiers so that any objects that affect each other are taken into consideration
    for selectedObj in allObjs:
        selectSingleObject(selectedObj)

        for modifier in selectedObj.modifiers:
            attemptModifierApply(modifier)

    # apply transformations now that world space changes are applied
    for selectedObj in allObjs:
        selectSingleObject(selectedObj)

        bpy.ops.object.transform_apply(location=False, rotation=True, scale=True, properties=False)


def duplicateHierarchy(obj, ignoreAttr, includeEmpties, areaIndex):
    # Duplicate objects to apply scale / modifiers / linked data
    deselectAllObjects()
    selectMeshChildrenOnly(obj, None, includeEmpties, areaIndex)
    obj.select_set(True)
    bpy.context.view_layer.objects.active = obj
    bpy.ops.object.duplicate()
    try:
        tempObj = bpy.context.view_layer.objects.active
        allObjs = bpy.context.selected_objects

        bpy.ops.object.make_single_user(obdata=True)

        apply_objects_modifiers_and_transformations(allObjs)

        for selectedObj in allObjs:
            if ignoreAttr is not None and getattr(selectedObj, ignoreAttr):
                for child in selectedObj.children:
                    selectSingleObject(child)
                    bpy.ops.object.parent_clear(type="CLEAR_KEEP_TRANSFORM")
                    selectedObj.parent.select_set(True)
                    bpy.context.view_layer.objects.active = selectedObj.parent
                    bpy.ops.object.parent_set(keep_transform=True)
                selectedObj.parent = None
        return tempObj, allObjs
    except Exception as e:
        cleanupDuplicatedObjects(allObjs)
        obj.select_set(True)
        bpy.context.view_layer.objects.active = obj
        raise Exception(str(e))


enumSM64PreInlineGeoLayoutObjects = {"Geo ASM", "Geo Branch", "Geo Displaylist", "Custom Geo Command"}


def checkIsSM64PreInlineGeoLayout(sm64_obj_type):
    return sm64_obj_type in enumSM64PreInlineGeoLayoutObjects


enumSM64InlineGeoLayoutObjects = {
    "Geo ASM",
    "Geo Branch",
    "Geo Translate/Rotate",
    "Geo Translate Node",
    "Geo Rotation Node",
    "Geo Billboard",
    "Geo Scale",
    "Geo Displaylist",
    "Custom Geo Command",
}


def checkIsSM64InlineGeoLayout(sm64_obj_type):
    return sm64_obj_type in enumSM64InlineGeoLayoutObjects


enumSM64EmptyWithGeolayout = {"None", "Level Root", "Area Root", "Switch"}


def checkSM64EmptyUsesGeoLayout(sm64_obj_type):
    return sm64_obj_type in enumSM64EmptyWithGeolayout or checkIsSM64InlineGeoLayout(sm64_obj_type)


def selectMeshChildrenOnly(obj, ignoreAttr, includeEmpties, areaIndex):
    checkArea = areaIndex is not None and obj.type == "EMPTY"
    if checkArea and obj.sm64_obj_type == "Area Root" and obj.areaIndex != areaIndex:
        return
    ignoreObj = ignoreAttr is not None and getattr(obj, ignoreAttr)
    isMesh = obj.type == "MESH"
    isEmpty = obj.type == "EMPTY" and includeEmpties and checkSM64EmptyUsesGeoLayout(obj.sm64_obj_type)
    if (isMesh or isEmpty) and not ignoreObj:
        obj.select_set(True)
        obj.original_name = obj.name
    for child in obj.children:
        if checkArea and obj.sm64_obj_type == "Level Root":
            if not (child.type == "EMPTY" and child.sm64_obj_type == "Area Root"):
                continue
        selectMeshChildrenOnly(child, ignoreAttr, includeEmpties, areaIndex)


def cleanupDuplicatedObjects(selected_objects):
    meshData = []
    for selectedObj in selected_objects:
        if selectedObj.type == "MESH":
            meshData.append(selectedObj.data)
    for selectedObj in selected_objects:
        bpy.data.objects.remove(selectedObj)
    for mesh in meshData:
        bpy.data.meshes.remove(mesh)


def cleanupTempMeshes():
    """Delete meshes that have been duplicated for instancing"""
    remove_data = []
    for obj in bpy.data.objects:
        if obj.get("temp_export"):
            remove_data.append(obj.data)
            bpy.data.objects.remove(obj)
        else:
            if obj.get("instanced_mesh_name"):
                del obj["instanced_mesh_name"]
            if obj.get("original_mtx"):
                del obj["original_mtx"]

    for data in remove_data:
        data_type = type(data)
        if data_type == bpy.types.Mesh:
            bpy.data.meshes.remove(data)
        elif data_type == bpy.types.Curve:
            bpy.data.curves.remove(data)


def combineObjects(obj, includeChildren, ignoreAttr, areaIndex):
    obj.original_name = obj.name

    # Duplicate objects to apply scale / modifiers / linked data
    deselectAllObjects()
    if includeChildren:
        selectMeshChildrenOnly(obj, ignoreAttr, False, areaIndex)
    else:
        obj.select_set(True)
    if len(bpy.context.selected_objects) == 0:
        return None, []
    bpy.ops.object.duplicate()
    joinedObj = None
    try:
        # duplicate obj and apply modifiers / make single user
        allObjs = bpy.context.selected_objects
        bpy.ops.object.make_single_user(obdata=True)

        apply_objects_modifiers_and_transformations(allObjs)

        deselectAllObjects()

        # Joining causes orphan data, so we remove it manually.
        meshList = []
        for selectedObj in allObjs:
            selectedObj.select_set(True)
            meshList.append(selectedObj.data)

        joinedObj = bpy.context.selected_objects[0]
        bpy.context.view_layer.objects.active = joinedObj
        joinedObj.select_set(True)
        meshList.remove(joinedObj.data)
        bpy.ops.object.join()
        setOrigin(joinedObj, obj.location)

        selectSingleObject(joinedObj)

        # Need to clear parent transform in order to correctly apply transform.
        bpy.ops.object.parent_clear(type="CLEAR_KEEP_TRANSFORM")
        bpy.ops.object.transform_apply(location=False, rotation=True, scale=True, properties=False)
        bpy.context.view_layer.objects.active = joinedObj
        joinedObj.select_set(True)
        bpy.ops.object.transform_apply(location=False, rotation=True, scale=True, properties=False)

    except Exception as e:
        cleanupDuplicatedObjects(allObjs)
        obj.select_set(True)
        bpy.context.view_layer.objects.active = obj
        raise Exception(str(e))

    return joinedObj, meshList


def cleanupCombineObj(tempObj, meshList):
    for mesh in meshList:
        bpy.data.meshes.remove(mesh)
    cleanupDuplicatedObjects([tempObj])
    # obj.select_set(True)
    # bpy.context.view_layer.objects.active = obj


def writeInsertableFile(filepath, dataType, address_ptrs, startPtr, data):
    address = 0
    openfile = open(filepath, "wb")

    # 0-4 - Data Type
    openfile.write(dataType.to_bytes(4, "big"))
    address += 4

    # 4-8 - Data Size
    openfile.seek(address)
    openfile.write(len(data).to_bytes(4, "big"))
    address += 4

    # 8-12 Start Address
    openfile.seek(address)
    openfile.write(startPtr.to_bytes(4, "big"))
    address += 4

    # 12-16 - Number of pointer addresses
    openfile.seek(address)
    openfile.write(len(address_ptrs).to_bytes(4, "big"))
    address += 4

    # 16-? - Pointer address list
    for i in range(len(address_ptrs)):
        openfile.seek(address)
        openfile.write(address_ptrs[i].to_bytes(4, "big"))
        address += 4

    openfile.seek(address)
    openfile.write(data)
    openfile.close()


def colorTo16bitRGBA(color):
    r = int(round(color[0] * 31))
    g = int(round(color[1] * 31))
    b = int(round(color[2] * 31))
    a = 1 if color[3] > 0.5 else 0

    return (r << 11) | (g << 6) | (b << 1) | a


# On 2.83/2.91 the rotate operator rotates in the opposite direction (???)
def getDirectionGivenAppVersion():
    if bpy.app.version[1] == 83 or bpy.app.version[1] == 91:
        return -1
    else:
        return 1


def applyRotation(objList, angle, axis):
    bpy.context.scene.tool_settings.use_transform_data_origin = False
    bpy.context.scene.tool_settings.use_transform_pivot_point_align = False
    bpy.context.scene.tool_settings.use_transform_skip_children = False

    deselectAllObjects()
    for obj in objList:
        obj.select_set(True)
    bpy.context.view_layer.objects.active = objList[0]

    direction = getDirectionGivenAppVersion()

    bpy.ops.transform.rotate(value=direction * angle, orient_axis=axis, orient_type="GLOBAL")
    bpy.ops.object.transform_apply(location=False, rotation=True, scale=True, properties=False)


def doRotation(angle, axis):
    direction = getDirectionGivenAppVersion()
    bpy.ops.transform.rotate(value=direction * angle, orient_axis=axis, orient_type="GLOBAL")


def getAddressFromRAMAddress(RAMAddress):
    addr = RAMAddress - 0x80000000
    if addr < 0:
        raise PluginError("Invalid RAM address.")
    return addr


def getObjectQuaternion(obj):
    if obj.rotation_mode == "QUATERNION":
        rotation = mathutils.Quaternion(obj.rotation_quaternion)
    elif obj.rotation_mode == "AXIS_ANGLE":
        rotation = mathutils.Quaternion(obj.rotation_axis_angle)
    else:
        rotation = mathutils.Euler(obj.rotation_euler, obj.rotation_mode).to_quaternion()
    return rotation


def tempName(name):
    letters = string.digits
    return name + "_temp" + "".join(random.choice(letters) for i in range(10))


def label_split(layout, name, text):
    split = layout.split(factor=0.5)
    split.label(text=name)
    split.label(text=text)


def enum_label_split(layout, name, data, prop, enumItems):
    split = layout.split(factor=0.5)
    split.label(text=name)
    split.enum_item_name(data, prop, enumItems)


def prop_split(layout, data, field, name, **prop_kwargs):
    split = layout.split(factor=0.5)
    split.label(text=name)
    split.prop(data, field, text="", **prop_kwargs)


def multilineLabel(layout: UILayout, text: str, icon: str = "NONE"):
    layout = layout.column()
    for i, line in enumerate(text.split("\n")):
        r = layout.row()
        r.label(text=line, icon=icon if i == 0 else "NONE")
        r.scale_y = 0.75


def draw_and_check_tab(
    layout: UILayout, data, proprety: str, text: Optional[str] = None, icon: Optional[str] = None
) -> bool:
    row = layout.row(align=True)
    tab = getattr(data, proprety)
    tria_icon = "TRIA_DOWN" if tab else "TRIA_RIGHT"
    if icon is not None:
        row.prop(data, proprety, icon=tria_icon, text="")
    row.prop(data, proprety, icon=tria_icon if icon is None else icon, text=text)
    if tab:
        layout.separator()
    return tab


def run_and_draw_errors(layout: UILayout, func, *args):
    try:
        func(*args)
        return True
    except Exception as e:
        multilineLabel(layout.box(), str(e), "ERROR")
        return False


def path_checks(path: str, empty="Empty path.", doesnt_exist="Path {}does not exist.", include_path=True):
    path_in_error = f'"{path}" ' if include_path else ""
    if path == "":
        raise PluginError(empty)
    elif not os.path.exists(path):
        raise FileNotFoundError(doesnt_exist.format(path_in_error))


def path_ui_warnings(layout: bpy.types.UILayout, path: str, empty="Empty path.", doesnt_exist="Path does not exist."):
    return run_and_draw_errors(layout, path_checks, path, empty, doesnt_exist, False)


def directory_path_checks(
    path: str,
    empty="Empty path.",
    doesnt_exist="Directory {}does not exist.",
    not_a_directory="Path {}is not a folder.",
    include_path=True,
):
    path_checks(path, empty, doesnt_exist, include_path)
    if not os.path.isdir(path):
        raise NotADirectoryError(not_a_directory.format(f'"{path}" ' if include_path else ""))


def directory_ui_warnings(
    layout: bpy.types.UILayout,
    path: str,
    empty="Empty path.",
    doesnt_exist="Directory does not exist.",
    not_a_directory="Path is not a folder.",
):
    return run_and_draw_errors(layout, directory_path_checks, path, empty, doesnt_exist, not_a_directory, False)


def filepath_checks(
    path: str,
    empty="Empty path.",
    doesnt_exist="File {}does not exist.",
    not_a_file="Path {}is not a file.",
    include_path=True,
):
    path_checks(path, empty, doesnt_exist, include_path)
    if not os.path.isfile(path):
        raise IsADirectoryError(not_a_file.format(f'"{path}" ' if include_path else ""))


def filepath_ui_warnings(
    layout: bpy.types.UILayout,
    path: str,
    empty="Empty path.",
    doesnt_exist="File does not exist.",
    not_a_file="Path is not a file.",
):
    return run_and_draw_errors(layout, filepath_checks, path, empty, doesnt_exist, not_a_file, False)


def toAlnum(name, exceptions=[]):
    if name is None or name == "":
        return None
    for i in range(len(name)):
        if not name[i].isalnum() and not name[i] in exceptions:
            name = name[:i] + "_" + name[i + 1 :]
    if name[0].isdigit():
        name = "_" + name
    return name


def get64bitAlignedAddr(address):
    endNibble = hex(address)[-1]
    if endNibble != "0" and endNibble != "8":
        address = ceil(address / 8) * 8
    return address


def getNameFromPath(path, removeExtension=False):
    if path[:2] == "//":
        path = path[2:]
    name = os.path.basename(path)
    if removeExtension:
        name = os.path.splitext(name)[0]
    return toAlnum(name, ["-", "."])


def gammaCorrect(linearColor):
    return list(mathutils.Color(linearColor[:3]).from_scene_linear_to_srgb())


def s_rgb_alpha_1_tuple(linearColor):
    s_rgb = gammaCorrect(linearColor)
    s_rgb.append(1.0)
    return tuple(s for s in s_rgb)


def gammaCorrectValue(linearValue):
    # doesn't need to use `colorToLuminance` since all values are the same
    return mathutils.Color((linearValue, linearValue, linearValue)).from_scene_linear_to_srgb().v


def gammaInverse(sRGBColor):
    return list(mathutils.Color(sRGBColor[:3]).from_srgb_to_scene_linear())


def gammaInverseValue(sRGBValue):
    # doesn't need to use `colorToLuminance` since all values are the same
    return mathutils.Color((sRGBValue, sRGBValue, sRGBValue)).from_srgb_to_scene_linear().v


def exportColor(lightColor):
    return [scaleToU8(value) for value in gammaCorrect(lightColor)]


def get_clean_color(srgb: list, include_alpha=False, round_color=True) -> list:
    return [round(channel, 4) if round_color else channel for channel in list(srgb[: 4 if include_alpha else 3])]


def printBlenderMessage(msgSet, message, blenderOp):
    if blenderOp is not None:
        blenderOp.report(msgSet, message)
    else:
        print(message)


def bytesToInt(value):
    return int.from_bytes(value, "big")


def bytesToHex(value, byteSize=4):
    return format(bytesToInt(value), "#0" + str(byteSize * 2 + 2) + "x")


def bytesToHexClean(value, byteSize=4):
    return format(bytesToInt(value), "0" + str(byteSize * 2) + "x")


def intToHex(value, byteSize=4):
    return format(value, "#0" + str(byteSize * 2 + 2) + "x")


def intToBytes(value, byteSize):
    return bytes.fromhex(intToHex(value, byteSize)[2:])


# byte input
# returns an integer, usually used for file seeking positions
def decodeSegmentedAddr(address, segmentData):
    # print(bytesAsHex(address))
    if address[0] not in segmentData:
        raise PluginError("Segment " + str(address[0]) + " not found in segment list.")
    segmentStart = segmentData[address[0]][0]
    return segmentStart + bytesToInt(address[1:4])


# int input
# returns bytes, usually used for writing new segmented addresses
def encodeSegmentedAddr(address, segmentData):
    segment = getSegment(address, segmentData)
    segmentStart = segmentData[segment][0]

    segmentedAddr = address - segmentStart
    return intToBytes(segment, 1) + intToBytes(segmentedAddr, 3)


def getSegment(address, segmentData):
    for segment, interval in segmentData.items():
        if address in range(*interval):
            return segment

    raise PluginError("Address " + hex(address) + " is not found in any of the provided segments.")


# Position
def readVectorFromShorts(command, offset):
    return [readFloatFromShort(command, valueOffset) for valueOffset in range(offset, offset + 6, 2)]


def readFloatFromShort(command, offset):
    return (
        int.from_bytes(command[offset : offset + 2], "big", signed=True)
        / bpy.context.scene.fast64.sm64.blender_to_sm64_scale
    )


def writeVectorToShorts(command, offset, values):
    for i in range(3):
        valueOffset = offset + i * 2
        writeFloatToShort(command, valueOffset, values[i])


def writeFloatToShort(command, offset, value):
    command[offset : offset + 2] = int(round(value * bpy.context.scene.fast64.sm64.blender_to_sm64_scale)).to_bytes(
        2, "big", signed=True
    )


def convertFloatToShort(value):
    return int(round((value * bpy.context.scene.fast64.sm64.blender_to_sm64_scale)))


def convertEulerFloatToShort(value):
    return int(round(degrees(value)))


# Rotation


# Rotation is stored as a short.
# Zero rotation starts at Z+ on an XZ plane and goes counterclockwise.
# 2**16 - 1 is the last value before looping around again.
def readEulerVectorFromShorts(command, offset):
    return [readEulerFloatFromShort(command, valueOffset) for valueOffset in range(offset, offset + 6, 2)]


def readEulerFloatFromShort(command, offset):
    return radians(int.from_bytes(command[offset : offset + 2], "big", signed=True))


def writeEulerVectorToShorts(command, offset, values):
    for i in range(3):
        valueOffset = offset + i * 2
        writeEulerFloatToShort(command, valueOffset, values[i])


def writeEulerFloatToShort(command, offset, value):
    command[offset : offset + 2] = int(round(degrees(value))).to_bytes(2, "big", signed=True)


def getObjDirectionVec(obj, toExport: bool):
    rotation = getObjectQuaternion(obj)
    if toExport:
        spaceRot = mathutils.Euler((-pi / 2, 0, 0)).to_quaternion()
        rotation = spaceRot @ rotation
    normal = (rotation @ mathutils.Vector((0, 0, 1))).normalized()
    return normal


# convert 32 bit (8888) to 16 bit (5551) color
def convert32to16bitRGBA(oldPixel):
    if oldPixel[3] > 127:
        alpha = 1
    else:
        alpha = 0
    newPixel = (oldPixel[0] >> 3) << 11 | (oldPixel[1] >> 3) << 6 | (oldPixel[2] >> 3) << 1 | alpha
    return newPixel.to_bytes(2, "big")


# convert normalized RGB values to bytes (0-255)
def convertRGB(normalizedRGB):
    return bytearray([int(normalizedRGB[0] * 255), int(normalizedRGB[1] * 255), int(normalizedRGB[2] * 255)])


# convert normalized RGB values to bytes (0-255)
def convertRGBA(normalizedRGBA):
    return bytearray(
        [
            int(normalizedRGBA[0] * 255),
            int(normalizedRGBA[1] * 255),
            int(normalizedRGBA[2] * 255),
            int(normalizedRGBA[3] * 255),
        ]
    )


def vector3ComponentMultiply(a, b):
    return mathutils.Vector((a.x * b.x, a.y * b.y, a.z * b.z))


# Position values are signed shorts.
def convertPosition(position):
    positionShorts = [int(floatValue) for floatValue in position]
    F3DPosition = bytearray(0)
    for shortData in [shortValue.to_bytes(2, "big", signed=True) for shortValue in positionShorts]:
        F3DPosition.extend(shortData)
    return F3DPosition


# UVs in F3D are a fixed point short: s10.5 (hence the 2**5)
# fixed point is NOT exponent+mantissa, it is integer+fraction
def convertUV(normalizedUVs, textureWidth, textureHeight):
    # print(str(normalizedUVs[0]) + " - " + str(normalizedUVs[1]))
    F3DUVs = convertFloatToFixed16Bytes(normalizedUVs[0] * textureWidth) + convertFloatToFixed16Bytes(
        normalizedUVs[1] * textureHeight
    )
    return F3DUVs


def convertFloatToFixed16Bytes(value):
    value *= 2**5
    value = min(max(value, -(2**15)), 2**15 - 1)

    return int(round(value)).to_bytes(2, "big", signed=True)


def convertFloatToFixed16(value):
    return int(round(value * (2**5)))

    # We want support for large textures with 32 bit UVs
    # value *= 2**5
    # value = min(max(value, -2**15), 2**15 - 1)
    # return int.from_bytes(
    # 	int(round(value)).to_bytes(2, 'big', signed = True), 'big')


def scaleToU8(val):
    return min(int(round(val * 0xFF)), 255)


def normToSigned8Vector(normal):
    return [int.from_bytes(int(value * 127).to_bytes(1, "big", signed=True), "big") for value in normal]


def unpackNormalS8(packedNormal: int) -> Tuple[int, int, int]:
    assert isinstance(packedNormal, int) and packedNormal >= 0 and packedNormal <= 0xFFFF
    if bpy.context.scene.packed_normals_algorithm == "565":
        x = packedNormal & 0xF800
        y = (packedNormal & 0x07E0) << 5
        z = (packedNormal & 0x001F) << 11
        x, y, z = tuple(map(lambda n: (n - 0x10000 if n & 0x8000 else n), (x, y, z)))
    elif bpy.context.scene.packed_normals_algorithm == "Octahedral":
        xo, yo = packedNormal >> 8, packedNormal & 0xFF
        # This is following the instructions in F3DEX3
        x, y = xo & 0x7F, yo & 0x7F
        z = x + y
        zNeg = bool(z & 0x80)
        x2, y2 = x ^ 0x7F, y ^ 0x7F  # this is actually producing 7F - x, 7F - y
        z = z ^ 0x7F  # 7F - x - y; using xor saves an instruction and a register on the RSP
        if zNeg:
            x, y = x2, y2
        x, y = -x if xo & 0x80 else x, -y if yo & 0x80 else y
        z = z - 0x100 if z & 0x80 else z
        assert abs(x) + abs(y) + abs(z) == 127
    else:
        raise PluginError("Invalid packed normals algorithm")
    return x, y, z


def unpackNormal(packedNormal: int) -> Vector:
    # Convert constant-L1 norm to standard L2 norm
    return Vector(unpackNormalS8(packedNormal)).normalized()


def packNormal(normal: Vector) -> int:
    if bpy.context.scene.packed_normals_algorithm == "565":

        def convertComponent(v: float, range: int):
            v = int(round(v * float(range)))
            v = min(max(v, -range), range - 1)
            v = v if v >= 0 else v + 2 * range
            return v

        x = convertComponent(normal[0], 16) << 11
        y = convertComponent(normal[1], 32) << 5
        z = convertComponent(normal[2], 16)
        assert (x & y) == 0 and (y & z) == 0 and (x & z) == 0
        packedNormal = x | y | z
        assert packedNormal >= 0 and packedNormal <= 0xFFFF
    elif bpy.context.scene.packed_normals_algorithm == "Octahedral":
        # Convert standard normal to constant-L1 normal
        assert len(normal) == 3
        l1norm = abs(normal[0]) + abs(normal[1]) + abs(normal[2])
        xo, yo, zo = tuple([int(round(a * 127.0 / l1norm)) for a in normal])
        if abs(xo) + abs(yo) > 127:
            yo = int(math.copysign(127 - abs(xo), yo))
        zo = int(math.copysign(127 - abs(xo) - abs(yo), zo))
        assert abs(xo) + abs(yo) + abs(zo) == 127
        # Pack normals
        xsign, ysign = xo & 0x80, yo & 0x80
        x, y = abs(xo), abs(yo)
        if zo < 0:
            x, y = 0x7F - x, 0x7F - y
        x, y = x | xsign, y | ysign
        packedNormal = x << 8 | y
        # The only error is in the float to int rounding above. The packing and unpacking
        # will precisely restore the original int values.
        assert (xo, yo, zo) == unpackNormalS8(packedNormal)
    else:
        raise PluginError("Invalid packed normals algorithm")
    return packedNormal


def getRgbNormalSettings(f3d_mat: "F3DMaterialProperty") -> Tuple[bool, bool, bool]:
    rdp_settings = f3d_mat.rdp_settings
    has_packed_normals = bpy.context.scene.f3d_type == "F3DEX3" and rdp_settings.g_packed_normals
    has_rgb = not rdp_settings.g_lighting or has_packed_normals
    has_normal = rdp_settings.g_lighting
    return has_rgb, has_normal, has_packed_normals


def byteMask(data, offset, amount):
    return bitMask(data, offset * 8, amount * 8)


def bitMask(data, offset, amount):
    return (~(-1 << amount) << offset & data) >> offset


def read16bitRGBA(data):
    r = bitMask(data, 11, 5) / ((2**5) - 1)
    g = bitMask(data, 6, 5) / ((2**5) - 1)
    b = bitMask(data, 1, 5) / ((2**5) - 1)
    a = bitMask(data, 0, 1) / ((2**1) - 1)

    return [r, g, b, a]


def join_c_args(args: "list[str]"):
    return ", ".join(args)


def translate_blender_to_n64(translate: mathutils.Vector):
    return transform_mtx_blender_to_n64() @ translate


def rotate_quat_blender_to_n64(rotation: mathutils.Quaternion):
    new_rot = transform_mtx_blender_to_n64() @ rotation.to_matrix().to_4x4() @ transform_mtx_blender_to_n64().inverted()
    return new_rot.to_quaternion()


def all_values_equal_x(vals: Iterable, test):
    return len(set(vals) - set([test])) == 0


def get_blender_to_game_scale(context):
    match context.scene.gameEditorMode:
        case "SM64":
            return context.scene.fast64.sm64.blender_to_sm64_scale
        case "OOT":
            return context.scene.ootBlenderScale
        case "F3D":
            # TODO: (V5) create F3D game editor mode, utilize that scale
            return context.scene.blenderF3DScale
        case _:
            pass
    return context.scene.blenderF3DScale


def get_material_from_context(context: bpy.types.Context):
    """Safely check if the context has a valid material and return it"""
    try:
        if type(getattr(context, "material", None)) == bpy.types.Material:
            return context.material
        return context.material_slot.material
    except:
        return None


def lightDataToObj(lightData):
    for obj in bpy.context.scene.objects:
        if obj.data == lightData:
            return obj
    raise PluginError(
        f'Referencing a light ("{lightData.name}") that is no longer in the scene (i.e. has been deleted).'
    )


def ootGetSceneOrRoomHeader(parent, idx, isRoom):
    # This should be in oot_utility.py, but it is needed in f3d_material.py
    # which creates a circular import. The real problem is that the F3D render
    # settings stuff should be in a place which can import both SM64 and OoT
    # code without circular dependencies.
    if idx < 0:
        raise PluginError("Alternate scene/room header index too low: " + str(idx))
    target = "Room" if isRoom else "Scene"
    altHeaders = getattr(parent, "ootAlternate" + target + "Headers")
    if idx == 0:
        return getattr(parent, "oot" + target + "Header")
    elif 1 <= idx <= 3:
        if idx == 1:
            ret = altHeaders.childNightHeader
        elif idx == 2:
            ret = altHeaders.adultDayHeader
        else:
            ret = altHeaders.adultNightHeader
        return None if ret.usePreviousHeader else ret
    else:
        if idx - 4 >= len(altHeaders.cutsceneHeaders):
            return None
        return altHeaders.cutsceneHeaders[idx - 4]


def ootGetBaseOrCustomLight(prop, idx, toExport: bool, errIfMissing: bool):
    # This should be in oot_utility.py, but it is needed in render_settings.py
    # which creates a circular import. The real problem is that the F3D render
    # settings stuff should be in a place which can import both SM64 and OoT
    # code without circular dependencies.
    assert idx in {0, 1}
    col = getattr(prop, "diffuse" + str(idx))
    dir = (mathutils.Vector((1.0, -1.0, 1.0)) * (1.0 if idx == 0 else -1.0)).normalized()
    if getattr(prop, "useCustomDiffuse" + str(idx)):
        try:
            light = getattr(prop, "diffuse" + str(idx) + "Custom")
            if light is None:
                if errIfMissing:
                    raise PluginError("Light object not set in a scene lighting property.")
            else:
                col = tuple(c for c in light.color) + (1.0,)
                lightObj = lightDataToObj(light)
                dir = getObjDirectionVec(lightObj, toExport)
        except Exception as exc:
            raise PluginError(f"In custom diffuse {idx}: {exc}") from exc
    col = mathutils.Vector(tuple(c for c in col))
    if toExport:
        col, dir = exportColor(col), normToSigned8Vector(dir)
    return col, dir


def getTextureSuffixFromFormat(texFmt):
    # if texFmt == "RGBA16":
    #     return "rgb5a1"
    return texFmt.lower()


# https://stackoverflow.com/a/241506
COMMENT_PATTERN = re.compile(r'//.*?$|/\*.*?\*/|\'(?:\\.|[^\\\'])*\'|"(?:\\.|[^\\"])*"', re.DOTALL | re.MULTILINE)


def removeComments(text: str):
    def replacer(match: re.Match[str]):
        s = match.group(0)
        if s.startswith("/"):
            return " "  # note: a space and not an empty string
        else:
            return s

    return re.sub(COMMENT_PATTERN, replacer, text)


binOps = {
    ast.Add: operator.add,
    ast.Sub: operator.sub,
    ast.Mult: operator.mul,
    ast.Div: operator.truediv,
    ast.Mod: operator.mod,
    ast.LShift: operator.lshift,
    ast.RShift: operator.rshift,
    ast.RShift: operator.rshift,
    ast.BitOr: operator.or_,
    ast.BitAnd: operator.and_,
    ast.BitXor: operator.xor,
}


def prop_group_to_json(prop_group, blacklist: list[str] = None, whitelist: list[str] = None):
    blacklist = ["rna_type", "name"] + (blacklist or [])

    def prop_to_json(prop):
        if isinstance(prop, list) or type(prop).__name__ == "bpy_prop_collection_idprop":
            prop = list(prop)
            for index, value in enumerate(prop):
                prop[index] = prop_to_json(value)
            return prop
        elif isinstance(prop, Color):
            return get_clean_color(prop)
        elif hasattr(prop, "to_list"):  # for IDPropertyArray classes
            return prop.to_list()
        elif hasattr(prop, "to_dict"):
            return prop.to_dict()
        else:
            return prop

    data = {}
    for prop in iter_prop(prop_group):
        if prop in blacklist or (whitelist and prop not in whitelist):
            continue
        value = prop_to_json(getattr(prop_group, prop))
        if value is not None:
            data[prop] = value
    return data


def json_to_prop_group(prop_group, data: dict, blacklist: list[str] = None, whitelist: list[str] = None):
    blacklist = ["rna_type", "name"] + (blacklist or [])
    for prop in iter_prop(prop_group):
        if prop in blacklist or (whitelist and prop not in whitelist):
            continue
        default = getattr(prop_group, prop)
        if hasattr(default, "from_dict"):
            default.from_dict(data.get(prop, None))
        else:
            setattr(prop_group, prop, data.get(prop, default))


T = TypeVar("T")
SetOrVal = T | list[T]


def get_first_set_prop(old_loc, old_props: SetOrVal[str]):
    """Pops all old props and returns the first one that is set"""

    def as_set(val: SetOrVal[T]) -> set[T]:
        if isinstance(val, Iterable) and not isinstance(val, str):
            return set(val)
        else:
            return {val}

    result = None
    for old_prop in as_set(old_props):
        old_value = old_loc.pop(old_prop, None)
        if old_value is not None:
            result = old_value
    return result


def upgrade_old_prop(
    new_loc,
    new_prop: str,
    old_loc,
    old_props: SetOrVal[str],
    old_enum: list[str] = None,
    fix_forced_base_16=False,
):
    try:
        new_prop_def = new_loc.bl_rna.properties[new_prop]
        new_prop_value = getattr(new_loc, new_prop)
        assert not old_enum or new_prop_def.type == "ENUM"
        assert not (old_enum and fix_forced_base_16)

        old_value = get_first_set_prop(old_loc, old_props)
        if old_value is None:
            return False

        if new_prop_def.type == "ENUM":
            if isinstance(old_value, str):
                new_enum_options = {enum_item.identifier for enum_item in new_prop_def.enum_items}
                if old_value not in new_enum_options:
                    return False
            elif not isinstance(old_value, int):
                raise ValueError(f"({old_value}) not an int, but {new_prop} is an enum")
            elif old_enum:
                if old_value >= len(old_enum):
                    raise ValueError(f"({old_value}) not in {old_enum}")
                old_value = old_enum[old_value]
            else:
                if old_value >= len(new_prop_def.enum_items):
                    raise ValueError(f"({old_value}) not in {new_prop}´s enum items")
                old_value = new_prop_def.enum_items[old_value].identifier
        elif isinstance(new_prop_value, bpy.types.PropertyGroup):
            recursiveCopyOldPropertyGroup(old_value, new_prop_value)
            print(f"Upgraded {new_prop} from old location {old_loc} with props {old_props} via recursive group copy")
            return True
        elif isinstance(new_prop_value, bpy.types.Collection):
            copyPropertyCollection(old_value, new_prop_value)
            print(f"Upgraded {new_prop} from old location {old_loc} with props {old_props} via collection copy")
            return True
        elif fix_forced_base_16:
            try:
                if not isinstance(old_value, str):
                    raise ValueError(f"({old_value}) not a string")
                old_value = int(old_value, 16)
                if new_prop_def.type == "STRING":
                    old_value = intToHex(old_value)
            except ValueError as exc:
                raise ValueError(f"({old_value}) not a valid base 16 integer") from exc

        if new_prop_def.type == "STRING":
            old_value = str(old_value)
        if getattr(new_loc, new_prop, None) == old_value:
            return False
        setattr(new_loc, new_prop, old_value)
        print(f'{new_prop} set to "{getattr(new_loc, new_prop)}"')
        return True
    except Exception as exc:
        print(f"Failed to upgrade {new_prop} from old location {old_loc} with props {old_props}")
        traceback.print_exc()
        return False


WORLD_WARNING_COUNT = 0


def create_or_get_world(scene: Scene) -> World:
    """
    Given a scene, this function will return:
    - The world selected in the scene if the scene has a selected world.
    - The first world in bpy.data.worlds if the current file has a world. (Which it almost always does because of the f3d nodes library)
    - Create a world named "Fast64" and return it if no world exits.
    This function does not assign any world to the scene.
    """
    global WORLD_WARNING_COUNT
    if scene.world:
        WORLD_WARNING_COUNT = 0
        return scene.world
    elif bpy.data.worlds:
        world: World = bpy.data.worlds.values()[0]
        if WORLD_WARNING_COUNT < 10:
            print(f'No world selected in scene, selected the first one found in this file "{world.name}".')
            WORLD_WARNING_COUNT += 1
        return world
    else:  # Almost never reached because the node library has its own world
        WORLD_WARNING_COUNT = 0
        print(f'No world in this file, creating world named "Fast64".')
        return bpy.data.worlds.new("Fast64")


def set_if_different(owner: object, prop: str, value):
    if getattr(owner, prop) != value:
        setattr(owner, prop, value)


def set_prop_if_in_data(owner: object, prop_name: str, data: dict, data_name: str):
    if data_name in data:
        set_if_different(owner, prop_name, data[data_name])


def wrap_func_with_error_message(error_message: Callable):
    """Decorator for big, reused functions that need generic info in errors, such as material exports."""

    def decorator(func):
        def wrapper(*args, **kwargs):
            # Get the argument names and values (positional and keyword)
            sig = inspect.signature(func)
            bound_args = sig.bind(*args, **kwargs)
            bound_args.apply_defaults()
            try:
                return func(*args, **kwargs)
            except Exception as exc:
                raise PluginError(f"{error_message(bound_args.arguments)} {exc}") from exc

        return wrapper

    return decorator


<<<<<<< HEAD
def to_valid_file_name(name: str):
    """Replace any invalid characters with an underscore"""
    valid_chars = set(string.ascii_letters + string.digits) | {"."}
    valid_chars -= {"\\", "/", ":", "*", "?", '"', "'", "<", ">", "|", " "}
    return "".join(c if c in valid_chars else "_" for c in name)
=======
def as_posix(path: Path) -> str:
    return path.as_posix().replace("\\", "/")  # Windows path sometimes still has backslashes?
>>>>>>> 6dd14a0d


def oot_get_assets_path(base_path: str, check_exists: bool = True, use_decomp_path: bool = True):
    # get the extracted path
    extracted = bpy.context.scene.fast64.oot.get_extracted_path()
    decomp_path = bpy.context.scene.ootDecompPath if use_decomp_path else "."

    # get the file's path
    file_path = Path(f"{decomp_path}/{base_path}").resolve()

    # check if the path exists
    if not file_path.exists():
        file_path = Path(f"{bpy.context.scene.ootDecompPath}/{extracted}/{base_path}").resolve()

    # if it doesn't check if the extracted path exists (we want to skip that for PNG files)
    if check_exists and not file_path.exists():
        raise PluginError(f"ERROR: that file don't exist ({repr(base_path)})")

    return file_path


def get_include_data(include: str, strip: bool = False):
    """
    Returns the file data pointed by an include's path (useful to parse *.inc.c files)

    Parameters:
    - `include`: the line where the include directive is located
    - `strip`: set to True to return the data without any newlines or whitespaces
    """

    # remove the unwanted parts
    include = include.replace("\n", "").removeprefix("#include ").replace('"', "")

    if bpy.context.scene.gameEditorMode in {"OOT", "MM"}:
        file_path = oot_get_assets_path(include)
    else:
        raise PluginError(f"ERROR: game not supported ({bpy.context.scene.gameEditorMode})")

    data = removeComments(file_path.read_text())

    if strip:
        return data.replace("\n", "").replace(" ", "")

    # return the data as a string
    return data<|MERGE_RESOLUTION|>--- conflicted
+++ resolved
@@ -1941,16 +1941,15 @@
     return decorator
 
 
-<<<<<<< HEAD
 def to_valid_file_name(name: str):
     """Replace any invalid characters with an underscore"""
     valid_chars = set(string.ascii_letters + string.digits) | {"."}
     valid_chars -= {"\\", "/", ":", "*", "?", '"', "'", "<", ">", "|", " "}
     return "".join(c if c in valid_chars else "_" for c in name)
-=======
+
+
 def as_posix(path: Path) -> str:
     return path.as_posix().replace("\\", "/")  # Windows path sometimes still has backslashes?
->>>>>>> 6dd14a0d
 
 
 def oot_get_assets_path(base_path: str, check_exists: bool = True, use_decomp_path: bool = True):
