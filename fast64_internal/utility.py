import bpy, random, string, os, math, traceback, re, os, mathutils, ast, operator
from math import pi, ceil, degrees, radians, copysign
from mathutils import *
from .utility_anim import *
from typing import Callable, Iterable, Any, Optional, Tuple, Union
from bpy.types import UILayout

CollectionProperty = Any  # collection prop as defined by using bpy.props.CollectionProperty


class PluginError(Exception):
    pass


class VertexWeightError(PluginError):
    pass


# default indentation to use when writing to decomp files
indent = " " * 4

geoNodeRotateOrder = "ZXY"
sm64BoneUp = Vector([1, 0, 0])

transform_mtx_blender_to_n64 = lambda: Matrix(((1, 0, 0, 0), (0, 0, 1, 0), (0, -1, 0, 0), (0, 0, 0, 1)))

yUpToZUp = mathutils.Quaternion((1, 0, 0), math.radians(90.0)).to_matrix().to_4x4()

axis_enums = [
    ("X", "X", "X"),
    ("Y", "Y", "Y"),
    ("-X", "-X", "-X"),
    ("-Y", "-Y", "-Y"),
]

enumExportHeaderType = [
    # ('None', 'None', 'Headers are not written'),
    ("Actor", "Actor Data", "Headers are written to a group in actors/"),
    ("Level", "Level Data", "Headers are written to a specific level in levels/"),
]

<<<<<<< HEAD
# bpy.context.mode returns the keys here, while the values are required by bpy.ops.object.mode_set
BLENDER_MODE_TO_MODE_SET = {"PAINT_VERTEX": "VERTEX_PAINT", "EDIT_MESH": "EDIT"}
get_mode_set_from_context_mode = lambda mode: BLENDER_MODE_TO_MODE_SET.get(mode, "OBJECT")

=======
>>>>>>> 04342993

def isPowerOf2(n):
    return (n & (n - 1) == 0) and n != 0


def log2iRoundDown(n):
    assert n > 0
    return int(math.floor(math.log2(n)))


def log2iRoundUp(n):
    assert n > 0
    return int(math.ceil(math.log2(n)))


def roundDownToPowerOf2(n):
    return 1 << log2iRoundDown(n)


def roundUpToPowerOf2(n):
    return 1 << log2iRoundUp(n)


def getDeclaration(data, name):
    matchResult = re.search("extern\s*[A-Za-z0-9\_]*\s*" + re.escape(name) + "\s*(\[[^;\]]*\])?;\s*", data, re.DOTALL)
    return matchResult


def hexOrDecInt(value: Union[int, str]) -> int:
    if isinstance(value, int):
        return value
    elif "<<" in value:
        i = value.index("<<")
        return hexOrDecInt(value[:i]) << hexOrDecInt(value[i + 2 :])
    elif ">>" in value:
        i = value.index(">>")
        return hexOrDecInt(value[:i]) >> hexOrDecInt(value[i + 2 :])
    elif "x" in value or "X" in value:
        return int(value, 16)
    else:
        return int(value)


def getOrMakeVertexGroup(obj, groupName):
    for group in obj.vertex_groups:
        if group.name == groupName:
            return group
    return obj.vertex_groups.new(name=groupName)


def unhideAllAndGetHiddenState(scene):
    hiddenObjs = []
    for obj in scene.objects:
        if obj.hide_get():
            hiddenObjs.append(obj)

    if bpy.context.mode != "OBJECT":
        bpy.ops.object.mode_set(mode="OBJECT")
    bpy.ops.object.hide_view_clear()

    hiddenLayerCols = []

    layerColStack = [bpy.context.view_layer.layer_collection]
    while layerColStack:
        layerCol = layerColStack.pop(0)
        layerColStack.extend(layerCol.children)

        if layerCol.hide_viewport:
            hiddenLayerCols.append(layerCol)
            layerCol.hide_viewport = False

    hiddenState = (hiddenObjs, hiddenLayerCols)

    return hiddenState


def restoreHiddenState(hiddenState):
    # as returned by unhideAllAndGetHiddenState
    (hiddenObjs, hiddenLayerCols) = hiddenState

    for obj in hiddenObjs:
        obj.hide_set(True)

    for layerCol in hiddenLayerCols:
        layerCol.hide_viewport = True


def readFile(filepath):
    datafile = open(filepath, "r", newline="\n", encoding="utf-8")
    data = datafile.read()
    datafile.close()
    return data


def writeFile(filepath, data):
    datafile = open(filepath, "w", newline="\n", encoding="utf-8")
    datafile.write(data)
    datafile.close()


def checkObjectReference(obj, title):
    if obj.name not in bpy.context.view_layer.objects:
        raise PluginError(
            title + " not in current view layer.\n The object is either in a different view layer or is deleted."
        )


def selectSingleObject(obj: bpy.types.Object):
    bpy.ops.object.select_all(action="DESELECT")
    obj.select_set(True)
    bpy.context.view_layer.objects.active = obj


def parentObject(parent, child):
    bpy.ops.object.select_all(action="DESELECT")

    child.select_set(True)
    parent.select_set(True)
    bpy.context.view_layer.objects.active = parent
    bpy.ops.object.parent_set(type="OBJECT", keep_transform=True)


def getFMeshName(vertexGroup, namePrefix, drawLayer, isSkinned):
    fMeshName = toAlnum(namePrefix + ("_" if namePrefix != "" else "") + vertexGroup)
    if isSkinned:
        fMeshName += "_skinned"
    fMeshName += "_mesh"
    if drawLayer is not None:
        fMeshName += "_layer_" + str(drawLayer)
    return fMeshName


def checkUniqueBoneNames(fModel, name, vertexGroup):
    if name in fModel.meshes:
        raise PluginError(
            vertexGroup
            + " has already been processed. Make "
            + "sure this bone name is unique, even across all switch option "
            + "armatures, and that any integer keys are not strings."
        )


def getGroupIndexFromname(obj, name):
    for group in obj.vertex_groups:
        if group.name == name:
            return group.index
    return None


def getGroupNameFromIndex(obj, index):
    for group in obj.vertex_groups:
        if group.index == index:
            return group.name
    return None


def copyPropertyCollection(oldProp, newProp):
    newProp.clear()
    for item in oldProp:
        newItem = newProp.add()
        if isinstance(item, bpy.types.PropertyGroup):
            copyPropertyGroup(item, newItem)
        elif type(item).__name__ == "bpy_prop_collection_idprop":
            copyPropertyCollection(item, newItem)
        else:
            newItem = item


def copyPropertyGroup(oldProp, newProp):
    for sub_value_attr in oldProp.bl_rna.properties.keys():
        if sub_value_attr == "rna_type":
            continue
        sub_value = getattr(oldProp, sub_value_attr)
        if isinstance(sub_value, bpy.types.PropertyGroup):
            copyPropertyGroup(sub_value, getattr(newProp, sub_value_attr))
        elif type(sub_value).__name__ == "bpy_prop_collection_idprop":
            newCollection = getattr(newProp, sub_value_attr)
            copyPropertyCollection(sub_value, newCollection)
        else:
            setattr(newProp, sub_value_attr, sub_value)


def get_attr_or_property(prop: dict | object, attr: str, newProp: dict | object):
    """Safely get an attribute or old dict property"""
    val = getattr(prop, attr, prop.get(attr))

    # might be a dead enum that needs to be mapped back
    if type(val) is int:
        try:
            newPropDef: bpy.types.Property = newProp.bl_rna.properties[attr]
            if "Enum" in newPropDef.bl_rna.name:  # Should be "Enum Definition"
                # change type hint to proper type
                newPropDef: bpy.types.EnumProperty = newPropDef
                return newPropDef.enum_items[val].identifier
        except Exception as e:
            pass
    return val


def iter_prop(prop):
    """Return iterable keys or attributes"""
    if isinstance(prop, bpy.types.PropertyGroup):
        return prop.bl_rna.properties.keys()
    elif type(prop).__name__ == "bpy_prop_collection_idprop":
        return prop
    elif type(prop).__name__ == "IDPropertyGroup":
        return prop.keys()

    return prop


def recursiveCopyOldPropertyGroup(oldProp, newProp):
    """Recursively go through an old property group, copying to the new one"""
    for sub_value_attr in iter_prop(oldProp):
        if sub_value_attr == "rna_type":
            continue
        sub_value = get_attr_or_property(oldProp, sub_value_attr, newProp)

        if isinstance(sub_value, bpy.types.PropertyGroup) or type(sub_value).__name__ in (
            "bpy_prop_collection_idprop",
            "IDPropertyGroup",
        ):
            newCollection = getattr(newProp, sub_value_attr)
            recursiveCopyOldPropertyGroup(sub_value, newCollection)
        else:
            setattr(newProp, sub_value_attr, sub_value)


def propertyCollectionEquals(oldProp, newProp):
    if len(oldProp) != len(newProp):
        print("Unequal size: " + str(oldProp) + " " + str(len(oldProp)) + ", " + str(newProp) + str(len(newProp)))
        return False

    equivalent = True
    for i in range(len(oldProp)):
        item = oldProp[i]
        newItem = newProp[i]
        if isinstance(item, bpy.types.PropertyGroup):
            equivalent &= propertyGroupEquals(item, newItem)
        elif type(item).__name__ == "bpy_prop_collection_idprop":
            equivalent &= propertyCollectionEquals(item, newItem)
        else:
            try:
                iterator = iter(item)
            except TypeError:
                isEquivalent = newItem == item
            else:
                isEquivalent = tuple([i for i in newItem]) == tuple([i for i in item])
            if not isEquivalent:
                pass  # print("Not equivalent: " + str(item) + " " + str(newItem))
            equivalent &= isEquivalent

    return equivalent


def propertyGroupEquals(oldProp, newProp):
    equivalent = True
    for sub_value_attr in oldProp.bl_rna.properties.keys():
        if sub_value_attr == "rna_type":
            continue
        sub_value = getattr(oldProp, sub_value_attr)
        if isinstance(sub_value, bpy.types.PropertyGroup):
            equivalent &= propertyGroupEquals(sub_value, getattr(newProp, sub_value_attr))
        elif type(sub_value).__name__ == "bpy_prop_collection_idprop":
            newCollection = getattr(newProp, sub_value_attr)
            equivalent &= propertyCollectionEquals(sub_value, newCollection)
        else:
            newValue = getattr(newProp, sub_value_attr)
            try:
                iterator = iter(newValue)
            except TypeError:
                isEquivalent = newValue == sub_value
            else:
                isEquivalent = tuple([i for i in newValue]) == tuple([i for i in sub_value])

            if not isEquivalent:
                pass  # print("Not equivalent: " + str(sub_value) + " " + str(newValue) + " " + str(sub_value_attr))
            equivalent &= isEquivalent

    return equivalent


def writeCData(data, headerPath, sourcePath):
    sourceFile = open(sourcePath, "w", newline="\n", encoding="utf-8")
    sourceFile.write(data.source)
    sourceFile.close()

    headerFile = open(headerPath, "w", newline="\n", encoding="utf-8")
    headerFile.write(data.header)
    headerFile.close()


def writeCDataSourceOnly(data, sourcePath):
    sourceFile = open(sourcePath, "w", newline="\n", encoding="utf-8")
    sourceFile.write(data.source)
    sourceFile.close()


def writeCDataHeaderOnly(data, headerPath):
    headerFile = open(headerPath, "w", newline="\n", encoding="utf-8")
    headerFile.write(data.header)
    headerFile.close()


class CData:
    def __init__(self):
        self.source = ""
        self.header = ""

    def append(self, other):
        self.source += other.source
        self.header += other.header


class CScrollData(CData):
    """This class contains a list of function names, so that the top level scroll function can call all of them."""

    def __init__(self):
        self.functionCalls: list[str] = []
        """These function names are all called in one top level scroll function."""

        self.topLevelScrollFunc: str = ""
        """This function is the final one that calls all the others."""

        CData.__init__(self)

    def append(self, other):
        if isinstance(other, CScrollData):
            self.functionCalls.extend(other.functionCalls)
        CData.append(self, other)

    def hasScrolling(self):
        return len(self.functionCalls) > 0


def getObjectFromData(data):
    for obj in bpy.data.objects:
        if obj.data == data:
            return obj
    return None


def getTabbedText(text, tabCount):
    return text.replace("\n", "\n" + "\t" * tabCount)


def extendedRAMLabel(layout):
    return
    infoBox = layout.box()
    infoBox.label(text="Be sure to add: ")
    infoBox.label(text='"#define USE_EXT_RAM"')
    infoBox.label(text="to include/segments.h.")
    infoBox.label(text="Extended RAM prevents crashes.")


def getPathAndLevel(customExport, exportPath, levelName, levelOption):
    if customExport:
        exportPath = bpy.path.abspath(exportPath)
        levelName = levelName
    else:
        exportPath = bpy.path.abspath(bpy.context.scene.fast64.sm64.decomp_path)
        if levelOption == "custom":
            levelName = levelName
        else:
            levelName = levelOption
    return exportPath, levelName


def findStartBones(armatureObj):
    noParentBones = sorted(
        [
            bone.name
            for bone in armatureObj.data.bones
            if bone.parent is None and (bone.geo_cmd != "SwitchOption" and bone.geo_cmd != "Ignore")
        ]
    )

    if len(noParentBones) == 0:
        raise PluginError(
            "No non switch option start bone could be found "
            + "in "
            + armatureObj.name
            + ". Is this the root armature?"
        )
    else:
        return noParentBones

    if len(noParentBones) == 1:
        return noParentBones[0]
    elif len(noParentBones) == 0:
        raise PluginError(
            "No non switch option start bone could be found "
            + "in "
            + armatureObj.name
            + ". Is this the root armature?"
        )
    else:
        raise PluginError(
            "Too many parentless bones found. Make sure your bone hierarchy starts from a single bone, "
            + 'and that any bones not related to a hierarchy have their geolayout command set to "Ignore".'
        )


def getDataFromFile(filepath):
    if not os.path.exists(filepath):
        raise PluginError('Path "' + filepath + '" does not exist.')
    dataFile = open(filepath, "r", newline="\n")
    data = dataFile.read()
    dataFile.close()
    return data


def saveDataToFile(filepath, data):
    dataFile = open(filepath, "w", newline="\n")
    dataFile.write(data)
    dataFile.close()


def applyBasicTweaks(baseDir):
    if bpy.context.scene.fast64.sm64.force_extended_ram:
        enableExtendedRAM(baseDir)


def enableExtendedRAM(baseDir):
    segmentPath = os.path.join(baseDir, "include/segments.h")

    segmentFile = open(segmentPath, "r", newline="\n")
    segmentData = segmentFile.read()
    segmentFile.close()

    matchResult = re.search("#define\s*USE\_EXT\_RAM", segmentData)

    if not matchResult:
        matchResult = re.search("#ifndef\s*USE\_EXT\_RAM", segmentData)
        if matchResult is None:
            raise PluginError(
                "When trying to enable extended RAM, " + "could not find '#ifndef USE_EXT_RAM' in include/segments.h."
            )
        segmentData = (
            segmentData[: matchResult.start(0)] + "#define USE_EXT_RAM\n" + segmentData[matchResult.start(0) :]
        )

        segmentFile = open(segmentPath, "w", newline="\n")
        segmentFile.write(segmentData)
        segmentFile.close()


def writeMaterialHeaders(exportDir, matCInclude, matHInclude):
    writeIfNotFound(os.path.join(exportDir, "src/game/materials.c"), "\n" + matCInclude, "")
    writeIfNotFound(os.path.join(exportDir, "src/game/materials.h"), "\n" + matHInclude, "#endif")


def writeMaterialFiles(
    exportDir, assetDir, headerInclude, matHInclude, headerDynamic, dynamic_data, geoString, customExport
):
    if not customExport:
        writeMaterialBase(exportDir)
    levelMatCPath = os.path.join(assetDir, "material.inc.c")
    levelMatHPath = os.path.join(assetDir, "material.inc.h")

    levelMatCFile = open(levelMatCPath, "w", newline="\n")
    levelMatCFile.write(dynamic_data)
    levelMatCFile.close()

    headerDynamic = headerInclude + "\n\n" + headerDynamic
    levelMatHFile = open(levelMatHPath, "w", newline="\n")
    levelMatHFile.write(headerDynamic)
    levelMatHFile.close()

    return matHInclude + "\n\n" + geoString


def writeMaterialBase(baseDir):
    matHPath = os.path.join(baseDir, "src/game/materials.h")
    if not os.path.exists(matHPath):
        matHFile = open(matHPath, "w", newline="\n")

        # Write material.inc.h
        matHFile.write("#ifndef MATERIALS_H\n" + "#define MATERIALS_H\n\n" + "#endif")

        matHFile.close()

    matCPath = os.path.join(baseDir, "src/game/materials.c")
    if not os.path.exists(matCPath):
        matCFile = open(matCPath, "w", newline="\n")
        matCFile.write(
            '#include "types.h"\n'
            + '#include "rendering_graph_node.h"\n'
            + '#include "object_fields.h"\n'
            + '#include "materials.h"'
        )

        # Write global texture load function here
        # Write material.inc.c
        # Write update_materials

        matCFile.close()


def getRGBA16Tuple(color):
    return (
        ((int(round(color[0] * 0x1F)) & 0x1F) << 11)
        | ((int(round(color[1] * 0x1F)) & 0x1F) << 6)
        | ((int(round(color[2] * 0x1F)) & 0x1F) << 1)
        | (1 if color[3] > 0.5 else 0)
    )


RGB_TO_LUM_COEF = mathutils.Vector([0.2126729, 0.7151522, 0.0721750])


def colorToLuminance(color: mathutils.Color | list[float] | Vector):
    # https://github.com/blender/blender/blob/594f47ecd2d5367ca936cf6fc6ec8168c2b360d0/intern/cycles/render/shader.cpp#L387
    # These coefficients are used by Blender, so we use them as well for parity between Fast64 exports and Blender color conversions
    return RGB_TO_LUM_COEF.dot(color[:3])


def getIA16Tuple(color):
    intensity = colorToLuminance(color[0:3])
    alpha = color[3]
    return (int(round(intensity * 0xFF)) << 8) | int(alpha * 0xFF)


def convertRadiansToS16(value):
    value = math.degrees(value)
    # ??? Why is this negative?
    # TODO: Figure out why this has to be this way
    value = 360 - (value % 360)
    return hex(round(value / 360 * 0xFFFF))


def cast_integer(value: int, bits: int, signed: bool):
    wrap = 1 << bits
    value %= wrap
    return value - wrap if signed and value & (1 << (bits - 1)) else value


to_s16 = lambda x: cast_integer(round(x), 16, True)
radians_to_s16 = lambda d: to_s16(d * 0x10000 / (2 * math.pi))


def int_from_s16(value: int) -> int:
    value &= 0xFFFF
    if value >= 0x8000:
        value -= 0x10000
    return value


def int_from_s16_str(value: str) -> int:
    return int_from_s16(int(value, 0))


def float_from_u16_str(value: str) -> float:
    return float(int(value, 0)) / (2**16)


def decompFolderMessage(layout):
    layout.box().label(text="This will export to your decomp folder.")


def customExportWarning(layout):
    layout.box().label(text="This will not write any headers/dependencies.")


def raisePluginError(operator, exception):
    print(traceback.format_exc())
    if bpy.context.scene.fullTraceback:
        operator.report({"ERROR"}, traceback.format_exc())
    else:
        operator.report({"ERROR"}, str(exception))


def highlightWeightErrors(obj, elements, elementType):
    return  # Doesn't work currently
    if bpy.context.mode != "OBJECT":
        bpy.ops.object.mode_set(mode="OBJECT")
    bpy.ops.object.select_all(action="DESELECT")
    obj.select_set(True)
    bpy.context.view_layer.objects.active = obj
    bpy.ops.object.mode_set(mode="EDIT")
    bpy.ops.mesh.select_all(action="DESELECT")
    bpy.ops.mesh.select_mode(type=elementType)
    bpy.ops.object.mode_set(mode="OBJECT")
    print(elements)
    for element in elements:
        element.select = True


def checkIdentityRotation(obj, rotation, allowYaw):
    rotationDiff = rotation.to_euler()
    if abs(rotationDiff.x) > 0.001 or (not allowYaw and abs(rotationDiff.y) > 0.001) or abs(rotationDiff.z) > 0.001:
        raise PluginError(
            'Box "'
            + obj.name
            + '" cannot have a non-zero world rotation '
            + ("(except yaw)" if allowYaw else "")
            + ", currently at ("
            + str(rotationDiff[0])
            + ", "
            + str(rotationDiff[1])
            + ", "
            + str(rotationDiff[2])
            + ")"
        )


def setOrigin(target, obj):
    bpy.ops.object.select_all(action="DESELECT")
    obj.select_set(True)
    bpy.context.view_layer.objects.active = obj
    bpy.ops.object.transform_apply()
    bpy.context.scene.cursor.location = target.location
    bpy.ops.object.origin_set(type="ORIGIN_CURSOR")
    bpy.ops.object.select_all(action="DESELECT")


def checkIfPathExists(filePath):
    if not os.path.exists(filePath):
        raise PluginError(filePath + " does not exist.")


def makeWriteInfoBox(layout):
    writeBox = layout.box()
    writeBox.label(text="Along with header edits, this will write to:")
    return writeBox


def writeBoxExportType(writeBox, headerType, name, levelName, levelOption):
    if headerType == "Actor":
        writeBox.label(text="actors/" + toAlnum(name))
    elif headerType == "Level":
        if levelOption != "custom":
            levelName = levelOption
        writeBox.label(text="levels/" + toAlnum(levelName) + "/" + toAlnum(name))


def getExportDir(customExport, dirPath, headerType, levelName, texDir, dirName):
    # Get correct directory from decomp base, and overwrite texDir
    if not customExport:
        if headerType == "Actor":
            dirPath = os.path.join(dirPath, "actors")
            texDir = "actors/" + dirName
        elif headerType == "Level":
            dirPath = os.path.join(dirPath, "levels/" + levelName)
            texDir = "levels/" + levelName

    return dirPath, texDir


def overwriteData(headerRegex, name, value, filePath, writeNewBeforeString, isFunction):
    if os.path.exists(filePath):
        dataFile = open(filePath, "r")
        data = dataFile.read()
        dataFile.close()

        matchResult = re.search(
            headerRegex
            + re.escape(name)
            + ("\s*\((((?!\)).)*)\)\s*\{(((?!\}).)*)\}" if isFunction else "\[\]\s*=\s*\{(((?!;).)*);"),
            data,
            re.DOTALL,
        )
        if matchResult:
            data = data[: matchResult.start(0)] + value + data[matchResult.end(0) :]
        else:
            if writeNewBeforeString is not None:
                cmdPos = data.find(writeNewBeforeString)
                if cmdPos == -1:
                    raise PluginError("Could not find '" + writeNewBeforeString + "'.")
                data = data[:cmdPos] + value + "\n" + data[cmdPos:]
            else:
                data += "\n" + value
        dataFile = open(filePath, "w", newline="\n")
        dataFile.write(data)
        dataFile.close()
    else:
        raise PluginError(filePath + " does not exist.")


def writeIfNotFound(filePath, stringValue, footer):
    if os.path.exists(filePath):
        fileData = open(filePath, "r")
        fileData.seek(0)
        stringData = fileData.read()
        fileData.close()
        if stringValue not in stringData:
            if len(footer) > 0:
                footerIndex = stringData.rfind(footer)
                if footerIndex == -1:
                    raise PluginError("Footer " + footer + " does not exist.")
                stringData = stringData[:footerIndex] + stringValue + "\n" + stringData[footerIndex:]
            else:
                stringData += stringValue
            fileData = open(filePath, "w", newline="\n")
            fileData.write(stringData)
        fileData.close()
    else:
        raise PluginError(filePath + " does not exist.")


def deleteIfFound(filePath, stringValue):
    if os.path.exists(filePath):
        fileData = open(filePath, "r")
        fileData.seek(0)
        stringData = fileData.read()
        fileData.close()
        if stringValue in stringData:
            stringData = stringData.replace(stringValue, "")
            fileData = open(filePath, "w", newline="\n")
            fileData.write(stringData)
        fileData.close()


def yield_children(obj: bpy.types.Object):
    yield obj
    if obj.children:
        for o in obj.children:
            yield from yield_children(o)


def store_original_mtx():
    active_obj = bpy.context.view_layer.objects.active
    for obj in yield_children(active_obj):
        obj["original_mtx"] = obj.matrix_local


def rotate_bounds(bounds, mtx: mathutils.Matrix):
    return [(mtx @ mathutils.Vector(b)).to_tuple() for b in bounds]


def obj_scale_is_unified(obj):
    """Combine scale values into a set to ensure all values are the same"""
    return len(set(obj.scale)) == 1


def translation_rotation_from_mtx(mtx: mathutils.Matrix):
    """Strip scale from matrix"""
    t, r, _ = mtx.decompose()
    return Matrix.Translation(t) @ r.to_matrix().to_4x4()


def scale_mtx_from_vector(scale: mathutils.Vector):
    return mathutils.Matrix.Diagonal(scale[0:3]).to_4x4()


def copy_object_and_apply(obj: bpy.types.Object, apply_scale=False, apply_modifiers=False):
    if apply_scale or apply_modifiers:
        # it's a unique mesh, use object name
        obj["instanced_mesh_name"] = obj.name

        obj.original_name = obj.name
        if apply_scale:
            obj["original_mtx"] = translation_rotation_from_mtx(mathutils.Matrix(obj["original_mtx"]))

    obj_copy = obj.copy()
    obj_copy.data = obj_copy.data.copy()

    if apply_modifiers:
        # In order to correctly apply modifiers, we have to go through blender and add the object to the collection, then apply modifiers
        prev_active = bpy.context.view_layer.objects.active
        bpy.context.collection.objects.link(obj_copy)
        obj_copy.select_set(True)
        bpy.context.view_layer.objects.active = obj_copy
        for modifier in obj_copy.modifiers:
            attemptModifierApply(modifier)

        bpy.context.view_layer.objects.active = prev_active

    obj_copy.parent = None
    # reset transformations
    obj_copy.location = mathutils.Vector([0.0, 0.0, 0.0])
    obj_copy.scale = mathutils.Vector([1.0, 1.0, 1.0])
    obj_copy.rotation_quaternion = mathutils.Quaternion([1, 0, 0, 0])

    mtx = transform_mtx_blender_to_n64()
    if apply_scale:
        mtx = mtx @ scale_mtx_from_vector(obj.scale)

    obj_copy.data.transform(mtx)
    # Flag used for finding these temp objects
    obj_copy["temp_export"] = True

    # Override for F3D culling bounds (used in addCullCommand)
    bounds_mtx = transform_mtx_blender_to_n64()
    if apply_scale:
        bounds_mtx = bounds_mtx @ scale_mtx_from_vector(obj.scale)  # apply scale if needed
    obj_copy["culling_bounds"] = rotate_bounds(obj_copy.bound_box, bounds_mtx)


def store_original_meshes(add_warning: Callable[[str], None]):
    """
    - Creates new objects at 0, 0, 0 with shared mesh
    - Original mesh name is saved to each object
    """
    instanced_meshes = set()
    active_obj = bpy.context.view_layer.objects.active
    for obj in yield_children(active_obj):
        if obj.type != "EMPTY":
            has_modifiers = len(obj.modifiers) != 0
            has_uneven_scale = not obj_scale_is_unified(obj)
            shares_mesh = obj.data.users > 1
            can_instance = not has_modifiers and not has_uneven_scale
            should_instance = can_instance and (shares_mesh or obj.scaleFromGeolayout)

            if should_instance:
                # add `_shared_mesh` to instanced name because `obj.data.name` can be the same as object names
                obj["instanced_mesh_name"] = f"{obj.data.name}_shared_mesh"
                obj.original_name = obj.name

                if obj.data.name not in instanced_meshes:
                    instanced_meshes.add(obj.data.name)
                    copy_object_and_apply(obj)
            else:
                if shares_mesh and has_modifiers:
                    add_warning(
                        f'Object "{obj.name}" cannot be instanced due to having modifiers so an extra displaylist will be created. Remove modifiers to allow instancing.'
                    )
                if shares_mesh and has_uneven_scale:
                    add_warning(
                        f'Object "{obj.name}" cannot be instanced due to uneven object scaling and an extra displaylist will be created. Set all scale values to the same value to allow instancing.'
                    )

                copy_object_and_apply(obj, apply_scale=True, apply_modifiers=has_modifiers)
    bpy.context.view_layer.objects.active = active_obj


def get_obj_temp_mesh(obj):
    for o in bpy.data.objects:
        if o.get("temp_export") and o.get("instanced_mesh_name") == obj.get("instanced_mesh_name"):
            return o


def apply_objects_modifiers_and_transformations(allObjs: Iterable[bpy.types.Object]):
    # first apply modifiers so that any objects that affect each other are taken into consideration
    for selectedObj in allObjs:
        bpy.ops.object.select_all(action="DESELECT")
        selectedObj.select_set(True)
        bpy.context.view_layer.objects.active = selectedObj

        for modifier in selectedObj.modifiers:
            attemptModifierApply(modifier)

    # apply transformations now that world space changes are applied
    for selectedObj in allObjs:
        bpy.ops.object.select_all(action="DESELECT")
        selectedObj.select_set(True)
        bpy.context.view_layer.objects.active = selectedObj

        bpy.ops.object.transform_apply(location=False, rotation=True, scale=True, properties=False)


def duplicateHierarchy(obj, ignoreAttr, includeEmpties, areaIndex):
    # Duplicate objects to apply scale / modifiers / linked data
    bpy.ops.object.select_all(action="DESELECT")
    selectMeshChildrenOnly(obj, None, includeEmpties, areaIndex)
    obj.select_set(True)
    bpy.context.view_layer.objects.active = obj
    bpy.ops.object.duplicate()
    try:
        tempObj = bpy.context.view_layer.objects.active
        allObjs = bpy.context.selected_objects

        bpy.ops.object.make_single_user(obdata=True)

        apply_objects_modifiers_and_transformations(allObjs)

        for selectedObj in allObjs:
            if ignoreAttr is not None and getattr(selectedObj, ignoreAttr):
                for child in selectedObj.children:
                    bpy.ops.object.select_all(action="DESELECT")
                    child.select_set(True)
                    bpy.context.view_layer.objects.active = child
                    bpy.ops.object.parent_clear(type="CLEAR_KEEP_TRANSFORM")
                    selectedObj.parent.select_set(True)
                    bpy.context.view_layer.objects.active = selectedObj.parent
                    bpy.ops.object.parent_set(keep_transform=True)
                selectedObj.parent = None
        return tempObj, allObjs
    except Exception as e:
        cleanupDuplicatedObjects(allObjs)
        obj.select_set(True)
        bpy.context.view_layer.objects.active = obj
        raise Exception(str(e))


enumSM64PreInlineGeoLayoutObjects = {"Geo ASM", "Geo Branch", "Geo Displaylist", "Custom Geo Command"}


def checkIsSM64PreInlineGeoLayout(sm64_obj_type):
    return sm64_obj_type in enumSM64PreInlineGeoLayoutObjects


enumSM64InlineGeoLayoutObjects = {
    "Geo ASM",
    "Geo Branch",
    "Geo Translate/Rotate",
    "Geo Translate Node",
    "Geo Rotation Node",
    "Geo Billboard",
    "Geo Scale",
    "Geo Displaylist",
    "Custom Geo Command",
}


def checkIsSM64InlineGeoLayout(sm64_obj_type):
    return sm64_obj_type in enumSM64InlineGeoLayoutObjects


enumSM64EmptyWithGeolayout = {"None", "Level Root", "Area Root", "Switch"}


def checkSM64EmptyUsesGeoLayout(sm64_obj_type):
    return sm64_obj_type in enumSM64EmptyWithGeolayout or checkIsSM64InlineGeoLayout(sm64_obj_type)


def selectMeshChildrenOnly(obj, ignoreAttr, includeEmpties, areaIndex):
    checkArea = areaIndex is not None and obj.type == "EMPTY"
    if checkArea and obj.sm64_obj_type == "Area Root" and obj.areaIndex != areaIndex:
        return
    ignoreObj = ignoreAttr is not None and getattr(obj, ignoreAttr)
    isMesh = obj.type == "MESH"
    isEmpty = obj.type == "EMPTY" and includeEmpties and checkSM64EmptyUsesGeoLayout(obj.sm64_obj_type)
    if (isMesh or isEmpty) and not ignoreObj:
        obj.select_set(True)
        obj.original_name = obj.name
    for child in obj.children:
        if checkArea and obj.sm64_obj_type == "Level Root":
            if not (child.type == "EMPTY" and child.sm64_obj_type == "Area Root"):
                continue
        selectMeshChildrenOnly(child, ignoreAttr, includeEmpties, areaIndex)


def cleanupDuplicatedObjects(selected_objects):
    meshData = []
    for selectedObj in selected_objects:
        if selectedObj.type == "MESH":
            meshData.append(selectedObj.data)
    for selectedObj in selected_objects:
        bpy.data.objects.remove(selectedObj)
    for mesh in meshData:
        bpy.data.meshes.remove(mesh)


def cleanupTempMeshes():
    """Delete meshes that have been duplicated for instancing"""
    remove_data = []
    for obj in bpy.data.objects:
        if obj.get("temp_export"):
            remove_data.append(obj.data)
            bpy.data.objects.remove(obj)
        else:
            if obj.get("instanced_mesh_name"):
                del obj["instanced_mesh_name"]
            if obj.get("original_mtx"):
                del obj["original_mtx"]

    for data in remove_data:
        data_type = type(data)
        if data_type == bpy.types.Mesh:
            bpy.data.meshes.remove(data)
        elif data_type == bpy.types.Curve:
            bpy.data.curves.remove(data)


def combineObjects(obj, includeChildren, ignoreAttr, areaIndex):
    obj.original_name = obj.name

    # Duplicate objects to apply scale / modifiers / linked data
    bpy.ops.object.select_all(action="DESELECT")
    if includeChildren:
        selectMeshChildrenOnly(obj, ignoreAttr, False, areaIndex)
    else:
        obj.select_set(True)
    if len(bpy.context.selected_objects) == 0:
        return None, []
    bpy.ops.object.duplicate()
    joinedObj = None
    try:
        # duplicate obj and apply modifiers / make single user
        allObjs = bpy.context.selected_objects
        bpy.ops.object.make_single_user(obdata=True)

        apply_objects_modifiers_and_transformations(allObjs)

        bpy.ops.object.select_all(action="DESELECT")

        # Joining causes orphan data, so we remove it manually.
        meshList = []
        for selectedObj in allObjs:
            selectedObj.select_set(True)
            meshList.append(selectedObj.data)

        joinedObj = bpy.context.selected_objects[0]
        bpy.context.view_layer.objects.active = joinedObj
        joinedObj.select_set(True)
        meshList.remove(joinedObj.data)
        bpy.ops.object.join()
        setOrigin(obj, joinedObj)

        bpy.ops.object.select_all(action="DESELECT")
        bpy.context.view_layer.objects.active = joinedObj
        joinedObj.select_set(True)

        # Need to clear parent transform in order to correctly apply transform.
        bpy.ops.object.parent_clear(type="CLEAR_KEEP_TRANSFORM")
        bpy.ops.object.transform_apply(location=False, rotation=True, scale=True, properties=False)
        bpy.context.view_layer.objects.active = joinedObj
        joinedObj.select_set(True)
        bpy.ops.object.transform_apply(location=False, rotation=True, scale=True, properties=False)

    except Exception as e:
        cleanupDuplicatedObjects(allObjs)
        obj.select_set(True)
        bpy.context.view_layer.objects.active = obj
        raise Exception(str(e))

    return joinedObj, meshList


def cleanupCombineObj(tempObj, meshList):
    for mesh in meshList:
        bpy.data.meshes.remove(mesh)
    cleanupDuplicatedObjects([tempObj])
    # obj.select_set(True)
    # bpy.context.view_layer.objects.active = obj


def writeInsertableFile(filepath, dataType, address_ptrs, startPtr, data):
    address = 0
    openfile = open(filepath, "wb")

    # 0-4 - Data Type
    openfile.write(dataType.to_bytes(4, "big"))
    address += 4

    # 4-8 - Data Size
    openfile.seek(address)
    openfile.write(len(data).to_bytes(4, "big"))
    address += 4

    # 8-12 Start Address
    openfile.seek(address)
    openfile.write(startPtr.to_bytes(4, "big"))
    address += 4

    # 12-16 - Number of pointer addresses
    openfile.seek(address)
    openfile.write(len(address_ptrs).to_bytes(4, "big"))
    address += 4

    # 16-? - Pointer address list
    for i in range(len(address_ptrs)):
        openfile.seek(address)
        openfile.write(address_ptrs[i].to_bytes(4, "big"))
        address += 4

    openfile.seek(address)
    openfile.write(data)
    openfile.close()


def colorTo16bitRGBA(color):
    r = int(round(color[0] * 31))
    g = int(round(color[1] * 31))
    b = int(round(color[2] * 31))
    a = 1 if color[3] > 0.5 else 0

    return (r << 11) | (g << 6) | (b << 1) | a


# On 2.83/2.91 the rotate operator rotates in the opposite direction (???)
def getDirectionGivenAppVersion():
    if bpy.app.version[1] == 83 or bpy.app.version[1] == 91:
        return -1
    else:
        return 1


def applyRotation(objList, angle, axis):
    bpy.context.scene.tool_settings.use_transform_data_origin = False
    bpy.context.scene.tool_settings.use_transform_pivot_point_align = False
    bpy.context.scene.tool_settings.use_transform_skip_children = False

    bpy.ops.object.select_all(action="DESELECT")
    for obj in objList:
        obj.select_set(True)
    bpy.context.view_layer.objects.active = objList[0]

    direction = getDirectionGivenAppVersion()

    bpy.ops.transform.rotate(value=direction * angle, orient_axis=axis, orient_type="GLOBAL")
    bpy.ops.object.transform_apply(location=False, rotation=True, scale=True, properties=False)


def doRotation(angle, axis):
    direction = getDirectionGivenAppVersion()
    bpy.ops.transform.rotate(value=direction * angle, orient_axis=axis, orient_type="GLOBAL")


def getAddressFromRAMAddress(RAMAddress):
    addr = RAMAddress - 0x80000000
    if addr < 0:
        raise PluginError("Invalid RAM address.")
    return addr


def getObjectQuaternion(obj):
    if obj.rotation_mode == "QUATERNION":
        rotation = mathutils.Quaternion(obj.rotation_quaternion)
    elif obj.rotation_mode == "AXIS_ANGLE":
        rotation = mathutils.Quaternion(obj.rotation_axis_angle)
    else:
        rotation = mathutils.Euler(obj.rotation_euler, obj.rotation_mode).to_quaternion()
    return rotation


def tempName(name):
    letters = string.digits
    return name + "_temp" + "".join(random.choice(letters) for i in range(10))


def label_split(layout, name, text):
    split = layout.split(factor=0.5)
    split.label(text=name)
    split.label(text=text)


def enum_label_split(layout, name, data, prop, enumItems):
    split = layout.split(factor=0.5)
    split.label(text=name)
    split.enum_item_name(data, prop, enumItems)


def prop_split(layout, data, field, name, **prop_kwargs):
    split = layout.split(factor=0.5)
    split.label(text=name)
    split.prop(data, field, text="", **prop_kwargs)


def multilineLabel(layout: UILayout, text: str, icon: str = "NONE"):
    layout = layout.column()
    for i, line in enumerate(text.split("\n")):
        r = layout.row()
        r.label(text=line, icon=icon if i == 0 else "NONE")
        r.scale_y = 0.75


def draw_and_check_tab(
    layout: UILayout, data, proprety: str, text: Optional[str] = None, icon: Optional[str] = None
) -> bool:
    row = layout.row(align=True)
    tab = getattr(data, proprety)
    tria_icon = "TRIA_DOWN" if tab else "TRIA_RIGHT"
    if icon is not None:
        row.prop(data, proprety, icon=tria_icon, text="")
    row.prop(data, proprety, icon=tria_icon if icon is None else icon, text=text)
    if tab:
        layout.separator()
    return tab


def directory_path_checks(
    directory_path: str,
    empty_error: str = "Empty path.",
    doesnt_exist_error: str = "Directory does not exist.",
    not_a_directory_error: str = "Path is not a folder.",
):
    if directory_path == "":
        raise PluginError(empty_error)
    elif not os.path.exists(directory_path):
        raise PluginError(doesnt_exist_error)
    elif not os.path.isdir(directory_path):
        raise PluginError(not_a_directory_error)


def directory_ui_warnings(
    layout: bpy.types.UILayout,
    directory_path: str,
    empty_error: str = "Empty path.",
    doesnt_exist_error: str = "Directory does not exist.",
    not_a_directory_error: str = "Path is not a folder.",
) -> bool:
    try:
        directory_path_checks(directory_path, empty_error, doesnt_exist_error, not_a_directory_error)
        return True
    except Exception as e:
        multilineLabel(layout.box(), str(e), "ERROR")
        return False


def filepath_checks(
    filepath: str,
    empty_error: str = "Empty path.",
    doesnt_exist_error: str = "File does not exist.",
    not_a_file_error: str = "Path is not a file.",
):
    if filepath == "":
        raise PluginError(empty_error)
    elif not os.path.exists(filepath):
        raise PluginError(doesnt_exist_error)
    elif not os.path.isfile(filepath):
        raise PluginError(not_a_file_error)


def filepath_ui_warnings(
    layout: bpy.types.UILayout,
    filepath: str,
    empty_error: str = "Empty path.",
    doesnt_exist_error: str = "File does not exist.",
    not_a_file_error: str = "Path is not a file.",
) -> bool:
    try:
        filepath_checks(filepath, empty_error, doesnt_exist_error, not_a_file_error)
        return True
    except Exception as e:
        multilineLabel(layout.box(), str(e), "ERROR")
        return False


def path_checks(filepath: str, empty_error: str = "Empty path.", doesnt_exist_error: str = "Path does not exist."):
    if filepath == "":
        raise PluginError(empty_error)
    elif not os.path.exists(filepath):
        raise PluginError(doesnt_exist_error)


def path_ui_warnings(
    layout: bpy.types.UILayout,
    filepath: str,
    empty_error: str = "Empty path.",
    doesnt_exist_error: str = "Path does not exist.",
) -> bool:
    try:
        path_checks(filepath, empty_error, doesnt_exist_error)
        return True
    except Exception as e:
        multilineLabel(layout.box(), str(e), "ERROR")
        return False


def toAlnum(name, exceptions=[]):
    if name is None or name == "":
        return None
    for i in range(len(name)):
        if not name[i].isalnum() and not name[i] in exceptions:
            name = name[:i] + "_" + name[i + 1 :]
    if name[0].isdigit():
        name = "_" + name
    return name


def get64bitAlignedAddr(address):
    endNibble = hex(address)[-1]
    if endNibble != "0" and endNibble != "8":
        address = ceil(address / 8) * 8
    return address


def getNameFromPath(path, removeExtension=False):
    if path[:2] == "//":
        path = path[2:]
    name = os.path.basename(path)
    if removeExtension:
        name = os.path.splitext(name)[0]
    return toAlnum(name, ["-", "."])


def gammaCorrect(linearColor):
    return list(mathutils.Color(linearColor[:3]).from_scene_linear_to_srgb())


def gammaCorrectValue(linearValue):
    # doesn't need to use `colorToLuminance` since all values are the same
    return mathutils.Color((linearValue, linearValue, linearValue)).from_scene_linear_to_srgb().v


def gammaInverse(sRGBColor):
    return list(mathutils.Color(sRGBColor[:3]).from_srgb_to_scene_linear())


def gammaInverseValue(sRGBValue):
    # doesn't need to use `colorToLuminance` since all values are the same
    return mathutils.Color((sRGBValue, sRGBValue, sRGBValue)).from_srgb_to_scene_linear().v


def exportColor(lightColor):
    return [scaleToU8(value) for value in gammaCorrect(lightColor)]


def printBlenderMessage(msgSet, message, blenderOp):
    if blenderOp is not None:
        blenderOp.report(msgSet, message)
    else:
        print(message)


def bytesToInt(value):
    return int.from_bytes(value, "big")


def bytesToHex(value, byteSize=4):
    return format(bytesToInt(value), "#0" + str(byteSize * 2 + 2) + "x")


def bytesToHexClean(value, byteSize=4):
    return format(bytesToInt(value), "0" + str(byteSize * 2) + "x")


def intToHex(value, byteSize=4):
    return format(value, "#0" + str(byteSize * 2 + 2) + "x")


def intToBytes(value, byteSize):
    return bytes.fromhex(intToHex(value, byteSize)[2:])


# byte input
# returns an integer, usually used for file seeking positions
def decodeSegmentedAddr(address, segmentData):
    # print(bytesAsHex(address))
    if address[0] not in segmentData:
        raise PluginError("Segment " + str(address[0]) + " not found in segment list.")
    segmentStart = segmentData[address[0]][0]
    return segmentStart + bytesToInt(address[1:4])


# int input
# returns bytes, usually used for writing new segmented addresses
def encodeSegmentedAddr(address, segmentData):
    segment = getSegment(address, segmentData)
    segmentStart = segmentData[segment][0]

    segmentedAddr = address - segmentStart
    return intToBytes(segment, 1) + intToBytes(segmentedAddr, 3)


def getSegment(address, segmentData):
    for segment, interval in segmentData.items():
        if address in range(*interval):
            return segment

    raise PluginError("Address " + hex(address) + " is not found in any of the provided segments.")


# Position
def readVectorFromShorts(command, offset):
    return [readFloatFromShort(command, valueOffset) for valueOffset in range(offset, offset + 6, 2)]


def readFloatFromShort(command, offset):
    return (
        int.from_bytes(command[offset : offset + 2], "big", signed=True)
        / bpy.context.scene.fast64.sm64.blender_to_sm64_scale
    )


def writeVectorToShorts(command, offset, values):
    for i in range(3):
        valueOffset = offset + i * 2
        writeFloatToShort(command, valueOffset, values[i])


def writeFloatToShort(command, offset, value):
    command[offset : offset + 2] = int(round(value * bpy.context.scene.fast64.sm64.blender_to_sm64_scale)).to_bytes(
        2, "big", signed=True
    )


def convertFloatToShort(value):
    return int(round((value * bpy.context.scene.fast64.sm64.blender_to_sm64_scale)))


def convertEulerFloatToShort(value):
    return int(round(degrees(value)))


# Rotation


# Rotation is stored as a short.
# Zero rotation starts at Z+ on an XZ plane and goes counterclockwise.
# 2**16 - 1 is the last value before looping around again.
def readEulerVectorFromShorts(command, offset):
    return [readEulerFloatFromShort(command, valueOffset) for valueOffset in range(offset, offset + 6, 2)]


def readEulerFloatFromShort(command, offset):
    return radians(int.from_bytes(command[offset : offset + 2], "big", signed=True))


def writeEulerVectorToShorts(command, offset, values):
    for i in range(3):
        valueOffset = offset + i * 2
        writeEulerFloatToShort(command, valueOffset, values[i])


def writeEulerFloatToShort(command, offset, value):
    command[offset : offset + 2] = int(round(degrees(value))).to_bytes(2, "big", signed=True)


def getObjDirectionVec(obj, toExport: bool):
    rotation = getObjectQuaternion(obj)
    if toExport:
        spaceRot = mathutils.Euler((-pi / 2, 0, 0)).to_quaternion()
        rotation = spaceRot @ rotation
    normal = (rotation @ mathutils.Vector((0, 0, 1))).normalized()
    return normal


# convert 32 bit (8888) to 16 bit (5551) color
def convert32to16bitRGBA(oldPixel):
    if oldPixel[3] > 127:
        alpha = 1
    else:
        alpha = 0
    newPixel = (oldPixel[0] >> 3) << 11 | (oldPixel[1] >> 3) << 6 | (oldPixel[2] >> 3) << 1 | alpha
    return newPixel.to_bytes(2, "big")


# convert normalized RGB values to bytes (0-255)
def convertRGB(normalizedRGB):
    return bytearray([int(normalizedRGB[0] * 255), int(normalizedRGB[1] * 255), int(normalizedRGB[2] * 255)])


# convert normalized RGB values to bytes (0-255)
def convertRGBA(normalizedRGBA):
    return bytearray(
        [
            int(normalizedRGBA[0] * 255),
            int(normalizedRGBA[1] * 255),
            int(normalizedRGBA[2] * 255),
            int(normalizedRGBA[3] * 255),
        ]
    )


def vector3ComponentMultiply(a, b):
    return mathutils.Vector((a.x * b.x, a.y * b.y, a.z * b.z))


# Position values are signed shorts.
def convertPosition(position):
    positionShorts = [int(floatValue) for floatValue in position]
    F3DPosition = bytearray(0)
    for shortData in [shortValue.to_bytes(2, "big", signed=True) for shortValue in positionShorts]:
        F3DPosition.extend(shortData)
    return F3DPosition


# UVs in F3D are a fixed point short: s10.5 (hence the 2**5)
# fixed point is NOT exponent+mantissa, it is integer+fraction
def convertUV(normalizedUVs, textureWidth, textureHeight):
    # print(str(normalizedUVs[0]) + " - " + str(normalizedUVs[1]))
    F3DUVs = convertFloatToFixed16Bytes(normalizedUVs[0] * textureWidth) + convertFloatToFixed16Bytes(
        normalizedUVs[1] * textureHeight
    )
    return F3DUVs


def convertFloatToFixed16Bytes(value):
    value *= 2**5
    value = min(max(value, -(2**15)), 2**15 - 1)

    return int(round(value)).to_bytes(2, "big", signed=True)


def convertFloatToFixed16(value):
    return int(round(value * (2**5)))

    # We want support for large textures with 32 bit UVs
    # value *= 2**5
    # value = min(max(value, -2**15), 2**15 - 1)
    # return int.from_bytes(
    # 	int(round(value)).to_bytes(2, 'big', signed = True), 'big')


def scaleToU8(val):
    return min(int(round(val * 0xFF)), 255)


def normToSigned8Vector(normal):
    return [int.from_bytes(int(value * 127).to_bytes(1, "big", signed=True), "big") for value in normal]


def unpackNormalS8(packedNormal: int) -> Tuple[int, int, int]:
    assert isinstance(packedNormal, int) and packedNormal >= 0 and packedNormal <= 0xFFFF
    xo, yo = packedNormal >> 8, packedNormal & 0xFF
    # This is following the instructions in F3DEX3
    x, y = xo & 0x7F, yo & 0x7F
    z = x + y
    zNeg = bool(z & 0x80)
    x2, y2 = x ^ 0x7F, y ^ 0x7F  # this is actually producing 7F - x, 7F - y
    z = z ^ 0x7F  # 7F - x - y; using xor saves an instruction and a register on the RSP
    if zNeg:
        x, y = x2, y2
    x, y = -x if xo & 0x80 else x, -y if yo & 0x80 else y
    z = z - 0x100 if z & 0x80 else z
    assert abs(x) + abs(y) + abs(z) == 127
    return x, y, z


def unpackNormal(packedNormal: int) -> Vector:
    # Convert constant-L1 norm to standard L2 norm
    return Vector(unpackNormalS8(packedNormal)).normalized()


def packNormal(normal: Vector) -> int:
    # Convert standard normal to constant-L1 normal
    assert len(normal) == 3
    l1norm = abs(normal[0]) + abs(normal[1]) + abs(normal[2])
    xo, yo, zo = tuple([int(round(a * 127.0 / l1norm)) for a in normal])
    if abs(xo) + abs(yo) > 127:
        yo = int(math.copysign(127 - abs(xo), yo))
    zo = int(math.copysign(127 - abs(xo) - abs(yo), zo))
    assert abs(xo) + abs(yo) + abs(zo) == 127
    # Pack normals
    xsign, ysign = xo & 0x80, yo & 0x80
    x, y = abs(xo), abs(yo)
    if zo < 0:
        x, y = 0x7F - x, 0x7F - y
    x, y = x | xsign, y | ysign
    packedNormal = x << 8 | y
    # The only error is in the float to int rounding above. The packing and unpacking
    # will precisely restore the original int values.
    assert (xo, yo, zo) == unpackNormalS8(packedNormal)
    return packedNormal


def getRgbNormalSettings(f3d_mat: "F3DMaterialProperty") -> Tuple[bool, bool, bool]:
    rdp_settings = f3d_mat.rdp_settings
    has_packed_normals = bpy.context.scene.f3d_type == "F3DEX3" and rdp_settings.g_packed_normals
    has_rgb = not rdp_settings.g_lighting or has_packed_normals
    has_normal = rdp_settings.g_lighting
    return has_rgb, has_normal, has_packed_normals


def byteMask(data, offset, amount):
    return bitMask(data, offset * 8, amount * 8)


def bitMask(data, offset, amount):
    return (~(-1 << amount) << offset & data) >> offset


def read16bitRGBA(data):
    r = bitMask(data, 11, 5) / ((2**5) - 1)
    g = bitMask(data, 6, 5) / ((2**5) - 1)
    b = bitMask(data, 1, 5) / ((2**5) - 1)
    a = bitMask(data, 0, 1) / ((2**1) - 1)

    return [r, g, b, a]


def join_c_args(args: "list[str]"):
    return ", ".join(args)


def translate_blender_to_n64(translate: mathutils.Vector):
    return transform_mtx_blender_to_n64() @ translate


def rotate_quat_blender_to_n64(rotation: mathutils.Quaternion):
    new_rot = transform_mtx_blender_to_n64() @ rotation.to_matrix().to_4x4() @ transform_mtx_blender_to_n64().inverted()
    return new_rot.to_quaternion()


def all_values_equal_x(vals: Iterable, test):
    return len(set(vals) - set([test])) == 0


def get_blender_to_game_scale(context):
    match context.scene.gameEditorMode:
        case "SM64":
            return context.scene.fast64.sm64.blender_to_sm64_scale
        case "OOT":
            return context.scene.ootBlenderScale
        case "F3D":
            # TODO: (V5) create F3D game editor mode, utilize that scale
            return context.scene.blenderF3DScale
        case _:
            pass
    return context.scene.blenderF3DScale


def get_material_from_context(context: bpy.types.Context):
    """Safely check if the context has a valid material and return it"""
    try:
        if type(getattr(context, "material", None)) == bpy.types.Material:
            return context.material
        return context.material_slot.material
    except:
        return None


def lightDataToObj(lightData):
    for obj in bpy.context.scene.objects:
        if obj.data == lightData:
            return obj
    raise PluginError("A material is referencing a light that is no longer in the scene (i.e. has been deleted).")


def ootGetSceneOrRoomHeader(parent, idx, isRoom):
    # This should be in oot_utility.py, but it is needed in f3d_material.py
    # which creates a circular import. The real problem is that the F3D render
    # settings stuff should be in a place which can import both SM64 and OoT
    # code without circular dependencies.
    if idx < 0:
        raise PluginError("Alternate scene/room header index too low: " + str(idx))
    target = "Room" if isRoom else "Scene"
    altHeaders = getattr(parent, "ootAlternate" + target + "Headers")
    if idx == 0:
        return getattr(parent, "oot" + target + "Header")
    elif 1 <= idx <= 3:
        if idx == 1:
            ret = altHeaders.childNightHeader
        elif idx == 2:
            ret = altHeaders.adultDayHeader
        else:
            ret = altHeaders.adultNightHeader
        return None if ret.usePreviousHeader else ret
    else:
        if idx - 4 >= len(altHeaders.cutsceneHeaders):
            return None
        return altHeaders.cutsceneHeaders[idx - 4]


def ootGetBaseOrCustomLight(prop, idx, toExport: bool, errIfMissing: bool):
    # This should be in oot_utility.py, but it is needed in render_settings.py
    # which creates a circular import. The real problem is that the F3D render
    # settings stuff should be in a place which can import both SM64 and OoT
    # code without circular dependencies.
    assert idx in {0, 1}
    col = getattr(prop, "diffuse" + str(idx))
    dir = (mathutils.Vector((1.0, 1.0, 1.0)) * (1.0 if idx == 0 else -1.0)).normalized()
    if getattr(prop, "useCustomDiffuse" + str(idx)):
        light = getattr(prop, "diffuse" + str(idx) + "Custom")
        if light is None:
            if errIfMissing:
                raise PluginError("Error: Diffuse " + str(idx) + " light object not set in a scene lighting property.")
        else:
            col = light.color
            lightObj = lightDataToObj(light)
            dir = getObjDirectionVec(lightObj, toExport)
    col = mathutils.Vector(tuple(c for c in col))
    if toExport:
        col, dir = exportColor(col), normToSigned8Vector(dir)
    return col, dir


def getTextureSuffixFromFormat(texFmt):
    # if texFmt == "RGBA16":
    #     return "rgb5a1"
    return texFmt.lower()


binOps = {
    ast.Add: operator.add,
    ast.Sub: operator.sub,
    ast.Mult: operator.mul,
    ast.Div: operator.truediv,
    ast.Mod: operator.mod,
    ast.LShift: operator.lshift,
    ast.RShift: operator.rshift,
    ast.RShift: operator.rshift,
    ast.BitOr: operator.or_,
    ast.BitAnd: operator.and_,
    ast.BitXor: operator.xor,
}<|MERGE_RESOLUTION|>--- conflicted
+++ resolved
@@ -39,13 +39,11 @@
     ("Level", "Level Data", "Headers are written to a specific level in levels/"),
 ]
 
-<<<<<<< HEAD
+
 # bpy.context.mode returns the keys here, while the values are required by bpy.ops.object.mode_set
 BLENDER_MODE_TO_MODE_SET = {"PAINT_VERTEX": "VERTEX_PAINT", "EDIT_MESH": "EDIT"}
 get_mode_set_from_context_mode = lambda mode: BLENDER_MODE_TO_MODE_SET.get(mode, "OBJECT")
 
-=======
->>>>>>> 04342993
 
 def isPowerOf2(n):
     return (n & (n - 1) == 0) and n != 0
