--- conflicted
+++ resolved
@@ -1924,7 +1924,6 @@
         set_if_different(owner, prop_name, data[data_name])
 
 
-<<<<<<< HEAD
 def get_prop_annotations(cls):
     prop_annotations = getattr(cls, "__annotations__", None)
 
@@ -1933,7 +1932,8 @@
         prop_annotations = getattr(cls, "__annotations__")
 
     return prop_annotations
-=======
+
+
 def wrap_func_with_error_message(error_message: Callable):
     """Decorator for big, reused functions that need generic info in errors, such as material exports."""
 
@@ -1950,5 +1950,4 @@
 
         return wrapper
 
-    return decorator
->>>>>>> 79d3badf
+    return decorator