import bpy, random, string, os, math, traceback, re, os, mathutils, ast, operator
from math import pi, ceil, degrees, radians
from mathutils import *
from .utility_anim import *
from typing import Callable, Iterable, Any

CollectionProperty = Any  # collection prop as defined by using bpy.props.CollectionProperty


class PluginError(Exception):
    pass


class VertexWeightError(PluginError):
    pass


# default indentation to use when writing to decomp files
indent = " " * 4

geoNodeRotateOrder = "ZXY"
sm64BoneUp = Vector([1, 0, 0])

transform_mtx_blender_to_n64 = lambda: Matrix(((1, 0, 0, 0), (0, 0, 1, 0), (0, -1, 0, 0), (0, 0, 0, 1)))

yUpToZUp = mathutils.Quaternion((1, 0, 0), math.radians(90.0)).to_matrix().to_4x4()

axis_enums = [
    ("X", "X", "X"),
    ("Y", "Y", "Y"),
    ("-X", "-X", "-X"),
    ("-Y", "-Y", "-Y"),
]

enumExportType = [
    ("C", "C", "C"),
    ("Binary", "Binary", "Binary"),
    ("Insertable Binary", "Insertable Binary", "Insertable Binary"),
]

enumExportHeaderType = [
    # ('None', 'None', 'Headers are not written'),
    ("Actor", "Actor Data", "Headers are written to a group in actors/"),
    ("Level", "Level Data", "Headers are written to a specific level in levels/"),
]

enumCompressionFormat = [
    ("mio0", "MIO0", "MIO0"),
    ("yay0", "YAY0", "YAY0"),
]


def isPowerOf2(n):
    return (n & (n - 1) == 0) and n != 0


def getDeclaration(data, name):
    matchResult = re.search("extern\s*[A-Za-z0-9\_]*\s*" + re.escape(name) + "\s*(\[[^;\]]*\])?;\s*", data, re.DOTALL)
    return matchResult


def hexOrDecInt(value):
    if isinstance(value, int):
        return value
    elif "<<" in value:
        i = value.index("<<")
        return hexOrDecInt(value[:i]) << hexOrDecInt(value[i + 2 :])
    elif ">>" in value:
        i = value.index(">>")
        return hexOrDecInt(value[:i]) >> hexOrDecInt(value[i + 2 :])
    elif "x" in value or "X" in value:
        return int(value, 16)
    else:
        return int(value)


def getOrMakeVertexGroup(obj, groupName):
    for group in obj.vertex_groups:
        if group.name == groupName:
            return group
    return obj.vertex_groups.new(name=groupName)


def unhideAllAndGetHiddenState(scene):
    hiddenObjs = []
    for obj in scene.objects:
        if obj.hide_get():
            hiddenObjs.append(obj)

    if bpy.context.mode != "OBJECT":
        bpy.ops.object.mode_set(mode="OBJECT")
    bpy.ops.object.hide_view_clear()

    hiddenLayerCols = []

    layerColStack = [bpy.context.view_layer.layer_collection]
    while layerColStack:
        layerCol = layerColStack.pop(0)
        layerColStack.extend(layerCol.children)

        if layerCol.hide_viewport:
            hiddenLayerCols.append(layerCol)
            layerCol.hide_viewport = False

    hiddenState = (hiddenObjs, hiddenLayerCols)

    return hiddenState


def restoreHiddenState(hiddenState):
    # as returned by unhideAllAndGetHiddenState
    (hiddenObjs, hiddenLayerCols) = hiddenState

    for obj in hiddenObjs:
        obj.hide_set(True)

    for layerCol in hiddenLayerCols:
        layerCol.hide_viewport = True


def readFile(filepath):
    datafile = open(filepath, "r", newline="\n", encoding="utf-8")
    data = datafile.read()
    datafile.close()
    return data


def writeFile(filepath, data):
    datafile = open(filepath, "w", newline="\n", encoding="utf-8")
    datafile.write(data)
    datafile.close()


def checkObjectReference(obj, title):
    if obj.name not in bpy.context.view_layer.objects:
        raise PluginError(
            title + " not in current view layer.\n The object is either in a different view layer or is deleted."
        )


def selectSingleObject(obj: bpy.types.Object):
    bpy.ops.object.select_all(action="DESELECT")
    obj.select_set(True)
    bpy.context.view_layer.objects.active = obj


def parentObject(parent, child, keep=0):
    if not keep:
        child.parent = parent
        child.matrix_local = child.matrix_parent_inverse
    else:
        bpy.ops.object.select_all(action="DESELECT")

        child.select_set(True)
        parent.select_set(True)
        bpy.context.view_layer.objects.active = parent
        bpy.ops.object.parent_set(type="OBJECT", keep_transform=True)
        parent.select_set(False)
        child.select_set(False)


def getFMeshName(vertexGroup, namePrefix, drawLayer, isSkinned):
    fMeshName = toAlnum(namePrefix + ("_" if namePrefix != "" else "") + vertexGroup)
    if isSkinned:
        fMeshName += "_skinned"
    fMeshName += "_mesh"
    if drawLayer is not None:
        fMeshName += "_layer_" + str(drawLayer)
    return fMeshName


def checkUniqueBoneNames(fModel, name, vertexGroup):
    if name in fModel.meshes:
        raise PluginError(
            vertexGroup
            + " has already been processed. Make "
            + "sure this bone name is unique, even across all switch option "
            + "armatures, and that any integer keys are not strings."
        )


def getGroupIndexFromname(obj, name):
    for group in obj.vertex_groups:
        if group.name == name:
            return group.index
    return None


def getGroupNameFromIndex(obj, index):
    for group in obj.vertex_groups:
        if group.index == index:
            return group.name
    return None


def copyPropertyCollection(oldProp, newProp):
    newProp.clear()
    for item in oldProp:
        newItem = newProp.add()
        if isinstance(item, bpy.types.PropertyGroup):
            copyPropertyGroup(item, newItem)
        elif type(item).__name__ == "bpy_prop_collection_idprop":
            copyPropertyCollection(item, newItem)
        else:
            newItem = item


def copyPropertyGroup(oldProp, newProp):
    for sub_value_attr in oldProp.bl_rna.properties.keys():
        if sub_value_attr == "rna_type":
            continue
        sub_value = getattr(oldProp, sub_value_attr)
        if isinstance(sub_value, bpy.types.PropertyGroup):
            copyPropertyGroup(sub_value, getattr(newProp, sub_value_attr))
        elif type(sub_value).__name__ == "bpy_prop_collection_idprop":
            newCollection = getattr(newProp, sub_value_attr)
            copyPropertyCollection(sub_value, newCollection)
        else:
            setattr(newProp, sub_value_attr, sub_value)


def get_attr_or_property(prop: dict | object, attr: str, newProp: dict | object):
    """Safely get an attribute or old dict property"""
    val = getattr(prop, attr, prop.get(attr))

    # might be a dead enum that needs to be mapped back
    if type(val) is int:
        try:
            newPropDef: bpy.types.Property = newProp.bl_rna.properties[attr]
            if "Enum" in newPropDef.bl_rna.name:  # Should be "Enum Definition"
                # change type hint to proper type
                newPropDef: bpy.types.EnumProperty = newPropDef
                return newPropDef.enum_items[val].identifier
        except Exception as e:
            pass
    return val


def iter_prop(prop):
    """Return iterable keys or attributes"""
    if isinstance(prop, bpy.types.PropertyGroup):
        return prop.bl_rna.properties.keys()
    elif type(prop).__name__ == "bpy_prop_collection_idprop":
        return prop
    elif type(prop).__name__ == "IDPropertyGroup":
        return prop.keys()

    return prop


def recursiveCopyOldPropertyGroup(oldProp, newProp):
    """Recursively go through an old property group, copying to the new one"""
    for sub_value_attr in iter_prop(oldProp):
        if sub_value_attr == "rna_type":
            continue
        sub_value = get_attr_or_property(oldProp, sub_value_attr, newProp)

        if isinstance(sub_value, bpy.types.PropertyGroup) or type(sub_value).__name__ in (
            "bpy_prop_collection_idprop",
            "IDPropertyGroup",
        ):
            newCollection = getattr(newProp, sub_value_attr)
            recursiveCopyOldPropertyGroup(sub_value, newCollection)
        else:
            setattr(newProp, sub_value_attr, sub_value)


def propertyCollectionEquals(oldProp, newProp):
    if len(oldProp) != len(newProp):
        print("Unequal size: " + str(oldProp) + " " + str(len(oldProp)) + ", " + str(newProp) + str(len(newProp)))
        return False

    equivalent = True
    for i in range(len(oldProp)):
        item = oldProp[i]
        newItem = newProp[i]
        if isinstance(item, bpy.types.PropertyGroup):
            equivalent &= propertyGroupEquals(item, newItem)
        elif type(item).__name__ == "bpy_prop_collection_idprop":
            equivalent &= propertyCollectionEquals(item, newItem)
        else:
            try:
                iterator = iter(item)
            except TypeError:
                isEquivalent = newItem == item
            else:
                isEquivalent = tuple([i for i in newItem]) == tuple([i for i in item])
            if not isEquivalent:
                pass  # print("Not equivalent: " + str(item) + " " + str(newItem))
            equivalent &= isEquivalent

    return equivalent


def propertyGroupEquals(oldProp, newProp):
    equivalent = True
    for sub_value_attr in oldProp.bl_rna.properties.keys():
        if sub_value_attr == "rna_type":
            continue
        sub_value = getattr(oldProp, sub_value_attr)
        if isinstance(sub_value, bpy.types.PropertyGroup):
            equivalent &= propertyGroupEquals(sub_value, getattr(newProp, sub_value_attr))
        elif type(sub_value).__name__ == "bpy_prop_collection_idprop":
            newCollection = getattr(newProp, sub_value_attr)
            equivalent &= propertyCollectionEquals(sub_value, newCollection)
        else:
            newValue = getattr(newProp, sub_value_attr)
            try:
                iterator = iter(newValue)
            except TypeError:
                isEquivalent = newValue == sub_value
            else:
                isEquivalent = tuple([i for i in newValue]) == tuple([i for i in sub_value])

            if not isEquivalent:
                pass  # print("Not equivalent: " + str(sub_value) + " " + str(newValue) + " " + str(sub_value_attr))
            equivalent &= isEquivalent

    return equivalent


def propertyGroupGetEnums(prop, enum):
    """Take a blender property, its enumprop name, and then return a list of the allowed enums"""
    enumProp = prop.bl_rna.properties.get(enum)
    if enumProp:
        if type(enumProp) != bpy.types.EnumProperty:
            return []
        return [item.identifier for item in enumProp.enum_items]


def writeCData(data, headerPath, sourcePath):
    sourceFile = open(sourcePath, "w", newline="\n", encoding="utf-8")
    sourceFile.write(data.source)
    sourceFile.close()

    headerFile = open(headerPath, "w", newline="\n", encoding="utf-8")
    headerFile.write(data.header)
    headerFile.close()


def writeCDataSourceOnly(data, sourcePath):
    sourceFile = open(sourcePath, "w", newline="\n", encoding="utf-8")
    sourceFile.write(data.source)
    sourceFile.close()


def writeCDataHeaderOnly(data, headerPath):
    headerFile = open(headerPath, "w", newline="\n", encoding="utf-8")
    headerFile.write(data.header)
    headerFile.close()


class CData:
    def __init__(self):
        self.source = ""
        self.header = ""

    def append(self, other):
        self.source += other.source
        self.header += other.header


class CScrollData(CData):
    """This class contains a list of function names, so that the top level scroll function can call all of them."""

    def __init__(self):
        self.functionCalls: list[str] = []
        """These function names are all called in one top level scroll function."""

        self.topLevelScrollFunc: str = ""
        """This function is the final one that calls all the others."""

        CData.__init__(self)

    def append(self, other):
        if isinstance(other, CScrollData):
            self.functionCalls.extend(other.functionCalls)
        CData.append(self, other)

    def hasScrolling(self):
        return len(self.functionCalls) > 0


def getObjectFromData(data):
    for obj in bpy.data.objects:
        if obj.data == data:
            return obj
    return None


def getTabbedText(text, tabCount):
    return text.replace("\n", "\n" + "\t" * tabCount)


def extendedRAMLabel(layout):
    return
    infoBox = layout.box()
    infoBox.label(text="Be sure to add: ")
    infoBox.label(text='"#define USE_EXT_RAM"')
    infoBox.label(text="to include/segments.h.")
    infoBox.label(text="Extended RAM prevents crashes.")


def checkExpanded(filepath):
    size = os.path.getsize(filepath)
    if size < 9000000:  # check if 8MB
        raise PluginError(
            "ROM at "
            + filepath
            + " is too small. You may be using an unexpanded ROM. You can expand a ROM by opening it in SM64 Editor or ROM Manager."
        )


def getPathAndLevel(customExport, exportPath, levelName, levelOption):
    if customExport:
        exportPath = bpy.path.abspath(exportPath)
        levelName = levelName
    else:
        exportPath = bpy.path.abspath(bpy.context.scene.decompPath)
        if levelOption == "custom":
            levelName = levelName
        else:
            levelName = levelOption
    return exportPath, levelName


def findStartBones(armatureObj):
    noParentBones = sorted(
        [
            bone.name
            for bone in armatureObj.data.bones
            if bone.parent is None and (bone.geo_cmd != "SwitchOption" and bone.geo_cmd != "Ignore")
        ]
    )

    if len(noParentBones) == 0:
        raise PluginError(
            "No non switch option start bone could be found "
            + "in "
            + armatureObj.name
            + ". Is this the root armature?"
        )
    else:
        return noParentBones

    if len(noParentBones) == 1:
        return noParentBones[0]
    elif len(noParentBones) == 0:
        raise PluginError(
            "No non switch option start bone could be found "
            + "in "
            + armatureObj.name
            + ". Is this the root armature?"
        )
    else:
        raise PluginError(
            "Too many parentless bones found. Make sure your bone hierarchy starts from a single bone, "
            + 'and that any bones not related to a hierarchy have their geolayout command set to "Ignore".'
        )


def getDataFromFile(filepath):
    if not os.path.exists(filepath):
        raise PluginError('Path "' + filepath + '" does not exist.')
    dataFile = open(filepath, "r", newline="\n")
    data = dataFile.read()
    dataFile.close()
    return data


def saveDataToFile(filepath, data):
    dataFile = open(filepath, "w", newline="\n")
    dataFile.write(data)
    dataFile.close()


def applyBasicTweaks(baseDir):
    enableExtendedRAM(baseDir)
    return


def enableExtendedRAM(baseDir):
    segmentPath = os.path.join(baseDir, "include/segments.h")

    segmentFile = open(segmentPath, "r", newline="\n")
    segmentData = segmentFile.read()
    segmentFile.close()

    matchResult = re.search("#define\s*USE\_EXT\_RAM", segmentData)

    if not matchResult:
        matchResult = re.search("#ifndef\s*USE\_EXT\_RAM", segmentData)
        if matchResult is None:
            raise PluginError(
                "When trying to enable extended RAM, " + "could not find '#ifndef USE_EXT_RAM' in include/segments.h."
            )
        segmentData = (
            segmentData[: matchResult.start(0)] + "#define USE_EXT_RAM\n" + segmentData[matchResult.start(0) :]
        )

        segmentFile = open(segmentPath, "w", newline="\n")
        segmentFile.write(segmentData)
        segmentFile.close()


def writeMaterialHeaders(exportDir, matCInclude, matHInclude):
    writeIfNotFound(os.path.join(exportDir, "src/game/materials.c"), "\n" + matCInclude, "")
    writeIfNotFound(os.path.join(exportDir, "src/game/materials.h"), "\n" + matHInclude, "#endif")


def writeMaterialFiles(
    exportDir, assetDir, headerInclude, matHInclude, headerDynamic, dynamic_data, geoString, customExport
):
    if not customExport:
        writeMaterialBase(exportDir)
    levelMatCPath = os.path.join(assetDir, "material.inc.c")
    levelMatHPath = os.path.join(assetDir, "material.inc.h")

    levelMatCFile = open(levelMatCPath, "w", newline="\n")
    levelMatCFile.write(dynamic_data)
    levelMatCFile.close()

    headerDynamic = headerInclude + "\n\n" + headerDynamic
    levelMatHFile = open(levelMatHPath, "w", newline="\n")
    levelMatHFile.write(headerDynamic)
    levelMatHFile.close()

    return matHInclude + "\n\n" + geoString


def writeMaterialBase(baseDir):
    matHPath = os.path.join(baseDir, "src/game/materials.h")
    if not os.path.exists(matHPath):
        matHFile = open(matHPath, "w", newline="\n")

        # Write material.inc.h
        matHFile.write("#ifndef MATERIALS_H\n" + "#define MATERIALS_H\n\n" + "#endif")

        matHFile.close()

    matCPath = os.path.join(baseDir, "src/game/materials.c")
    if not os.path.exists(matCPath):
        matCFile = open(matCPath, "w", newline="\n")
        matCFile.write(
            '#include "types.h"\n'
            + '#include "rendering_graph_node.h"\n'
            + '#include "object_fields.h"\n'
            + '#include "materials.h"'
        )

        # Write global texture load function here
        # Write material.inc.c
        # Write update_materials

        matCFile.close()


def getRGBA16Tuple(color):
    return (
        ((int(round(color[0] * 0x1F)) & 0x1F) << 11)
        | ((int(round(color[1] * 0x1F)) & 0x1F) << 6)
        | ((int(round(color[2] * 0x1F)) & 0x1F) << 1)
        | (1 if color[3] > 0.5 else 0)
    )


RGB_TO_LUM_COEF = mathutils.Vector([0.2126729, 0.7151522, 0.0721750])


def colorToLuminance(color: mathutils.Color | list[float] | Vector):
    # https://github.com/blender/blender/blob/594f47ecd2d5367ca936cf6fc6ec8168c2b360d0/intern/cycles/render/shader.cpp#L387
    # These coefficients are used by Blender, so we use them as well for parity between Fast64 exports and Blender color conversions
    return RGB_TO_LUM_COEF.dot(color[:3])


def getIA16Tuple(color):
    intensity = colorToLuminance(color[0:3])
    alpha = color[3]
    return (int(round(intensity * 0xFF)) << 8) | int(alpha * 0xFF)


def convertRadiansToS16(value):
    value = math.degrees(value)
    # ??? Why is this negative?
    # TODO: Figure out why this has to be this way
    value = 360 - (value % 360)
    return hex(round(value / 360 * 0xFFFF))


def cast_integer(value: int, bits: int, signed: bool):
    wrap = 1 << bits
    value %= wrap
    return value - wrap if signed and value & (1 << (bits - 1)) else value


to_s16 = lambda x: cast_integer(round(x), 16, True)
radians_to_s16 = lambda d: to_s16(d * 0x10000 / (2 * math.pi))


def decompFolderMessage(layout):
    layout.box().label(text="This will export to your decomp folder.")


def customExportWarning(layout):
    layout.box().label(text="This will not write any headers/dependencies.")


def raisePluginError(operator, exception):
    print(traceback.format_exc())
    if bpy.context.scene.fullTraceback:
        operator.report({"ERROR"}, traceback.format_exc())
    else:
        operator.report({"ERROR"}, str(exception))


def highlightWeightErrors(obj, elements, elementType):
    return  # Doesn't work currently
    if bpy.context.mode != "OBJECT":
        bpy.ops.object.mode_set(mode="OBJECT")
    bpy.ops.object.select_all(action="DESELECT")
    obj.select_set(True)
    bpy.context.view_layer.objects.active = obj
    bpy.ops.object.mode_set(mode="EDIT")
    bpy.ops.mesh.select_all(action="DESELECT")
    bpy.ops.mesh.select_mode(type=elementType)
    bpy.ops.object.mode_set(mode="OBJECT")
    print(elements)
    for element in elements:
        element.select = True


def checkIdentityRotation(obj, rotation, allowYaw):
    rotationDiff = rotation.to_euler()
    if abs(rotationDiff.x) > 0.001 or (not allowYaw and abs(rotationDiff.y) > 0.001) or abs(rotationDiff.z) > 0.001:
        raise PluginError(
            'Box "'
            + obj.name
            + '" cannot have a non-zero world rotation '
            + ("(except yaw)" if allowYaw else "")
            + ", currently at ("
            + str(rotationDiff[0])
            + ", "
            + str(rotationDiff[1])
            + ", "
            + str(rotationDiff[2])
            + ")"
        )


def setOrigin(target, obj):
    bpy.ops.object.select_all(action="DESELECT")
    obj.select_set(True)
    bpy.context.view_layer.objects.active = obj
    bpy.ops.object.transform_apply()
    bpy.context.scene.cursor.location = target.location
    bpy.ops.object.origin_set(type="ORIGIN_CURSOR")
    bpy.ops.object.select_all(action="DESELECT")


def checkIfPathExists(filePath):
    if not os.path.exists(filePath):
        raise PluginError(filePath + " does not exist.")


def makeWriteInfoBox(layout):
    writeBox = layout.box()
    writeBox.label(text="Along with header edits, this will write to:")
    return writeBox


def writeBoxExportType(writeBox, headerType, name, levelName, levelOption):
    if headerType == "Actor":
        writeBox.label(text="actors/" + toAlnum(name))
    elif headerType == "Level":
        if levelOption != "custom":
            levelName = levelOption
        writeBox.label(text="levels/" + toAlnum(levelName) + "/" + toAlnum(name))


def getExportDir(customExport, dirPath, headerType, levelName, texDir, dirName):
    # Get correct directory from decomp base, and overwrite texDir
    if not customExport:
        if headerType == "Actor":
            dirPath = os.path.join(dirPath, "actors")
            texDir = "actors/" + dirName
        elif headerType == "Level":
            dirPath = os.path.join(dirPath, "levels/" + levelName)
            texDir = "levels/" + levelName

    return dirPath, texDir


def overwriteData(headerRegex, name, value, filePath, writeNewBeforeString, isFunction):
    if os.path.exists(filePath):
        dataFile = open(filePath, "r")
        data = dataFile.read()
        dataFile.close()

        matchResult = re.search(
            headerRegex
            + re.escape(name)
            + ("\s*\((((?!\)).)*)\)\s*\{(((?!\}).)*)\}" if isFunction else "\[\]\s*=\s*\{(((?!;).)*);"),
            data,
            re.DOTALL,
        )
        if matchResult:
            data = data[: matchResult.start(0)] + value + data[matchResult.end(0) :]
        else:
            if writeNewBeforeString is not None:
                cmdPos = data.find(writeNewBeforeString)
                if cmdPos == -1:
                    raise PluginError("Could not find '" + writeNewBeforeString + "'.")
                data = data[:cmdPos] + value + "\n" + data[cmdPos:]
            else:
                data += "\n" + value
        dataFile = open(filePath, "w", newline="\n")
        dataFile.write(data)
        dataFile.close()
    else:
        raise PluginError(filePath + " does not exist.")


def writeIfNotFound(filePath, stringValue, footer):
    if os.path.exists(filePath):
        fileData = open(filePath, "r")
        fileData.seek(0)
        stringData = fileData.read()
        fileData.close()
        if stringValue not in stringData:
            if len(footer) > 0:
                footerIndex = stringData.rfind(footer)
                if footerIndex == -1:
                    raise PluginError("Footer " + footer + " does not exist.")
                stringData = stringData[:footerIndex] + stringValue + "\n" + stringData[footerIndex:]
            else:
                stringData += stringValue
            fileData = open(filePath, "w", newline="\n")
            fileData.write(stringData)
        fileData.close()
    else:
        raise PluginError(filePath + " does not exist.")


def deleteIfFound(filePath, stringValue):
    if os.path.exists(filePath):
        fileData = open(filePath, "r")
        fileData.seek(0)
        stringData = fileData.read()
        fileData.close()
        if stringValue in stringData:
            stringData = stringData.replace(stringValue, "")
            fileData = open(filePath, "w", newline="\n")
            fileData.write(stringData)
        fileData.close()


def yield_children(obj: bpy.types.Object):
    yield obj
    if obj.children:
        for o in obj.children:
            yield from yield_children(o)


def store_original_mtx():
    active_obj = bpy.context.view_layer.objects.active
    for obj in yield_children(active_obj):
        obj["original_mtx"] = obj.matrix_local


def rotate_bounds(bounds, mtx: mathutils.Matrix):
    return [(mtx @ mathutils.Vector(b)).to_tuple() for b in bounds]


def obj_scale_is_unified(obj):
    """Combine scale values into a set to ensure all values are the same"""
    return len(set(obj.scale)) == 1


def translation_rotation_from_mtx(mtx: mathutils.Matrix):
    """Strip scale from matrix"""
    t, r, _ = mtx.decompose()
    return Matrix.Translation(t) @ r.to_matrix().to_4x4()


def scale_mtx_from_vector(scale: mathutils.Vector):
    return mathutils.Matrix.Diagonal(scale[0:3]).to_4x4()


def copy_object_and_apply(obj: bpy.types.Object, apply_scale=False, apply_modifiers=False):
    if apply_scale or apply_modifiers:
        # it's a unique mesh, use object name
        obj["instanced_mesh_name"] = obj.name

        obj.original_name = obj.name
        if apply_scale:
            obj["original_mtx"] = translation_rotation_from_mtx(mathutils.Matrix(obj["original_mtx"]))

    obj_copy = obj.copy()
    obj_copy.data = obj_copy.data.copy()

    if apply_modifiers:
        # In order to correctly apply modifiers, we have to go through blender and add the object to the collection, then apply modifiers
        prev_active = bpy.context.view_layer.objects.active
        bpy.context.collection.objects.link(obj_copy)
        obj_copy.select_set(True)
        bpy.context.view_layer.objects.active = obj_copy
        for modifier in obj_copy.modifiers:
            attemptModifierApply(modifier)

        bpy.context.view_layer.objects.active = prev_active

    obj_copy.parent = None
    # reset transformations
    obj_copy.location = mathutils.Vector([0.0, 0.0, 0.0])
    obj_copy.scale = mathutils.Vector([1.0, 1.0, 1.0])
    obj_copy.rotation_quaternion = mathutils.Quaternion([1, 0, 0, 0])

    mtx = transform_mtx_blender_to_n64()
    if apply_scale:
        mtx = mtx @ scale_mtx_from_vector(obj.scale)

    obj_copy.data.transform(mtx)
    # Flag used for finding these temp objects
    obj_copy["temp_export"] = True

    # Override for F3D culling bounds (used in addCullCommand)
    bounds_mtx = transform_mtx_blender_to_n64()
    if apply_scale:
        bounds_mtx = bounds_mtx @ scale_mtx_from_vector(obj.scale)  # apply scale if needed
    obj_copy["culling_bounds"] = rotate_bounds(obj_copy.bound_box, bounds_mtx)


def store_original_meshes(add_warning: Callable[[str], None]):
    """
    - Creates new objects at 0, 0, 0 with shared mesh
    - Original mesh name is saved to each object
    """
    instanced_meshes = set()
    active_obj = bpy.context.view_layer.objects.active
    for obj in yield_children(active_obj):
        if obj.data is not None:
            has_modifiers = len(obj.modifiers) != 0
            has_uneven_scale = not obj_scale_is_unified(obj)
            shares_mesh = obj.data.users > 1
            can_instance = not has_modifiers and not has_uneven_scale
            should_instance = can_instance and (shares_mesh or obj.scaleFromGeolayout)

            if should_instance:
                # add `_shared_mesh` to instanced name because `obj.data.name` can be the same as object names
                obj["instanced_mesh_name"] = f"{obj.data.name}_shared_mesh"
                obj.original_name = obj.name

                if obj.data.name not in instanced_meshes:
                    instanced_meshes.add(obj.data.name)
                    copy_object_and_apply(obj)
            else:
                if shares_mesh and has_modifiers:
                    add_warning(
                        f'Object "{obj.name}" cannot be instanced due to having modifiers so an extra displaylist will be created. Remove modifiers to allow instancing.'
                    )
                if shares_mesh and has_uneven_scale:
                    add_warning(
                        f'Object "{obj.name}" cannot be instanced due to uneven object scaling and an extra displaylist will be created. Set all scale values to the same value to allow instancing.'
                    )

                copy_object_and_apply(obj, apply_scale=True, apply_modifiers=has_modifiers)
    bpy.context.view_layer.objects.active = active_obj


def get_obj_temp_mesh(obj):
    for o in bpy.data.objects:
        if o.get("temp_export") and o.get("instanced_mesh_name") == obj.get("instanced_mesh_name"):
            return o


def apply_objects_modifiers_and_transformations(allObjs: Iterable[bpy.types.Object]):
    # first apply modifiers so that any objects that affect each other are taken into consideration
    for selectedObj in allObjs:
        bpy.ops.object.select_all(action="DESELECT")
        selectedObj.select_set(True)
        bpy.context.view_layer.objects.active = selectedObj

        for modifier in selectedObj.modifiers:
            attemptModifierApply(modifier)

    # apply transformations now that world space changes are applied
    for selectedObj in allObjs:
        bpy.ops.object.select_all(action="DESELECT")
        selectedObj.select_set(True)
        bpy.context.view_layer.objects.active = selectedObj

        # cameras have no data to transform
        if selectedObj.type == "CAMERA":
            continue
        # 2D curves can only have scale applied
        if selectedObj.type == "CURVE":
            bpy.ops.object.transform_apply(location=False, rotation=False, scale=True, properties=False)
        else:
            bpy.ops.object.transform_apply(location=False, rotation=True, scale=True, properties=False)

<<<<<<< HEAD
def duplicateHierarchy(obj, ignoreAttr, includeEmpties, areaIndex, include_curves = 0, include_cameras = 0):
=======

def duplicateHierarchy(obj, ignoreAttr, includeEmpties, areaIndex):
>>>>>>> fc3d8491
    # Duplicate objects to apply scale / modifiers / linked data
    bpy.ops.object.select_all(action="DESELECT")
    selectMeshChildrenOnly(obj, None, includeEmpties, areaIndex, include_curves, include_cameras)
    obj.select_set(True)
    bpy.context.view_layer.objects.active = obj
    bpy.ops.object.duplicate()
    try:
        tempObj = bpy.context.view_layer.objects.active
        allObjs = bpy.context.selected_objects

        bpy.ops.object.make_single_user(obdata=True)

        apply_objects_modifiers_and_transformations(allObjs)

        for selectedObj in allObjs:
            if ignoreAttr is not None and getattr(selectedObj, ignoreAttr):
                for child in selectedObj.children:
                    bpy.ops.object.select_all(action="DESELECT")
                    child.select_set(True)
                    bpy.context.view_layer.objects.active = child
                    bpy.ops.object.parent_clear(type="CLEAR_KEEP_TRANSFORM")
                    selectedObj.parent.select_set(True)
                    bpy.context.view_layer.objects.active = selectedObj.parent
                    bpy.ops.object.parent_set(keep_transform=True)
                selectedObj.parent = None
        return tempObj, allObjs
    except Exception as e:
        cleanupDuplicatedObjects(allObjs)
        obj.select_set(True)
        bpy.context.view_layer.objects.active = obj
        raise Exception(str(e))


enumSM64PreInlineGeoLayoutObjects = {"Geo ASM", "Geo Branch", "Geo Displaylist", "Custom Geo Command"}


def checkIsSM64PreInlineGeoLayout(sm64_obj_type):
    return sm64_obj_type in enumSM64PreInlineGeoLayoutObjects


enumSM64InlineGeoLayoutObjects = {
    "Geo ASM",
    "Geo Branch",
    "Geo Translate/Rotate",
    "Geo Translate Node",
    "Geo Rotation Node",
    "Geo Billboard",
    "Geo Scale",
    "Geo Displaylist",
    "Custom Geo Command",
}


def checkIsSM64InlineGeoLayout(sm64_obj_type):
    return sm64_obj_type in enumSM64InlineGeoLayoutObjects


enumSM64EmptyWithGeolayout = {"None", "Level Root", "Area Root", "Switch"}


def checkSM64EmptyUsesGeoLayout(sm64_obj_type):
    return sm64_obj_type in enumSM64EmptyWithGeolayout or checkIsSM64InlineGeoLayout(sm64_obj_type)


def selectMeshChildrenOnly(obj, ignoreAttr, includeEmpties, areaIndex, include_curves = 0, include_cameras = 0):
    checkArea = areaIndex is not None and obj.data is None
    if checkArea and obj.sm64_obj_type == "Area Root" and obj.areaIndex != areaIndex:
        return
    ignoreObj = ignoreAttr is not None and getattr(obj, ignoreAttr)
    isMesh = isinstance(obj.data, bpy.types.Mesh)
    is_curve = obj.type == "CURVE" and include_curves
    is_camera = obj.type == "CAMERA" and include_cameras
    isEmpty = obj.data is None and includeEmpties and checkSM64EmptyUsesGeoLayout(obj.sm64_obj_type)
    if (isMesh or isEmpty or is_curve or is_camera) and not ignoreObj:
        obj.select_set(True)
        obj.original_name = obj.name
    for child in obj.children:
        if checkArea and obj.sm64_obj_type == "Level Root":
            if not (child.data is None and child.sm64_obj_type == "Area Root"):
                continue
        selectMeshChildrenOnly(child, ignoreAttr, includeEmpties, areaIndex, include_curves, include_cameras)


def cleanupDuplicatedObjects(selected_objects):
    meshData = []
    for selectedObj in selected_objects:
        if selectedObj.data is not None and isinstance(selectedObj.data, bpy.types.Mesh):
            meshData.append(selectedObj.data)
    for selectedObj in selected_objects:
        bpy.data.objects.remove(selectedObj)
    for mesh in meshData:
        bpy.data.meshes.remove(mesh)


def cleanupTempMeshes():
    """Delete meshes that have been duplicated for instancing"""
    remove_data = []
    for obj in bpy.data.objects:
        if obj.get("temp_export"):
            remove_data.append(obj.data)
            bpy.data.objects.remove(obj)
        else:
            if obj.get("instanced_mesh_name"):
                del obj["instanced_mesh_name"]
            if obj.get("original_mtx"):
                del obj["original_mtx"]

    for data in remove_data:
        data_type = type(data)
        if data_type == bpy.types.Mesh:
            bpy.data.meshes.remove(data)
        elif data_type == bpy.types.Curve:
            bpy.data.curves.remove(data)


def combineObjects(obj, includeChildren, ignoreAttr, areaIndex):
    obj.original_name = obj.name

    # Duplicate objects to apply scale / modifiers / linked data
    bpy.ops.object.select_all(action="DESELECT")
    if includeChildren:
        selectMeshChildrenOnly(obj, ignoreAttr, False, areaIndex)
    else:
        obj.select_set(True)
    if len(bpy.context.selected_objects) == 0:
        return None, []
    bpy.ops.object.duplicate()
    joinedObj = None
    try:
        # duplicate obj and apply modifiers / make single user
        allObjs = bpy.context.selected_objects
        bpy.ops.object.make_single_user(obdata=True)

        apply_objects_modifiers_and_transformations(allObjs)

        bpy.ops.object.select_all(action="DESELECT")

        # Joining causes orphan data, so we remove it manually.
        meshList = []
        for selectedObj in allObjs:
            selectedObj.select_set(True)
            meshList.append(selectedObj.data)

        joinedObj = bpy.context.selected_objects[0]
        bpy.context.view_layer.objects.active = joinedObj
        joinedObj.select_set(True)
        meshList.remove(joinedObj.data)
        bpy.ops.object.join()
        setOrigin(obj, joinedObj)

        bpy.ops.object.select_all(action="DESELECT")
        bpy.context.view_layer.objects.active = joinedObj
        joinedObj.select_set(True)

        # Need to clear parent transform in order to correctly apply transform.
        bpy.ops.object.parent_clear(type="CLEAR_KEEP_TRANSFORM")
        bpy.ops.object.transform_apply(location=False, rotation=True, scale=True, properties=False)
        bpy.context.view_layer.objects.active = joinedObj
        joinedObj.select_set(True)
        bpy.ops.object.transform_apply(location=False, rotation=True, scale=True, properties=False)

    except Exception as e:
        cleanupDuplicatedObjects(allObjs)
        obj.select_set(True)
        bpy.context.view_layer.objects.active = obj
        raise Exception(str(e))

    return joinedObj, meshList


def cleanupCombineObj(tempObj, meshList):
    for mesh in meshList:
        bpy.data.meshes.remove(mesh)
    cleanupDuplicatedObjects([tempObj])
    # obj.select_set(True)
    # bpy.context.view_layer.objects.active = obj


def writeInsertableFile(filepath, dataType, address_ptrs, startPtr, data):
    address = 0
    openfile = open(filepath, "wb")

    # 0-4 - Data Type
    openfile.write(dataType.to_bytes(4, "big"))
    address += 4

    # 4-8 - Data Size
    openfile.seek(address)
    openfile.write(len(data).to_bytes(4, "big"))
    address += 4

    # 8-12 Start Address
    openfile.seek(address)
    openfile.write(startPtr.to_bytes(4, "big"))
    address += 4

    # 12-16 - Number of pointer addresses
    openfile.seek(address)
    openfile.write(len(address_ptrs).to_bytes(4, "big"))
    address += 4

    # 16-? - Pointer address list
    for i in range(len(address_ptrs)):
        openfile.seek(address)
        openfile.write(address_ptrs[i].to_bytes(4, "big"))
        address += 4

    openfile.seek(address)
    openfile.write(data)
    openfile.close()


def colorTo16bitRGBA(color):
    r = int(round(color[0] * 31))
    g = int(round(color[1] * 31))
    b = int(round(color[2] * 31))
    a = 1 if color[3] > 0.5 else 0

    return (r << 11) | (g << 6) | (b << 1) | a


# On 2.83/2.91 the rotate operator rotates in the opposite direction (???)
def getDirectionGivenAppVersion():
    if bpy.app.version[1] == 83 or bpy.app.version[1] == 91:
        return -1
    else:
        return 1


def applyRotation(objList, angle, axis):
    bpy.context.scene.tool_settings.use_transform_data_origin = False
    bpy.context.scene.tool_settings.use_transform_pivot_point_align = False
    bpy.context.scene.tool_settings.use_transform_skip_children = False

    bpy.ops.object.select_all(action="DESELECT")
    for obj in objList:
        obj.select_set(True)
    bpy.context.view_layer.objects.active = objList[0]

    direction = getDirectionGivenAppVersion()

    bpy.ops.transform.rotate(value=direction * angle, orient_axis=axis, orient_type="GLOBAL")
    bpy.ops.object.transform_apply(location=False, rotation=True, scale=True, properties=False)


def doRotation(angle, axis):
    direction = getDirectionGivenAppVersion()
    bpy.ops.transform.rotate(value=direction * angle, orient_axis=axis, orient_type="GLOBAL")


def getAddressFromRAMAddress(RAMAddress):
    addr = RAMAddress - 0x80000000
    if addr < 0:
        raise PluginError("Invalid RAM address.")
    return addr


def getObjectQuaternion(obj):
    if obj.rotation_mode == "QUATERNION":
        rotation = mathutils.Quaternion(obj.rotation_quaternion)
    elif obj.rotation_mode == "AXIS_ANGLE":
        rotation = mathutils.Quaternion(obj.rotation_axis_angle)
    else:
        rotation = mathutils.Euler(obj.rotation_euler, obj.rotation_mode).to_quaternion()
    return rotation


def tempName(name):
    letters = string.digits
    return name + "_temp" + "".join(random.choice(letters) for i in range(10))


def label_split(layout, name, text):
    split = layout.split(factor=0.5)
    split.label(text=name)
    split.label(text=text)


def enum_label_split(layout, name, data, prop, enumItems):
    split = layout.split(factor=0.5)
    split.label(text=name)
    split.enum_item_name(data, prop, enumItems)


def prop_split(layout, data, field, name, **prop_kwargs):
    split = layout.split(factor=0.5)
    split.label(text=name)
    split.prop(data, field, text="", **prop_kwargs)


def toAlnum(name):
    if name is None or name == "":
        return None
    for i in range(len(name)):
        if not name[i].isalnum():
            name = name[:i] + "_" + name[i + 1 :]
    if name[0].isdigit():
        name = "_" + name
    return name


def get64bitAlignedAddr(address):
    endNibble = hex(address)[-1]
    if endNibble != "0" and endNibble != "8":
        address = ceil(address / 8) * 8
    return address


def getNameFromPath(path, removeExtension=False):
    if path[:2] == "//":
        path = path[2:]
    name = os.path.basename(path)
    if removeExtension:
        name = os.path.splitext(name)[0]
    return toAlnum(name)


def gammaCorrect(linearColor):
    return list(mathutils.Color(linearColor[:3]).from_scene_linear_to_srgb())


def gammaCorrectValue(linearValue):
    # doesn't need to use `colorToLuminance` since all values are the same
    return mathutils.Color((linearValue, linearValue, linearValue)).from_scene_linear_to_srgb().v


def gammaInverse(sRGBColor):
    return list(mathutils.Color(sRGBColor[:3]).from_srgb_to_scene_linear())


def gammaInverseValue(sRGBValue):
    # doesn't need to use `colorToLuminance` since all values are the same
    return mathutils.Color((sRGBValue, sRGBValue, sRGBValue)).from_srgb_to_scene_linear().v


def exportColor(lightColor):
    return [scaleToU8(value) for value in gammaCorrect(lightColor)]


def printBlenderMessage(msgSet, message, blenderOp):
    if blenderOp is not None:
        blenderOp.report(msgSet, message)
    else:
        print(message)


def bytesToInt(value):
    return int.from_bytes(value, "big")


def bytesToHex(value, byteSize=4):
    return format(bytesToInt(value), "#0" + str(byteSize * 2 + 2) + "x")


def bytesToHexClean(value, byteSize=4):
    return format(bytesToInt(value), "0" + str(byteSize * 2) + "x")


def intToHex(value, byteSize=4):
    return format(value, "#0" + str(byteSize * 2 + 2) + "x")


def intToBytes(value, byteSize):
    return bytes.fromhex(intToHex(value, byteSize)[2:])


# byte input
# returns an integer, usually used for file seeking positions
def decodeSegmentedAddr(address, segmentData):
    # print(bytesAsHex(address))
    if address[0] not in segmentData:
        raise PluginError("Segment " + str(address[0]) + " not found in segment list.")
    segmentStart = segmentData[address[0]][0]
    return segmentStart + bytesToInt(address[1:4])


# int input
# returns bytes, usually used for writing new segmented addresses
def encodeSegmentedAddr(address, segmentData):
    segment = getSegment(address, segmentData)
    segmentStart = segmentData[segment][0]

    segmentedAddr = address - segmentStart
    return intToBytes(segment, 1) + intToBytes(segmentedAddr, 3)


def getSegment(address, segmentData):
    for segment, interval in segmentData.items():
        if address in range(*interval):
            return segment

    raise PluginError("Address " + hex(address) + " is not found in any of the provided segments.")


# Position
def readVectorFromShorts(command, offset):
    return [readFloatFromShort(command, valueOffset) for valueOffset in range(offset, offset + 6, 2)]


def readFloatFromShort(command, offset):
    return int.from_bytes(command[offset : offset + 2], "big", signed=True) / bpy.context.scene.blenderToSM64Scale


def writeVectorToShorts(command, offset, values):
    for i in range(3):
        valueOffset = offset + i * 2
        writeFloatToShort(command, valueOffset, values[i])


def writeFloatToShort(command, offset, value):
    command[offset : offset + 2] = int(round(value * bpy.context.scene.blenderToSM64Scale)).to_bytes(
        2, "big", signed=True
    )


def convertFloatToShort(value):
    return int(round((value * bpy.context.scene.blenderToSM64Scale)))


def convertEulerFloatToShort(value):
    return int(round(degrees(value)))


# Rotation

# Rotation is stored as a short.
# Zero rotation starts at Z+ on an XZ plane and goes counterclockwise.
# 2**16 - 1 is the last value before looping around again.
def readEulerVectorFromShorts(command, offset):
    return [readEulerFloatFromShort(command, valueOffset) for valueOffset in range(offset, offset + 6, 2)]


def readEulerFloatFromShort(command, offset):
    return radians(int.from_bytes(command[offset : offset + 2], "big", signed=True))


def writeEulerVectorToShorts(command, offset, values):
    for i in range(3):
        valueOffset = offset + i * 2
        writeEulerFloatToShort(command, valueOffset, values[i])


def writeEulerFloatToShort(command, offset, value):
    command[offset : offset + 2] = int(round(degrees(value))).to_bytes(2, "big", signed=True)


def getObjDirectionVec(obj, toExport: bool):
    rotation = getObjectQuaternion(obj)
    if toExport:
        spaceRot = mathutils.Euler((-pi / 2, 0, 0)).to_quaternion()
        rotation = spaceRot @ rotation
    normal = (rotation @ mathutils.Vector((0, 0, 1))).normalized()
    return normal


# convert 32 bit (8888) to 16 bit (5551) color
def convert32to16bitRGBA(oldPixel):
    if oldPixel[3] > 127:
        alpha = 1
    else:
        alpha = 0
    newPixel = (oldPixel[0] >> 3) << 11 | (oldPixel[1] >> 3) << 6 | (oldPixel[2] >> 3) << 1 | alpha
    return newPixel.to_bytes(2, "big")


# convert normalized RGB values to bytes (0-255)
def convertRGB(normalizedRGB):
    return bytearray([int(normalizedRGB[0] * 255), int(normalizedRGB[1] * 255), int(normalizedRGB[2] * 255)])


# convert normalized RGB values to bytes (0-255)
def convertRGBA(normalizedRGBA):
    return bytearray(
        [
            int(normalizedRGBA[0] * 255),
            int(normalizedRGBA[1] * 255),
            int(normalizedRGBA[2] * 255),
            int(normalizedRGBA[3] * 255),
        ]
    )


def vector3ComponentMultiply(a, b):
    return mathutils.Vector((a.x * b.x, a.y * b.y, a.z * b.z))


# Position values are signed shorts.
def convertPosition(position):
    positionShorts = [int(floatValue) for floatValue in position]
    F3DPosition = bytearray(0)
    for shortData in [shortValue.to_bytes(2, "big", signed=True) for shortValue in positionShorts]:
        F3DPosition.extend(shortData)
    return F3DPosition


# UVs in F3D are a fixed point short: s10.5 (hence the 2**5)
# fixed point is NOT exponent+mantissa, it is integer+fraction
def convertUV(normalizedUVs, textureWidth, textureHeight):
    # print(str(normalizedUVs[0]) + " - " + str(normalizedUVs[1]))
    F3DUVs = convertFloatToFixed16Bytes(normalizedUVs[0] * textureWidth) + convertFloatToFixed16Bytes(
        normalizedUVs[1] * textureHeight
    )
    return F3DUVs


def convertFloatToFixed16Bytes(value):
    value *= 2**5
    value = min(max(value, -(2**15)), 2**15 - 1)

    return int(round(value)).to_bytes(2, "big", signed=True)


def convertFloatToFixed16(value):
    return int(round(value * (2**5)))

    # We want support for large textures with 32 bit UVs
    # value *= 2**5
    # value = min(max(value, -2**15), 2**15 - 1)
    # return int.from_bytes(
    # 	int(round(value)).to_bytes(2, 'big', signed = True), 'big')


def scaleToU8(val):
    return min(int(round(val * 0xFF)), 255)


def normToSigned8Vector(normal):
    return [int.from_bytes(int(value * 127).to_bytes(1, "big", signed=True), "big") for value in normal]


# Normal values are signed bytes (-128 to 127)
# Normalized magnitude = 127
def convertNormal(normal):
    F3DNormal = bytearray(0)
    for axis in normal:
        F3DNormal.extend(int(axis * 127).to_bytes(1, "big", signed=True))
    return F3DNormal


def byteMask(data, offset, amount):
    return bitMask(data, offset * 8, amount * 8)


def bitMask(data, offset, amount):
    return (~(-1 << amount) << offset & data) >> offset


def read16bitRGBA(data):
    r = bitMask(data, 11, 5) / ((2**5) - 1)
    g = bitMask(data, 6, 5) / ((2**5) - 1)
    b = bitMask(data, 1, 5) / ((2**5) - 1)
    a = bitMask(data, 0, 1) / ((2**1) - 1)

    return [r, g, b, a]


def join_c_args(args: "list[str]"):
    return ", ".join(args)


def translate_blender_to_n64(translate: mathutils.Vector):
    return transform_mtx_blender_to_n64() @ translate


def rotate_quat_blender_to_n64(rotation: mathutils.Quaternion):
    new_rot = transform_mtx_blender_to_n64() @ rotation.to_matrix().to_4x4() @ transform_mtx_blender_to_n64().inverted()
    return new_rot.to_quaternion()


def rotate_quat_n64_to_blender(rotation: mathutils.Quaternion):
    new_rot = transform_mtx_blender_to_n64().inverted() @ rotation.to_matrix().to_4x4() @ transform_mtx_blender_to_n64()
    return new_rot.to_quaternion()


# this will take a blender property, its enumprop name, and then return a list of the allowed enums
def get_enums_from_prop(prop, enum):
    enumProp = prop.bl_rna.properties.get(enum)
    if enumProp:
        return [item.identifier for item in enumProp.enum_items]


def all_values_equal_x(vals: Iterable, test):
    return len(set(vals) - set([test])) == 0


def get_blender_to_game_scale(context):
    match context.scene.gameEditorMode:
        case "SM64":
            return context.scene.blenderToSM64Scale
        case "OOT":
            return context.scene.ootBlenderScale
        case "F3D":
            # TODO: (V5) create F3D game editor mode, utilize that scale
            return context.scene.blenderF3DScale
        case _:
            pass
    return context.scene.blenderF3DScale


def get_material_from_context(context: bpy.types.Context):
    """Safely check if the context has a valid material and return it"""
    try:
        if type(getattr(context, "material", None)) == bpy.types.Material:
            return context.material
        return context.material_slot.material
    except:
        return None


def lightDataToObj(lightData):
    for obj in bpy.context.scene.objects:
        if obj.data == lightData:
            return obj
    raise PluginError("A material is referencing a light that is no longer in the scene (i.e. has been deleted).")


def ootGetSceneOrRoomHeader(parent, idx, isRoom):
    # This should be in oot_utility.py, but it is needed in f3d_material.py
    # which creates a circular import. The real problem is that the F3D render
    # settings stuff should be in a place which can import both SM64 and OoT
    # code without circular dependencies.
    if idx < 0:
        raise PluginError("Alternate scene/room header index too low: " + str(idx))
    target = "Room" if isRoom else "Scene"
    altHeaders = getattr(parent, "ootAlternate" + target + "Headers")
    if idx == 0:
        return getattr(parent, "oot" + target + "Header")
    elif 1 <= idx <= 3:
        if idx == 1:
            ret = altHeaders.childNightHeader
        elif idx == 2:
            ret = altHeaders.adultDayHeader
        else:
            ret = altHeaders.adultNightHeader
        return None if ret.usePreviousHeader else ret
    else:
        if idx - 4 >= len(altHeaders.cutsceneHeaders):
            return None
        return altHeaders.cutsceneHeaders[idx - 4]


def ootGetBaseOrCustomLight(prop, idx, toExport: bool, errIfMissing: bool):
    # This should be in oot_utility.py, but it is needed in render_settings.py
    # which creates a circular import. The real problem is that the F3D render
    # settings stuff should be in a place which can import both SM64 and OoT
    # code without circular dependencies.
    assert idx in {0, 1}
    col = getattr(prop, "diffuse" + str(idx))
    dir = (mathutils.Vector((1.0, 1.0, 1.0)) * (1.0 if idx == 0 else -1.0)).normalized()
    if getattr(prop, "useCustomDiffuse" + str(idx)):
        light = getattr(prop, "diffuse" + str(idx) + "Custom")
        if light is None:
            if errIfMissing:
                raise PluginError("Error: Diffuse " + str(idx) + " light object not set in a scene lighting property.")
            else:
                col = light.color
                lightObj = lightDataToObj(light)
                dir = getObjDirectionVec(lightObj, toExport)
    col = mathutils.Vector(tuple(c for c in col))
    if toExport:
        col, dir = exportColor(col), normToSigned8Vector(dir)
    return col, dir


binOps = {
    ast.Add: operator.add,
    ast.Sub: operator.sub,
    ast.Mult: operator.mul,
    ast.Div: operator.truediv,
    ast.Mod: operator.mod,
    ast.LShift: operator.lshift,
    ast.RShift: operator.rshift,
    ast.RShift: operator.rshift,
    ast.BitOr: operator.or_,
    ast.BitAnd: operator.and_,
    ast.BitXor: operator.xor,
}<|MERGE_RESOLUTION|>--- conflicted
+++ resolved
@@ -898,12 +898,8 @@
         else:
             bpy.ops.object.transform_apply(location=False, rotation=True, scale=True, properties=False)
 
-<<<<<<< HEAD
+
 def duplicateHierarchy(obj, ignoreAttr, includeEmpties, areaIndex, include_curves = 0, include_cameras = 0):
-=======
-
-def duplicateHierarchy(obj, ignoreAttr, includeEmpties, areaIndex):
->>>>>>> fc3d8491
     # Duplicate objects to apply scale / modifiers / linked data
     bpy.ops.object.select_all(action="DESELECT")
     selectMeshChildrenOnly(obj, None, includeEmpties, areaIndex, include_curves, include_cameras)
