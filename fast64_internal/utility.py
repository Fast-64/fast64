--- conflicted
+++ resolved
@@ -1,9 +1,5 @@
-<<<<<<< HEAD
-import bpy, random, string, os, math, traceback, re, os, mathutils, ast, operator, pathlib
-=======
 from pathlib import Path
 import bpy, random, string, os, math, traceback, re, os, mathutils, ast, operator, inspect
->>>>>>> 8652b0bb
 from math import pi, ceil, degrees, radians, copysign
 from mathutils import *
 from .utility_anim import *
@@ -1872,10 +1868,6 @@
         return bpy.data.worlds.new("Fast64")
 
 
-<<<<<<< HEAD
-def as_posix(path: pathlib.Path) -> str:
-    return path.as_posix().replace("\\", "/")  # Windows path sometimes still has backslashes?
-=======
 def set_if_different(owner: object, prop: str, value):
     if getattr(owner, prop) != value:
         setattr(owner, prop, value)
@@ -1903,4 +1895,7 @@
         return wrapper
 
     return decorator
->>>>>>> 8652b0bb
+
+
+def as_posix(path: Path) -> str:
+    return path.as_posix().replace("\\", "/")  # Windows path sometimes still has backslashes?