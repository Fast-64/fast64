--- conflicted
+++ resolved
@@ -1,9 +1,5 @@
-<<<<<<< HEAD
-import bpy, random, string, os, math, traceback, re, os, mathutils, ast, operator, pathlib
-=======
 from pathlib import Path
 import bpy, random, string, os, math, traceback, re, os, mathutils, ast, operator
->>>>>>> ac5ff611
 from math import pi, ceil, degrees, radians, copysign
 from mathutils import *
 
@@ -1889,10 +1885,10 @@
         return bpy.data.worlds.new("Fast64")
 
 
-<<<<<<< HEAD
-def as_posix(path: pathlib.Path) -> str:
+def as_posix(path: Path) -> str:
     return path.as_posix().replace("\\", "/")  # Windows path sometimes still has backslashes?
-=======
+
+
 def set_if_different(owner: object, prop: str, value):
     if getattr(owner, prop) != value:
         setattr(owner, prop, value)
@@ -1900,5 +1896,4 @@
 
 def set_prop_if_in_data(owner: object, prop_name: str, data: dict, data_name: str):
     if data_name in data:
-        set_if_different(owner, prop_name, data[data_name])
->>>>>>> ac5ff611
+        set_if_different(owner, prop_name, data[data_name])