import bpy
import re

from dataclasses import dataclass
from bpy.types import Object

from ....utility import PluginError, CData, exportColor, ootGetBaseOrCustomLight, hexOrDecInt, indent
from ...scene.properties import OOTSceneHeaderProperty, OOTLightProperty, OOTLightGroupProperty
from ...utility import getEvalParamsInt
from ..utility import Utility


@dataclass
class EnvLightSettings:
    """This class defines the information of one environment light setting"""

    envLightMode: str
    setting_name: str
    ambientColor: tuple[int, int, int]
    light1Color: tuple[int, int, int]
    light1Dir: tuple[int, int, int]
    light2Color: tuple[int, int, int]
    light2Dir: tuple[int, int, int]
    fogColor: tuple[int, int, int]
    fogNear: int
    zFar: int
    blendRate: int

    @staticmethod
    def from_data(raw_data: str, not_zapd_assets: bool):
        lights: list[EnvLightSettings] = []
        split_str = ",},{" if not_zapd_assets else "},{"
        entries = raw_data.removeprefix("{").removesuffix("},").split(split_str)

        for entry in entries:
            if not_zapd_assets:
                colors_and_dirs = []
                for match in re.finditer(r"(\{([0-9\-]*,[0-9\-]*,[0-9\-]*)\})", entry, re.DOTALL):
                    colors_and_dirs.append([hexOrDecInt(value) for value in match.group(2).split(",")])

<<<<<<< HEAD
                blend_and_fogs = entry.split("},")[-1].split(",")
                blend_split = blend_and_fogs[0].removeprefix("(").removesuffix(")").split("|")
                blend_raw = blend_split[0]
                fog_near = hexOrDecInt(blend_split[1])
                z_far = hexOrDecInt(blend_and_fogs[1])
                blend_rate = getEvalParamsInt(blend_raw)
                assert blend_rate is not None

                if "/" in blend_raw:
=======
                if "BLEND_RATE_AND_FOG_NEAR" in entry:
                    blend_and_fogs = entry.replace(")", "").split("BLEND_RATE_AND_FOG_NEAR(")[-1].strip().split(",")
                    fog_near = hexOrDecInt(blend_and_fogs[1])
                    z_far = hexOrDecInt(blend_and_fogs[2])
                    blend_rate = getEvalParamsInt(blend_and_fogs[0])
                    assert blend_rate is not None
>>>>>>> e2c786d6
                    blend_rate *= 4
                else:
                    blend_and_fogs = entry.split("},")[-1].split(",")
                    blend_split = blend_and_fogs[0].split("|")
                    blend_raw = blend_split[0]
                    fog_near = hexOrDecInt(blend_split[1])
                    z_far = hexOrDecInt(blend_and_fogs[1])
                    blend_rate = getEvalParamsInt(blend_raw)
                    assert blend_rate is not None

                    if "/" in blend_raw:
                        blend_rate *= 4
            else:
                split = entry.split(",")

                colors_and_dirs = [
                    [hexOrDecInt(value) for value in split[0:3]],
                    [hexOrDecInt(value) for value in split[3:6]],
                    [hexOrDecInt(value) for value in split[6:9]],
                    [hexOrDecInt(value) for value in split[9:12]],
                    [hexOrDecInt(value) for value in split[12:15]],
                    [hexOrDecInt(value) for value in split[15:18]],
                ]

                blend_rate = hexOrDecInt(split[18]) >> 10
                fog_near = hexOrDecInt(split[18]) & 0x3FF
                z_far = hexOrDecInt(split[19])

            lights.append(
                EnvLightSettings(
                    "Custom",
                    "Custom Light Settings",
                    tuple(colors_and_dirs[0]),
                    tuple(colors_and_dirs[1]),
                    tuple(colors_and_dirs[2]),
                    tuple(colors_and_dirs[3]),
                    tuple(colors_and_dirs[4]),
                    tuple(colors_and_dirs[5]),
                    fog_near,
                    z_far,
                    blend_rate,
                )
            )

        return lights

    def getBlendFogNear(self):
        """Returns the packed blend rate and fog near values"""

        if bpy.context.scene.fast64.oot.useDecompFeatures:
            return f"BLEND_RATE_AND_FOG_NEAR({self.blendRate}, {self.fogNear})"

        return f"(({self.blendRate} << 10) | {self.fogNear})"

    def getColorValues(self, vector: tuple[int, int, int]):
        """Returns and formats color values"""

        return ", ".join(f"{v:5}" for v in vector)

    def getDirectionValues(self, vector: tuple[int, int, int]):
        """Returns and formats direction values"""

        return ", ".join(f"{v - 0x100 if v > 0x7F else v:5}" for v in vector)

    def getEntryC(self):
        """Returns an environment light entry"""

        vectors = [
            (self.ambientColor, "Ambient Color", self.getColorValues),
            (self.light1Dir, "Diffuse0 Direction", self.getDirectionValues),
            (self.light1Color, "Diffuse0 Color", self.getColorValues),
            (self.light2Dir, "Diffuse1 Direction", self.getDirectionValues),
            (self.light2Color, "Diffuse1 Color", self.getColorValues),
            (self.fogColor, "Fog Color", self.getColorValues),
        ]

        fogData = [
            (self.getBlendFogNear(), "Blend Rate & Fog Near"),
            (f"{self.zFar}", "Fog Far"),
        ]

        lightData = (
            (indent + f"// {self.setting_name}\n")
            + (indent + "{\n")
            + "".join(
                indent * 2 + f"{'{ ' + vecToC(vector) + ' },':26} // {desc}\n" for (vector, desc, vecToC) in vectors
            )
            + "".join(indent * 2 + f"{fogValue + ',':26} // {fogDesc}\n" for fogValue, fogDesc in fogData)
            + (indent + "},\n")
        )

        return lightData


@dataclass
class SceneLighting:
    """This class hosts lighting data"""

    name: str
    envLightMode: str
    settings: list[EnvLightSettings]

    @staticmethod
    def new(name: str, props: OOTSceneHeaderProperty):
        envLightMode = Utility.getPropValue(props, "skyboxLighting")
        lightList: dict[str, OOTLightProperty] = {}
        settings: list[EnvLightSettings] = []
        is_custom = props.skyboxLighting == "Custom"

        if not is_custom and envLightMode == "LIGHT_MODE_TIME":
            tod_lights: list[OOTLightGroupProperty] = [props.timeOfDayLights] + list(props.tod_lights)

            for i, tod_light in enumerate(tod_lights):
                for tod_type in ["Dawn", "Day", "Dusk", "Night"]:
                    setting_name = (
                        f"Default Settings ({tod_type})" if i == 0 else f"Light Settings No. {i} ({tod_type})"
                    )
                    lightList[setting_name] = getattr(tod_light, tod_type.lower())
        else:
            is_indoor = not is_custom and envLightMode == "LIGHT_MODE_SETTINGS"
            lightList = {
                f"{'Indoor' if is_indoor else 'Custom'} No. {i + 1}": light for i, light in enumerate(props.lightList)
            }

        for setting_name, lightProp in lightList.items():
            try:
                light1 = ootGetBaseOrCustomLight(lightProp, 0, True, True)
                light2 = ootGetBaseOrCustomLight(lightProp, 1, True, True)
                settings.append(
                    EnvLightSettings(
                        envLightMode,
                        setting_name,
                        exportColor(lightProp.ambient),
                        light1[0],
                        light1[1],
                        light2[0],
                        light2[1],
                        exportColor(lightProp.fogColor),
                        lightProp.fogNear,
                        lightProp.z_far,
                        lightProp.transitionSpeed,
                    )
                )
            except Exception as exc:
                raise PluginError(f"In light settings {setting_name}: {exc}") from exc
        return SceneLighting(name, envLightMode, settings)

    def getCmd(self):
        """Returns the env light settings scene command"""

        return (
            indent + "SCENE_CMD_ENV_LIGHT_SETTINGS("
        ) + f"{len(self.settings)}, {self.name if len(self.settings) > 0 else 'NULL'}),\n"

    def getC(self):
        """Returns a ``CData`` containing the C data of env. light settings"""

        lightSettingsC = CData()
        lightName = f"EnvLightSettings {self.name}[{len(self.settings)}]"

        # .h
        lightSettingsC.header = f"extern {lightName};\n"

        # .c
        lightSettingsC.source = (
            (lightName + " = {\n") + "".join(light.getEntryC() for i, light in enumerate(self.settings)) + "};\n\n"
        )

        return lightSettingsC


@dataclass
class SceneInfos:
    """This class stores various scene header informations"""

    ### General ###

    keepObjectID: str
    naviHintType: str
    drawConfig: str
    appendNullEntrance: bool
    useDummyRoomList: bool
    title_card_name: str

    ### Skybox And Sound ###

    # Skybox
    skyboxID: str
    skyboxConfig: str

    # Sound
    sequenceID: str
    ambienceID: str
    specID: str

    ### Camera And World Map ###

    # World Map
    worldMapLocation: str

    # Camera
    sceneCamType: str

    @staticmethod
    def new(props: OOTSceneHeaderProperty, sceneObj: Object):
        return SceneInfos(
            Utility.getPropValue(props, "globalObject"),
            Utility.getPropValue(props, "naviCup"),
            Utility.getPropValue(props.sceneTableEntry, "drawConfig"),
            props.appendNullEntrance,
            sceneObj.fast64.oot.scene.write_dummy_room_list,
            Utility.getPropValue(props, "title_card_name"),
            Utility.getPropValue(props, "skyboxID"),
            Utility.getPropValue(props, "skyboxCloudiness"),
            Utility.getPropValue(props, "musicSeq"),
            Utility.getPropValue(props, "nightSeq"),
            Utility.getPropValue(props, "audioSessionPreset"),
            Utility.getPropValue(props, "mapLocation"),
            Utility.getPropValue(props, "cameraMode"),
        )

    def getCmds(self, lights: SceneLighting):
        """Returns the sound settings, misc settings, special files and skybox settings scene commands"""

        return (
            indent
            + f",\n{indent}".join(
                [
                    f"SCENE_CMD_SOUND_SETTINGS({self.specID}, {self.ambienceID}, {self.sequenceID})",
                    f"SCENE_CMD_MISC_SETTINGS({self.sceneCamType}, {self.worldMapLocation})",
                    f"SCENE_CMD_SPECIAL_FILES({self.naviHintType}, {self.keepObjectID})",
                    f"SCENE_CMD_SKYBOX_SETTINGS({self.skyboxID}, {self.skyboxConfig}, {lights.envLightMode})",
                ]
            )
            + ",\n"
        )


@dataclass
class SceneExits(Utility):
    """This class hosts exit data"""

    name: str
    exitList: list[tuple[int, str]]

    @staticmethod
    def new(name: str, props: OOTSceneHeaderProperty):
        # TODO: proper implementation of exits

        exitList: list[tuple[int, str]] = []
        for i, exitProp in enumerate(props.exitList):
            if exitProp.exitIndex != "Custom":
                raise PluginError("ERROR: Exits are unfinished, please use 'Custom'.")
            exitList.append((i, exitProp.exitIndexCustom))
        return SceneExits(name, exitList)

    def getCmd(self):
        """Returns the exit list scene command"""

        return indent + f"SCENE_CMD_EXIT_LIST({self.name}),\n"

    def getC(self):
        """Returns a ``CData`` containing the C data of the exit array"""

        exitListC = CData()
        listName = f"s16 {self.name}[{len(self.exitList)}]"

        # .h
        exitListC.header = f"extern {listName};\n"

        # .c
        exitListC.source = (
            (listName + " = {\n")
            # @TODO: use the enum name instead of the raw index
            + "\n".join(indent + f"{value}," for (_, value) in self.exitList)
            + "\n};\n\n"
        )

        return exitListC<|MERGE_RESOLUTION|>--- conflicted
+++ resolved
@@ -38,28 +38,16 @@
                 for match in re.finditer(r"(\{([0-9\-]*,[0-9\-]*,[0-9\-]*)\})", entry, re.DOTALL):
                     colors_and_dirs.append([hexOrDecInt(value) for value in match.group(2).split(",")])
 
-<<<<<<< HEAD
-                blend_and_fogs = entry.split("},")[-1].split(",")
-                blend_split = blend_and_fogs[0].removeprefix("(").removesuffix(")").split("|")
-                blend_raw = blend_split[0]
-                fog_near = hexOrDecInt(blend_split[1])
-                z_far = hexOrDecInt(blend_and_fogs[1])
-                blend_rate = getEvalParamsInt(blend_raw)
-                assert blend_rate is not None
-
-                if "/" in blend_raw:
-=======
                 if "BLEND_RATE_AND_FOG_NEAR" in entry:
                     blend_and_fogs = entry.replace(")", "").split("BLEND_RATE_AND_FOG_NEAR(")[-1].strip().split(",")
                     fog_near = hexOrDecInt(blend_and_fogs[1])
                     z_far = hexOrDecInt(blend_and_fogs[2])
                     blend_rate = getEvalParamsInt(blend_and_fogs[0])
                     assert blend_rate is not None
->>>>>>> e2c786d6
                     blend_rate *= 4
                 else:
                     blend_and_fogs = entry.split("},")[-1].split(",")
-                    blend_split = blend_and_fogs[0].split("|")
+                    blend_split = blend_and_fogs[0].removeprefix("(").removesuffix(")").split("|")
                     blend_raw = blend_split[0]
                     fog_near = hexOrDecInt(blend_split[1])
                     z_far = hexOrDecInt(blend_and_fogs[1])
