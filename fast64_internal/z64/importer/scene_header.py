import math
import re
import bpy
import mathutils

from pathlib import Path
from typing import Optional

from ...game_data import game_data
<<<<<<< HEAD
from ...utility import PluginError, parentObject, hexOrDecInt, gammaInverse
=======
from ...utility import PluginError, get_new_object, parentObject, hexOrDecInt, gammaInverse
>>>>>>> 85bdf3cd
from ...f3d.f3d_parser import parseMatrices
from ..exporter.scene.general import EnvLightSettings
from ..model_classes import OOTF3DContext
from ..scene.properties import OOTSceneHeaderProperty, OOTLightProperty
<<<<<<< HEAD
from ..utility import setCustomProperty, is_hackeroot, getEnumIndex
=======
from ..utility import setCustomProperty
>>>>>>> 85bdf3cd
from .constants import headerNames
from .utility import getDataMatch, stripName
from .classes import SharedSceneData
from .room_header import parseRoomCommands
from .actor import parseTransActorList, parseSpawnList, parseEntranceList
from .scene_collision import parseCollisionHeader
from .scene_pathways import parsePathList
from ..animated_mats.properties import Z64_AnimatedMaterial, enum_anim_mat_type

from ..constants import (
    ootEnumAudioSessionPreset,
    ootEnumCameraMode,
    ootEnumMapLocation,
    ootEnumNaviHints,
    ootEnumSkyboxLighting,
)


def parseColor(values: tuple[int, int, int]) -> tuple[float, float, float]:
    return tuple(gammaInverse([value / 0xFF for value in values]))


def parseDirection(index: int, values: tuple[int, int, int]) -> tuple[float, float, float] | int:
    if tuple(values) == (0, 0, 0):
        return "Zero"
    elif index == 0 and tuple(values) == (0x49, 0x49, 0x49):
        return "Default"
    elif index == 1 and tuple(values) == (0xB7, 0xB7, 0xB7):
        return "Default"
    else:
        direction = mathutils.Vector(
            [int.from_bytes(value.to_bytes(1, "big", signed=value < 127), "big", signed=True) / 127 for value in values]
        )

        return (
            mathutils.Euler((0, 0, math.pi)).to_quaternion()
            @ (mathutils.Euler((math.pi / 2, 0, 0)).to_quaternion() @ direction).rotation_difference(
                mathutils.Vector((0, 0, 1))
            )
        ).to_euler()


def parseLight(
    lightHeader: OOTLightProperty, index: int, rotation: mathutils.Euler, color: mathutils.Vector, desc: str
) -> bpy.types.Object | None:
    setattr(lightHeader, f"useCustomDiffuse{index}", rotation != "Zero" and rotation != "Default")

    if rotation == "Zero" or rotation == "Default":
        setattr(lightHeader, f"zeroDiffuse{index}", rotation == "Zero")
        setattr(lightHeader, f"diffuse{index}", color + (1,))
        return None
    else:
        light = bpy.data.lights.new(f"{desc} Diffuse {index} Light", "SUN")
        lightObj = bpy.data.objects.new(f"{desc} Diffuse {index}", light)
        bpy.context.scene.collection.objects.link(lightObj)
        setattr(lightHeader, f"diffuse{index}Custom", lightObj.data)
        lightObj.rotation_euler = rotation
        lightObj.data.color = color
        lightObj.data.type = "SUN"
        return lightObj


def set_light_props(
    parent_obj: bpy.types.Object,
    light_props: OOTLightProperty,
    header_index: int,
    index: int,
    light_entry: EnvLightSettings,
    desc: str,
):
    ambient_col = parseColor(light_entry.ambientColor)
    diffuse0_dir = parseDirection(0, light_entry.light1Dir)
    diffuse0_col = parseColor(light_entry.light1Color)
    diffuse1_dir = parseDirection(1, light_entry.light2Dir)
    diffuse1_col = parseColor(light_entry.light2Color)
    fog_col = parseColor(light_entry.fogColor)

    light_props.ambient = ambient_col + (1,)

    lightObj0 = parseLight(light_props, 0, diffuse0_dir, diffuse0_col, desc)
    lightObj1 = parseLight(light_props, 1, diffuse1_dir, diffuse1_col, desc)

    if lightObj0 is not None:
        parentObject(parent_obj, lightObj0)
        lightObj0.location = [4 + header_index * 2, 0, -index * 2]
    if lightObj1 is not None:
        parentObject(parent_obj, lightObj1)
        lightObj1.location = [4 + header_index * 2, 2, -index * 2]

    light_props.fogColor = fog_col + (1,)
    light_props.fogNear = light_entry.fogNear
    light_props.z_far = light_entry.zFar
    light_props.transitionSpeed = light_entry.blendRate


def parseLightList(
    sceneObj: bpy.types.Object,
    sceneHeader: OOTSceneHeaderProperty,
    sceneData: str,
    lightListName: str,
    headerIndex: int,
    sharedSceneData: SharedSceneData,
):
    lightData = getDataMatch(sceneData, lightListName, ["LightSettings", "EnvLightSettings"], "light list", strip=True)
    lightList = EnvLightSettings.from_data(lightData, sharedSceneData.not_zapd_assets)

    sceneHeader.tod_lights.clear()
    sceneHeader.lightList.clear()

    lights_empty = None
    if len(lightList) > 0:
        lights_empty = get_new_object(f"{sceneObj.name} Lights (header {headerIndex})", None, False, sceneObj)
        lights_empty.ootEmptyType = "None"

    parent_obj = lights_empty if lights_empty is not None else sceneObj

    custom_value = None
    if sceneHeader.skyboxLighting == "Custom":
        # try to convert the custom value to an int
        try:
            custom_value = hexOrDecInt(sceneHeader.skyboxLightingCustom)
        except:
            custom_value = None

        # for older decomps, make sure it's using the right thing for convenience
        if custom_value is not None and custom_value <= 1:
            sceneHeader.skyboxLighting = "LIGHT_MODE_TIME" if custom_value == 0 else "LIGHT_MODE_SETTINGS"

    for i, lightEntry in enumerate(lightList):
        if sceneHeader.skyboxLighting == "LIGHT_MODE_TIME":
            new_tod_light = sceneHeader.tod_lights.add() if i > 0 else None

            settings_name = "Default Settings" if i == 0 else f"Light Settings {i}"
            sub_lights_empty = get_new_object(f"(Header {headerIndex}) {settings_name}", None, False, parent_obj)
            sub_lights_empty.ootEmptyType = "None"

            for tod_type in ["Dawn", "Day", "Dusk", "Night"]:
                desc = f"{settings_name} ({tod_type})"

                if i == 0:
                    set_light_props(
                        sub_lights_empty,
                        getattr(sceneHeader.timeOfDayLights, tod_type.lower()),
                        headerIndex,
                        i,
                        lightEntry,
                        desc,
                    )
                else:
                    assert new_tod_light is not None
                    set_light_props(
                        sub_lights_empty, getattr(new_tod_light, tod_type.lower()), headerIndex, i, lightEntry, desc
                    )
        else:
            settings_name = "Indoor" if sceneHeader.skyboxLighting != "Custom" else "Custom"
            desc = f"{settings_name} {i}"

            # indoor and custom modes shares the same properties
            set_light_props(parent_obj, sceneHeader.lightList.add(), headerIndex, i, lightEntry, desc)


def parseExitList(sceneHeader: OOTSceneHeaderProperty, sceneData: str, exitListName: str):
    exitData = getDataMatch(sceneData, exitListName, ["u16", "s16"], "exit list", strip=True)

    # see also start position list
    exitList = [value.strip() for value in exitData.split(",") if value.strip() != ""]
    for exit in exitList:
        exitProp = sceneHeader.exitList.add()
        exitProp.exitIndex = "Custom"
        exitProp.exitIndexCustom = exit


def parseRoomList(
    sceneObj: bpy.types.Object,
    sceneData: str,
    roomListName: str,
    f3dContext: OOTF3DContext,
    sharedSceneData: SharedSceneData,
    headerIndex: int,
):
    roomList = getDataMatch(sceneData, roomListName, "RomFile", "room list", strip=True)
    index = 0
    roomObjs = []
    use_macros = "ROM_FILE" in roomList

    if use_macros:
        regex = r"ROM_FILE\((.*?)\)"
    else:
        regex = rf"\{{([\(\)\sA-Za-z0-9\_]*),([\(\)\sA-Za-z0-9\_]*)\}}\s*,"

    # Assumption that alternate scene headers all use the same room list.
    for roomMatch in re.finditer(regex, roomList, flags=re.DOTALL):
        if use_macros:
            roomName = roomMatch.group(1)
        else:
            roomName = roomMatch.group(1).strip().replace("SegmentRomStart", "")
            if "(u32)" in roomName:
                roomName = roomName[5:].strip()[1:]  # includes leading underscore
            elif "(uintptr_t)" in roomName:
                roomName = roomName[11:].strip()[1:]
            else:
                roomName = roomName[1:]

        file_path = Path(sharedSceneData.scenePath) / f"{roomName}.c"

        if not file_path.exists():
            file_path = Path(sharedSceneData.scenePath).resolve() / f"{roomName}_main.c"

        if not file_path.exists():
            raise PluginError("ERROR: scene not found!")

        roomData = file_path.read_text()

        if not sharedSceneData.is_single_file:
            # get the other room files for non-single file fast64 exports
            for file in file_path.parent.rglob("*.c"):
                if roomName in str(file) and f"{roomName}_main" not in str(file):
                    roomData += file.read_text()

        parseMatrices(roomData, f3dContext, 1 / bpy.context.scene.ootBlenderScale)

        roomCommandsName = f"{roomName}Commands"

        # fast64 naming
        if roomCommandsName not in roomData:
            roomCommandsName = f"{roomName}_header00"

        # newer assets system naming
        if roomCommandsName not in roomData:
            roomCommandsName = roomName

        # Assumption that any shared textures are stored after the CollisionHeader.
        # This is done to avoid including large collision data in regex searches.
        try:
            collisionHeaderIndex = sceneData.index("CollisionHeader ")
        except:
            collisionHeaderIndex = 0
        sharedRoomData = sceneData[collisionHeaderIndex:]
        roomObj = parseRoomCommands(
            roomName,
            None,
            sharedRoomData + roomData,
            roomCommandsName,
            index,
            f3dContext,
            sharedSceneData,
            headerIndex,
        )
        parentObject(sceneObj, roomObj)
        index += 1
        roomObjs.append(roomObj)

    return roomObjs


def parseAlternateSceneHeaders(
    sceneObj: bpy.types.Object,
    roomObjs: list[bpy.types.Object],
    sceneData: str,
    altHeadersListName: str,
    f3dContext: OOTF3DContext,
    sharedSceneData: SharedSceneData,
):
    altHeadersData = getDataMatch(sceneData, altHeadersListName, ["SceneCmd*", "SCmdBase*"], "alternate header list")
    altHeadersList = [value.strip() for value in altHeadersData.split(",") if value.strip() != ""]

    for i in range(len(altHeadersList)):
        if not (altHeadersList[i] == "NULL" or altHeadersList[i] == "0"):
            parseSceneCommands(
                sceneObj.name, sceneObj, roomObjs, altHeadersList[i], sceneData, f3dContext, i + 1, sharedSceneData
            )


def parse_animated_material(anim_mat: Z64_AnimatedMaterial, scene_data: str, list_name: str):
    anim_mat_type_to_struct = {
        0: "AnimatedMatTexScrollParams",
        1: "AnimatedMatTexScrollParams",
        2: "AnimatedMatColorParams",
        3: "AnimatedMatColorParams",
        4: "AnimatedMatColorParams",
        5: "AnimatedMatTexCycleParams",
    }

    struct_to_regex = {
        "AnimatedMatTexScrollParams": r"\{\s?(0?x?\-?\d+),\s?(0?x?\-?\d+),\s?(0?x?\-?\d+),\s?(0?x?\-?\d+)\s?\}",
        "AnimatedMatColorParams": r"(\d+)(\,\n?\s*)?(\d+)(\,\n?\s*)?([a-zA-Z0-9_]*)(\,\n?\s*)?([a-zA-Z0-9_]*)(\,\n?\s*)?([a-zA-Z0-9_]*)",
        "AnimatedMatTexCycleParams": r"(\d+)(\,\n?\s*)?([a-zA-Z0-9_]*)(\,\n?\s*)?([a-zA-Z0-9_]*)",
    }

    data_match = getDataMatch(scene_data, list_name, "AnimatedMaterial", "animated material")
    anim_mat_data = data_match.strip().split("\n")

    for data in anim_mat_data:
        data = data.replace("{", "").replace("}", "").removesuffix(",").strip()

        split = data.split(", ")

        type_num = int(split[1], base=0)

        if type_num == 6:
            continue

        raw_segment = split[0]

        if "MATERIAL_SEGMENT_NUM" in raw_segment:
            raw_segment = raw_segment.removesuffix(")").split("(")[1]

        segment = int(raw_segment, base=0)
        data_ptr = split[2].removeprefix("&")

        is_array = type_num in {0, 1}
        struct_name = anim_mat_type_to_struct[type_num]
        regex = struct_to_regex[struct_name]
        data_match = getDataMatch(scene_data, data_ptr, struct_name, "animated params", is_array, False)
        params_data: list[list[str]] | list[str] = []

        if is_array:
            params_data = [
                [match.group(1), match.group(2), match.group(3), match.group(4)]
                for match in re.finditer(regex, data_match, re.DOTALL)
            ]
        else:
            match = re.search(regex, data_match, re.DOTALL)
            assert match is not None

            params_data = [match.group(1), match.group(3), match.group(5)]
            if struct_name == "AnimatedMatColorParams":
                params_data.extend([match.group(7), match.group(9)])

        entry = anim_mat.entries.add()
        entry.segment_num = segment
        enum_type = entry.user_type = enum_anim_mat_type[type_num + 1][0]
        entry.on_type_set(getEnumIndex(enum_anim_mat_type, enum_type))

        if struct_name == "AnimatedMatTexScrollParams":
            entry.tex_scroll_params.texture_1.set_from_data(params_data[0])

            if len(params_data) > 1:
                entry.tex_scroll_params.texture_2.set_from_data(params_data[1])
        elif struct_name == "AnimatedMatColorParams":
            entry.color_params.keyframe_length = int(params_data[0], base=0)

            prim_match = getDataMatch(scene_data, params_data[2], "F3DPrimColor", "animated material prim color", True)
            prim_data = prim_match.strip().replace(" ", "").replace("}", "").replace("{", "").split("\n")

            use_env_color = params_data[3] != "NULL"
            use_frame_indices = params_data[4] != "NULL"

            env_data = [None] * len(prim_data)
            if use_env_color:
                env_match = getDataMatch(scene_data, params_data[3], "F3DEnvColor", "animated material env color", True)
                env_data = env_match.strip().replace(" ", "").replace("}", "").replace("{", "").split("\n")

            frame_data = [None] * len(prim_data)
            if use_frame_indices:
                frame_match = getDataMatch(
                    scene_data, params_data[4], "u16", "animated material color frame data", True
                )
                frame_data = (
                    frame_match.strip()
                    .replace(" ", "")
                    .replace(",\n", ",")
                    .replace(",", "\n")
                    .removesuffix("\n")
                    .split("\n")
                )

            assert len(prim_data) == len(env_data) == len(frame_data)

            for prim_color_raw, env_color_raw, frame in zip(prim_data, env_data, frame_data):
                prim_color = [hexOrDecInt(elem) for elem in prim_color_raw.split(",") if len(elem) > 0]

                color_entry = entry.color_params.keyframes.add()

                if use_frame_indices:
                    assert frame is not None
                    color_entry.frame_num = int(frame, base=0)

                color_entry.prim_lod_frac = prim_color[4]
                color_entry.prim_color = parseColor(prim_color[0:3]) + (1,)

                if use_env_color:
                    assert env_color_raw is not None
                    env_color = [hexOrDecInt(elem) for elem in env_color_raw.split(",") if len(elem) > 0]
                    color_entry.env_color = parseColor(env_color[0:3]) + (1,)
        elif struct_name == "AnimatedMatTexCycleParams":
            entry.tex_cycle_params.keyframe_length = int(params_data[0], base=0)
            textures: list[str] = []
            frames: list[int] = []

            data_match = getDataMatch(scene_data, params_data[1], "TexturePtr", "animated material texture ptr", True)
            for texture_ptr in data_match.replace(" ", "").replace("\n", "").split(","):
                if len(texture_ptr) > 0:
                    textures.append(texture_ptr.strip())

            data_match = getDataMatch(scene_data, params_data[2], "u8", "animated material frame data", True)
            for frame_num in data_match.replace(",", "\n").strip().split("\n"):
                frames.append(int(frame_num.strip(), base=0))

            for symbol in textures:
                cycle_entry = entry.tex_cycle_params.textures.add()
                cycle_entry.symbol = symbol

            for frame_num in frames:
                cycle_entry = entry.tex_cycle_params.keyframes.add()
                cycle_entry.texture_index = frame_num


def parseSceneCommands(
    sceneName: Optional[str],
    sceneObj: Optional[bpy.types.Object],
    roomObjs: Optional[list[bpy.types.Object]],
    sceneCommandsName: str,
    sceneData: str,
    f3dContext: OOTF3DContext,
    headerIndex: int,
    sharedSceneData: SharedSceneData,
):
    if sceneObj is None:
        sceneObj = bpy.data.objects.new(sceneCommandsName, None)
        bpy.context.scene.collection.objects.link(sceneObj)
        sceneObj.empty_display_type = "SPHERE"
        sceneObj.ootEmptyType = "Scene"
        sceneObj.name = sceneName

    if headerIndex == 0:
        sceneHeader = sceneObj.ootSceneHeader
    elif game_data.z64.is_oot() and headerIndex < game_data.z64.cs_index_start:
        sceneHeader = getattr(sceneObj.ootAlternateSceneHeaders, headerNames[headerIndex])
        sceneHeader.usePreviousHeader = False
    else:
        cutsceneHeaders = sceneObj.ootAlternateSceneHeaders.cutsceneHeaders
        while len(cutsceneHeaders) < headerIndex - (game_data.z64.cs_index_start - 1):
            cutsceneHeaders.add()
        sceneHeader = cutsceneHeaders[headerIndex - game_data.z64.cs_index_start]

    commands = getDataMatch(sceneData, sceneCommandsName, ["SceneCmd", "SCmdBase"], "scene commands")
    entranceList = None
    # command to delay: command args
    delayed_commands: dict[str, list[str]] = {}
    command_map: dict[str, list[str]] = {}

    # store the commands to process with the corresponding args
    for commandMatch in re.finditer(rf"(SCENE\_CMD\_[a-zA-Z0-9\_]*)\s*\((.*?)\)\s*,", commands, flags=re.DOTALL):
        command = commandMatch.group(1)
        args = [arg.strip() for arg in commandMatch.group(2).split(",")]
        command_map[command] = args

    command_list = list(command_map.keys())

    for command, args in command_map.items():
        if command == "SCENE_CMD_SOUND_SETTINGS":
            setCustomProperty(sceneHeader, "audioSessionPreset", args[0], ootEnumAudioSessionPreset)
            setCustomProperty(sceneHeader, "nightSeq", args[1], game_data.z64.get_enum("nature_id"))

            if args[2].startswith("NA_BGM_"):
                enum_id = args[2]
            else:
                enum_id = game_data.z64.enums.enumByKey["seq_id"].item_by_index[int(args[2])].id

            setCustomProperty(sceneHeader, "musicSeq", enum_id, game_data.z64.get_enum("musicSeq"))
            command_list.remove(command)
        elif command == "SCENE_CMD_ROOM_LIST":
            # Delay until actor cutscenes are processed
            delayed_commands[command] = args
            command_list.remove(command)
        elif command == "SCENE_CMD_TRANSITION_ACTOR_LIST":
            if sharedSceneData.includeActors:
                # This must be handled after rooms, so that room objs can be referenced
                delayed_commands[command] = args
            command_list.remove(command)
        elif game_data.z64.is_oot() and command == "SCENE_CMD_MISC_SETTINGS":
            setCustomProperty(sceneHeader, "cameraMode", args[0], ootEnumCameraMode)
            setCustomProperty(sceneHeader, "mapLocation", args[1], ootEnumMapLocation)
            command_list.remove(command)
        elif command == "SCENE_CMD_COL_HEADER":
            # Delay until after rooms are processed
            delayed_commands[command] = args
            command_list.remove(command)
        elif command in {"SCENE_CMD_ENTRANCE_LIST", "SCENE_CMD_SPAWN_LIST"}:
            if sharedSceneData.includeActors:
                # Delay until after rooms are processed
                delayed_commands["SCENE_CMD_SPAWN_LIST"] = args
            command_list.remove(command)
        elif command == "SCENE_CMD_SPECIAL_FILES":
            if game_data.z64.is_oot():
                setCustomProperty(sceneHeader, "naviCup", args[0], ootEnumNaviHints)
            setCustomProperty(sceneHeader, "globalObject", args[1], game_data.z64.get_enum("globalObject"))
            command_list.remove(command)
        elif command == "SCENE_CMD_PATH_LIST":
            if sharedSceneData.includePaths:
                pathListName = stripName(args[0])
                parsePathList(sceneObj, sceneData, pathListName, headerIndex, sharedSceneData)
            command_list.remove(command)
        elif command in {"SCENE_CMD_SPAWN_LIST", "SCENE_CMD_PLAYER_ENTRY_LIST"}:
            if sharedSceneData.includeActors:
                # This must be handled after entrance list, so that entrance list and room list can be referenced
                delayed_commands["SCENE_CMD_PLAYER_ENTRY_LIST"] = args
            command_list.remove(command)
        elif command == "SCENE_CMD_SKYBOX_SETTINGS":
            args_index = 0
            if game_data.z64.is_mm():
                sceneHeader.skybox_texture_id = args[args_index]
                args_index += 1
            setCustomProperty(sceneHeader, "skyboxID", args[args_index], game_data.z64.get_enum("skybox"))
            setCustomProperty(
                sceneHeader, "skyboxCloudiness", args[args_index + 1], game_data.z64.get_enum("skybox_config")
            )
            setCustomProperty(sceneHeader, "skyboxLighting", args[args_index + 2], ootEnumSkyboxLighting)
            command_list.remove(command)
        elif command == "SCENE_CMD_EXIT_LIST":
            exitListName = stripName(args[0])
            parseExitList(sceneHeader, sceneData, exitListName)
            command_list.remove(command)
        elif command == "SCENE_CMD_ENV_LIGHT_SETTINGS":
            if sharedSceneData.includeLights:
                if not (args[1] == "NULL" or args[1] == "0" or args[1] == "0x00"):
                    lightsListName = stripName(args[1])
                    parseLightList(sceneObj, sceneHeader, sceneData, lightsListName, headerIndex, sharedSceneData)
            command_list.remove(command)
        elif command == "SCENE_CMD_CUTSCENE_DATA":
            if sharedSceneData.includeCutscenes:
                sceneHeader.writeCutscene = True
                sceneHeader.csWriteType = "Object"
                csObjName = f"Cutscene.{args[0]}"
                try:
                    sceneHeader.csWriteObject = bpy.data.objects[csObjName]
                except:
                    print(f"ERROR: Cutscene ``{csObjName}`` do not exist!")
            command_list.remove(command)
        elif command == "SCENE_CMD_ALTERNATE_HEADER_LIST":
            # Delay until after rooms are processed
            delayed_commands[command] = args
            command_list.remove(command)
        elif command == "SCENE_CMD_END":
            command_list.remove(command)

        # handle Majora's Mask (or modded OoT) exclusive commands
        elif game_data.z64.is_mm() or is_hackeroot():
            if command == "SCENE_CMD_ANIMATED_MATERIAL_LIST":
                if sharedSceneData.includeAnimatedMats:
                    parse_animated_material(sceneHeader.animated_material, sceneData, stripName(args[0]))
                command_list.remove(command)

    if "SCENE_CMD_ROOM_LIST" in delayed_commands:
        args = delayed_commands["SCENE_CMD_ROOM_LIST"]
        # Assumption that all scenes use the same room list.
        if headerIndex == 0:
            if roomObjs is not None:
                raise PluginError("Attempting to parse a room list while room objs already loaded.")
            roomListName = stripName(args[1])
            roomObjs = parseRoomList(sceneObj, sceneData, roomListName, f3dContext, sharedSceneData, headerIndex)
        delayed_commands.pop("SCENE_CMD_ROOM_LIST")
    else:
        raise PluginError("ERROR: no room command found for this scene!")

    # any other delayed command requires rooms to be processed
    for command, args in delayed_commands.items():
        if command == "SCENE_CMD_TRANSITION_ACTOR_LIST" and sharedSceneData.includeActors:
            transActorListName = stripName(args[1])
            parseTransActorList(roomObjs, sceneData, transActorListName, sharedSceneData, headerIndex)
        elif command == "SCENE_CMD_COL_HEADER":
            # Assumption that all scenes use the same collision.
            if headerIndex == 0:
                collisionHeaderName = args[0][1:]  # remove '&'
                parseCollisionHeader(sceneObj, roomObjs, sceneData, collisionHeaderName, sharedSceneData)
        elif command == "SCENE_CMD_SPAWN_LIST" and sharedSceneData.includeActors and len(args) == 1:
            if not (args[0] == "NULL" or args[0] == "0" or args[0] == "0x00"):
                entranceListName = stripName(args[0])
                entranceList = parseEntranceList(sceneHeader, roomObjs, sceneData, entranceListName)
        elif command == "SCENE_CMD_PLAYER_ENTRY_LIST" and sharedSceneData.includeActors:
            if not (args[1] == "NULL" or args[1] == "0" or args[1] == "0x00"):
                spawnListName = stripName(args[1])
                parseSpawnList(roomObjs, sceneData, spawnListName, entranceList, sharedSceneData, headerIndex)

                # Clear entrance list
                entranceList = None
        elif command == "SCENE_CMD_ALTERNATE_HEADER_LIST":
            parseAlternateSceneHeaders(sceneObj, roomObjs, sceneData, stripName(args[0]), f3dContext, sharedSceneData)

    if len(command_list) > 0:
        print(f"INFO: The following scene commands weren't processed for header {headerIndex}:")
        for command in command_list:
            print(f"- {repr(command)}")

    return sceneObj<|MERGE_RESOLUTION|>--- conflicted
+++ resolved
@@ -7,20 +7,12 @@
 from typing import Optional
 
 from ...game_data import game_data
-<<<<<<< HEAD
-from ...utility import PluginError, parentObject, hexOrDecInt, gammaInverse
-=======
-from ...utility import PluginError, get_new_object, parentObject, hexOrDecInt, gammaInverse
->>>>>>> 85bdf3cd
+from ...utility import PluginError, get_new_empty_object, parentObject, hexOrDecInt, gammaInverse
 from ...f3d.f3d_parser import parseMatrices
 from ..exporter.scene.general import EnvLightSettings
 from ..model_classes import OOTF3DContext
 from ..scene.properties import OOTSceneHeaderProperty, OOTLightProperty
-<<<<<<< HEAD
 from ..utility import setCustomProperty, is_hackeroot, getEnumIndex
-=======
-from ..utility import setCustomProperty
->>>>>>> 85bdf3cd
 from .constants import headerNames
 from .utility import getDataMatch, stripName
 from .classes import SharedSceneData
@@ -132,7 +124,9 @@
 
     lights_empty = None
     if len(lightList) > 0:
-        lights_empty = get_new_object(f"{sceneObj.name} Lights (header {headerIndex})", None, False, sceneObj)
+        lights_empty = get_new_empty_object(
+            f"{sceneObj.name} Lights (header {headerIndex})", do_select=False, parent=sceneObj
+        )
         lights_empty.ootEmptyType = "None"
 
     parent_obj = lights_empty if lights_empty is not None else sceneObj
@@ -154,7 +148,9 @@
             new_tod_light = sceneHeader.tod_lights.add() if i > 0 else None
 
             settings_name = "Default Settings" if i == 0 else f"Light Settings {i}"
-            sub_lights_empty = get_new_object(f"(Header {headerIndex}) {settings_name}", None, False, parent_obj)
+            sub_lights_empty = get_new_empty_object(
+                f"(Header {headerIndex}) {settings_name}", do_select=False, parent=parent_obj
+            )
             sub_lights_empty.ootEmptyType = "None"
 
             for tod_type in ["Dawn", "Day", "Dusk", "Night"]:
