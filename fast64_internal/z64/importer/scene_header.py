--- conflicted
+++ resolved
@@ -470,26 +470,14 @@
     for command, args in command_map.items():
         if command == "SCENE_CMD_SOUND_SETTINGS":
             setCustomProperty(sceneHeader, "audioSessionPreset", args[0], ootEnumAudioSessionPreset)
-            seq_id = game_data.z64.enums.enumByKey["seq_id"].item_by_id[args[2]].key
             setCustomProperty(sceneHeader, "nightSeq", args[1], game_data.z64.get_enum("nature_id"))
-<<<<<<< HEAD
-            setCustomProperty(sceneHeader, "musicSeq", seq_id, game_data.z64.get_enum("seq_id"))
-        elif command == "SCENE_CMD_ROOM_LIST":
-            # Assumption that all scenes use the same room list.
-            if headerIndex == 0:
-                if roomObjs is not None:
-                    raise PluginError("Attempting to parse a room list while room objs already loaded.")
-                roomListName = stripName(args[1])
-                roomObjs = parseRoomList(sceneObj, sceneData, roomListName, f3dContext, sharedSceneData, headerIndex)
-=======
->>>>>>> f1ed9b8e
 
             if args[2].startswith("NA_BGM_"):
                 enum_id = args[2]
             else:
                 enum_id = game_data.z64.enums.enumByKey["seq_id"].item_by_index[int(args[2])].id
 
-            setCustomProperty(sceneHeader, "musicSeq", enum_id, game_data.z64.get_enum("musicSeq"))
+            setCustomProperty(sceneHeader, "musicSeq", enum_id, game_data.z64.get_enum("seq_id"))
             command_list.remove(command)
         elif command == "SCENE_CMD_ROOM_LIST":
             # Delay until actor cutscenes are processed
