import bpy

from bpy.path import abspath
from bpy.types import Operator
from bpy.props import EnumProperty, IntProperty, StringProperty
from bpy.utils import register_class, unregister_class
from bpy.ops import object
from mathutils import Matrix, Vector
<<<<<<< HEAD

from ...game_data import game_data
=======
>>>>>>> f1ed9b8e
from ...utility import PluginError, raisePluginError, ootGetSceneOrRoomHeader
from ..utility import ExportInfo, RemoveInfo, sceneNameFromID
from ..constants import ootEnumSceneID
from ..importer import parseScene

from ..exporter import SceneExport, Files


def run_ops_without_view_layer_update(func):
    from bpy.ops import _BPyOpsSubModOp

    view_layer_update = _BPyOpsSubModOp._view_layer_update

    def dummy_view_layer_update(context):
        pass

    try:
        _BPyOpsSubModOp._view_layer_update = dummy_view_layer_update
        func()

    finally:
        _BPyOpsSubModOp._view_layer_update = view_layer_update


def parseSceneFunc():
    settings = bpy.context.scene.ootSceneImportSettings
    parseScene(settings, settings.option)


class OOT_SearchSceneEnumOperator(Operator):
    bl_idname = "object.oot_search_scene_enum_operator"
    bl_label = "Choose Scene"
    bl_property = "ootSceneID"
    bl_options = {"REGISTER", "UNDO"}

    ootSceneID: EnumProperty(items=ootEnumSceneID, default="SCENE_DEKU_TREE")
    opName: StringProperty(default="Export")

    def execute(self, context):
        if self.opName == "Export":
            context.scene.ootSceneExportSettings.option = self.ootSceneID
        elif self.opName == "Import":
            context.scene.ootSceneImportSettings.option = self.ootSceneID
        elif self.opName == "Remove":
            context.scene.ootSceneRemoveSettings.option = self.ootSceneID
        else:
            raise Exception(f'Invalid OOT scene search operator name: "{self.opName}"')

        context.region.tag_redraw()
        self.report({"INFO"}, "Selected: " + self.ootSceneID)
        return {"FINISHED"}

    def invoke(self, context, event):
        context.window_manager.invoke_search_popup(self)
        return {"RUNNING_MODAL"}


class OOT_SearchMusicSeqEnumOperator(Operator):
    bl_idname = "object.oot_search_music_seq_enum_operator"
    bl_label = "Search Music Sequence"
    bl_property = "ootMusicSeq"
    bl_options = {"REGISTER", "UNDO"}

    ootMusicSeq: EnumProperty(items=lambda self, context: game_data.z64.get_enum("seq_id"), default=1)
    headerIndex: IntProperty(default=0, min=0)
    objName: StringProperty()

    def execute(self, context):
        sceneHeader = ootGetSceneOrRoomHeader(bpy.data.objects[self.objName], self.headerIndex, False)
        sceneHeader.musicSeq = self.ootMusicSeq
        context.region.tag_redraw()
        self.report({"INFO"}, "Selected: " + self.ootMusicSeq)
        return {"FINISHED"}

    def invoke(self, context, event):
        context.window_manager.invoke_search_popup(self)
        return {"RUNNING_MODAL"}


class OOT_ImportScene(Operator):
    """Import an OOT scene from C."""

    bl_idname = "object.oot_import_level"
    bl_label = "Import Scene"
    bl_options = {"REGISTER", "UNDO", "PRESET"}

    def execute(self, context):
        try:
            if context.mode != "OBJECT":
                object.mode_set(mode="OBJECT")
            object.select_all(action="DESELECT")

            run_ops_without_view_layer_update(parseSceneFunc)

            self.report({"INFO"}, "Success!")
            return {"FINISHED"}

        except Exception as e:
            if context.mode != "OBJECT":
                object.mode_set(mode="OBJECT")
            raisePluginError(self, e)
            return {"CANCELLED"}


class OOT_ExportScene(Operator):
    """Export an OOT scene."""

    bl_idname = "object.oot_export_level"
    bl_label = "Export Scene"
    bl_options = {"REGISTER", "UNDO", "PRESET"}

    def execute(self, context):
        activeObj = None
        try:
            if context.mode != "OBJECT":
                object.mode_set(mode="OBJECT")
            activeObj = context.view_layer.objects.active

            obj = context.scene.ootSceneExportObj
            if obj is None:
                raise PluginError("Scene object input not set.")
            elif obj.type != "EMPTY" or obj.ootEmptyType != "Scene":
                raise PluginError("The input object is not an empty with the Scene type.")

            scaleValue = context.scene.ootBlenderScale
            finalTransform = Matrix.Diagonal(Vector((scaleValue, scaleValue, scaleValue))).to_4x4()

        except Exception as e:
            raisePluginError(self, e)
            return {"CANCELLED"}
        try:
            settings = context.scene.ootSceneExportSettings
            levelName = settings.name
            option = settings.option

            bootOptions = context.scene.fast64.oot.bootupSceneOptions
            hackerFeaturesEnabled = context.scene.fast64.oot.hackerFeaturesEnabled

            if settings.customExport:
                isCustomExport = True
                exportPath = bpy.path.abspath(settings.exportPath)
                customSubPath = None
            else:
                if option == "Custom":
                    customSubPath = "assets/scenes/" + settings.subFolder + "/"
                else:
                    levelName = sceneNameFromID(option)
                    customSubPath = None
                isCustomExport = False
                exportPath = bpy.path.abspath(context.scene.ootDecompPath)

            exportInfo = ExportInfo(
                isCustomExport,
                exportPath,
                customSubPath,
                levelName,
                option,
                bpy.context.scene.saveTextures,
                settings.singleFile,
                context.scene.fast64.oot.useDecompFeatures if not hackerFeaturesEnabled else hackerFeaturesEnabled,
                bootOptions if hackerFeaturesEnabled else None,
                settings.auto_add_room_objects,
            )

            SceneExport.export(
                obj,
                finalTransform,
                exportInfo,
            )

            self.report({"INFO"}, "Success!")

            # don't select the scene
            for elem in context.selectable_objects:
                elem.select_set(False)

            context.view_layer.objects.active = activeObj
            if activeObj is not None:
                activeObj.select_set(True)

            return {"FINISHED"}

        except Exception as e:
            if context.mode != "OBJECT":
                object.mode_set(mode="OBJECT")
            # don't select the scene
            for elem in context.selectable_objects:
                elem.select_set(False)
            context.view_layer.objects.active = activeObj
            if activeObj is not None:
                activeObj.select_set(True)
            raisePluginError(self, e)
            return {"CANCELLED"}


class OOT_RemoveScene(Operator):
    """Remove an OOT scene from an existing decomp directory."""

    bl_idname = "object.oot_remove_level"
    bl_label = "OOT Remove Scene"
    bl_options = {"REGISTER", "UNDO"}

    def execute(self, context):
        settings = context.scene.ootSceneRemoveSettings  # Type: OOTRemoveSceneSettingsProperty
        option = settings.option

        if settings.customExport:
            self.report({"ERROR"}, "You can only remove scenes from your decomp path.")
            return {"FINISHED"}

        if option == "Custom":
            levelName = settings.name
            subfolder = f"assets/scenes/{settings.subFolder}/"
        else:
            levelName = sceneNameFromID(option)
            subfolder = None

        # the scene files will be removed from `assets` if it's present
        Files.remove_scene(RemoveInfo(abspath(context.scene.ootDecompPath), subfolder, levelName))

        self.report({"INFO"}, "Success!")
        return {"FINISHED"}

    def invoke(self, context, event):
        return context.window_manager.invoke_props_dialog(self, width=300)

    def draw(self, context):
        layout = self.layout
        layout.label(text="Are you sure you want to remove this scene?")


classes = (
    OOT_SearchMusicSeqEnumOperator,
    OOT_SearchSceneEnumOperator,
    OOT_ImportScene,
    OOT_ExportScene,
    OOT_RemoveScene,
)


def scene_ops_register():
    for cls in classes:
        register_class(cls)


def scene_ops_unregister():
    for cls in reversed(classes):
        unregister_class(cls)<|MERGE_RESOLUTION|>--- conflicted
+++ resolved
@@ -6,11 +6,8 @@
 from bpy.utils import register_class, unregister_class
 from bpy.ops import object
 from mathutils import Matrix, Vector
-<<<<<<< HEAD
 
 from ...game_data import game_data
-=======
->>>>>>> f1ed9b8e
 from ...utility import PluginError, raisePluginError, ootGetSceneOrRoomHeader
 from ..utility import ExportInfo, RemoveInfo, sceneNameFromID
 from ..constants import ootEnumSceneID
