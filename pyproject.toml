[tool.black]
# Black configuration (code formatter)
# See https://black.readthedocs.io/en/stable/usage_and_configuration/the_basics.html
# or `black --help` for what can go here

line-length = 120

target-version = [
    'py310', # used by Blender 3.1
]

# What files to exclude when running Black on directories (for example `black .`)
# Use forward slashes for directory delimiters, even on Windows
# This is a regular expression, escape dots with a backslash like '\.'
# Note: All whitespace seems to be removed (thankfully), probably by Black?
extend-exclude = '''
^
<<<<<<< HEAD
/fast64_internal/f3d/f3d_constants\.py
|addon_updater\.py
|addon_updater_ops\.py
=======
>>>>>>> 28a01cd4
$
'''<|MERGE_RESOLUTION|>--- conflicted
+++ resolved
@@ -12,14 +12,11 @@
 # What files to exclude when running Black on directories (for example `black .`)
 # Use forward slashes for directory delimiters, even on Windows
 # This is a regular expression, escape dots with a backslash like '\.'
-# Note: All whitespace seems to be removed (thankfully), probably by Black?
+# Note: This is a verbose regex (whitespace and "comments" are ignored)
+#       https://docs.python.org/3/library/re.html#re.VERBOSE
 extend-exclude = '''
-^
-<<<<<<< HEAD
-/fast64_internal/f3d/f3d_constants\.py
-|addon_updater\.py
-|addon_updater_ops\.py
-=======
->>>>>>> 28a01cd4
-$
+^(
+# Addon updater is copied from another repo
+/addon_updater\.py | /addon_updater_ops\.py
+)$
 '''